--- conflicted
+++ resolved
@@ -1,58 +1,3 @@
-<<<<<<< HEAD
-# Angular Material typography
-
-# Angular Material 的排版
-
-### What is typography?
-
-### 什么是排版？
-
-Typography is a way of arranging type to make text legible, readable, and appealing when displayed. Angular Material's typography is based on the guidelines from the [Material Design spec][1] and is arranged into typography levels. Each level has a `font-size`, `line-height` and `font-weight`. The available levels are:
-
-排版是一种排列字型的方式，它让文本在显示时更加清晰、易读、富有吸引力。Angular Material 的排版基于 [Material Design 规范][1]中给出的指导原则，并按排版等级进行排列。每个等级都有自己的 `font-size`、`line-height` 和 `font-weight`。 有效的等级包括：
-
-| Name            | CSS classes                      | Description                                                                 |
-|-----------------|----------------------------------|-----------------------------------------------------------------------------|
-| 名称            | CSS 类                      | 说明                                                                 |
-| `display-4`     | `.mat-display-4`                 | Large, one-off header, usually at the top of the page (e.g. a hero header). |
-| `display-4`     | `.mat-display-4`                 | 大型的，只出现一次的头，通常位于页面的顶部（比如 hero 的头部） |
-| `display-3`     | `.mat-display-3`                 | Large, one-off header, usually at the top of the page (e.g. a hero header). |
-| `display-3`     | `.mat-display-3`                 | 大型的，只出现一次的头，通常位于页面的顶部（比如 hero 的头部） |
-| `display-2`     | `.mat-display-2`                 | Large, one-off header, usually at the top of the page (e.g. a hero header). |
-| `display-2`     | `.mat-display-2`                 | 大型的，只出现一次的头，通常位于页面的顶部（比如 hero 的头部） |
-| `display-1`     | `.mat-display-1`                 | Large, one-off header, usually at the top of the page (e.g. a hero header). |
-| `display-1`     | `.mat-display-1`                 | 大型的，只出现一次的头，通常位于页面的顶部（比如 hero 的头部） |
-| `headline`      | `.mat-h1`, `.mat-headline`       | Section heading corresponding to the `<h1>` tag.                            |
-| `headline`      | `.mat-h1`, `.mat-headline`       | 与 `<h1>` 标签对应的小节的头部 |
-| `title`         | `.mat-h2`, `.mat-title`          | Section heading corresponding to the `<h2>` tag.                            |
-| `title`         | `.mat-h2`, `.mat-title`          | 与 `<h2>` 标签对应的小节的头部 |
-| `subheading-2`  | `.mat-h3`, `.mat-subheading-2`   | Section heading corresponding to the `<h3>` tag.                            |
-| `subheading-2`  | `.mat-h3`, `.mat-subheading-2`   | 与 `<h3>` 标签对应的小节的头部 |
-| `subheading-1`  | `.mat-h4`, `.mat-subheading-1`   | Section heading corresponding to the `<h4>` tag.                            |
-| `subheading-1`  | `.mat-h4`, `.mat-subheading-1`   | 与 `<h4>` 标签对应的小节的头部 |
-| `body-1`        | `.mat-body`, `.mat-body-1`       | Base body text.                                                             |
-| `body-1`        | `.mat-body`, `.mat-body-1`       | 基本的正文文本。 |
-| `body-2`        | `.mat-body-strong`, `.mat-body-2`| Bolder body text.                                                           |
-| `body-2`        | `.mat-body-strong`, `.mat-body-2`| 较粗的正文文本。 |
-| `caption`       | `.mat-small`, `.mat-caption`     | Smaller body and hint text.                                                 |
-| `caption`       | `.mat-small`, `.mat-caption`     | 较小的正文文本和提示文本。 |
-| `button`        | None. Used only in components.   | Buttons and anchors.                                                        |
-| `button`        | 无。只用于组件中。  | 按钮与链接。 |
-| `input`         | None. Used only in components.   | Form input fields.                                                          |
-| `input`         | 无。只用于组件中。 | 表单输入字段。 |
-
-The typography levels are collected into a typography config which is used to generate the CSS.
-
-这些排版等级都收集到了一个用来生成 CSS 的排版配置对象中。
-
-### Usage
-
-### 用法
-
-To get started, you first include the `Roboto` font with the 300, 400 and 500 weights. You can host it yourself or include it from [Google Fonts][2]:
-
-在开始之前，你要先把 300、400 和 500 磅字重的 `Roboto` 字体包含进来。 你可以自己提供它，也可以从 [Google Fonts][2] 中包含它。
-=======
 # Customizing Typography
 
 ## What is typography?
@@ -74,144 +19,12 @@
 Roboto, your application must load the font, which is not included with Angular Material. The
 easiest way to load Roboto, or any other custom font, is by using Google Fonts. The following
 snippet can be placed in your application's `<head>` to load Roboto from Google Fonts.
->>>>>>> 94076af5
 
 ```html
 <link rel="preconnect" href="https://fonts.gstatic.com">
 <link href="https://fonts.googleapis.com/css2?family=Roboto:wght@300;400;500&display=swap" rel="stylesheet">
 ```
 
-<<<<<<< HEAD
-Now you can add the appropriate CSS classes to the elements that you want to style:
-
-现在，你就可以为想设置样式的元素添加一些适当的 CSS 类了。
-
-```html
-<h1 class="mat-display-1">Jackdaws love my big sphinx of quartz.</h1>
-<h2 class="mat-h2">The quick brown fox jumps over the lazy dog.</h2>
-```
-
-By default, Angular Material doesn't apply any global CSS. To apply the library's typographic styles more broadly, you can take advantage of the `mat-typography` CSS class. This class will style all descendant native elements.
-
-默认情况下，Angular Material 不会应用任何全局 CSS。要更广泛的应用本库中的排版风格，你可以使用 `mat-typography` CSS 类。 这个类会为所有下属的原生元素设置样式。
-
-```html
-<!-- By default, Angular Material applies no global styles to native elements. -->
-<h1>This header is unstyled</h1>
-
-<!-- Applying the mat-tyography class adds styles for native elements. -->
-<section class="mat-typography">
-  <h1>This header will be styled</h1>
-</section>
-```
-
-### Customization
-
-### 自定义
-
-Typography customization is an extension of Angular Material's Sass-based theming. Similar to creating a custom theme, you can create a custom **typography configuration**.
-
-排版定制是 Angular Material 的一个基于 Sass 的扩展方式。 和创建自定义主题类似，你也可以创建一个自定义的**排版配置**。
-
-```scss
-@import '~@angular/material/theming';
-
-// Define a custom typography config that overrides the font-family as well as the
-// `headlines` and `body-1` levels.
-$custom-typography: mat-typography-config(
-  $font-family: 'Roboto, monospace',
-  $headline: mat-typography-level(32px, 48px, 700),
-  $body-1: mat-typography-level(16px, 24px, 500)
-);
-```
-
-As the above example demonstrates, a typography configuration is created by using the
-`mat-typography-config` function, which is given both the font-family and the set of typographic levels described earlier. Each typographic level is defined by the `mat-typography-level` function, which requires a `font-size`, `line-height`, and `font-weight`. **Note** that the `font-family`
-has to be in quotes.
-
-正如上面这个例子所演示的，排版配置是使用 `mat-typography-config` 函数创建的，它会同时给出字体家族和一组前面讲过的排版等级。 每个排版等级都是用 `mat-typography-level` 函数定义的，它需要 `font-size`、`line-height` 和 `font-weight`。
-**注意**，`font-family` 的值必须带引号。
-
-Once the custom typography definition is created, it can be consumed to generate styles via different Sass mixins.
-
-一旦创建了自定义的排版定义对象，就可以借助不同的 Sass 混入器来用它生成样式了。
-
-```scss
-// Override typography CSS classes (e.g., mat-h1, mat-display-1, mat-typography, etc.).
-@include mat-base-typography($custom-typography);
-
-// Override typography for a specific Angular Material components.
-@include mat-checkbox-typography($custom-typography);
-
-// Override typography for all Angular Material, including mat-base-typography and all components.
-@include angular-material-typography($custom-typography);
-```
-
-If you're using Material's theming, you can also pass in your typography config to the
-`mat-core` mixin:
-
-如果你在使用 Material 的主题，还可以把你的排版配置对象传给 `mat-core` 混入器：
-
-```scss
-// Override the typography in the core CSS.
-@include mat-core($custom-typography);
-```
-
-For more details about the typography functions and default config, see the
-[source](https://github.com/angular/components/blob/master/src/material/core/typography/_typography.scss).
-
-要了解排版函数的详情及其默认配置，参见[源码](https://github.com/angular/material2/blob/master/src/lib/core/typography/_typography.scss)。
-
-### Material typography in your custom CSS
-
-### 在自定义 CSS 中使用 Material 排版
-
-Angular Material includes typography utility mixins and functions that you can use to customize your own components:
-
-Angular Material 包含一些排版工具的混入器和函数，你可以用它们来定制自己的组件：
-
-* `mat-font-size($config, $level)` - Gets the `font-size`, based on the provided config and level.
-
-  `mat-font-size($config, $level)` - 根据所提供的配置和等级，获取 `font-size`。
-
-* `mat-font-family($config)` - Gets the `font-family`, based on the provided config.
-
-  `mat-font-family($config)` - 根据所提供的配置，获取 `font-family`。
-
-* `mat-line-height($config, $level)` - Gets the `line-height`, based on the provided config and level.
-
-  `mat-line-height($config, $level)` - 根据所提供的配置和等级，获取 `line-height`。
-
-* `mat-font-weight($config, $level)` - Gets the `font-weight`, based on the provided config and level.
-
-  `mat-font-weight($config, $level)` - 根据所提供的配置和等级，获取 `font-weight`。
-
-* `mat-typography-level-to-styles($config, $level)` - Mixin that takes in a configuration object and a typography level, and outputs a short-hand CSS `font` declaration.
-
-  `mat-typography-level-to-styles($config, $level)` - 这个混入器接受一个配置对象和一个排版等级，并输出一个简短的 CSS `font` 声明。
-
-```scss
-@import '~@angular/material/theming';
-
-// Create a config with the default typography levels.
-$config: mat-typography-config();
-
-// Custom header that uses only the Material `font-size` and `font-family`.
-.unicorn-header {
-  font-size: mat-font-size($config, headline);
-  font-family: mat-font-family($config);
-}
-
-// Custom title that uses all of the typography styles from the `title` level.
-.unicorn-title {
-  @include mat-typography-level-to-styles($config, title);
-}
-```
-
-
-[1]: https://material.io/archive/guidelines/style/typography.html
-[2]: https://fonts.google.com/
-=======
 See [Getting Started with the Google Fonts API][fonts-api] for more about using Google Fonts. Also
 note that, by default, [the Angular CLI inlines assets from Google Fonts to reduce render-blocking
 requests][font-inlining].
@@ -443,5 +256,4 @@
 .some-class-name {
   @include mat.typography-level($my-typography, 'body-1');
 }
-```
->>>>>>> 94076af5
+```