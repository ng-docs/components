# Customizing Typography

# 自定义排版

## What is typography?

## 什么是排版？

Typography is a way of arranging type to make text legible, readable, and appealing when displayed.
Angular Material's [theming system][theming-system] supports customizing the typography settings
for the library's components. Additionally, Angular Material provides APIs for applying typography
styles to elements in your own application.

排版是一种排列字体的方式，使文本在显示时清晰易读且吸引人。Angular Material 的[主题体系][theming-system]支持自定义库组件的排版设置。此外，Angular Material 提供了用于将排版样式应用于你的应用程序中元素的 API。

Angular Material's theming APIs are built with [Sass](https://sass-lang.com). This document assumes
familiarity with CSS and Sass basics, including variables, functions, and mixins.

Angular Material 的主题 API 是用 [Sass](https://sass-lang.com) 构建的。本文档假设你熟悉 CSS 和 Sass 基础知识，包括变量、函数和 mixin。

[theming-system]: https://material.angular.io/guide/theming

## Including font assets

## 包含字体资产

Angular Material's typography APIs lets you specify any font-face. The default font-face value is
configured to [Google's Roboto font][roboto] with the 300, 400, and 500 font-weight styles. To use
Roboto, your application must load the font, which is not included with Angular Material. The
easiest way to load Roboto, or any other custom font, is by using Google Fonts. The following
snippet can be placed in your application's `<head>` to load Roboto from Google Fonts.

Angular Material 的排版 API 允许你指定任何字体。默认 font-face 值配置为具有 300、400 和 500 三种字体粗细风格的 [Google Roboto 字体][roboto]。要使用 Roboto，你的应用程序必须加载字体，该字体不包含在 Angular Material 中。加载 Roboto 或任何其他自定义字体的最简单方法是使用 Google 字体。以下代码段可以放置在你的应用程序的 `<head>` 中，以从 Google Fonts 中加载 Roboto。

```html
<link rel="preconnect" href="https://fonts.gstatic.com">
<link href="https://fonts.googleapis.com/css2?family=Roboto:wght@300;400;500&display=swap" rel="stylesheet">
```

See [Getting Started with the Google Fonts API][fonts-api] for more about using Google Fonts. Also
note that, by default, [the Angular CLI inlines assets from Google Fonts to reduce render-blocking
requests][font-inlining].

有关使用 Google Fonts 的更多信息，请参阅 [Google Fonts API 入门][fonts-api]。另请注意，默认情况下， [Angular CLI 会内联来自 Google Fonts 的资产以减少会阻塞渲染的请求][font-inlining]。

[roboto]: https://fonts.google.com/share?selection.family=Roboto:wght@300;400;500

[fonts-api]: https://developers.google.com/fonts/docs/getting_started

[font-inlining]: https://angular.io/guide/workspace-config#fonts-optimization-options

## Typography levels

## 排版级别

A **typography level** is a collection of typographic styles that corresponds to a specific
part of an application's structure, such as a header. Each level includes styles for font family,
font weight, font size, and letter spacing. Angular Material uses the [typography levels
from the 2018 version of the Material Design specification][2018-typography], outlined in the
table below.

<<<<<<< HEAD
**排版级别**是与应用程序结构的特定部分（例如标题）相对应的排版样式的集合。每个级别包括字体系列、字体粗细、字体大小和字母间距的样式。 Angular Material 使用 [2018 版 Material Design 规范中的排版级别][2018-typography]，如下表所示。

| Name | Description |
| ---- | ----------- |
| 名称 | 说明 |
| `headline-1` | One-off header, usually at the top of the page (e.g. a hero header). |
| `headline-1` | 一次性标题，通常在页面顶部（例如英雄的标题）。 |
| `headline-2` | One-off header, usually at the top of the page (e.g. a hero header). |
| `headline-2` | 一次性标题，通常在页面顶部（例如英雄的标题）。 |
| `headline-3` | One-off header, usually at the top of the page (e.g. a hero header). |
| `headline-3` | 一次性标题，通常在页面顶部（例如英雄的标题）。 |
| `headline-4` | One-off header, usually at the top of the page (e.g. a hero header). |
| `headline-4` | 一次性标题，通常在页面顶部（例如英雄的标题）。 |
| `headline-5` | Section heading corresponding to the `<h1>` tag. |
| `headline-5` | 对应于 `<h1>` 标签的节标题。 |
| `headline-6` | Section heading corresponding to the `<h2>` tag. |
| `headline-6` | 对应于 `<h2>` 标签的节标题。 |
| `subtitle-1` | Section heading corresponding to the `<h3>` tag. |
| `subtitle-1` | 对应于 `<h3>` 标签的节标题。 |
| `subtitle-2` | Section heading corresponding to the `<h4>` tag. |
| `subtitle-2` | 对应于 `<h4>` 标签的节标题。 |
| `body-1` | Base body text. |
| `body-1` | 基础正文。 |
| `body-2` | Bolder body text. |
| `body-2` | 加粗的正文。 |
| `caption` | Smaller body and hint text. |
| `caption` | 较小的正文和提示文本。 |
| `button` | Buttons and anchors. |
| `button` | 按钮和锚点。 |
=======
| Name            | Description                                                                  |
|-----------------|------------------------------------------------------------------------------|
| `headline-1`     | One-off header, usually at the top of the page (e.g. a hero header).        |
| `headline-2`     | One-off header, usually at the top of the page (e.g. a hero header).        |
| `headline-3`     | One-off header, usually at the top of the page (e.g. a hero header).        |
| `headline-4`     | One-off header, usually at the top of the page (e.g. a hero header).        |
| `headline-5`     | Section heading corresponding to the `<h1>` tag.                            |
| `headline-6`     | Section heading corresponding to the `<h2>` tag.                            |
| `subtitle-1`     | Section heading corresponding to the `<h3>` tag.                            |
| `subtitle-2`     | Section heading corresponding to the `<h4>` tag.                            |
| `body-1`         | Base body text.                                                             |
| `body-2`         | Bolder body text.                                                           |
| `caption`        | Smaller body and hint text.                                                 |
| `button`         | Buttons and anchors.                                                        |
>>>>>>> 98365a8b

[2018-typography]: https://m2.material.io/design/typography/the-type-system.html#type-scale

### Define a level

### 定义一个级别

You can define a typography level with the `define-typography-level` Sass function. This function
accepts, in order, CSS values for `font-size`, `line-height`, `font-weight`, `font-family`, and
`letter-spacing`. You can also specify the parameters by name, as demonstrated in the example below.

你可以使用 Sass 函数 `define-typography-level` 来定义排版级别。此函数依次接受 `font-size` 、 `line-height` 、 `font-weight` 、 `font-family` 和 `letter-spacing` 这些 CSS 值。你还可以按名称指定参数，如下例所示。

```scss
@use '@angular/material' as mat;

$my-custom-level: mat.define-typography-level(
  $font-family: Roboto,
  $font-weight: 400,
  $font-size: 1rem,
  $line-height: 1,
  $letter-spacing: normal,
);
```

## Typography config

## 排版配置

A **typography config** is a collection of all typography levels. Angular Material represents this
config as a Sass map. This map contains the styles for each level, keyed by name. You can create
a typography config with the `define-typography-config` Sass function. Every parameter for
`define-typography-config` is optional; the styles for a level will default to Material Design's
baseline if unspecified.

**排版配置**是所有排版级别的集合。 Angular Material 将此配置表示为 Sass 映射表。此主题体系的映射表包含每个级别的样式，按名称键入。你可以使用 Sass 函数 `define-typography-config` 创建一个排版配置。 `define-typography-config` 的每个参数都是可选的；如果未指定，级别的样式将默认为 Material Design 的基线级别。

```scss
@use '@angular/material' as mat;

$my-custom-typography-config: mat.define-typography-config(
  $headline-1: mat.define-typography-level(112px, 112px, 300, $letter-spacing: -0.05em),
  $headline-2: mat.define-typography-level(56px, 56px, 400, $letter-spacing: -0.02em),
  $headline-3: mat.define-typography-level(45px, 48px, 400, $letter-spacing: -0.005em),
  $headline-4: mat.define-typography-level(34px, 40px, 400),
  $headline-5: mat.define-typography-level(24px, 32px, 400),
  // ...
);
```

### Typography configs and theming

### 排版配置与主题

You can provide a typography config when defining a theme to customize typographic styles. See the [theming guide][theming-system] for details on custom themes.

当你通过定义主题来定制排版样式时，可以提供一个排版配置。参见 [主题指南][theming-system] 以深入了解如何自定义主题。 

The following example shows a typical theme definition and a "kids theme" that only applies when
the `".kids-theme"` CSS class is present. You can [see the theming guide for more guidance on
defining multiple themes](https://material.angular.io/guide/theming#defining-multiple-themes).

下面的示例显示了一个典型的主题定义和一个“kids 主题”，它仅在 `".kids-theme"` CSS 类存在时才适用。你可以[查看主题指南以获取有关定义多个主题的更多指导](https://material.angular.io/guide/theming#defining-multiple-themes)。

```scss
@use '@angular/material' as mat;

@include mat.core();

$my-primary: mat.define-palette(mat.$indigo-palette, 500);
$my-accent: mat.define-palette(mat.$pink-palette, A200, A100, A400);
$my-typography: mat.define-typography-config();

$my-theme: mat.define-light-theme((
 color: (
   primary: $my-primary,
   accent: $my-accent,
 ),
  typography: $my-typography,
));

@include mat.all-component-themes($my-theme);

.kids-theme {
  $kids-primary: mat.define-palette(mat.$cyan-palette);
  $kids-accent: mat.define-palette(mat.$yellow-palette);

  // Typography config based on the default, but using "Comic Sans" as the
  // default font family for all levels.
  $kids-typography: mat.define-typography-config(
    $font-family: 'Comic Sans',
  );

  $kids-theme: mat.define-light-theme((
   color: (
     primary: $my-primary,
     accent: $my-accent,
   ),
   typography: $kids-typography,
  ));

  @include mat.all-component-themes($kids-theme);
}
```

Each component also has a `typography` mixin that emits only the typography styles for that
component, based on a provided typography config. The following example demonstrates applying
typography styles only for the button component.

每个组件还有一个 `typography` mixin，它根据提供的排版配置生成该组件的排版样式。以下示例演示了如何仅为按钮组件应用排版样式。

```scss
@use '@angular/material' as mat;

$kids-typography: mat.define-typography-config(
  // Specify "Comic Sans" as the default font family for all levels.
  $font-family: 'Comic Sans',
);

// Now we have sweet buttons with Comic Sans.
@include mat.button-typography($kids-typography);
```

## Using typography styles in your application

## 在应用程序中使用排版样式

In addition to styles shared between components, the `core` mixin includes CSS classes for styling
your application. These CSS classes correspond to the typography levels in your typography config.
This mixin also emits styles for native header elements scoped within the `.mat-typography` CSS
class. The table below lists the CSS classes emitted and the native elements styled.

<<<<<<< HEAD
除了组件之间共享的样式之外， `core` mixin 还包括用于设置应用程序样式的 CSS 类。这些 CSS 类对应于你的排版配置中的排版级别。此 mixin 还为 `.mat-typography` CSS 类范围内的原生 header 元素生成样式。下表列出了生成的 CSS 类和样式化的原生元素。

| CSS class | Level name | Native elements |
| --------- | ---------- | --------------- |
| CSS 类 | 级别名称 | 原生元素 |
| `.mat-headline-1` | `headline-1` | None |
| `.mat-headline-1` | `headline-1` | 无 |
| `.mat-headline-2` | `headline-2` | None |
| `.mat-headline-2` | `headline-2` | 无 |
| `.mat-headline-3` | `headline-3` | None |
| `.mat-headline-3` | `headline-3` | 无 |
| `.mat-headline-4` | `headline-4` | None |
| `.mat-headline-4` | `headline-4` | 无 |
| `.mat-h1` or `.mat-headline-5` | `headline-5` | `<h1>` |
| `.mat-h1` 或 `.mat-headline-5` | `headline-5` | `<h1>` |
| `.mat-h2` or `.mat-headline-6` | `headline-6` | `<h2>` |
| `.mat-h2` 或 `.mat-headline-6` | `headline-6` | `<h2>` |
| `.mat-h3` or `.mat-subtitle-1` | `subtitle-1` | `<h3>` |
| `.mat-h3` 或 `.mat-subtitle-1` | `subtitle-1` | `<h3>` |
| `.mat-h4` or `.mat-body-1` | `body-1` | `<h4>` |
| `.mat-h4` 或 `.mat-body-1` | `body-1` | `<h4>` |
| `.mat-h5` | None | `<h5>` |
| `.mat-h5` | 无 | `<h5>` |
| `.mat-h6` | None | `<h6>` |
| `.mat-h6` | 无 | `<h6>` |
| `.mat-body` or `.mat-body-2` | `body-2` | Body text |
| `.mat-body` or `.mat-body-2` | `body-2` | 正文文本 |
| `.mat-body-strong` or `.mat-subtitle-2` | `subtitle-2` | None |
| `.mat-body-strong` 或 `.mat-subtitle-2` | `subtitle-2` | 无 |
| `.mat-small` or `.mat-caption` | `caption` | None |
| `.mat-small` 或 `.mat-caption` | `caption` | 无 |

In addition to the typographic styles, these style rules also include a `margin-bottom` for
headers and paragraphs. For `body` styles, text is styled within the provided CSS selector.

除了排版样式，这些样式规则还包括 header 和 p 的 `margin-bottom` 。对于 `body-1` 样式，文本在所提供的 CSS 选择器中设置样式。
=======
| CSS class                                | Level name     | Native elements |
|------------------------------------------|----------------|-----------------|
| `.mat-headline-1`                        | `headline-1`   | None            |
| `.mat-headline-2`                        | `headline-2`   | None            |
| `.mat-headline-3`                        | `headline-3`   | None            |
| `.mat-headline-4`                        | `headline-4`   | None            |
| `.mat-h1` or `.mat-headline-5`           | `headline-5`   | `<h1>`          |
| `.mat-h2` or `.mat-headline-6`           | `headline-6`   | `<h2>`          |
| `.mat-h3` or `.mat-subtitle-1`           | `subtitle-1`   | `<h3>`          |
| `.mat-h4` or `.mat-body-1`               | `body-1`       | `<h4>`          |
| `.mat-h5`                                | None           | `<h5>`          |
| `.mat-h6`                                | None           | `<h6>`          |
| `.mat-body` or `.mat-body-2`             | `body-2`       | Body text       |
| `.mat-body-strong` or `.mat-subtitle-2`  | `subtitle-2`   | None            |
| `.mat-small` or `.mat-caption`           | `caption`      | None            |

In addition to the typographic styles, these style rules also include a `margin-bottom` for
headers and paragraphs. For `body` styles, text is styled within the provided CSS selector.
>>>>>>> 98365a8b

The `.mat-h5` and `.mat-h6` styles don't directly correspond to a specific Material Design
typography level. The `.mat-h5` style uses the `body-2` level with the font-size scaled down by
`0.83`. The `.mat-h6` style uses the `body-2` level with the font-size scaled down by `0.67`.
<<<<<<< HEAD

`.mat-h5` 和 `.mat-h6` 样式不直接对应于特定的 Material Design 排版级别。 `.mat-h5` 样式使用 `body-2` 级别，字体大小按比例缩小至 `0.83` 倍。 `.mat-h6` 样式使用 `body-2` 级别，字体大小按比例缩小至 `0.67` 倍。
=======
>>>>>>> 98365a8b

The `button` and `input` typography levels do not map to CSS classes.

`button` 和 `input` 的排版级别没有映射到 CSS 类。

You can also manually emit the CSS rules for these CSS classes and native elements by calling the `typography-hierarchy`
mixin. This mixin accepts a typography config and a CSS selector under which the styles are scopes (defaulting to
`.mat-typography`).

你还可以通过调用 `typography-hierarchy` mixin 手动为这些 CSS 类和原生元素生成 CSS 规则。这个 mixin 接受一个排版配置和一个 CSS 选择器，此选择器下的样式是范围化的（默认为 `.mat-typography` ）。

The following example demonstrates usage of the typography styles emitted by the `core` mixin.

以下示例演示了 `core` mixin 生成的排版样式的用法。

```html
<body>
  <!-- This header will *not* be styled because it is outside `.mat-typography` -->
  <h1>Top header</h1>

  <!-- This paragraph will be styled as `body-1` via the `.mat-body` CSS class applied -->
  <p class="mat-body">Introductory text</p>

  <div class="mat-typography">
    <!-- This header will be styled as `title` because it is inside `.mat-typography` -->
    <h2>Inner header</h2>

    <!-- This paragraph will be styled as `body-1` because it is inside `.mat-typography` -->
    <p>Some inner text</p>
  </div>
</body>
```

### Reading typography values from a config

### 从配置中读取排版值

You can read typography style values from a typography config via the following Sass functions. Each
accepts a typography config and a level.

你可以通过以下 Sass 函数从排版配置中读取排版样式值。它们都接受一个排版配置和一个级别参数。

| Function | Example usage |
| -------- | ------------- |
| 功能 | 示例用法 |
| `font-size` | `mat.font-size($config, 'body-1');` |
| `font-family` | `mat.font-family($config, 'body-1');` |
| `font-weight` | `mat.font-weight($config, 'body-1');` |
| `line-height` | `mat.line-height($config, 'body-1');` |
| `letter-spacing` | `mat.letter-spacing($config, 'body-1');` |

Additionally, you can use the `typography-level` Sass mixin to directly emit the CSS styles for a
given typography level.

此外，你可以使用 Sass mixin `typography-level` 直接生成给定排版级别的 CSS 样式。

```scss
@use '@angular/material' as mat;

// Use the default configuration.
$my-typography: mat.define-typography-config();

.some-class-name {
  @include mat.typography-level($my-typography, 'body-1');
}
```<|MERGE_RESOLUTION|>--- conflicted
+++ resolved
@@ -59,7 +59,6 @@
 from the 2018 version of the Material Design specification][2018-typography], outlined in the
 table below.
 
-<<<<<<< HEAD
 **排版级别**是与应用程序结构的特定部分（例如标题）相对应的排版样式的集合。每个级别包括字体系列、字体粗细、字体大小和字母间距的样式。 Angular Material 使用 [2018 版 Material Design 规范中的排版级别][2018-typography]，如下表所示。
 
 | Name | Description |
@@ -89,22 +88,6 @@
 | `caption` | 较小的正文和提示文本。 |
 | `button` | Buttons and anchors. |
 | `button` | 按钮和锚点。 |
-=======
-| Name            | Description                                                                  |
-|-----------------|------------------------------------------------------------------------------|
-| `headline-1`     | One-off header, usually at the top of the page (e.g. a hero header).        |
-| `headline-2`     | One-off header, usually at the top of the page (e.g. a hero header).        |
-| `headline-3`     | One-off header, usually at the top of the page (e.g. a hero header).        |
-| `headline-4`     | One-off header, usually at the top of the page (e.g. a hero header).        |
-| `headline-5`     | Section heading corresponding to the `<h1>` tag.                            |
-| `headline-6`     | Section heading corresponding to the `<h2>` tag.                            |
-| `subtitle-1`     | Section heading corresponding to the `<h3>` tag.                            |
-| `subtitle-2`     | Section heading corresponding to the `<h4>` tag.                            |
-| `body-1`         | Base body text.                                                             |
-| `body-2`         | Bolder body text.                                                           |
-| `caption`        | Smaller body and hint text.                                                 |
-| `button`         | Buttons and anchors.                                                        |
->>>>>>> 98365a8b
 
 [2018-typography]: https://m2.material.io/design/typography/the-type-system.html#type-scale
 
@@ -237,7 +220,6 @@
 This mixin also emits styles for native header elements scoped within the `.mat-typography` CSS
 class. The table below lists the CSS classes emitted and the native elements styled.
 
-<<<<<<< HEAD
 除了组件之间共享的样式之外， `core` mixin 还包括用于设置应用程序样式的 CSS 类。这些 CSS 类对应于你的排版配置中的排版级别。此 mixin 还为 `.mat-typography` CSS 类范围内的原生 header 元素生成样式。下表列出了生成的 CSS 类和样式化的原生元素。
 
 | CSS class | Level name | Native elements |
@@ -274,35 +256,12 @@
 headers and paragraphs. For `body` styles, text is styled within the provided CSS selector.
 
 除了排版样式，这些样式规则还包括 header 和 p 的 `margin-bottom` 。对于 `body-1` 样式，文本在所提供的 CSS 选择器中设置样式。
-=======
-| CSS class                                | Level name     | Native elements |
-|------------------------------------------|----------------|-----------------|
-| `.mat-headline-1`                        | `headline-1`   | None            |
-| `.mat-headline-2`                        | `headline-2`   | None            |
-| `.mat-headline-3`                        | `headline-3`   | None            |
-| `.mat-headline-4`                        | `headline-4`   | None            |
-| `.mat-h1` or `.mat-headline-5`           | `headline-5`   | `<h1>`          |
-| `.mat-h2` or `.mat-headline-6`           | `headline-6`   | `<h2>`          |
-| `.mat-h3` or `.mat-subtitle-1`           | `subtitle-1`   | `<h3>`          |
-| `.mat-h4` or `.mat-body-1`               | `body-1`       | `<h4>`          |
-| `.mat-h5`                                | None           | `<h5>`          |
-| `.mat-h6`                                | None           | `<h6>`          |
-| `.mat-body` or `.mat-body-2`             | `body-2`       | Body text       |
-| `.mat-body-strong` or `.mat-subtitle-2`  | `subtitle-2`   | None            |
-| `.mat-small` or `.mat-caption`           | `caption`      | None            |
-
-In addition to the typographic styles, these style rules also include a `margin-bottom` for
-headers and paragraphs. For `body` styles, text is styled within the provided CSS selector.
->>>>>>> 98365a8b
 
 The `.mat-h5` and `.mat-h6` styles don't directly correspond to a specific Material Design
 typography level. The `.mat-h5` style uses the `body-2` level with the font-size scaled down by
 `0.83`. The `.mat-h6` style uses the `body-2` level with the font-size scaled down by `0.67`.
-<<<<<<< HEAD
 
 `.mat-h5` 和 `.mat-h6` 样式不直接对应于特定的 Material Design 排版级别。 `.mat-h5` 样式使用 `body-2` 级别，字体大小按比例缩小至 `0.83` 倍。 `.mat-h6` 样式使用 `body-2` 级别，字体大小按比例缩小至 `0.67` 倍。
-=======
->>>>>>> 98365a8b
 
 The `button` and `input` typography levels do not map to CSS classes.
 
