<<<<<<< HEAD
Angular Material comes packaged with Angular CLI schematics to make creating Material applications easier.

Angular Material 带了一份供 Angular CLI 使用的原理图（schematic），可以让创建 Material 应用更简单些。

### Install Schematics

### 安装原理图

Schematics are included with both `@angular/cdk` and `@angular/material`. Once you install the npm packages, they will be available through the Angular CLI.

Angular Material 附带了一些原理图，一旦你安装了这个 npm 包，就可以通过 Angular CLI 来使用这些原理图了。

Using the command below will install Angular Material, the [Component Dev Kit](https://material.angular.io/cdk) (CDK), and [Angular Animations](https://angular.io/guide/animations) in your project. Then it will run the install schematic.

运行下列命令可以自动为你的项目安装 Angular Material、[组件开发工具](/cdk) (CDK) 和 [Angular 动画库](/guide/animations)，并运行代码原理图。
=======
# Installation and Code Generation

Angular Material comes packaged with Angular CLI schematics to make
creating Material applications easier.

## Install Schematics

Schematics are included with both `@angular/cdk` and `@angular/material`. Once you install the npm
packages, they will be available through the Angular CLI.

Using the command below will install Angular Material, the [Component Dev Kit](https://material.angular.io/cdk) (CDK),
and [Angular Animations](https://angular.io/guide/animations) in your project. Then it will run the
installation schematic.
>>>>>>> 94076af5

```
ng add @angular/material
```

In case you just want to install the `@angular/cdk`, there are also schematics for the [Component Dev Kit](https://material.angular.io/cdk)

如果你只想安装 `@angular/cdk`，也可以使用[组件开发工具](/cdk)的专用代码原理图

```
ng add @angular/cdk
```

The Angular Material `ng add` schematic helps you set up an Angular CLI project that uses Material. Running `ng add` will:

Angular Material 的 `ng add` 原理图会帮助你的 Angular CLI 项目配置 Angular Material。运行 `ng add` 将会：

- Ensure [project dependencies](./getting-started#step-1-install-angular-material-angular-cdk-and-angular-animations) are placed in `package.json`

  确保 `package.json` 中具有[项目所需的依赖](./getting-started#step-1-install-angular-material-angular-cdk-and-angular-animations)

- Enable the [BrowserAnimationsModule](./getting-started#step-2-configure-animations) your app module

  为应用启用 [BrowserAnimationsModule](./getting-started#step-2-configure-animations) 模块

- Add either a [prebuilt theme](./theming#using-a-pre-built-theme) or a [custom theme](./theming#defining-a-custom-theme)

  添加一个[预定义的主题](./theming#using-a-pre-built-theme)或一个[自定义主题](./theming#defining-a-custom-theme)

- Add Roboto fonts to your `index.html`

  为 `index.html` 添加 Roboto 字体

- Add the [Material Icon font](./getting-started#step-6-optional-add-material-icons) to your `index.html`

  在 `index.html` 中添加 [Material 图标字体](./getting-started#step-6-optional-add-material-icons)

- Add global styles to

  添加下列全局样式

    - Remove margins from `body`

      移除 `body` 的边距（margin）

    - Set `height: 100%` on `html` and `body`

      为 `html` 和 `body` 设置 `height: 100%`

    - Make Roboto the default font of your app

      把 Roboto 设置为应用的默认字体

- Install and import `hammerjs` for [gesture support](./getting-started#step-5-gesture-support) in your project

  安装并导入 `hammerjs`，来为项目提供[手势支持](./getting-started#step-5-gesture-support)

## Component schematics
<<<<<<< HEAD
=======

In addition to the installation schematic, Angular Material comes with multiple schematics that can be
used to easily generate Material Design components:
>>>>>>> 94076af5

## 组件原理图

In addition to the install schematic, Angular Material comes with multiple schematics that can be used to easily generate Material Design components:

除了用于安装的 schematic 之外，Angular Material 还带有多个原理图，用于轻松生成 Material Design 组件：

| Name           | Description                                                                                            |
|----------------|--------------------------------------------------------------------------------------------------------|
| 名称           | 说明                                                                                            |
| `address-form` | Component with a form group that uses Material Design form controls to prompt for a shipping address   |
| `address-form` | 一个表单组，它使用 Material Design 的多个表单控件接收一个送货地址   |
| `navigation`   | Creates a component with a responsive Material Design sidenav and a toolbar for showing the app name   |
| `navigation`   | 创建一个带有响应式 Material Design 侧边栏组件和一个用于显示应用名称的工具栏组件   |
| `dashboard`    | Component with multiple Material Design cards and menus which are aligned in a grid layout             |
| `dashboard`    | 带有多个 Material Design 卡片和菜单的网格式布局组件             |
| `table`        | Generates a component with a Material Design data table that supports sorting and pagination           |
| `table`        | 生成一个带有 Material Design 并支持排序和分页的数据表组件           |
| `tree`         | Component that interactively visualizes a nested folder structure by using the `<mat-tree>` component  |
| `tree`         | 该组件以 `<mat-tree>` 组件来展示一个可交互的文件夹式结构 |

Additionally, the Angular CDK also comes with a collection of component schematics:

此外，Angular CDK 也给出了一些组件的原理图：

| Name           | Description                                                                                        |
|----------------|----------------------------------------------------------------------------------------------------|
| 名称           | 说明                                                                                        |
| `drag-drop`    | Component that uses the `@angular/cdk/drag-drop` directives for creating an interactive to-do list |
| `drag-drop`    | 该组件使用 `@angular/cdk/drag-drop` 指令来创建一个可交互的 to-do 列表 |

### Address form schematic

#### 地址表单原理图

Running the `address-form` schematic generates a new Angular component that can be used to get started with a Material Design form group consisting of:

运行 `address-form` 原理图会生成一个新的 Angular 组件，它可用于快速开始一个 Material Design 表单组，其中包括：

* Material Design form fields

  一些 Material Design 表单字段

* Material Design radio controls

  一些 Material Design 单选控件

* Material Design buttons

  一些 Material Design 按钮

```
ng generate @angular/material:address-form <component-name>
```

<<<<<<< HEAD
#### Navigation schematic

#### 导航原理图

The `navigation` schematic will create a new component that includes a toolbar with the app name and a responsive side nav based on Material breakpoints.

`navigation` 原理图将会创建一个包括应用名的工具栏和一个能自适应 Material 的断点的侧边栏。
=======
### Navigation schematic

The `navigation` schematic will create a new component that includes
a toolbar with the app name, and a responsive side nav based on Material
breakpoints.
>>>>>>> 94076af5

```
ng generate @angular/material:navigation <component-name>
```

<<<<<<< HEAD
#### Table schematic

#### 表格原理图

The table schematic will create a component that renders an Angular Material `<table>` which has been pre-configured with a datasource for sorting and pagination.

表格原理图将创建一个组件，它可以渲染出一个预置了可排序、可分页数据源的 Angular Material `<table>`。
=======
### Table schematic

The table schematic will create a component that renders an Angular Material `<table>` which has
been pre-configured with a datasource for sorting and pagination.
>>>>>>> 94076af5

```
ng generate @angular/material:table <component-name>
```

<<<<<<< HEAD
#### Dashboard schematic

#### 仪表盘原理图

The `dashboard` schematic will create a new component that contains a dynamic grid list of Material Design cards.

`dashboard` 原理图将创建一个新组件，它包含一个由 Material Design 卡片组成的动态网格列表。
=======
### Dashboard schematic

The `dashboard` schematic will create a new component that contains
a dynamic grid list of Material Design cards.
>>>>>>> 94076af5

```
ng generate @angular/material:dashboard <component-name>
```

<<<<<<< HEAD
#### Tree schematic

#### 树原理图

The `tree` schematic can be used to quickly generate an Angular component that uses the Angular Material `<mat-tree>` component to visualize a nested folder structure.

`tree` 原理图可用于快速生成一个 Angular 组件，它使用 Angular Material 的 `<mat-tree>` 组件来展示一个嵌套的文件夹式结构。
=======
### Tree schematic

The `tree` schematic can be used to quickly generate an Angular component that uses the Angular
Material `<mat-tree>` component to visualize a nested folder structure.
>>>>>>> 94076af5

```
ng generate @angular/material:tree <component-name>
```

<<<<<<< HEAD
#### Drag and Drop schematic

#### 拖放原理图

The `drag-drop` schematic is provided by the `@angular/cdk` and can be used to generate a component that uses the CDK drag and drop directives.

`drag-drop` 原理图是由 `@angular/cdk` 提供的，它可用来生成带有 CDK 拖放指令的组件。
=======
### Drag and Drop schematic

The `drag-drop` schematic is provided by the `@angular/cdk` and can be used to generate a component
that uses the CDK drag and drop directives.
>>>>>>> 94076af5

```
ng generate @angular/cdk:drag-drop <component-name>
```<|MERGE_RESOLUTION|>--- conflicted
+++ resolved
@@ -1,34 +1,20 @@
-<<<<<<< HEAD
+# Installation and Code Generation
+
 Angular Material comes packaged with Angular CLI schematics to make creating Material applications easier.
 
 Angular Material 带了一份供 Angular CLI 使用的原理图（schematic），可以让创建 Material 应用更简单些。
 
-### Install Schematics
+## Install Schematics
 
-### 安装原理图
+## 安装原理图
 
 Schematics are included with both `@angular/cdk` and `@angular/material`. Once you install the npm packages, they will be available through the Angular CLI.
 
 Angular Material 附带了一些原理图，一旦你安装了这个 npm 包，就可以通过 Angular CLI 来使用这些原理图了。
 
-Using the command below will install Angular Material, the [Component Dev Kit](https://material.angular.io/cdk) (CDK), and [Angular Animations](https://angular.io/guide/animations) in your project. Then it will run the install schematic.
+Using the command below will install Angular Material, the [Component Dev Kit](https://material.angular.io/cdk) (CDK), and [Angular Animations](https://angular.io/guide/animations) in your project. Then it will run the installation schematic.
 
 运行下列命令可以自动为你的项目安装 Angular Material、[组件开发工具](/cdk) (CDK) 和 [Angular 动画库](/guide/animations)，并运行代码原理图。
-=======
-# Installation and Code Generation
-
-Angular Material comes packaged with Angular CLI schematics to make
-creating Material applications easier.
-
-## Install Schematics
-
-Schematics are included with both `@angular/cdk` and `@angular/material`. Once you install the npm
-packages, they will be available through the Angular CLI.
-
-Using the command below will install Angular Material, the [Component Dev Kit](https://material.angular.io/cdk) (CDK),
-and [Angular Animations](https://angular.io/guide/animations) in your project. Then it will run the
-installation schematic.
->>>>>>> 94076af5
 
 ```
 ng add @angular/material
@@ -87,16 +73,11 @@
   安装并导入 `hammerjs`，来为项目提供[手势支持](./getting-started#step-5-gesture-support)
 
 ## Component schematics
-<<<<<<< HEAD
-=======
+
+## 组件原理图
 
 In addition to the installation schematic, Angular Material comes with multiple schematics that can be
 used to easily generate Material Design components:
->>>>>>> 94076af5
-
-## 组件原理图
-
-In addition to the install schematic, Angular Material comes with multiple schematics that can be used to easily generate Material Design components:
 
 除了用于安装的 schematic 之外，Angular Material 还带有多个原理图，用于轻松生成 Material Design 组件：
 
@@ -126,7 +107,7 @@
 
 ### Address form schematic
 
-#### 地址表单原理图
+### 地址表单原理图
 
 Running the `address-form` schematic generates a new Angular component that can be used to get started with a Material Design form group consisting of:
 
@@ -148,97 +129,62 @@
 ng generate @angular/material:address-form <component-name>
 ```
 
-<<<<<<< HEAD
-#### Navigation schematic
+### Navigation schematic
 
-#### 导航原理图
+### 导航原理图
 
-The `navigation` schematic will create a new component that includes a toolbar with the app name and a responsive side nav based on Material breakpoints.
+The `navigation` schematic will create a new component that includes a toolbar with the app name, and a responsive side nav based on Material
+breakpoints.
 
 `navigation` 原理图将会创建一个包括应用名的工具栏和一个能自适应 Material 的断点的侧边栏。
-=======
-### Navigation schematic
-
-The `navigation` schematic will create a new component that includes
-a toolbar with the app name, and a responsive side nav based on Material
-breakpoints.
->>>>>>> 94076af5
 
 ```
 ng generate @angular/material:navigation <component-name>
 ```
 
-<<<<<<< HEAD
-#### Table schematic
+### Table schematic
 
-#### 表格原理图
+### 表格原理图
 
 The table schematic will create a component that renders an Angular Material `<table>` which has been pre-configured with a datasource for sorting and pagination.
 
 表格原理图将创建一个组件，它可以渲染出一个预置了可排序、可分页数据源的 Angular Material `<table>`。
-=======
-### Table schematic
-
-The table schematic will create a component that renders an Angular Material `<table>` which has
-been pre-configured with a datasource for sorting and pagination.
->>>>>>> 94076af5
 
 ```
 ng generate @angular/material:table <component-name>
 ```
 
-<<<<<<< HEAD
-#### Dashboard schematic
+### Dashboard schematic
 
-#### 仪表盘原理图
+### 仪表盘原理图
 
 The `dashboard` schematic will create a new component that contains a dynamic grid list of Material Design cards.
 
 `dashboard` 原理图将创建一个新组件，它包含一个由 Material Design 卡片组成的动态网格列表。
-=======
-### Dashboard schematic
-
-The `dashboard` schematic will create a new component that contains
-a dynamic grid list of Material Design cards.
->>>>>>> 94076af5
 
 ```
 ng generate @angular/material:dashboard <component-name>
 ```
 
-<<<<<<< HEAD
-#### Tree schematic
+### Tree schematic
 
-#### 树原理图
+### 树原理图
 
 The `tree` schematic can be used to quickly generate an Angular component that uses the Angular Material `<mat-tree>` component to visualize a nested folder structure.
 
 `tree` 原理图可用于快速生成一个 Angular 组件，它使用 Angular Material 的 `<mat-tree>` 组件来展示一个嵌套的文件夹式结构。
-=======
-### Tree schematic
-
-The `tree` schematic can be used to quickly generate an Angular component that uses the Angular
-Material `<mat-tree>` component to visualize a nested folder structure.
->>>>>>> 94076af5
 
 ```
 ng generate @angular/material:tree <component-name>
 ```
 
-<<<<<<< HEAD
-#### Drag and Drop schematic
+### Drag and Drop schematic
 
-#### 拖放原理图
+### 拖放原理图
 
 The `drag-drop` schematic is provided by the `@angular/cdk` and can be used to generate a component that uses the CDK drag and drop directives.
 
 `drag-drop` 原理图是由 `@angular/cdk` 提供的，它可用来生成带有 CDK 拖放指令的组件。
-=======
-### Drag and Drop schematic
-
-The `drag-drop` schematic is provided by the `@angular/cdk` and can be used to generate a component
-that uses the CDK drag and drop directives.
->>>>>>> 94076af5
 
 ```
 ng generate @angular/cdk:drag-drop <component-name>
