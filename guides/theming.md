# Theming Angular Material

# Angular Material 主题

## What is theming?

<<<<<<< HEAD
## 什么是主题？

Angular Material's theming system lets you customize color and typography styles for components
=======
Angular Material's theming system lets you customize color, typography, and density styles for components
>>>>>>> 70cf080c
in your application. The theming system is based on Google's
[Material Design][material-design-theming] specification.

Angular Material 的主题体系允许你为应用程序中的组件自定义颜色和排版样式。此主题体系基于 Google 的 [Material Design][material-design-theming] 规范。

This document describes the concepts and APIs for customizing colors. For typography customization,
see [Angular Material Typography][mat-typography]. For guidance on building components to be
customizable with this system, see [Theming your own components][theme-your-own].

本文档介绍了自定义颜色的概念和 API。关于排版的定制指南参见 [Angular Material 排版][mat-typography]。关于如何使用此系统来构建自定义组件的指南，请参阅 [主题化你自己的组件][theme-your-own]。

[material-design-theming]: https://material.io/design/material-theming/overview.html

[mat-typography]: https://material.angular.io/guide/typography

[theme-your-own]: https://material.angular.io/guide/theming-your-components

### Sass

Angular Material's theming APIs are built with [Sass](https://sass-lang.com). This document assumes
familiarity with CSS and Sass basics, including variables, functions, and mixins.

Angular Material 的主题 API 是用 [Sass](https://sass-lang.com) 构建的。本文档假设你熟悉 CSS 和 Sass 的基础知识，包括变量、函数和 mixin。

You can use Angular Material without Sass by using a pre-built theme, described in
[Using a pre-built theme](#using-a-pre-built-theme) below. However, using the library's Sass API
directly gives you the most control over the styles in your application.

你可以通过使用预构建的主题在没有 Sass 的情况下使用 Angular Material，如下面的[使用预构建的主题](#using-a-pre-built-theme)所述。但是，直接使用库的 Sass API 能让你最大程度地控制应用程序中的样式。

## Palettes

## 调色板

A **palette** is a collection of colors representing a portion of color space. Each value in this
collection is called a **hue**. In Material Design, each hues in a palette has an identifier number.
These identifier numbers include 50, and then each 100 value between 100 and 900. The numbers order
hues within a palette from lightest to darkest.

**调色板**是代表颜色空间一部分的颜色集合。此集合中的每个值都称为**色调**。在 Material Design 中，调色板中的每个色调都有一个标识符数字。这些数字包括 50，以及 100 到 900 之间间隔 100 的所有值。这些编号会将调色板中的色调从最亮到最暗进行排序。

Angular Material represents a palette as a [Sass map][sass-maps]. This map contains the
palette's hues and another nested map of contrast colors for each of the hues. The contrast colors
serve as text color when using a hue as a background color. The example below demonstrates the
structure of a palette. [See the Material Design color system for more background.][spec-colors]

Angular Material 将调色板表示为 [Sass 映射表][sass-maps]。此映射表包含调色板的色调和每个色调的各个对比色的嵌套映射表。当使用某个色调作为背景色时，就会把其对比色用作文本颜色。下面的示例演示了调色板的结构。 [更多背景信息，请参见 Material Design 的色彩体系][spec-colors]。

```scss
$indigo-palette: (
 50: #e8eaf6,
 100: #c5cae9,
 200: #9fa8da,
 300: #7986cb,
 // ... continues to 900
 contrast: (
   50: rgba(black, 0.87),
   100: rgba(black, 0.87),
   200: rgba(black, 0.87),
   300: white,
   // ... continues to 900
 )
);
```

[sass-maps]: https://sass-lang.com/documentation/values/maps

[spec-colors]: https://material.io/design/color/the-color-system.html

### Create your own palette

### 创建你自己的调色板

You can create your own palette by defining a Sass map that matches the structure described in the
[Palettes](#palettes) section above. The map must define hues for 50 and each hundred between 100
and 900. The map must also define a `contrast` map with contrast colors for each hue.

你可以通过定义与上面[调色板](#palettes)部分中描述的结构相一致的 Sass 映射表来创建自己的调色板。映射表必须定义 50 的色调，以及 100 和 900 之间间隔 100 的每个色调。映射表还必须为每个色调定义具有对比色的 `contrast` 映射表。

You can use [the Material Design palette tool][palette-tool] to help choose the hues in your
palette.

你可以使用 [Material Design 调色板工具][palette-tool]来帮你选择调色板中的色调。

[palette-tool]: https://material.io/design/color/the-color-system.html#tools-for-picking-colors

### Predefined palettes

### 预定义的调色板

Angular Material offers predefined palettes based on the 2014 version of the Material Design
spec. See the [Material Design 2014 color palettes][2014-palettes] for a full list.

Angular Material 提供了基于 2014 版 Material Design 规范的预定义调色板。有关完整列表，请参阅 [Material Design 2014 调色板][2014-palettes]。

In addition to hues numbered from zero to 900, the 2014 Material Design palettes each include
distinct _accent_ hues numbered as `A100`, `A200`, `A400`, and `A700`. Angular Material does not
require these hues, but you can use these hues when defining a theme as described in
[Defining a theme](#defining-a-theme) below.

除了编号从 0 到 900 的色调外，2014 年 Material Design 调色板还包括编号为 `A100`、 `A200`、 `A400` 和 `A700` 的显著*强调*色调。Angular Material 不需要这些色调，但你可以在定义主题时使用这些色调，如下面的[定义主题](#defining-a-theme)中所述。

```scss
@use '@angular/material' as mat;

$my-palette: mat.$indigo-palette;
```

[2014-palettes]: https://material.io/archive/guidelines/style/color.html#color-color-palette

## Themes

<<<<<<< HEAD
## 主题

A **theme** is a collection of color and typography options. Each theme includes three palettes that
=======
A **theme** is a collection of color, typography, and density options. Each theme includes three palettes that
>>>>>>> 70cf080c
determine component colors:

**主题**是颜色和排版选项的集合。每个主题包括三个确定组件颜色的调色板：

* A **primary** palette for the color that appears most frequently throughout your application

  在整个应用程序中最常出现的颜色的 **primary(主要)** 调色板

* An **accent**, or _secondary_, palette used to selectively highlight key parts of your UI

  用于有选择地突出显示 UI 中某些关键部位的 **accent(强调)** 或 *secondary(辅助)* 调色板

* A **warn**, or _error_, palette used for warnings and error states

  用于警告和错误状态的 **warn(警告)** 或 *error(错误)* 调色板

You can include the CSS styles for a theme in your application in one of two ways: by defining a
custom theme with Sass, or by importing a pre-built theme CSS file.

你可以通过两种方式在应用程序中包含主题的 CSS 样式：使用 Sass 自定义主题，或导入预构建的主题 CSS 文件。

### Custom themes with Sass

<<<<<<< HEAD
### 使用 Sass 自定义主题

A **theme file** is a Sass file that calls Angular Material Sass mixins to output color and
typography CSS styles.
=======
A **theme file** is a Sass file that calls Angular Material Sass mixins to output color,
typography, and density CSS styles.
>>>>>>> 70cf080c

**主题文件**是一个 Sass 文件，它会调用一些 Angular Material 的 Sass mixins 来输出颜色和排版 CSS 样式。

#### The `core` mixin

#### `core` mixin（混入函数）

Angular Material defines a mixin named `core` that includes prerequisite styles for common
features used by multiple components, such as ripples. The `core` mixin must be included exactly
once for your application, even if you define multiple themes. Including the `core` mixin multiple
times will result in duplicate CSS in your application.

Angular Material 定义了一个名为 `core` 的 mixin，其中包含供多个组件使用的通用功能的先决样式，例如涟漪。即使你定义了多个主题，`core` mixin 也只能在应用程序中包含一次。如果多次包含 `core` mixin，将导致应用程序中出现重复的 CSS。

```scss
@use '@angular/material' as mat;

@include mat.core();
```

#### Defining a theme

<<<<<<< HEAD
#### 定义主题

Angular Material represents a theme as a Sass map that contains your color and typography
choices. For more about typography customization, see [Angular Material Typography][mat-typography].
=======
Angular Material represents a theme as a Sass map that contains your color, typography, and density
choices. See [Angular Material Typography][mat-typography] for an in-depth guide to customizing typography. See
[Customizing density](#customizing-density) below for details on adjusting component density.
>>>>>>> 70cf080c

Angular Material 用 Sass 映射表来表达主题，其中包含你的颜色和排版选择。有关自定义排版的更多信息，请参阅 [Angular Material 排版][mat-typography]。

Constructing the theme first requires defining your primary and accent palettes, with an optional
warn palette. The `define-palette` Sass function accepts a color palette, described in the
[Palettes](#palettes) section above, as well as four optional hue numbers. These four hues
represent, in order: the "default" hue, a "lighter" hue, a "darker" hue, and a "text" hue.
Components use these hues to choose the most appropriate color for different parts of
themselves.

构建主题首先需要定义你的 `primary`(主要)和 `accent`(重音)调色板，以及可选的 `warn`(警告)调色板。Sass 函数 `define-palette` 接受一个调色板（这在上面的[调色板](#palettes)部分中讲过）以及四个可选的色调数值。这四种色调依次表示：“default(默认)”色调、“lighter(较浅)”色调、“darker(较暗)”色调和“text(文本)”色调。各个组件会使用这些色调为自身的不同部位选择最合适的颜色。

```scss
@use '@angular/material' as mat;

$my-primary: mat.define-palette(mat.$indigo-palette, 500);
$my-accent: mat.define-palette(mat.$pink-palette, A200, A100, A400);

// The "warn" palette is optional and defaults to red if not specified.
$my-warn: mat.define-palette(mat.$red-palette);
```

You can construct a theme by calling either `define-light-theme` or `define-dark-theme` with
the result from `define-palette`. The choice of a light versus a dark theme determines the
background and foreground colors used throughout the components.

你可以通过调用 `define-light-theme` 或 `define-dark-theme` 并以 `define-palette` 的结果为参数，来构建主题。选择使用浅色或深色主题，决定了整个组件使用的背景色和前景色。

```scss
@use '@angular/material' as mat;

$my-primary: mat.define-palette(mat.$indigo-palette, 500);
$my-accent: mat.define-palette(mat.$pink-palette, A200, A100, A400);

// The "warn" palette is optional and defaults to red if not specified.
$my-warn: mat.define-palette(mat.$red-palette);

$my-theme: mat.define-light-theme((
 color: (
   primary: $my-primary,
   accent: $my-accent,
   warn: $my-warn,
 ),
 typography: mat.define-typography-config(),
 density: 0,
));
```

#### Applying a theme to components

#### 将主题应用于组件

The `core-theme` Sass mixin emits prerequisite styles for common features used by multiple
components, such as ripples. This mixin must be included once per theme.

<<<<<<< HEAD
Sass mixin `core-theme` 会为多个组件使用的通用功能（例如涟漪）生成先决样式。每个主题必须包含一次这个 mixin。

Each Angular Material component has a "color" mixin that emits the component's color styles and
a "typography" mixin that emits the component's typography styles.

每个 Angular Material 组件都有一个生成组件颜色样式的 `color` mixin 和一个生成组件排版样式的 `typography` mixin。

Additionally, each component has a "theme" mixin that emits styles for both color and typography.
This theme mixin will only emit color or typography styles if you provided a corresponding
=======
Each Angular Material component has a mixin for each color , typography, and density. For example, `MatButton` declares
`button-color`, `button-typography`, and `button-density`. Each mixin emits only the styles corresponding to that
area of customization.

Additionally, each component has a "theme" mixin that emits all styles that depend on the theme config.
This theme mixin only emits color, typography, or density styles if you provided a corresponding
>>>>>>> 70cf080c
configuration to `define-light-theme` or `define-dark-theme`.

此外，每个组件都有一个 `theme` mixin，它会同时生成颜色和排版的样式。如果你为 `define-light-theme` 或 `define-dark-theme` 提供了相应的配置，则这个 `theme` mixin 只会生成颜色或排版样式。

Apply the styles for each of the components used in your application by including each of their
theme Sass mixins.

通过包含 (`include`) 每个主题 Sass mixins，可以为应用程序中使用的每个组件应用样式。

```scss
@use '@angular/material' as mat;

@include mat.core();

$my-primary: mat.define-palette(mat.$indigo-palette, 500);
$my-accent: mat.define-palette(mat.$pink-palette, A200, A100, A400);

$my-theme: mat.define-light-theme((
 color: (
   primary: $my-primary,
   accent: $my-accent,
 ),
 density: 0,
));

// Emit theme-dependent styles for common features used across multiple components.
@include mat.core-theme($my-theme);

// Emit styles for MatButton based on `$my-theme`. Because the configuration
// passed to `define-light-theme` omits typography, `button-theme` will not
// emit any typography styles.
@include mat.button-theme($my-theme);

// Include the theme mixins for other components you use here.
```

As an alternative to listing every component that your application uses, Angular Material offers
Sass mixins that includes styles for all components in the library: `all-component-colors`,
`all-component-typographies`, `all-component-densitites`, and `all-component-themes`. These mixins behave the same as
individual component mixins, except they emit styles for `core-theme` and _all_ 35+ components in Angular
Material. Unless your application uses every single component, this will produce unnecessary CSS.

除了列出应用程序使用的每个组件之外，Angular Material 还提供了一些 Sass mixins，来为本库中的所有组件包含（`include`）样式： `all-component-colors` 、 `all-component-typographies` 和 `all-component-themes` 。这些 mixin 的行为与供单个组件使用的 mixin 是一样的，除了一点：它们会为 `core-theme` 和 Angular Material 中的*所有* 35+ 个组件生成样式。除非你的应用程序要用到每个组件，否则这将生成一些不必要的 CSS。

```scss
@use '@angular/material' as mat;

@include mat.core();

$my-primary: mat.define-palette(mat.$indigo-palette, 500);
$my-accent: mat.define-palette(mat.$pink-palette, A200, A100, A400);

$my-theme: mat.define-light-theme((
 color: (
   primary: $my-primary,
   accent: $my-accent,
 ),
 typography: mat.define-typography-config(),
 density: 0,
));

@include mat.all-component-themes($my-theme);
```

To include the emitted styles in your application, [add your theme file to the `styles` array of
your project's `angular.json` file][adding-styles].

要在你的应用程序中包含所生成的样式，[请将你的主题文件添加到你项目的 `angular.json` 文件的 `styles` 数组中][adding-styles]。

[adding-styles]: https://angular.io/guide/workspace-config#styles-and-scripts-configuration

### Using a pre-built theme

### 使用预构建主题

Angular Material includes four pre-built theme CSS files, each with different palettes selected.
You can use one of these pre-built themes if you don't want to define a custom theme with Sass.

Angular Material 包括四个预构建的主题 CSS 文件，每个文件都选择了不同的调色板。如果你不想使用 Sass 来自定义主题，则可以使用这些预构建的主题之一。

| Theme | Light or dark? | Palettes (primary, accent, warn) |
| ----- | -------------- | -------------------------------- |
| 主题 | 亮还是暗？ | 调色板（primary, accent, warn） |
| `deeppurple-amber.css` | Light | deep-purple, amber, red |
| `deeppurple-amber.css` | 亮 | deep-purple, amber, red |
| `indigo-pink.css` | Light | indigo, pink, red |
| `indigo-pink.css` | 亮 | indigo, pink, red |
| `pink-bluegrey.css` | Dark | pink, bluegrey, red |
| `pink-bluegrey.css` | 暗 | pink, bluegrey, red |
| `purple-green.css` | Dark | purple, green, red |
| `purple-green.css` | 暗 | purple, green, red |

These files include the CSS for every component in the library. To include only the CSS for a subset
of components, you must use the Sass API detailed in [Defining a theme](#defining-a-theme) above.
You can [reference the source code for these pre-built themes][prebuilt] to see examples of complete
theme definitions.

这些文件包括库中每个组件的 CSS。如果要单独包含这些组件的某个子集的 CSS，你必须使用上面[定义主题](#defining-a-theme)中详述的 Sass API。你可以[参考这些预建主题的源代码][prebuilt]查看完整主题定义的示例。

You can find the pre-built theme files in the "prebuilt-themes" directory of Angular Material's
npm package (`@angular/material/prebuilt-themes`). To include the pre-built theme in your
application, [add your chosen CSS file to the `styles` array of your project's `angular.json`
file][adding-styles].

你可以在 Angular Material 的 npm 包 ( `@angular/material/prebuilt-themes` ) 的 `prebuilt-themes` 目录中找到预构建的主题文件。要在你的应用程序中包含预先构建的主题，[请将你选择的 CSS 文件添加到你项目的 `angular.json` 文件的 `styles` 数组中][adding-styles]。

[prebuilt]: https://github.com/angular/components/blob/main/src/material/core/theming/prebuilt

### Defining multiple themes

### 定义多重主题

Using the Sass API described in [Defining a theme](#defining-a-theme), you can also define
_multiple_ themes by repeating the API calls multiple times. You can do this either in the same
theme file or in separate theme files.

使用[定义主题](#defining-a-theme)中描述的 Sass API，你还可以通过多次重复 API 调用来定义*多重*主题。你可以在同一个主题文件或几个单独的主题文件中执行此操作。

#### Multiple themes in one file

#### 一个文件中的多重主题

Defining multiple themes in a single file allows you to support multiple themes without having to
manage loading of multiple CSS assets. The downside, however, is that your CSS will include more
styles than necessary.

在单个文件中定义多重主题，能让你支持多重主题而无需管理多个 CSS 资产文件的加载。然而，代价是你的 CSS 将包含不必要的样式。

To control which theme applies when, `@include` the mixins only within a context specified via
CSS rule declaration. See the [documentation for Sass mixins][sass-mixins] for further background.

要控制何时应用哪个主题， 请在通过 CSS 规则声明指定的上下文中 `@include` 这些 mixin。有关更多背景信息，请参阅 [Sass mixins 文档][sass-mixins]。

[sass-mixins]: https://sass-lang.com/documentation/at-rules/mixin

```scss
@use '@angular/material' as mat;

@include mat.core();

// Define a dark theme
$dark-theme: mat.define-dark-theme((
 color: (
   primary: mat.define-palette(mat.$pink-palette),
   accent: mat.define-palette(mat.$blue-grey-palette),
 ),
  // Only include `typography` and `density` in the default dark theme.
  typography: mat.define-typography-config(),
  density: 0,
));

// Define a light theme
$light-theme: mat.define-light-theme((
 color: (
   primary: mat.define-palette(mat.$indigo-palette),
   accent: mat.define-palette(mat.$pink-palette),
 ),
));

// Apply the dark theme by default
@include mat.core-theme($dark-theme);
@include mat.button-theme($dark-theme);

// Apply the light theme only when the user prefers light themes.
@media (prefers-color-scheme: light) {
 // Use the `-color` mixins to only apply color styles without reapplying the same
 // typography and density styles.
 @include mat.core-color($light-theme);
 @include mat.button-color($light-theme);
}
```

#### Multiple themes across separate files

#### 跨文件的多重主题

You can define multiple themes in separate files by creating multiple theme files per
[Defining a theme](#defining-a-theme), adding each of the files to the `styles` of your
`angular.json`. However, you must additionally set the `inject` option for each of these files to
`false` in order to prevent all the theme files from being loaded at the same time. When setting
this property to `false`, your application becomes responsible for manually loading the desired
file. The approach for this loading depends on your application.

你可以创建多个主题文件，每个文件[定义一个主题](#defining-a-theme)，然后将这些文件添加到 `angular.json` 的 `styles` 中，就可以在几个单独的文件中定义多重主题了。但是，你还必须将每个文件的 `inject` 选项设置为 `false`，以防止同时加载所有主题文件。当此属性为 `false` 时，你的应用程序要负责手动加载所需的文件。加载的方式则取决于你的应用程序。

### Application background color

### 应用背景颜色

By default, Angular Material does not apply any styles to your DOM outside
its own components. If you want to set your application's background color
to match the components' theme, you can either:

默认情况下，Angular Material 不会将任何样式应用到你的 DOM 组件外部。如果想设置应用程序的背景颜色以匹配组件的主题，你可以：

1. Put your application's main content inside `mat-sidenav-container`, assuming you're using `MatSidenav`, or

   假设你正在使用 `MatSidenav` ，请将应用程序的主要内容放入 `mat-sidenav-container` ，或者

2. Apply the `mat-app-background` CSS class to your main content root element (typically `body`).

   将 `mat-app-background` CSS 类应用到你主要内容的根元素（通常是 `body` ）。

### Scoping style customizations

### 范围化样式的自定义方式

You can use Angular Material's Sass mixins to customize component styles within a specific scope
in your application. The CSS rule declaration in which you include a Sass mixin determines its scope.
The example below shows how to customize the color of all buttons inside elements marked with the
`.my-special-section` CSS class.

你可以使用 Angular Material 的各个 Sass mixin 来自定义应用程序中特定范围内的组件样式。包含（include） Sass mixin 的 CSS 规则声明决定了它的作用域。下面的示例展示了如何自定义带有 `.my-special-section` CSS 类的元素内所有按钮的颜色。

```scss
@use '@angular/material' as mat;

.my-special-section {
 $special-primary: mat.define-palette(mat.$orange-palette);
 $special-accent: mat.define-palette(mat.$brown-palette);
 $special-theme: mat.define-dark-theme((
   color: (primary: $special-primary, accent: $special-accent),
 ));

 @include mat.button-color($special-theme);
}
```

### Reading hues from palettes

### 从调色板读取色调

You can use the `get-color-from-palette` function to get specific hues from a palette by their
number identifier. You can also access the contrast color for a particular hue by suffixing the
hue's number identifier with `-contrast`.

你可以使用 `get-color-from-palette` 函数通过数字标识符来从调色板中获取特定色调。你还可以通过在色调的数字标识符后缀 `-contrast` 来获取特定色调的对比色。

```scss
@use '@angular/material' as mat;

$my-palette: mat.define-palette(mat.$indigo-palette);

.my-custom-style {
 background: mat.get-color-from-palette($my-palette, 500);
 color: mat.get-color-from-palette($my-palette, '500-contrast');
}
```

You can also reference colors using the `"default"`, `"lighter"`, `"darker"`, and `"text"` colors
passed to `define-palette`.

你还可以通过传给 `define-palette` 的 `"default"` 、 `"lighter"` 、 `"darker"` 和 `"text"` 来引用这些颜色。

```scss
@use '@angular/material' as mat;

$my-palette: mat.define-palette(mat.$indigo-palette);

.my-custom-darker-style {
 background: mat.get-color-from-palette($my-palette, 'darker');
 color: mat.get-color-from-palette($my-palette, 'darker-contrast');
}
```

## Customizing density

Angular Material's density customization is based on the
[Material Design density guidelines](https://m2.material.io/design/layout/applying-density.html). This system
defines a scale where zero represents the default density. You can decrement the number for _more density_ and increment
the number for _less density_.

The density system is based on a *density scale*. The scale starts with the
default density of `0`. Each whole number step down (`-1`, `-2`, etc.) reduces
the affected sizes by `4px`, down to the minimum size necessary for a component to render coherently.

Components that appear in task-based or pop-up contexts, such as `MatDatepicker`, don't change their size via the
density system. The [Material Design density guidance](https://m2.material.io/design/layout/applying-density.html)
explicitly discourages increasing density for such interactions because they don't compete for space in the
application's layout.

You can apply custom density setting to the entire library or to individual components using their density Sass mixins.

```scss
// You can set a density setting in your theme to apply to all components.
$dark-theme: mat.define-dark-theme((
  color: ...,
  typography: ...,
  density: -2,
));

// Or you can selectively apply the Sass mixin to affect only specific parts of your application.
.the-dense-zone {
  @include mat.button-density(-1);
}
```  

## Strong focus indicators

## 强烈焦点指示器

By default, most components indicate browser focus by changing their background color as described
by the Material Design specification. This behavior, however, can fall short of accessibility
requirements, such as [WCAG][], which require a stronger indication of browser focus.

默认情况下，大多数组件通过更改 Material Design 规范中描述的背景颜色来指示浏览器焦点。但是，此行为可能无法满足无障碍性要求，例如 [WCAG][]，后者要求更强烈地指示浏览器焦点。

Angular Material supports rendering highly visible outlines on focused elements. Applications can
enable these strong focus indicators via two Sass mixins:
`strong-focus-indicators` and `strong-focus-indicators-theme`.

<<<<<<< HEAD
Angular Material 支持在有焦点的元素上渲染高度可见的轮廓。应用程序可以通过两个 Sass mixin 启用这些强烈焦点指示器： `strong-focus-indicators` 和 `strong-focus-indicators-theme` 。

The `strong-focus-indicators` mixin emits structal indicator styles for all components. This mixin
=======
The `strong-focus-indicators` mixin emits structural indicator styles for all components. This mixin
>>>>>>> 70cf080c
should be included exactly once in an application, similar to the `core` mixin described above.

`strong-focus-indicators` mixin 会为所有组件生成结构化指示器样式。这个 mixin 应该在应用程序中只包含一次，类似于上面描述的 `core` mixin。

The `strong-focus-indicators-theme` mixin emits only the indicator's color styles. This mixin should
be included once per theme, similar to the theme mixins described above. Additionally, you can use
this mixin to change the color of the focus indicators in situations in which the default color
would not contrast sufficiently with the background color.

`strong-focus-indicators-theme` mixin 只会生成指示器的颜色样式。这个 mixin 应该包含在每个主题中，类似于上面描述的主题 mixin。此外，在默认颜色与背景颜色对比不足的情况下，你可以使用此 mixin 来更改焦点指示器的颜色。

The following example includes strong focus indicator styles in an application alongside the rest of
the custom theme API.

以下示例在应用程序中包含强烈焦点指示器样式以及自定义主题 API 的其余部分。

```scss
@use '@angular/material' as mat;

@include mat.core();
@include mat.strong-focus-indicators();

$my-primary: mat.define-palette(mat.$indigo-palette, 500);
$my-accent: mat.define-palette(mat.$pink-palette, A200, A100, A400);

$my-theme: mat.define-light-theme((
 color: (
   primary: $my-primary,
   accent: $my-accent,
 )
));

@include mat.all-component-themes($my-theme);
@include mat.strong-focus-indicators-theme($my-theme);
```

### Customizing strong focus indicators

### 自定义强焦点指标

You can pass a configuration map to `strong-focus-indicators` to customize the appearance of the
indicators. This configuration includes `border-style`, `border-width`, and `border-radius`.

你可以将配置映射传递给 `strong-focus-indicators` 以自定义指标的外观。此配置包括 `border-style` 、 `border-width` 和 `border-radius` 。

You also can customize the color of indicators with `strong-focus-indicators-theme`. This mixin
accepts either a theme, as described earlier in this guide, or a CSS color value. When providing a
theme, the indicators will use the default hue of the primary palette.

你还可以使用 `strong-focus-indicators-theme` 自定义指标的颜色。这个 mixin 接受一个主题，如本指南前面所述，或者一个 CSS 颜色值。提供主题时，指标将使用主调色板的默认色调。

The following example includes strong focus indicator styles with custom settings alongside the rest
of the custom theme API.

以下示例包括具有自定义设置的强烈焦点指示器样式以及自定义主题 API 的其余部分。

```scss
@use '@angular/material' as mat;

@include mat.core();
@include mat.strong-focus-indicators((
  border-style: dotted,
  border-width: 4px,
  border-radius: 2px,
));

$my-primary: mat.define-palette(mat.$indigo-palette, 500);
$my-accent: mat.define-palette(mat.$pink-palette, A200, A100, A400);

$my-theme: mat.define-light-theme((
 color: (
   primary: $my-primary,
   accent: $my-accent,
 )
));

@include mat.all-component-themes($my-theme);
@include mat.strong-focus-indicators-theme(purple);
```

[WCAG]: https://www.w3.org/WAI/standards-guidelines/wcag/glance/

## Theming and style encapsulation

## 主题和样式封装

Angular Material assumes that, by default, all theme styles are loaded as global CSS. If you want
to use [Shadow DOM][shadow-dom] in your application, you must load the theme styles within each
shadow root that contains an Angular Material component. You can accomplish this by manually loading
the CSS in each shadow root, or by using [Constructable Stylesheets][constructable-css].

Angular Material 假定，默认情况下，所有主题样式都作为全局 CSS 加载。如果要在应用程序中使用 [Shadow DOM][shadow-dom]，则必须在每个包含 Angular Material 组件的 Shadow Root 中加载主题样式。你可以通过在每个 Shadow Root 中手动加载 CSS 或使用[可构造样式表][constructable-css] 来完成此操作。

[shadow-dom]: https://developer.mozilla.org/en-US/docs/Web/Web_Components/Using_shadow_DOM

[constructable-css]: https://developers.google.com/web/updates/2019/02/constructable-stylesheets

## User preference media queries

Angular Material does not apply styles based on user preference media queries, such as `prefers-color-scheme`
or `prefers-contrast`. Instead, Angular Material's Sass mixins give you the flexibility to
apply theme styles to based on the conditions that make the most sense for your users. This may mean using media
queries directly or reading a saved user preference.

## Style customization outside the theming system

<<<<<<< HEAD
## 主题体系之外的风格定制

Angular Material supports customizing color and typography as outlined in this document. Angular
strongly discourages, and does not directly support, overriding component CSS outside the theming
APIs described above. Component DOM structure and CSS classes are considered private implementation
details that may change at any time.

Angular Material 支持自定义颜色和排版，如本文档所述。 Angular 强烈反对并且不直接支持覆盖上述主题 API 之外的组件 CSS。组件的 DOM 结构和 CSS 类被视为可能随时更改的私有实现细节。
=======
Angular Material supports customizing color, typography, and density as outlined in this document. Angular
strongly discourages, and does not directly support, overriding component CSS outside the theming
APIs described above. Component DOM structure and CSS classes are considered private implementation
details that may change at any time.
>>>>>>> 70cf080c
<|MERGE_RESOLUTION|>--- conflicted
+++ resolved
@@ -4,13 +4,9 @@
 
 ## What is theming?
 
-<<<<<<< HEAD
 ## 什么是主题？
 
-Angular Material's theming system lets you customize color and typography styles for components
-=======
 Angular Material's theming system lets you customize color, typography, and density styles for components
->>>>>>> 70cf080c
 in your application. The theming system is based on Google's
 [Material Design][material-design-theming] specification.
 
@@ -123,13 +119,9 @@
 
 ## Themes
 
-<<<<<<< HEAD
 ## 主题
 
-A **theme** is a collection of color and typography options. Each theme includes three palettes that
-=======
 A **theme** is a collection of color, typography, and density options. Each theme includes three palettes that
->>>>>>> 70cf080c
 determine component colors:
 
 **主题**是颜色和排版选项的集合。每个主题包括三个确定组件颜色的调色板：
@@ -153,15 +145,10 @@
 
 ### Custom themes with Sass
 
-<<<<<<< HEAD
 ### 使用 Sass 自定义主题
 
-A **theme file** is a Sass file that calls Angular Material Sass mixins to output color and
-typography CSS styles.
-=======
 A **theme file** is a Sass file that calls Angular Material Sass mixins to output color,
 typography, and density CSS styles.
->>>>>>> 70cf080c
 
 **主题文件**是一个 Sass 文件，它会调用一些 Angular Material 的 Sass mixins 来输出颜色和排版 CSS 样式。
 
@@ -184,16 +171,11 @@
 
 #### Defining a theme
 
-<<<<<<< HEAD
 #### 定义主题
 
-Angular Material represents a theme as a Sass map that contains your color and typography
-choices. For more about typography customization, see [Angular Material Typography][mat-typography].
-=======
 Angular Material represents a theme as a Sass map that contains your color, typography, and density
 choices. See [Angular Material Typography][mat-typography] for an in-depth guide to customizing typography. See
 [Customizing density](#customizing-density) below for details on adjusting component density.
->>>>>>> 70cf080c
 
 Angular Material 用 Sass 映射表来表达主题，其中包含你的颜色和排版选择。有关自定义排版的更多信息，请参阅 [Angular Material 排版][mat-typography]。
 
@@ -249,24 +231,16 @@
 The `core-theme` Sass mixin emits prerequisite styles for common features used by multiple
 components, such as ripples. This mixin must be included once per theme.
 
-<<<<<<< HEAD
 Sass mixin `core-theme` 会为多个组件使用的通用功能（例如涟漪）生成先决样式。每个主题必须包含一次这个 mixin。
 
-Each Angular Material component has a "color" mixin that emits the component's color styles and
-a "typography" mixin that emits the component's typography styles.
-
-每个 Angular Material 组件都有一个生成组件颜色样式的 `color` mixin 和一个生成组件排版样式的 `typography` mixin。
-
-Additionally, each component has a "theme" mixin that emits styles for both color and typography.
-This theme mixin will only emit color or typography styles if you provided a corresponding
-=======
 Each Angular Material component has a mixin for each color , typography, and density. For example, `MatButton` declares
 `button-color`, `button-typography`, and `button-density`. Each mixin emits only the styles corresponding to that
 area of customization.
 
+每个 Angular Material 组件都有一个生成组件颜色样式的 `color` mixin 和一个生成组件排版样式的 `typography` mixin。
+
 Additionally, each component has a "theme" mixin that emits all styles that depend on the theme config.
 This theme mixin only emits color, typography, or density styles if you provided a corresponding
->>>>>>> 70cf080c
 configuration to `define-light-theme` or `define-dark-theme`.
 
 此外，每个组件都有一个 `theme` mixin，它会同时生成颜色和排版的样式。如果你为 `define-light-theme` 或 `define-dark-theme` 提供了相应的配置，则这个 `theme` mixin 只会生成颜色或排版样式。
@@ -562,7 +536,7 @@
 .the-dense-zone {
   @include mat.button-density(-1);
 }
-```  
+```
 
 ## Strong focus indicators
 
@@ -578,13 +552,9 @@
 enable these strong focus indicators via two Sass mixins:
 `strong-focus-indicators` and `strong-focus-indicators-theme`.
 
-<<<<<<< HEAD
 Angular Material 支持在有焦点的元素上渲染高度可见的轮廓。应用程序可以通过两个 Sass mixin 启用这些强烈焦点指示器： `strong-focus-indicators` 和 `strong-focus-indicators-theme` 。
 
-The `strong-focus-indicators` mixin emits structal indicator styles for all components. This mixin
-=======
 The `strong-focus-indicators` mixin emits structural indicator styles for all components. This mixin
->>>>>>> 70cf080c
 should be included exactly once in an application, similar to the `core` mixin described above.
 
 `strong-focus-indicators` mixin 会为所有组件生成结构化指示器样式。这个 mixin 应该在应用程序中只包含一次，类似于上面描述的 `core` mixin。
@@ -691,18 +661,11 @@
 
 ## Style customization outside the theming system
 
-<<<<<<< HEAD
 ## 主题体系之外的风格定制
 
-Angular Material supports customizing color and typography as outlined in this document. Angular
-strongly discourages, and does not directly support, overriding component CSS outside the theming
-APIs described above. Component DOM structure and CSS classes are considered private implementation
-details that may change at any time.
-
-Angular Material 支持自定义颜色和排版，如本文档所述。 Angular 强烈反对并且不直接支持覆盖上述主题 API 之外的组件 CSS。组件的 DOM 结构和 CSS 类被视为可能随时更改的私有实现细节。
-=======
 Angular Material supports customizing color, typography, and density as outlined in this document. Angular
 strongly discourages, and does not directly support, overriding component CSS outside the theming
 APIs described above. Component DOM structure and CSS classes are considered private implementation
 details that may change at any time.
->>>>>>> 70cf080c
+
+Angular Material 支持自定义颜色和排版，如本文档所述。 Angular 强烈反对并且不直接支持覆盖上述主题 API 之外的组件 CSS。组件的 DOM 结构和 CSS 类被视为可能随时更改的私有实现细节。