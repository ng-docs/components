--- conflicted
+++ resolved
@@ -4,11 +4,8 @@
 
 ## What is theming?
 
-<<<<<<< HEAD
 ## 什么是主题？
 
-=======
->>>>>>> 98365a8b
 Angular Material's theming system lets you customize color, typography, and density styles for components
 in your application. The theming system is based on Google's
 [Material Design][material-design-theming] specification.
@@ -122,11 +119,8 @@
 
 ## Themes
 
-<<<<<<< HEAD
 ## 主题
 
-=======
->>>>>>> 98365a8b
 A **theme** is a collection of color, typography, and density options. Each theme includes three palettes that
 determine component colors:
 
@@ -151,17 +145,12 @@
 
 ### Custom themes with Sass
 
-<<<<<<< HEAD
 ### 使用 Sass 自定义主题
 
 A **theme file** is a Sass file that calls Angular Material Sass mixins to output color,
 typography, and density CSS styles.
 
 **主题文件**是一个 Sass 文件，它会调用一些 Angular Material 的 Sass mixins 来输出颜色、排版和密集度这些 CSS 样式。
-=======
-A **theme file** is a Sass file that calls Angular Material Sass mixins to output color,
-typography, and density CSS styles.
->>>>>>> 98365a8b
 
 #### The `core` mixin
 
@@ -182,7 +171,6 @@
 
 #### Defining a theme
 
-<<<<<<< HEAD
 #### 定义主题
 
 Angular Material represents a theme as a Sass map that contains your color, typography, and density
@@ -190,11 +178,7 @@
 [Customizing density](#customizing-density) below for details on adjusting component density.
 
 Angular Material 用 Sass 映射表来表达主题，其中包含你的颜色、排版和密集度选择。有关自定义排版的更多信息，请参阅 [Angular Material 排版][mat-typography]。
-=======
-Angular Material represents a theme as a Sass map that contains your color, typography, and density
-choices. See [Angular Material Typography][mat-typography] for an in-depth guide to customizing typography. See
-[Customizing density](#customizing-density) below for details on adjusting component density.
->>>>>>> 98365a8b
+
 
 Constructing the theme first requires defining your primary and accent palettes, with an optional
 warn palette. The `define-palette` Sass function accepts a color palette, described in the
@@ -248,20 +232,14 @@
 The `core-theme` Sass mixin emits prerequisite styles for common features used by multiple
 components, such as ripples. This mixin must be included once per theme.
 
-<<<<<<< HEAD
 Sass mixin `core-theme` 会为多个组件使用的通用功能（例如涟漪）生成先决样式。每个主题必须包含一次这个 mixin。
 
-=======
->>>>>>> 98365a8b
 Each Angular Material component has a mixin for each color , typography, and density. For example, `MatButton` declares
 `button-color`, `button-typography`, and `button-density`. Each mixin emits only the styles corresponding to that
 area of customization.
 
-<<<<<<< HEAD
 每个 Angular Material 组件都有一个生成颜色、排版和密集度样式的 mixin。比如，`MatButton` 就声明了 `button-color`、`button-typography` 和 `button-density`。每个 mixin 都只会生成与其负责定制化的区域相对应的样式。
 
-=======
->>>>>>> 98365a8b
 Additionally, each component has a "theme" mixin that emits all styles that depend on the theme config.
 This theme mixin only emits color, typography, or density styles if you provided a corresponding
 configuration to `define-light-theme` or `define-dark-theme`.
@@ -531,46 +509,32 @@
 
 ## Customizing density
 
-<<<<<<< HEAD
 ## 自定义密集度
 
-=======
->>>>>>> 98365a8b
 Angular Material's density customization is based on the
 [Material Design density guidelines](https://m2.material.io/design/layout/applying-density.html). This system
 defines a scale where zero represents the default density. You can decrement the number for _more density_ and increment
 the number for _less density_.
 
-<<<<<<< HEAD
 Angular Material 的密集度定制是基于 [Material Design 密集度指南](https://m2.material.io/design/layout/applying-density.html)的。该系统定义了一个等级，其中零表示默认密集度。你可以减少该数字以*增加密集度*，增加该数字以*减少密集度*。
 
-=======
->>>>>>> 98365a8b
 The density system is based on a *density scale*. The scale starts with the
 default density of `0`. Each whole number step down (`-1`, `-2`, etc.) reduces
 the affected sizes by `4px`, down to the minimum size necessary for a component to render coherently.
 
-<<<<<<< HEAD
 密集度系统基于某个*密集度等级*。此等级以默认密集度 `0` 开始。每个整数递减（`-1`、`-2` 等）都会将受影响的尺寸减小 `4px` ，直至组件连续渲染所需的最小尺寸。
 
-=======
->>>>>>> 98365a8b
 Components that appear in task-based or pop-up contexts, such as `MatDatepicker`, don't change their size via the
 density system. The [Material Design density guidance](https://m2.material.io/design/layout/applying-density.html)
 explicitly discourages increasing density for such interactions because they don't compete for space in the
 application's layout.
 
-<<<<<<< HEAD
 出现在基于任务的或弹出上下文中的组件，例如 `MatDatepicker`，无法通过密集度体系更改它们的大小。 [Material Design 密集度指南](https://m2.material.io/design/layout/applying-density.html)明确反对增加此类交互的密集度，因为它们不会在应用程序的布局中进行空间竞争。
 
 You can apply custom density setting to the entire library or to individual components using their density Sass mixins.
 
 你可以将自定义密集度设置应用于整个库，或使用它们的 density Sass mixin 将其应用于单个组件。
 
-=======
-You can apply custom density setting to the entire library or to individual components using their density Sass mixins.
-
->>>>>>> 98365a8b
 ```scss
 // You can set a density setting in your theme to apply to all components.
 $dark-theme: mat.define-dark-theme((
@@ -583,11 +547,7 @@
 .the-dense-zone {
   @include mat.button-density(-1);
 }
-<<<<<<< HEAD
-```
-=======
-```  
->>>>>>> 98365a8b
+```
 
 ## Strong focus indicators
 
@@ -705,17 +665,13 @@
 
 ## User preference media queries
 
-<<<<<<< HEAD
 ## 用户偏好媒体查询
 
-=======
->>>>>>> 98365a8b
 Angular Material does not apply styles based on user preference media queries, such as `prefers-color-scheme`
 or `prefers-contrast`. Instead, Angular Material's Sass mixins give you the flexibility to
 apply theme styles to based on the conditions that make the most sense for your users. This may mean using media
 queries directly or reading a saved user preference.
 
-<<<<<<< HEAD
 Angular Material 不会根据用户偏好媒体查询来应用样式，例如 `prefers-color-scheme` 或 `prefers-contrast` 。反之，Angular Material 提供了一些 Sass mixin，让你可以根据对用户最有意义的条件灵活地应用主题样式。比如直接使用媒体查询，或读取已保存的用户偏好。
 
 ## Style customization outside the theming system
@@ -727,12 +683,4 @@
 APIs described above. Component DOM structure and CSS classes are considered private implementation
 details that may change at any time.
 
-Angular Material 支持自定义颜色、排版和密集度，如本文档所述。 Angular 强烈反对并且不直接支持覆盖上述主题 API 之外的组件 CSS。组件的 DOM 结构和 CSS 类被视为可能随时更改的私有实现细节。
-=======
-## Style customization outside the theming system
-
-Angular Material supports customizing color, typography, and density as outlined in this document. Angular
-strongly discourages, and does not directly support, overriding component CSS outside the theming
-APIs described above. Component DOM structure and CSS classes are considered private implementation
-details that may change at any time.
->>>>>>> 98365a8b
+Angular Material 支持自定义颜色、排版和密集度，如本文档所述。 Angular 强烈反对并且不直接支持覆盖上述主题 API 之外的组件 CSS。组件的 DOM 结构和 CSS 类被视为可能随时更改的私有实现细节。