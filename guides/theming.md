# Theming Angular Material

# Angular Material 主题

## What is theming?

## 什么是主题？

Angular Material's theming system lets you customize color, typography, and density styles for components
in your application. The theming system is based on Google's
[Material Design][material-design-theming] specification.

Angular Material 的主题体系允许你为应用程序中的组件自定义颜色、排版和密集度样式。此主题体系基于 Google 的 [Material Design][material-design-theming] 规范。

This document describes the concepts and APIs for customizing colors. For typography customization,
see [Angular Material Typography][mat-typography]. For guidance on building components to be
customizable with this system, see [Theming your own components][theme-your-own].

本文档介绍了自定义颜色的概念和 API。关于排版的定制指南参见 [Angular Material 排版][mat-typography]。关于如何使用此系统来构建自定义组件的指南，请参阅 [主题化你自己的组件][theme-your-own]。

[material-design-theming]: https://material.io/design/material-theming/overview.html

[mat-typography]: https://material.angular.io/guide/typography

[theme-your-own]: https://material.angular.io/guide/theming-your-components

### Sass

Angular Material's theming APIs are built with [Sass](https://sass-lang.com). This document assumes
familiarity with CSS and Sass basics, including variables, functions, and mixins.

Angular Material 的主题 API 是用 [Sass](https://sass-lang.com) 构建的。本文档假设你熟悉 CSS 和 Sass 的基础知识，包括变量、函数和 mixin。

You can use Angular Material without Sass by using a pre-built theme, described in
[Using a pre-built theme](#using-a-pre-built-theme) below. However, using the library's Sass API
directly gives you the most control over the styles in your application.

你可以通过使用预构建的主题在没有 Sass 的情况下使用 Angular Material，如下面的[使用预构建的主题](#using-a-pre-built-theme)所述。但是，直接使用库的 Sass API 能让你最大程度地控制应用程序中的样式。

## Palettes

## 调色板

A **palette** is a collection of colors representing a portion of color space. Each value in this
collection is called a **hue**. In Material Design, each hues in a palette has an identifier number.
These identifier numbers include 50, and then each 100 value between 100 and 900. The numbers order
hues within a palette from lightest to darkest.

**调色板**是代表颜色空间一部分的颜色集合。此集合中的每个值都称为**色调**。在 Material Design 中，调色板中的每个色调都有一个标识符数字。这些数字包括 50，以及 100 到 900 之间间隔 100 的所有值。这些编号会将调色板中的色调从最亮到最暗进行排序。

Angular Material represents a palette as a [Sass map][sass-maps]. This map contains the
palette's hues and another nested map of contrast colors for each of the hues. The contrast colors
serve as text color when using a hue as a background color. The example below demonstrates the
structure of a palette. [See the Material Design color system for more background.][spec-colors]

Angular Material 将调色板表示为 [Sass 映射表][sass-maps]。此映射表包含调色板的色调和每个色调的各个对比色的嵌套映射表。当使用某个色调作为背景色时，就会把其对比色用作文本颜色。下面的示例演示了调色板的结构。 [更多背景信息，请参见 Material Design 的色彩体系][spec-colors]。

```scss
$indigo-palette: (
 50: #e8eaf6,
 100: #c5cae9,
 200: #9fa8da,
 300: #7986cb,
 // ... continues to 900
 contrast: (
   50: rgba(black, 0.87),
   100: rgba(black, 0.87),
   200: rgba(black, 0.87),
   300: white,
   // ... continues to 900
 )
);
```

[sass-maps]: https://sass-lang.com/documentation/values/maps

[spec-colors]: https://material.io/design/color/the-color-system.html

### Create your own palette

### 创建你自己的调色板

You can create your own palette by defining a Sass map that matches the structure described in the
[Palettes](#palettes) section above. The map must define hues for 50 and each hundred between 100
and 900. The map must also define a `contrast` map with contrast colors for each hue.

你可以通过定义与上面[调色板](#palettes)部分中描述的结构相一致的 Sass 映射表来创建自己的调色板。映射表必须定义 50 的色调，以及 100 和 900 之间间隔 100 的每个色调。映射表还必须为每个色调定义具有对比色的 `contrast` 映射表。

You can use [the Material Design palette tool][palette-tool] to help choose the hues in your
palette.

你可以使用 [Material Design 调色板工具][palette-tool]来帮你选择调色板中的色调。

[palette-tool]: https://material.io/design/color/the-color-system.html#tools-for-picking-colors

### Predefined palettes

### 预定义的调色板

Angular Material offers predefined palettes based on the 2014 version of the Material Design
spec. See the [Material Design 2014 color palettes][2014-palettes] for a full list.

Angular Material 提供了基于 2014 版 Material Design 规范的预定义调色板。有关完整列表，请参阅 [Material Design 2014 调色板][2014-palettes]。

In addition to hues numbered from zero to 900, the 2014 Material Design palettes each include
distinct _accent_ hues numbered as `A100`, `A200`, `A400`, and `A700`. Angular Material does not
require these hues, but you can use these hues when defining a theme as described in
[Defining a theme](#defining-a-theme) below.

除了编号从 0 到 900 的色调外，2014 年 Material Design 调色板还包括编号为 `A100`、 `A200`、 `A400` 和 `A700` 的显著*强调*色调。Angular Material 不需要这些色调，但你可以在定义主题时使用这些色调，如下面的[定义主题](#defining-a-theme)中所述。

```scss
@use '@angular/material' as mat;

$my-palette: mat.$indigo-palette;
```

[2014-palettes]: https://material.io/archive/guidelines/style/color.html#color-color-palette

## Themes

## 主题

A **theme** is a collection of color, typography, and density options. Each theme includes three palettes that
determine component colors:

**主题**是颜色、排版和密集度选项的集合。每个主题包括三个确定组件颜色的调色板：

* A **primary** palette for the color that appears most frequently throughout your application

  在整个应用程序中最常出现的颜色的 **primary(主要)** 调色板

* An **accent**, or _secondary_, palette used to selectively highlight key parts of your UI

  用于有选择地突出显示 UI 中某些关键部位的 **accent(强调)** 或 *secondary(辅助)* 调色板

* A **warn**, or _error_, palette used for warnings and error states

  用于警告和错误状态的 **warn(警告)** 或 *error(错误)* 调色板

You can include the CSS styles for a theme in your application in one of two ways: by defining a
custom theme with Sass, or by importing a pre-built theme CSS file.

你可以通过两种方式在应用程序中包含主题的 CSS 样式：使用 Sass 自定义主题，或导入预构建的主题 CSS 文件。

### Custom themes with Sass

### 使用 Sass 自定义主题

A **theme file** is a Sass file that calls Angular Material Sass mixins to output color,
typography, and density CSS styles.

**主题文件**是一个 Sass 文件，它会调用一些 Angular Material 的 Sass mixins 来输出颜色、排版和密集度这些 CSS 样式。

#### The `core` mixin

#### `core` mixin（混入函数）

Angular Material defines a mixin named `core` that includes prerequisite styles for common
features used by multiple components, such as ripples. The `core` mixin must be included exactly
once for your application, even if you define multiple themes. Including the `core` mixin multiple
times will result in duplicate CSS in your application.

Angular Material 定义了一个名为 `core` 的 mixin，其中包含供多个组件使用的通用功能的先决样式，例如涟漪。即使你定义了多个主题，`core` mixin 也只能在应用程序中包含一次。如果多次包含 `core` mixin，将导致应用程序中出现重复的 CSS。

```scss
@use '@angular/material' as mat;

@include mat.core();
```

#### Defining a theme

#### 定义主题

Angular Material represents a theme as a Sass map that contains your color, typography, and density
choices. See [Angular Material Typography][mat-typography] for an in-depth guide to customizing typography. See
[Customizing density](#customizing-density) below for details on adjusting component density.

Angular Material 用 Sass 映射表来表达主题，其中包含你的颜色、排版和密集度选择。有关自定义排版的更多信息，请参阅 [Angular Material 排版][mat-typography]。

Constructing the theme first requires defining your primary and accent palettes, with an optional
warn palette. The `define-palette` Sass function accepts a color palette, described in the
[Palettes](#palettes) section above, as well as four optional hue numbers. These four hues
represent, in order: the "default" hue, a "lighter" hue, a "darker" hue, and a "text" hue.
Components use these hues to choose the most appropriate color for different parts of
themselves.

构建主题首先需要定义你的 `primary`(主要)和 `accent`(重音)调色板，以及可选的 `warn`(警告)调色板。Sass 函数 `define-palette` 接受一个调色板（这在上面的[调色板](#palettes)部分中讲过）以及四个可选的色调数值。这四种色调依次表示：“default(默认)”色调、“lighter(较浅)”色调、“darker(较暗)”色调和“text(文本)”色调。各个组件会使用这些色调为自身的不同部位选择最合适的颜色。

```scss
@use '@angular/material' as mat;

$my-primary: mat.define-palette(mat.$indigo-palette, 500);
$my-accent: mat.define-palette(mat.$pink-palette, A200, A100, A400);

// The "warn" palette is optional and defaults to red if not specified.
$my-warn: mat.define-palette(mat.$red-palette);
```

You can construct a theme by calling either `define-light-theme` or `define-dark-theme` with
the result from `define-palette`. The choice of a light versus a dark theme determines the
background and foreground colors used throughout the components.

你可以通过调用 `define-light-theme` 或 `define-dark-theme` 并以 `define-palette` 的结果为参数，来构建主题。选择使用浅色或深色主题，决定了整个组件使用的背景色和前景色。

```scss
@use '@angular/material' as mat;

$my-primary: mat.define-palette(mat.$indigo-palette, 500);
$my-accent: mat.define-palette(mat.$pink-palette, A200, A100, A400);

// The "warn" palette is optional and defaults to red if not specified.
$my-warn: mat.define-palette(mat.$red-palette);

$my-theme: mat.define-light-theme((
 color: (
   primary: $my-primary,
   accent: $my-accent,
   warn: $my-warn,
 ),
 typography: mat.define-typography-config(),
 density: 0,
));
```

#### Applying a theme to components

#### 将主题应用于组件

The `core-theme` Sass mixin emits prerequisite styles for common features used by multiple
components, such as ripples. This mixin must be included once per theme.

Sass mixin `core-theme` 会为多个组件使用的通用功能（例如涟漪）生成先决样式。每个主题必须包含一次这个 mixin。

Each Angular Material component has a mixin for each color , typography, and density. For example, `MatButton` declares
`button-color`, `button-typography`, and `button-density`. Each mixin emits only the styles corresponding to that
area of customization.

每个 Angular Material 组件都有一个生成颜色、排版和密集度样式的 mixin。比如，`MatButton` 就声明了 `button-color`、`button-typography` 和 `button-density`。每个 mixin 都只会生成与其负责定制化的区域相对应的样式。

Additionally, each component has a "theme" mixin that emits all styles that depend on the theme config.
This theme mixin only emits color, typography, or density styles if you provided a corresponding
configuration to `define-light-theme` or `define-dark-theme`.

此外，每个组件都有一个 `theme` mixin，它会根据主题配置生成所有样式。如果你为 `define-light-theme` 或 `define-dark-theme` 提供了相应的配置，则这个 `theme` mixin 只会生成颜色、排版或密集度样式。

Apply the styles for each of the components used in your application by including each of their
theme Sass mixins.

通过包含 (`include`) 每个主题 Sass mixins，可以为应用程序中使用的每个组件应用样式。

```scss
@use '@angular/material' as mat;

@include mat.core();

$my-primary: mat.define-palette(mat.$indigo-palette, 500);
$my-accent: mat.define-palette(mat.$pink-palette, A200, A100, A400);

$my-theme: mat.define-light-theme((
 color: (
   primary: $my-primary,
   accent: $my-accent,
 ),
 density: 0,
));

// Emit theme-dependent styles for common features used across multiple components.
@include mat.core-theme($my-theme);

// Emit styles for MatButton based on `$my-theme`. Because the configuration
// passed to `define-light-theme` omits typography, `button-theme` will not
// emit any typography styles.
@include mat.button-theme($my-theme);

// Include the theme mixins for other components you use here.
```

As an alternative to listing every component that your application uses, Angular Material offers
Sass mixins that includes styles for all components in the library: `all-component-colors`,
`all-component-typographies`, `all-component-densities`, and `all-component-themes`. These mixins behave the same as
individual component mixins, except they emit styles for `core-theme` and _all_ 35+ components in Angular
Material. Unless your application uses every single component, this will produce unnecessary CSS.

除了列出应用程序使用的每个组件之外，Angular Material 还提供了一些 Sass mixins，来为本库中的所有组件包含（`include`）样式： `all-component-colors` 、`all-component-typographies`、`all-component-densitites` 和 `all-component-themes` 。这些 mixin 的行为与供单个组件使用的 mixin 是一样的，除了一点：它们会为 `core-theme` 和 Angular Material 中的*所有* 35+ 个组件生成样式。除非你的应用程序要用到每个组件，否则这将生成一些不必要的 CSS。

```scss
@use '@angular/material' as mat;

@include mat.core();

$my-primary: mat.define-palette(mat.$indigo-palette, 500);
$my-accent: mat.define-palette(mat.$pink-palette, A200, A100, A400);

$my-theme: mat.define-light-theme((
 color: (
   primary: $my-primary,
   accent: $my-accent,
 ),
 typography: mat.define-typography-config(),
 density: 0,
));

@include mat.all-component-themes($my-theme);
```

To include the emitted styles in your application, [add your theme file to the `styles` array of
your project's `angular.json` file][adding-styles].

要在你的应用程序中包含所生成的样式，[请将你的主题文件添加到你项目的 `angular.json` 文件的 `styles` 数组中][adding-styles]。

[adding-styles]: https://angular.io/guide/workspace-config#styles-and-scripts-configuration

### Using a pre-built theme

### 使用预构建主题

Angular Material includes four pre-built theme CSS files, each with different palettes selected.
You can use one of these pre-built themes if you don't want to define a custom theme with Sass.

<<<<<<< HEAD
Angular Material 包括四个预构建的主题 CSS 文件，每个文件都选择了不同的调色板。如果你不想使用 Sass 来自定义主题，则可以使用这些预构建的主题之一。

| Theme | Light or dark? | Palettes (primary, accent, warn) |
| ----- | -------------- | -------------------------------- |
| 主题 | 亮还是暗？ | 调色板（primary, accent, warn） |
| `deeppurple-amber.css` | Light | deep-purple, amber, red |
| `deeppurple-amber.css` | 亮 | deep-purple, amber, red |
| `indigo-pink.css` | Light | indigo, pink, red |
| `indigo-pink.css` | 亮 | indigo, pink, red |
| `pink-bluegrey.css` | Dark | pink, bluegrey, red |
| `pink-bluegrey.css` | 暗 | pink, bluegrey, red |
| `purple-green.css` | Dark | purple, green, red |
| `purple-green.css` | 暗 | purple, green, red |
=======
| Theme                  | Light or dark? | Palettes (primary, accent, warn) |
|------------------------|----------------|----------------------------------|
| `deeppurple-amber.css` | Light          | deep-purple, amber, red          |
| `indigo-pink.css`      | Light          | indigo, pink, red                |
| `pink-bluegrey.css`    | Dark           | pink, blue-grey, red              |
| `purple-green.css`     | Dark           | purple, green, red               |
>>>>>>> 69652b09

These files include the CSS for every component in the library. To include only the CSS for a subset
of components, you must use the Sass API detailed in [Defining a theme](#defining-a-theme) above.
You can [reference the source code for these pre-built themes][prebuilt] to see examples of complete
theme definitions.

这些文件包括库中每个组件的 CSS。如果要单独包含这些组件的某个子集的 CSS，你必须使用上面[定义主题](#defining-a-theme)中详述的 Sass API。你可以[参考这些预建主题的源代码][prebuilt]查看完整主题定义的示例。

You can find the pre-built theme files in the "prebuilt-themes" directory of Angular Material's
npm package (`@angular/material/prebuilt-themes`). To include the pre-built theme in your
application, [add your chosen CSS file to the `styles` array of your project's `angular.json`
file][adding-styles].

你可以在 Angular Material 的 npm 包 ( `@angular/material/prebuilt-themes` ) 的 `prebuilt-themes` 目录中找到预构建的主题文件。要在你的应用程序中包含预先构建的主题，[请将你选择的 CSS 文件添加到你项目的 `angular.json` 文件的 `styles` 数组中][adding-styles]。

[prebuilt]: https://github.com/angular/components/blob/main/src/material/core/theming/prebuilt

### Defining multiple themes

### 定义多重主题

Using the Sass API described in [Defining a theme](#defining-a-theme), you can also define
_multiple_ themes by repeating the API calls multiple times. You can do this either in the same
theme file or in separate theme files.

使用[定义主题](#defining-a-theme)中描述的 Sass API，你还可以通过多次重复 API 调用来定义*多重*主题。你可以在同一个主题文件或几个单独的主题文件中执行此操作。

#### Multiple themes in one file

#### 一个文件中的多重主题

Defining multiple themes in a single file allows you to support multiple themes without having to
manage loading of multiple CSS assets. The downside, however, is that your CSS will include more
styles than necessary.

在单个文件中定义多重主题，能让你支持多重主题而无需管理多个 CSS 资产文件的加载。然而，代价是你的 CSS 将包含不必要的样式。

To control which theme applies when, `@include` the mixins only within a context specified via
CSS rule declaration. See the [documentation for Sass mixins][sass-mixins] for further background.

要控制何时应用哪个主题， 请在通过 CSS 规则声明指定的上下文中 `@include` 这些 mixin。有关更多背景信息，请参阅 [Sass mixins 文档][sass-mixins]。

[sass-mixins]: https://sass-lang.com/documentation/at-rules/mixin

```scss
@use '@angular/material' as mat;

@include mat.core();

// Define a dark theme
$dark-theme: mat.define-dark-theme((
 color: (
   primary: mat.define-palette(mat.$pink-palette),
   accent: mat.define-palette(mat.$blue-grey-palette),
 ),
  // Only include `typography` and `density` in the default dark theme.
  typography: mat.define-typography-config(),
  density: 0,
));

// Define a light theme
$light-theme: mat.define-light-theme((
 color: (
   primary: mat.define-palette(mat.$indigo-palette),
   accent: mat.define-palette(mat.$pink-palette),
 ),
));

// Apply the dark theme by default
@include mat.core-theme($dark-theme);
@include mat.button-theme($dark-theme);

// Apply the light theme only when the user prefers light themes.
@media (prefers-color-scheme: light) {
 // Use the `-color` mixins to only apply color styles without reapplying the same
 // typography and density styles.
 @include mat.core-color($light-theme);
 @include mat.button-color($light-theme);
}
```

#### Multiple themes across separate files

#### 跨文件的多重主题

You can define multiple themes in separate files by creating multiple theme files per
[Defining a theme](#defining-a-theme), adding each of the files to the `styles` of your
`angular.json`. However, you must additionally set the `inject` option for each of these files to
`false` in order to prevent all the theme files from being loaded at the same time. When setting
this property to `false`, your application becomes responsible for manually loading the desired
file. The approach for this loading depends on your application.

你可以创建多个主题文件，每个文件[定义一个主题](#defining-a-theme)，然后将这些文件添加到 `angular.json` 的 `styles` 中，就可以在几个单独的文件中定义多重主题了。但是，你还必须将每个文件的 `inject` 选项设置为 `false`，以防止同时加载所有主题文件。当此属性为 `false` 时，你的应用程序要负责手动加载所需的文件。加载的方式则取决于你的应用程序。

### Application background color

### 应用背景颜色

By default, Angular Material does not apply any styles to your DOM outside
its own components. If you want to set your application's background color
to match the components' theme, you can either:

默认情况下，Angular Material 不会将任何样式应用到你的 DOM 组件外部。如果想设置应用程序的背景颜色以匹配组件的主题，你可以：

1. Put your application's main content inside `mat-sidenav-container`, assuming you're using `MatSidenav`, or

   假设你正在使用 `MatSidenav` ，请将应用程序的主要内容放入 `mat-sidenav-container` ，或者

2. Apply the `mat-app-background` CSS class to your main content root element (typically `body`).

   将 `mat-app-background` CSS 类应用到你主要内容的根元素（通常是 `body` ）。

### Scoping style customizations

### 范围化样式的自定义方式

You can use Angular Material's Sass mixins to customize component styles within a specific scope
in your application. The CSS rule declaration in which you include a Sass mixin determines its scope.
The example below shows how to customize the color of all buttons inside elements marked with the
`.my-special-section` CSS class.

你可以使用 Angular Material 的各个 Sass mixin 来自定义应用程序中特定范围内的组件样式。包含（include） Sass mixin 的 CSS 规则声明决定了它的作用域。下面的示例展示了如何自定义带有 `.my-special-section` CSS 类的元素内所有按钮的颜色。

```scss
@use '@angular/material' as mat;

.my-special-section {
 $special-primary: mat.define-palette(mat.$orange-palette);
 $special-accent: mat.define-palette(mat.$brown-palette);
 $special-theme: mat.define-dark-theme((
   color: (primary: $special-primary, accent: $special-accent),
 ));

 @include mat.button-color($special-theme);
}
```

### Reading hues from palettes

### 从调色板读取色调

You can use the `get-color-from-palette` function to get specific hues from a palette by their
number identifier. You can also access the contrast color for a particular hue by suffixing the
hue's number identifier with `-contrast`.

你可以使用 `get-color-from-palette` 函数通过数字标识符来从调色板中获取特定色调。你还可以通过在色调的数字标识符后缀 `-contrast` 来获取特定色调的对比色。

```scss
@use '@angular/material' as mat;

$my-palette: mat.define-palette(mat.$indigo-palette);

.my-custom-style {
 background: mat.get-color-from-palette($my-palette, '500');
 color: mat.get-color-from-palette($my-palette, '500-contrast');
}
```

You can also reference colors using the `"default"`, `"lighter"`, `"darker"`, and `"text"` colors
passed to `define-palette`.

你还可以通过传给 `define-palette` 的 `"default"` 、 `"lighter"` 、 `"darker"` 和 `"text"` 来引用这些颜色。

```scss
@use '@angular/material' as mat;

$my-palette: mat.define-palette(mat.$indigo-palette);

.my-custom-darker-style {
 background: mat.get-color-from-palette($my-palette, 'darker');
 color: mat.get-color-from-palette($my-palette, 'darker-contrast');
}
```

## Customizing density

## 自定义密集度

Angular Material's density customization is based on the
[Material Design density guidelines](https://m2.material.io/design/layout/applying-density.html). This system
defines a scale where zero represents the default density. You can decrement the number for _more density_ and increment
the number for _less density_.

Angular Material 的密集度定制是基于 [Material Design 密集度指南](https://m2.material.io/design/layout/applying-density.html)的。该系统定义了一个等级，其中零表示默认密集度。你可以减少该数字以*增加密集度*，增加该数字以*减少密集度*。

The density system is based on a *density scale*. The scale starts with the
default density of `0`. Each whole number step down (`-1`, `-2`, etc.) reduces
the affected sizes by `4px`, down to the minimum size necessary for a component to render coherently.

密集度系统基于某个*密集度等级*。此等级以默认密集度 `0` 开始。每个整数递减（`-1`、`-2` 等）都会将受影响的尺寸减小 `4px` ，直至组件连续渲染所需的最小尺寸。

Components that appear in task-based or pop-up contexts, such as `MatDatepicker`, don't change their size via the
density system. The [Material Design density guidance](https://m2.material.io/design/layout/applying-density.html)
explicitly discourages increasing density for such interactions because they don't compete for space in the
application's layout.

出现在基于任务的或弹出上下文中的组件，例如 `MatDatepicker`，无法通过密集度体系更改它们的大小。 [Material Design 密集度指南](https://m2.material.io/design/layout/applying-density.html)明确反对增加此类交互的密集度，因为它们不会在应用程序的布局中进行空间竞争。

You can apply custom density setting to the entire library or to individual components using their density Sass mixins.

你可以将自定义密集度设置应用于整个库，或使用它们的 density Sass mixin 将其应用于单个组件。

```scss
// You can set a density setting in your theme to apply to all components.
$dark-theme: mat.define-dark-theme((
  color: ...,
  typography: ...,
  density: -2,
));

// Or you can selectively apply the Sass mixin to affect only specific parts of your application.
.the-dense-zone {
  @include mat.button-density(-1);
}
```

## Strong focus indicators

## 强焦点指示器

By default, most components indicate browser focus by changing their background color as described
by the Material Design specification. This behavior, however, can fall short of accessibility
requirements, such as [WCAG][], which require a stronger indication of browser focus.

默认情况下，大多数组件通过更改 Material Design 规范中描述的背景颜色来指示浏览器焦点。但是，此行为可能无法满足无障碍性要求，例如 [WCAG][]，后者要求更强烈地指示浏览器焦点。

Angular Material supports rendering highly visible outlines on focused elements. Applications can
enable these strong focus indicators via two Sass mixins:
`strong-focus-indicators` and `strong-focus-indicators-theme`.

Angular Material 支持在有焦点的元素上渲染高度可见的轮廓。应用程序可以通过两个 Sass mixin 启用这些强焦点指示器： `strong-focus-indicators` 和 `strong-focus-indicators-theme` 。

The `strong-focus-indicators` mixin emits structural indicator styles for all components. This mixin
should be included exactly once in an application, similar to the `core` mixin described above.

`strong-focus-indicators` mixin 会为所有组件生成结构化指示器样式。这个 mixin 应该在应用程序中只包含一次，类似于上面描述的 `core` mixin。

The `strong-focus-indicators-theme` mixin emits only the indicator's color styles. This mixin should
be included once per theme, similar to the theme mixins described above. Additionally, you can use
this mixin to change the color of the focus indicators in situations in which the default color
would not contrast sufficiently with the background color.

`strong-focus-indicators-theme` mixin 只会生成指示器的颜色样式。这个 mixin 应该包含在每个主题中，类似于上面描述的主题 mixin。此外，在默认颜色与背景颜色对比不足的情况下，你可以使用此 mixin 来更改焦点指示器的颜色。

The following example includes strong focus indicator styles in an application alongside the rest of
the custom theme API.

以下示例在应用程序中包含强焦点指示器样式以及自定义主题 API 的其余部分。

```scss
@use '@angular/material' as mat;

@include mat.core();
@include mat.strong-focus-indicators();

$my-primary: mat.define-palette(mat.$indigo-palette, 500);
$my-accent: mat.define-palette(mat.$pink-palette, A200, A100, A400);

$my-theme: mat.define-light-theme((
 color: (
   primary: $my-primary,
   accent: $my-accent,
 )
));

@include mat.all-component-themes($my-theme);
@include mat.strong-focus-indicators-theme($my-theme);
```

### Customizing strong focus indicators

### 自定义强焦点指示器

You can pass a configuration map to `strong-focus-indicators` to customize the appearance of the
indicators. This configuration includes `border-style`, `border-width`, and `border-radius`.

你可以将配置映射传递给 `strong-focus-indicators` 以自定义指标的外观。此配置包括 `border-style` 、 `border-width` 和 `border-radius` 。

You also can customize the color of indicators with `strong-focus-indicators-theme`. This mixin
accepts either a theme, as described earlier in this guide, or a CSS color value. When providing a
theme, the indicators will use the default hue of the primary palette.

你还可以使用 `strong-focus-indicators-theme` 自定义指标的颜色。这个 mixin 接受一个主题，如本指南前面所述，或者一个 CSS 颜色值。提供主题时，指标将使用主调色板的默认色调。

The following example includes strong focus indicator styles with custom settings alongside the rest
of the custom theme API.

以下示例包括具有自定义设置的强焦点指示器样式以及自定义主题 API 的其余部分。

```scss
@use '@angular/material' as mat;

@include mat.core();
@include mat.strong-focus-indicators((
  border-style: dotted,
  border-width: 4px,
  border-radius: 2px,
));

$my-primary: mat.define-palette(mat.$indigo-palette, 500);
$my-accent: mat.define-palette(mat.$pink-palette, A200, A100, A400);

$my-theme: mat.define-light-theme((
 color: (
   primary: $my-primary,
   accent: $my-accent,
 )
));

@include mat.all-component-themes($my-theme);
@include mat.strong-focus-indicators-theme(purple);
```

[WCAG]: https://www.w3.org/WAI/standards-guidelines/wcag/glance/

## Theming and style encapsulation

## 主题和样式封装

Angular Material assumes that, by default, all theme styles are loaded as global CSS. If you want
to use [Shadow DOM][shadow-dom] in your application, you must load the theme styles within each
shadow root that contains an Angular Material component. You can accomplish this by manually loading
the CSS in each shadow root, or by using [Constructable Stylesheets][constructable-css].

Angular Material 假定，默认情况下，所有主题样式都作为全局 CSS 加载。如果要在应用程序中使用 [Shadow DOM][shadow-dom]，则必须在每个包含 Angular Material 组件的 Shadow Root 中加载主题样式。你可以通过在每个 Shadow Root 中手动加载 CSS 或使用[可构造样式表][constructable-css] 来完成此操作。

[shadow-dom]: https://developer.mozilla.org/en-US/docs/Web/Web_Components/Using_shadow_DOM

[constructable-css]: https://developers.google.com/web/updates/2019/02/constructable-stylesheets

## User preference media queries

## 用户偏好媒体查询

Angular Material does not apply styles based on user preference media queries, such as `prefers-color-scheme`
or `prefers-contrast`. Instead, Angular Material's Sass mixins give you the flexibility to
apply theme styles to based on the conditions that make the most sense for your users. This may mean using media
queries directly or reading a saved user preference.

Angular Material 不会根据用户偏好媒体查询来应用样式，例如 `prefers-color-scheme` 或 `prefers-contrast` 。反之，Angular Material 提供了一些 Sass mixin，让你可以根据对用户最有意义的条件灵活地应用主题样式。比如直接使用媒体查询，或读取已保存的用户偏好。

## Style customization outside the theming system

## 主题体系之外的风格定制

Angular Material supports customizing color, typography, and density as outlined in this document. Angular
strongly discourages, and does not directly support, overriding component CSS outside the theming
APIs described above. Component DOM structure and CSS classes are considered private implementation
details that may change at any time.

Angular Material 支持自定义颜色、排版和密集度，如本文档所述。 Angular 强烈反对并且不直接支持覆盖上述主题 API 之外的组件 CSS。组件的 DOM 结构和 CSS 类被视为可能随时更改的私有实现细节。<|MERGE_RESOLUTION|>--- conflicted
+++ resolved
@@ -319,7 +319,6 @@
 Angular Material includes four pre-built theme CSS files, each with different palettes selected.
 You can use one of these pre-built themes if you don't want to define a custom theme with Sass.
 
-<<<<<<< HEAD
 Angular Material 包括四个预构建的主题 CSS 文件，每个文件都选择了不同的调色板。如果你不想使用 Sass 来自定义主题，则可以使用这些预构建的主题之一。
 
 | Theme | Light or dark? | Palettes (primary, accent, warn) |
@@ -329,18 +328,10 @@
 | `deeppurple-amber.css` | 亮 | deep-purple, amber, red |
 | `indigo-pink.css` | Light | indigo, pink, red |
 | `indigo-pink.css` | 亮 | indigo, pink, red |
-| `pink-bluegrey.css` | Dark | pink, bluegrey, red |
+| `pink-bluegrey.css` | Dark | pink, blue-grey, red |
 | `pink-bluegrey.css` | 暗 | pink, bluegrey, red |
 | `purple-green.css` | Dark | purple, green, red |
 | `purple-green.css` | 暗 | purple, green, red |
-=======
-| Theme                  | Light or dark? | Palettes (primary, accent, warn) |
-|------------------------|----------------|----------------------------------|
-| `deeppurple-amber.css` | Light          | deep-purple, amber, red          |
-| `indigo-pink.css`      | Light          | indigo, pink, red                |
-| `pink-bluegrey.css`    | Dark           | pink, blue-grey, red              |
-| `purple-green.css`     | Dark           | purple, green, red               |
->>>>>>> 69652b09
 
 These files include the CSS for every component in the library. To include only the CSS for a subset
 of components, you must use the Sass API detailed in [Defining a theme](#defining-a-theme) above.
