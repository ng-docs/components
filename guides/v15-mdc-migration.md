# Migrating to MDC-based Angular Material Components

# 迁移到基于 MDC 的 Angular Material Components

In Angular Material v15, many of the components have been refactored to be based on the official
[Material Design Components for Web (MDC)](https://github.com/material-components/material-components-web).
The components from the following imports have been refactored:

在 Angular Material v15 中，许多组件已经重构为基于官方的 [Material Design Components for Web (MDC)](https://github.com/material-components/material-components-web) 。来自以下导入的组件已被重构：

| Import path | Summary of changes |
| ----------- | ------------------ |
| 导入路径 | 变更摘要 |
| @angular/material/autocomplete | Style changes only |
| @angular/material/autocomplete | 仅样式变更 |
| @angular/material/button | Style changes, API changes |
| @angular/material/button | 样式变更，API 变更 |
| @angular/material/card | Style changes only |
| @angular/material/card | 仅样式变更 |
| @angular/material/checkbox | Style changes, changes to event behavior |
| @angular/material/checkbox | 样式变更，事件行为变更 |
| @angular/material/chips | Complete rewrite |
| @angular/material/chips | 完全重写 |
| @angular/material/core | Style changes only |
| @angular/material/core | 仅样式变更 |
| @angular/material/dialog | Style changes, changes to change detection behavior |
| @angular/material/dialog | 样式变更，变更检测行为的变更 |
| @angular/material/form-field | Style changes, some appearances removed, API changes |
| @angular/material/form-field | 样式变更、某些外观已删除、API 变更 |
| @angular/material/input | Style changes only |
| @angular/material/input | 仅样式变更 |
| @angular/material/list | Style changes, API changes |
| @angular/material/list | 样式变更，API 变更 |
| @angular/material/menu | Style changes, API changes |
| @angular/material/menu | 样式变更，API 变更 |
| @angular/material/paginator | Style changes only |
| @angular/material/paginator | 仅样式变更 |
| @angular/material/progress-bar | Style changes only |
| @angular/material/progress-bar | 仅样式变更 |
| @angular/material/progress-spinner | Style changes only |
| @angular/material/progress-spinner | 仅样式变更 |
| @angular/material/radio | Style changes only |
| @angular/material/radio | 仅样式变更 |
| @angular/material/select | Style changes only |
| @angular/material/select | 仅样式变更 |
| @angular/material/slide-toggle | Style changes only |
| @angular/material/slide-toggle | 仅样式变更 |
| @angular/material/slider | Complete rewrite |
| @angular/material/slider | 完全重写 |
| @angular/material/snack-bar | Style changes, API changes |
| @angular/material/snack-bar | 样式变更，API 变更 |
| @angular/material/table | Style changes only |
| @angular/material/table | 仅样式变更 |
| @angular/material/tabs | Style changes, API changes |
| @angular/material/tabs | 样式变更，API 变更 |
| @angular/material/tooltip | Style changes only |
| @angular/material/tooltip | 仅样式变更 |

The refactored components offer several benefits over the old implementations, including:

重构的组件提供了一些优于旧实现的优势，包括：

* Improved accessibility

  改进的无障碍性

* Better adherence to the Material Design spec

  更好地遵守 Material Design 规范

* Faster adoption of future versions of the Material Design spec, due to being based on common
  infrastructure

  由于基于通用基础设施，未来版本的 Material Design 规范的采纳速度更快

## What has changed?

## 发生了哪些变化？

The new components have different internal DOM and CSS styles. However, most of the TypeScript APIs
and component/directive selectors for the new components have been kept as close as possible to the
old implementation. This makes it straightforward to migrate your application and get it running
with the new components.

新组件具有不同的内部 DOM 和 CSS 样式。但是，新组件的大多数 TypeScript API 和组件/指令选择器都尽可能接近旧实现。这使得迁移你的应用程序并使其与新组件一起运行变得更简单。

Due to the new DOM and CSS, you will likely find that some styles in your application need to be
adjusted, particularly if your CSS is overriding styles on internal elements on any of the migrated
components.

由于新的 DOM 和 CSS，你可能会发现应用程序中的某些样式需要调整，尤其是当你的 CSS 覆盖了任何已迁移组件的内部元素的样式时。

There are a few components with larger changes to their APIs that were necessary in order to
integrate with MDC. These components include:

为了与 MDC 集成，有一些组件对其 API 进行了较大变更。这些组件包括：

* form-field

  表单字段

* chips

  纸片

* slider

  滑块

* list

  列表

See below for a [comprehensive list of changes](#comprehensive-list-of-changes) for all components.

有关所有组件的[完整变更列表，](#comprehensive-list-of-changes)请参见下文。

The old implementation of each new component is now deprecated, but still available from a "legacy"
import. For example, you can import the old `mat-button` implementation can be used by importing the
legacy button module.

每个新组件的旧实现现在均已被弃用，但仍然可以从 “legacy” 导入中获得。例如，你可以导入旧的 `mat-button` 实现，可以通过导入 `legacy-button` 模块来使用它。

```ts
import {MatLegacyButtonModule} from '@angular/material/legacy-button';
```

## How to Migrate

## 如何迁移

You can start your migration by running Angular Material's automated refactoring tool. This tool,
implemented as an [Angular Schematic](https://angular.io/guide/schematics), updates the majority
your code to the new component versions. While some follow-up is necessary, you can reduce the
manual effort by following these best practices:

你可以通过运行 Angular Material 的自动重构工具来开始迁移。该工具实现为一个 [Angular 原理图](https://angular.io/guide/schematics)，能将你的大部分代码更新为新的组件版本。虽然需要进行一些跟进，但你可以通过遵循这些最佳实践来减少手动工作：

You can reduce the amount of manual effort needed by ensuring that your application follows good
practices before migrating.

通过确保你的应用程序在迁移之前遵循了某些良好实践，你可以减少所需的手动工作量。

* Avoid overriding styles on internal Angular Material elements in your CSS as much as possible. If
  you find yourself frequently overriding styles on internal elements, consider using a component
  that is designed for more style customization, such as the ones available in the
  [Angular CDK](/cdk).

  尽可能避免覆盖 CSS 中内部 Angular Material 元素的样式。如果你发现自己经常覆盖内部元素的样式，请考虑使用专为更多样式定制而设计的组件，例如 [Angular CDK](/cdk) 中可用的组件。

* Use [component harnesses](/guide/using-component-harnesses) to interact with Angular Material
  components in tests rather than inspecting internal elements, properties, or methods of the
  component. Using component harnesses makes your tests easier to understand and more robust to
  changes in Angular Material

  使用[组件挽具](/guide/using-component-harnesses)在测试中与 Angular Material 组件交互，而不是检查组件的内部元素、属性或方法。使用组件挽具使你的测试更易于理解，并且对 Angular Material 中的更改更健壮

### 1. Update to Angular Material v15

### 1. 更新到 Angular Material v15

Angular Material includes a schematic to help migrate applications to use the new MDC-based
components. To get started, upgrade your application to Angular Material 15.

Angular Material 包含一个示意图，可帮助迁移应用程序以使用新的基于 MDC 的组件。首先，将你的应用程序升级到 Angular Material 15。

```shell
ng update @angular/material^15
```

As part of this update, a schematic will run to automatically move your application to use the
"legacy" imports containing the old component implementations. This provides a quick path to getting
your application running on v15 with minimal manual changes.

作为此更新的一部分，将运行原理图以自动移动你的应用程序以使用包含旧组件实现的“遗留”导入。这提供了一种让你的应用程序在 v15 上运行的快速途径，只需最少的手动更改。

### 2. Run the migration tool

### 2.运行迁移工具

After upgrading to v15, you can run the migration tool to switch from the legacy component
implementations to the new MDC-based ones.

升级到 v15 后，你可以运行迁移工具以从遗留组件实现切换到基于 MDC 的新组件实现。

```shell
ng generate @angular/material:mdc-migration
```

This command updates your TypeScript, styles, and templates to the new implementations, updating as
much as it can automatically.

此命令将你的 TypeScript、样式和模板更新为新的实现，并尽可能自动更新。

#### Running a Partial Migration

#### 运行部分迁移

Depending on the size and complexity of your application, you may want to migrate a single component
or small group of components at a time, rather than all components at once.

根据应用程序的大小和复杂性，你可能希望一次迁移单个组件或一小组组件，而不是一次迁移所有组件。

You may also want to migrate your app one module at a time instead of all together. You can use both
the old implementation and new implementation in the same application, as long as they aren't used
in the same `NgModule`.

你可能还希望一次迁移你的应用程序一个模块，而不是一起迁移。你可以在同一个应用程序中同时使用旧实现和新实现，只要它们不在同一个 `NgModule` 中使用。

The script will prompt you for the directory and components you want to migrate.

该脚本将提示你输入要迁移的目录和组件。

### 3. Check for TODOs left by the migration tool.

### 3. 检查迁移工具留下的 TODO。

In situations where the migration tool is not able to automatically update your code, it will
attempt to add comments for a human to follow up. These TODO comments follow a common format, so
they can be easily identified.

在迁移工具无法自动更新你的代码的情况下，它会尝试添加注释以供人工跟进。这些 TODO 注释遵循通用格式，因此可以轻松识别。

```ts
// TODO(mdc-migration): ...
```

To search for all comments left by the migration tool, search for `TODO(mdc-migration):` in your
IDE.

要搜索迁移工具留下的所有注释，请在你的 IDE 中搜索 `TODO(mdc-migration):`

### 4. Verify Your Application

### 4. 验证你的申请

After running the migration and addressing the TODOs, manually verify that everything is working
correctly.

在运行迁移并解决 TODO 之后，手动验证一切是否正常工作。

Run your tests and confirm that they pass. It's possible that your tests depended on internal DOM or
async timing details of the old component implementations and may need to be updated. If you find
you need to update some tests, consider using [component harnesses](./using-component-harnesses) to
make the tests more robust.

运行你的测试并确认它们通过。你的测试可能依赖于内部 DOM 或旧组件实现的异步计时细节，并且可能需要更新。如果你发现需要更新某些测试，请考虑使用[组件挽具](./using-component-harnesses)来使测试更加健壮。

Run your application and verify that the new components look right. Due to the changes in internal
DOM and CSS of the components, you may need to tweak some of your application's styles.

运行你的应用程序并验证新组件是否正确。由于组件内部 DOM 和 CSS 的变化，你可能需要调整应用程序的某些样式。

## Comprehensive List of Changes

## 综合变更清单

### Library-wide Changes

### 库范围内的变化

* Component size, color, spacing, shadows, and animations all change slightly across the board.
  These changes generally improve spec-compliance and accessibility.

  组件大小、颜色、间距、阴影和动画都在整体上略有变化。这些更改通常会提高规范合规性和无障碍性。

* The DOM structure for all components has changed to improve accessibility and better follow the
  Material Design spec.

  所有组件的 DOM 结构均已更改，以提高无障碍性并更好地遵循 Material Design 规范。

* CSS classes applied to components use the `mat-mdc-` prefix, whereas before it was simply a `mat-`
  prefix. Elements that roughly correspond to element in the old implementation have been given the
  same class name (aside from the prefix). For example, the button’s host class is `mat-mdc-button`
  instead of `mat-button`. However, not all elements in the previous implementation have an
  equivalent element in the new implementation.

  应用于组件的 CSS 类使用 `mat-mdc-` 前缀，而之前它只是一个 `mat-` 前缀。大致对应于旧实现中的元素的元素已被赋予相同的类名（除了前缀）。例如，按钮的宿主类是 `mat-mdc-button` 而不再是 `mat-button` 。但是，并非以前实现中的所有元素在新实现中都具有等效元素。

### Theming

### 主题

* Default typography levels defined by `mat.define-typography-config` have been updated to reflect
  changes to the Material Design spec.

  `mat.define-typography-config` 定义的默认排版级别已更新，以反映对 Material Design 规范的更改。

* All components now have themeable density. Styles for the default density level (0) will be
  included by default when you include a theme mixin.

  所有组件现在都具有可主题化的密集度。当你包含主题混合时，默认密集度级别 (0) 的样式将默认包含在内。

  ```scss
  @import '@angular/material' as mat;

  $theme: mat.define-light-theme((
    color: ...
  ));

  // Adds density level 0 styles
  @include mat.all-component-themes($theme);
  ```

  If you prefer a different default density level, you can set it in your theme config:

  如果你喜欢不同的默认密集度级别，可以在主题配置中设置它：

  <!-- TODO(wagnermaciel): link to density docs for more info once they exist. -->

  ```scss
  $theme: mat.define-light-theme((
    color: ...,
    density: -1
  ));
  ```

### Autocomplete

### 自动完成

* Long options now wrap instead of truncating.

  长选项现在将换行而不再是截断。

* Option heights are no longer capped at `48px`.

  选项高度不再以 `48px` 为上限。

* Option list now has an `8px` top and bottom padding.

  选项列表现在有一个 `8px` 的顶部和底部内衬距。

* Options list now has an animation when opening and closing.

  选项列表现在当打开和关闭时会有一个动画。

### Button

<<<<<<< HEAD
### 按钮

* Icon button height and width are `48px` instead of `40px`.

  图标按钮的高度和宽度是 `48px` 而不再是 `40px` 。

* State colors (hover, focus, active) are slightly different to improve text contrast ratios.

  各种状态颜色（悬停、焦点、活动）略有不同，以提高文本对比度。

* Letter-spacing is `1.25px` instead of `normal`.

  字母间距是 `1.25px` 而不再是 `normal` 了。

* FAB supports text with the `extended` input attribute.

  FAB 支持具有 `extended` 输入属性的文本。

* Theming mixins are split into three separate mixins:

  主题 mixin 被分成三个独立的 mixin：

  - Normal button (default, raised, stroked, flat): `mat.mdc-button-theme`

    普通按钮（ default - 默认、raised - 凸起、stroked - 描边、flat - 扁平）： `mat.mdc-button-theme`

  - Icon button: `mat.mdc-icon-button-theme`

    图标按钮： `mat.mdc-icon-button-theme`

  - FAB: `mat.mdc-fab-theme`

* Icons in the button content are placed before the button text. Add the `iconPositionEnd` attribute to place them after the button text.

  按钮内容中的图标放置在按钮文本之前。添加 `iconPositionEnd` 属性可以将它们放在按钮文本之后。

* Icons in the button content inherit the text `font-size`. Buttons with only icons and no text do
  not align properly (this does not apply to the icon-button).

  按钮内容中的图标继承文本的 `font-size` 。只有图标而没有文本的按钮不能正确对齐（这不适用于图标按钮）。
=======
* Icon button height and width are `48px` instead of `40px`.

* State colors (hover, focus, active) are slightly different to improve text contrast ratios.

* Letter-spacing is `1.25px` instead of `normal`.

* FAB supports text with the `extended` input attribute.

* Theming mixins are split into three separate mixins:
  - Normal button (default, raised, stroked, flat): `mat.mdc-button-theme`
  - Icon button: `mat.mdc-icon-button-theme`
  - FAB: `mat.mdc-fab-theme`

* Icons in the button content are placed before the button text. Add the `iconPositionEnd` attribute to place them after the button text.

* Icons in the button content inherit the text `font-size`. Buttons with only icons and no text do
  not align properly (this does not apply to the icon-button).
>>>>>>> 98365a8b

### Card

### 卡片

* By default, mat-card does not apply any internal padding. Instead, this padding is defined on the
  card content areas: `<mat-card-content>`, `<mat-card-header>`, and `<mat-card-actions>`.

  默认情况下，mat-card 不应用任何内衬距。相反，此内衬距是在卡片内容区域定义的： `<mat-card-content>` 、 `<mat-card-header>` 和 `<mat-card-actions>` 。

* `<mat-card-content>` no longer sets any typography styles, users are free to add whatever
  typography styles make sense for their application, either to `<mat-card-content>` itself or any
  child elements as appropriate. For example:

<<<<<<< HEAD
  `<mat-card-content>` 不再设置任何排版样式，用户可以自由添加对其应用程序有意义的任何排版样式，无论是 `<mat-card-content>` 本身还是任何适当的子元素。例如：

=======
>>>>>>> 98365a8b
  ```scss
  @use '@angular/material' as mat;
  @include mat.typography-hierarchy();
  ```

  ```html
  <mat-card>
    <mat-card-content class="mat-body-1">...</mat-card-content>
  </mat-card>
  ```

### Checkbox

### 复选框

* Clicks on the checkbox now trigger directly on the native checkbox element rather than a shim div.
  Native checkboxes have bizarre behavior when calling `preventDefault` on their `click` event, so
  users should not call `preventDefault` on `click`.

  单击复选框现在直接触发原生复选框元素，而不再是 shim div。原生复选框在其 `click` 事件上调用 `preventDefault` 时会有古怪的行为，因此用户不应在 `click` 上调用 `preventDefault` 。

* Checkbox touch targets are larger, now 40px instead of 16px, which is more accessible. Be sure to
  allow enough space in your layout so that the touch target does not overlap other components. If
  you are not concerned with accessibility you can match the previous size by using density -1 for
  the checkbox.

<<<<<<< HEAD
  复选框触控目标更大，现在为 40px 而不再是 16px，这样会更具无障碍性。请务必在布局中留出足够的空间，以使触控目标不会与其他组件重叠。如果你不关心无障碍性，你可以通过为复选框使用密集度 -1 来匹配以前的大小。

=======
>>>>>>> 98365a8b
  ```scss
  @use '@angular/material' as mat;
  @include mat.checkbox-density(-1);
  ```

* Checkbox color may be changed to white or black due to a change in heuristics based on the
  application’s theme. Previously, the check’s color would be set to the theme’s background color.
  With MDC, it is determined by whether white or black has the most contrast against the primary
  color.

  由于基于应用程序主题的启发式更改，复选框颜色可能会更改为白色或黑色。以前，检查框的颜色会设置为主题的背景颜色。对于 MDC，它是从白色或黑色中与原色对比度最大的那一个选出的。

* Focus state is slightly darker, improving contrast ratio.

  聚焦状态稍微调暗，提高对比度。

* Text styles are not inherited; you will need to specifically target the checkbox’s `label` to
  override typography properties.

  文本样式不再被继承；你需要专门针对复选框的 `label` 来覆盖排版属性。

* After toggling a checkbox with the mouse, the ripple will remain visible instead of animating out.

  用鼠标选中复选框后，涟漪将保持可见而不是动画后消失。

### Chips
<<<<<<< HEAD

### 纸片
=======
>>>>>>> 98365a8b

* The chips component has been split into multiple variants corresponding with more appropriate
  interaction patterns for accessibility. The original `mat-chip-list` used `role="listbox"`, but
  this interaction pattern is not suited for all use-cases. The new chips have:

  纸片组件已分为多个变体，分别对应于更合适的无障碍性交互模式。原始的 `mat-chip-list` 使用 `role="listbox"` ，但这种交互模式并不适合所有用例。这些新的纸片组件有：

  * `<mat-chip-listbox>` with `<mat-chip-option>` - this is the closest to the previous interaction
    pattern. This is the only variant that supports selection state for chips. This pattern aligns
    with the filter chips pattern specified in the Material Design spec. This pattern should be used
    when you want the user to select one or more values from a list of options.

    `<mat-chip-listbox>` 和 `<mat-chip-option>` - 这是最接近之前的交互模式。这是唯一支持纸片选择状态的变体。此模式与 Material Design 规范中指定的过滤器纸片模式一致。当你希望用户从选项列表中选择一个或多个值时，应使用此模式。

  * `<mat-chip-grid>` with `<mat-chip-row>` - this pattern should be used for any text input + chips
    interaction.

    `<mat-chip-grid>` 和 `<mat-chip-row>` - 这种模式应用于任何文本输入+纸片交互。

  * `<mat-chip-set>` with `<mat-chip>` - this variant has no accessibility pattern and assumes one
    will be applied at the application level. This allows the application to implement a custom
    accessibility pattern with the chips visuals.

    `<mat-chip-set>` 和 `<mat-chip>` - 此变体没有无障碍模式，并假设只在应用程序级别应用一个。这允许应用程序使用纸片视觉效果实现自定义无障碍模式。

* The migration tool always changes the legacy `<mat-chip-list>` to `<mat-chip-listbox>` to minimize
<<<<<<< HEAD
   differences before and after. You should separately consider changing to `<mat-chip-grid>` or
   `<mat-chip-set>` on a case-by-case basis. See [Chips Interaction Patterns](/components/chips/overview#interaction-patterns) for more guidence on
   choosing the appropriate component for your use case.

  迁移工具总是会将遗留的 `<mat-chip-list>` 更改为 `<mat-chip-listbox>` 以最小化前后的差异。你应该根据具体情况分别考虑将其更改为 `<mat-chip-grid>` 或 `<mat-chip-set>` 。有关如何为你的用例选择适当组件的更多指南，请参阅[纸片交互模式](/components/chips/overview#interaction-patterns)。
=======
  differences before and after. You should separately consider changing to `<mat-chip-grid>` or
  `<mat-chip-set>` on a case-by-case basis. See [Chips Interaction Patterns](
 /components/chips/overview#interaction-patterns) for more guidence on
  choosing the appropriate component for your use case.
>>>>>>> 98365a8b

### Dialog

### 对话

* The `.mat-dialog-container` does not contain a 24px padding anymore. Instead, the inner dialog
  directives are responsible for adding the right padding. This will be apparent if your dialog does
  not use any of the directives like `<mat-dialog-content>`.

  `.mat-dialog-container` 不再包含 24px 的内衬距。相反，内部对话框指令会负责添加正确的内衬距。如果你的对话框不使用任何像 `<mat-dialog-content>` 这样的指令，这将很明显。

* `mat-dialog-content` uses the font-settings specified by the Material Design spec, which includes
  a rather roomy line-height. If you have an information-dense dialog that doesn't look good with
  these settings, you can avoid using `<mat-dialog-content>` and just use a div with custom padding,
  or use custom typography settings that can be applied with the `mat.mdc-dialog-typography` mixin.

  `mat-dialog-content` 会使用 Material Design 规范指定的字体设置，其中包括相当宽敞的行高。如果你有一个信息密集的对话框，这些设置看起来不太好，你可以避免使用 `<mat-dialog-content>` 并只使用带有自定义内衬距的 div，或者使用可以与 `mat.mdc-dialog-typography` 一起应用的自定义排版设置 `mat.mdc-dialog-typography` mixin。

* The old dialog triggered an extra change detection, which may have masked change detection issues
  in your application that need to be fixed when migrating.

  旧对话框会触发额外的变更检测，这可能掩盖了应用程序中的变更检测问题，这需要在迁移时修复。

### Form Field

### 表单字段

* The "legacy" and "standard" form-field appearance settings no longer exist, as these have been
  dropped from the Material Design spec.

  “旧版 - legacy”和“标准 - standard”表单字段外观设置不再存在，因为它们已从 Material Design 规范中删除。

* The removed "legacy" appearance promoted input placeholders to the floating label if the label was
  not specified. All newer appearance settings require explicitly specifying a `<mat-label>` if one
  was not provided before. This change addresses an accessibility best practice of not using labels
  and placeholders interchangeably.

  如果未指定标签，则删除的“旧版 - legacy”外观会将输入框占位符提升为浮动标签。如果之前未提供，则所有较新的外观设置都需要明确指定 `<mat-label>`。此更改解决了不互换使用标签和占位符的无障碍性最佳实践。

* By default, MatFormField still reserves exactly one line of space below the field for hint or
  error text. However, there is a new option `@Input() subscriptSizing: 'fixed'|'dynamic'`. When
  this setting is set to `fixed` (default), the form-field reserves enough space in the layout to
  show one line of hint or error text. When set to `dynamic`, the form-field expands and contracts
  the amount of space it takes in the layout to fit the error / hint that is currently shown.

  默认情况下，MatFormField 仍然会在字段下方保留一行空间用于提示或错误文本。但是，有一个新选项 `@Input() subscriptSizing: 'fixed'|'dynamic'` 。当此设置设置为 `fixed` （默认）时，表单字段在布局中保留足够的空间来显示一行提示或错误文本。当设置为 `dynamic` 时，表单字段会扩展和收缩它在布局中占用的空间量以适应当前显示的错误/提示。

* The text inside `<mat-hint>` is larger and darker in order to meet W3C text guidelines.

  `<mat-hint>` 中的文本变得更大更暗，以满足 W3C 文本指南。

* While the previous form-field had a single directive for prefixes (`matPrefix`) and a single
  directive for suffixes (`matSuffix`), the MDC-based form-field distinguishes between text
  prefix/suffixes which are baseline aligned with the input text, and icon prefix/suffixes which are
  center aligned in the form-field. Use `matTextPrefix` or `matTextSuffix` to indicate a text
  prefix/suffix, and `matIconPrefix` or `matIconSuffix` to indicate an icon prefix/suffix. The old
  `matSuffix` and `matPrefix` APIs will behave like icons, though they are now deprecated.

  虽然以前的表单字段有一个前缀指令 ( `matPrefix` ) 和一个后缀指令 ( `matSuffix` )，但基于 MDC 的表单字段把它们分成了与输入文本基线对齐的文本前缀/后缀和在表单字段中居中对齐的图标前缀/后缀。使用 `matTextPrefix` 或 `matTextSuffix` 标出文本前缀/后缀，使用 `matIconPrefix` 或 `matIconSuffix` 标出图标前缀/后缀。旧的 `matSuffix` 和 `matPrefix` API 会表现得像图标前缀/后缀，不过它们现在已被弃用。

* The `floatLabel` input no longer accepts `'never'`. `floatLabel="never"` was only supported by the
  legacy form-field appearance which has been dropped. It was used to achieve a floating label that
  behaved like a placeholder. If you need this behavior, use the `placeholder` property on `<input>`
  instead.

  `floatLabel` 输入属性不再接受 `'never'` 值。 `floatLabel="never"` 仅受已删除的旧式表单字段外观的支持。它用于实现行为上类似于占位符的浮动标签。如果你需要此行为，请改用 `<input>` 上的 `placeholder` 属性。

* Custom form field controls may need their styles adjusted to account for the fact that the
  surrounding form field DOM and styles have changed.

  自定义表单字段控件可能需要调整其样式以说明围绕它的表单字段 DOM 和样式已更改的事实。

### Input

### 输入框

* MatInput must be inside `<mat-form-field>`. Previously it was (unintentionally) possible to use an
  `<input matInput>` without the form field if the page loaded form field styles elsewhere.

  MatInput 必须用在 `<mat-form-field>` 内。以前，如果页面在其他地方加载了表单字段样式，则可能会（无意中）用到不在表单字段中的 `<input matInput>` 。

* The MDC-based MatInput hides the native calendar picker indicator associated with
  `<input matInput type="date">`, if you want this indicator to appear for your inputs, use the
  following styles:

  基于 MDC 的 MatInput 隐藏了与 `<input matInput type="date">` 关联的原生日历选择器指示器，如果你希望此指示器出现在你的输入中，请使用以下样式：

  ```scss
  .mat-mdc-input-element::-webkit-calendar-picker-indicator {
    display: block;
  }
  ```

### List

### 列表

* The API has been reworked to support text wrapping and better integration with the Material Design
  specification.

  此 API 已经过重新设计以支持文本换行并更好地与 Material Design 规范集成。

* Previously, list items were commonly created using multiple `span` elements with the `matLine`
  directive applied. Each `span` resulting in a line, and the first one becoming the primary line.
  With the new API, the `matLine` directive has been split into two more granular and meaningful
  directives:

  以前，列表项通常是使用应用了 `matLine` 指令的多个 `span` 元素创建的。每个 `span` 产生一条线，第一个成为主线。使用新 API 时，`matLine` 指令已拆分为两个更细粒度、更有意义的指令：

  * `matListItemTitle`
  * `matListItemLine`

* Text outside of a `matListItemLine` (so-called "unscoped content") will result in an additional
  line being acquired (as if the content was put into a line).

  `matListItemLine` 之外的文本（所谓的“未限定范围的内容”）将导致获取额外的一行（就好像其内容被放进了一行）。

  ```html
  <mat-list-item>
    <span matListItemTitle>Title</span>
    Second line
  </mat-list-item>
  ```

* The list automatically infers the number of lines of text content. For example, in the snippet
  above, the list item renders space for two lines. With the new API, you can set an explicit number
  of lines on the `<mat-list-item>` to manually control wrapping.

  该列表会自动推断文本内容的行数。例如，在上面的代码片段中，列表项会渲染成两行的空间。使用新的 API，你可以在 `<mat-list-item>` 上设置明确的行数以手动控制换行。

  ```html
  <mat-list-item lines="3">
    <span matListItemTitle>Title</span>
    This text will wrap into the third line. Space for three lines is acquired by the
    list item.
  </mat-list-item>
  ```

  Note that text inside a `matListItemTitle` or `matListItemLine` will never wrap. Only unscoped
  content will wrap/take up the remaining space based on explicit number of lines provided.

  请注意，`matListItemTitle` 或 `matListItemLine` 中的文本永远不会换行。根据提供的明确行数，只有未限定范围的内容才会包装/占用剩余空间。

* Aside from the differences in how lines are composed, some other directives have been renamed to
  use more explicit naming:

  除了行的组成方式不同之外，其他一些指令已经重命名，以便使用更明确的名称：

  * `matListIcon` is now `matListItemIcon`

    `matListIcon` 现在是 `matListItemIcon`

  * `matListAvatar` is now `matListItemAvatar`

    `matListAvatar` 现在是 `matListItemAvatar`

* Lastly, also a new directive (`matListItemMeta`) is available to put content into the meta section
  of a list item (usually the end of the list item). Previously unscoped content in a list item was
  put into the meta section.

  最后，还有一个新指令 ( `matListItemMeta` ) 可用于将内容放入列表项的元（meta）部分（通常是列表项的末尾）。列表项中以前未限定范围的内容会被放入元部分。

* Recommended migration steps for common use of a list item:

  常用列表项的推荐迁移步骤：

  1. Change the first `matLine` to `matListItemTitle`

     将第一个 `matLine` 更改为 `matListItemTitle`

  2. Change all other `matLine`'s to `matListItemLine`

     将所有其他 `matLine` 更改为 `matListItemLine`

  3. Change all `matListIcon` to `matListItemIcon`

     将所有 `matListIcon` 更改为 `matListItemIcon`

  4. Change all `matListAvatar` to `matListItemAvatar`

     将所有 `matListAvatar` 更改为 `matListItemAvatar`

  5. Wrap all unscoped content (content outside a `matLine`) in a `matListItemMeta` container.

     将所有未限定范围的内容（ `matLine` 之外的内容）包装在 `matListItemMeta` 容器中。

### Menu

### 菜单

* The icon for a menu item appears before the text, regardless of the order in the DOM.

  无论在 DOM 中的顺序如何，菜单项的图标总是会出现在文本之前。

  * If you have a piece of content such as an `<img>` that you want to use in place of a
    `<mat-icon>` use `ngProjectAs="mat-icon"` to project it into the icon slot.

    如果你有一段内容，例如 `<img>` ，你想用它来代替 `<mat-icon>` 使用 `ngProjectAs="mat-icon"` 将它投射到图标槽中。

  * If you need your icon to appear at the end of the item (not officially supported by the spec)
    you can wrap both the text and your icon in a span, for example:

    如果你需要图标出现在条目的末尾（规范未正式支持），你可以将文本和图标包裹在一个 span 内，例如：

    ```html
    <span>
      <span>Text</span>
      <mat-icon>end_icon</mat-icon>
    </span>
    ```

* The text in menu items wraps instead of being hidden with an ellipses.

  菜单项中的文本将换行而不再用省略号隐藏。

* Menu item heights are no longer capped at `48px`.

  菜单项高度不再以 `48px` 为上限。

* Menu elevation starts from level 8, instead of level 4.

  菜单纵深从第 8 级开始，而不再是第 4 级。

### Option / Optgroup

### 选项/选项组

* Long options now wrap instead of truncating with an ellipsis.

  长选项现在将换行而不再用省略号截断。

* Option heights are no longer capped at `48px`.

  选项高度不再以 `48px` 为上限。

### Paginator

### 分页器

* The form-field inside of `mat-paginator` only supports the `appearance` options offered by the new
  form-field (`fill` and `outline`).

  `mat-paginator` 中的表单字段仅支持新表单字段提供的 `appearance` 选项（ `fill` 和 `outline` ）。

### Progress Bar

### 进度条

* Visibility on internal elements is now set to `visible`. Setting `visibility: hidden` will no
  longer hide all internal elements. Instead, style it with `opacity: 0`, `display: none`, or
  remove it completely with `ngIf`.

  内部元素的可见性现在设置为 `visible` 。设置 `visibility: hidden` 将不再隐藏所有内部元素。要改为使用 `opacity: 0` 、 `display: none` 设置样式，或使用 `ngIf` 完全删除它。

* Height is always set to 4px and does not get shorter or taller using `height` styles.

  高度始终设置为 4px，并且不会使用 `height` 样式来变短或变高。

### Progress Spinner

### 进度圈

* Host element is no longer `display: block` which may affect layout. To fix layout issues add
  `display: block` back to the element.

  宿主元素不再是 `display: block` 的。要修复布局问题，请将 `display: block` 添加回此元素。

### Radio

### 单选

* Radio button labels are no longer `width: 100%`. This helps prevent users from accidentally
  selecting a radio when clicking on whitespace that appears inert on the page.

  单选按钮标签不再是 `width: 100%`。这有助于防止用户在偶然单击页面上的空白时意外选中单选按钮。

* Labels are smaller and further away from the radio button to align with the Material Design spec.

  标签更小，距离单选按钮更远，以符合 Material Design 规范。

* The touch target is now much larger and more accessible. Be sure to allow enough space in your
  layout so that the touch target does not overlap other components. If you are not concerned with
  accessibility you can match the previous size by using density -1 for the radio.
<<<<<<< HEAD

  触控目标现在更大且更具无障碍性。请务必在布局中留出足够的空间，以使触控目标不会与其他组件重叠。如果你不关心无障碍性，你可以通过对单选按钮使用密集度 -1 来匹配以前的大小。
=======
>>>>>>> 98365a8b

  ```scss
  @use '@angular/material' as mat;
  @include mat.radio-density(-1);
  ```

### Select

### 选择框

* `MatSelect` no longer aligns the selected option in the dropdown menu with the trigger text.

  `MatSelect` 不再将下拉菜单中的选定选项与触发器文本对齐。

* Long options now wrap instead of truncating.

  长选项现在将换行而不再截断。

* Option heights are no longer capped at `48px`.

  选项高度不再以 `48px` 为上限。

* Option list now has an `8px` top and bottom padding.

  选项列表现在有一个 `8px` 的顶部和底部内衬距。

* Option list animation has changed.

  选项列表动画已更改。

* Previously the dropdown menu width could be wider than the parent form-field, but now the dropdown
  is the same width as the form-field

  以前下拉菜单的宽度可能比父表单字段宽，但现在下拉菜单的宽度与表单字段的宽度相同

### Slide Toggle
<<<<<<< HEAD

### 滑动开关
=======
>>>>>>> 98365a8b

* To improve accessibility, the MDC-based version uses `<button role="switch">` to represent the
  toggle rather than `<input type="checkbox">`. Slide toggle will no longer respond to native form
  validation. Consider alternative approaches to form validation.
<<<<<<< HEAD

  为了提高无障碍性，基于 MDC 的版本使用 `<button role="switch">` 来表示切换而不再是 `<input type="checkbox">` 。滑动开关将不再响应原生表单验证。要考虑表单验证的替代方法。
=======
>>>>>>> 98365a8b

* The touch target is much larger and more accessible. Be sure to allow enough space in your
  layout so that the touch target does not overlap other components. If you are not concerned with
  accessibility you can match the previous size by using density -1 for the slide-toggle.
<<<<<<< HEAD

  触控目标更大且更具无障碍性。请务必在布局中留出足够的空间，以使触控目标不会与其他组件重叠。如果你不关心无障碍性，你可以通过使用密集度 -1 进行滑动开关来匹配以前的大小。
=======
>>>>>>> 98365a8b

  ```scss
  @use '@angular/material' as mat;
  @include mat.slide-toggle-density(-1);
  ```

* The label is closer to the enabled toggle

  标签离已启用的开关更近了

### Slider
<<<<<<< HEAD

### 滑块

* Sliders now work with mobile device screen readers.

  滑块现在可与移动设备屏幕阅读器配合使用。

* The slider template API has changed from a single `<mat-slider>` element to a `<mat-slider>`
  element which contains one or two `<input>` elements (depending on whether the slider should)
  be a standard or range slider. E.g.

  滑块模板 API 已从单个 `<mat-slider>` 元素更改为包含一个或两个 `<input>` 元素（取决于滑块是否应为标准滑块或范围滑块）的 `<mat-slider>` 元素。例如

=======

* Sliders now work with mobile device screen readers.

* The slider template API has changed from a single `<mat-slider>` element to a `<mat-slider>`
  element which contains one or two `<input>` elements (depending on whether the slider should)
  be a standard or range slider. E.g.
>>>>>>> 98365a8b
  ```html
    <!-- Single slider -->
    <mat-slider>
      <input matSliderThumb>
    </mat-slider>

    <!-- Range slider -->
    <mat-slider>
      <input matSliderStartThumb>
      <input matSliderEndThumb>
    </mat-slider>
  ```

* The new `discrete` property on the `<mat-slider>` now controls whether the slider has tick marks
  and a value indicator tooltip. It replaces `thumbLabel`.

<<<<<<< HEAD
  `<mat-slider>` 上的新 `discrete` 属性现在控制滑块是否具有刻度线和值指示器工具提示。它取代了 `thumbLabel` 。

=======
>>>>>>> 98365a8b
  ```html
  <!-- Before -->
  <mat-slider thumbLabel></mat-slider>

  <!-- After -->
  <mat-slider discrete>
    <input matSliderThumb>
  </mat-slider>
  ```

* The `tickInterval` property has been removed. To switch to the new API, use `showTickMarks` to
  create a slider with tick marks, and the interval for your tick marks will match your slider's
  `step`. The `tickInterval` property is under consideration to be added back in future releases.

<<<<<<< HEAD
  `tickInterval` 属性已被删除。要切换到新 API，请使用 `showTickMarks` 创建带有刻度线的滑块，刻度线的间隔将与滑块的 `step` 相匹配。 `tickInterval` 属性正在考虑在未来的版本中加回来。

=======
>>>>>>> 98365a8b
  ```html
  <!-- Before -->
  <mat-slider tickInterval="5" step="5"></mat-slider>

  <!-- After -->
  <mat-slider step="5" showTickMarks>
    <input matSliderThumb>
  </mat-slider>
  ```

* The `displayValue` property has been removed. The suggested alternative for controlling the
  value indicator text is to provide a function via `displayWith`.

<<<<<<< HEAD
  `displayValue` 属性已被删除。控制值指示器文本的建议替代方法是通过 `displayWith` 提供一个函数。

=======
>>>>>>> 98365a8b
  ```html
  <!-- Before -->
  <mat-slider [displayValue]="myDisplayValue"></mat-slider>

  <!-- After -->
  <mat-slider [displayWith]="myDisplayWithFn">
    <input matSliderThumb>
  </mat-slider>
  ```

* The `valueText` property is now removed in favor of directly using the native input's
  aria-valuetext or providing a `displayWith` function.

<<<<<<< HEAD
  现在删除了 `valueText` 属性，以支持直接使用原生输入框的 aria-valuetext 或提供 `displayWith` 函数。

=======
>>>>>>> 98365a8b
  ```html
  <!-- Before -->
  <mat-slider [valueText]="myValueText"></mat-slider>

  <!-- After (Option 1) -->
  <mat-slider>
    <input [attr.aria-valuetext]="myValueText" matSliderThumb>
  </mat-slider>

  <!-- After (Option 2) -->
  <mat-slider [displayWith]="myDisplayWithFn">
    <input matSliderThumb>
  </mat-slider>
  ```

* The slider API has also changed such that there are two new components: `MatSliderThumb` and
  `MatSliderRangeThumb`. They provide the following properties:
<<<<<<< HEAD

  滑块 API 也发生了变化，因此有两个新组件： `MatSliderThumb` 和 `MatSliderRangeThumb` 。它们提供以下属性：

  - `@Input() value: number`

  - `@Output() valueChange: EventEmitter<number>`

  - `@Output() dragEnd: EventEmitter<MatSliderDragEvent>`

  - `@Output() dragStart: EventEmitter<MatSliderDragEvent>`

  - `percentage: number`

    And the following methods:

    以及以下方法：

  - `blur`

  - `focus`
=======
    - `@Input() value: number`
    - `@Output() valueChange: EventEmitter<number>`
    - `@Output() dragEnd: EventEmitter<MatSliderDragEvent>`
    - `@Output() dragStart: EventEmitter<MatSliderDragEvent>`
    - `percentage: number`
  And the following methods:
    - `blur`
    - `focus`
>>>>>>> 98365a8b

* To accommodate range sliders, the implementation has changed from the `<mat-slider>` element being
  the form control to the `<mat-slider>` element containing 1-2 `<input>` elements (the slider
  "thumbs") that act as the form control(s). The value, associated events (`input`, `change`), and
  labels (`aria-label`) now live on the `<input>` elements instead.

  为了适应范围滑块，实现已从作为表单控件的 `<mat-slider>` 元素更改为包含 1-2 个 `<input>` 元素（滑块的“Thumbs”）作为表单控件的 `<mat-slider>` 元素。值、关联事件（ `input` 、 `change` ）和标签（ `aria-label` ）现在改为放在 `<input>` 元素上。

* Vertical sliders and inverted sliders are no longer supported, as they are no longer part of the
  Material Design spec. As a result, the `invert` and `vertical` properties have been removed.
<<<<<<< HEAD

  不再支持垂直滑块和反转滑块，因为它们不再是 Material Design 规范的一部分。因此，`invert` 和 `vertical` 属性已被删除。
=======
>>>>>>> 98365a8b

### Snack Bar

### 快餐栏

* For simple, text-based snack-bars, there are no significant changes.

  对于简单的、基于文本的快餐栏，没有重大变化。

* For simple snack-bars with an action button, they use the MDC-based mat-button, so your
  application will need to include the Sass theming mixin for the MDC-based button.

  对于带有操作按钮的简单快餐栏，它们使用基于 MDC 的 mat-button，因此你的应用程序需要包含用于基于 MDC 的按钮的 Sass 主题 mixin。

* For snack-bars that use custom structured content (if you call `MatSnackBar.openFromComponent` or
  `MatSnackBar.openFromTemplate`), you should use the following new directives to annotate your
  content:

  对于使用自定义结构化内容的快餐栏（如果你调用 `MatSnackBar.openFromComponent` 或 `MatSnackBar.openFromTemplate` ），你应该使用以下新指令来标记出你的内容：

  * `matSnackBarLabel` to mark the text displayed to users

    用 `matSnackBarLabel` 标记显示给用户的文本

  * `matSnackBarActions` to mark the element containing the action buttons

    用 `matSnackBarActions` 标记包含操作按钮的元素

  * `matSnackBarAction` to mark individual action buttons

    用 `matSnackBarAction` 标记单个操作按钮

  * If you do not specify any of these directives, it will treat the entire custom component /
    template as text.

    如果你不指定这些指令中的任何一个，它将把整个自定义组件/模板视为文本。

* Tests that open a snack-bar now require calling `flush()` before attempting to access the content
  of the snackbar. Updating your tests to use [component harnesses](./using-component-harnesses)
  before running the migration tool should make this transition seamless.

  打开快餐栏的测试现在需要在尝试访问快餐栏的内容之前调用 `flush()`。在运行迁移工具之前更新你的测试以使用[组件挽具](./using-component-harnesses)应该可以无缝过渡。

### Table

### 表格

* All cells have a `16px` left and right padding instead of just the leftmost and rightmost cells
  having a padding of `24px`.

  所有单元格都有 `16px` 的左右内衬距，而不再是只有最左边和最右边的单元格有 `24px` 的内衬距。

* Header cells have the same color and text size as the data rows instead of having more grayish and
  smaller text.

  标题单元格具有与数据行相同的颜色和文本大小，而不再是具有更浅的灰色和更小的文本。

* Cell text no longer wraps by default. Cell wrapping can be enabled by applying
  `white-space: normal` to the table cells.

  默认情况下，单元格文本不再换行。可以通过把 `white-space: normal` 应用到单元格来为其启用换行。

* Row height is `52px` instead of `48px`.

  行高是 `52px` 而不再是 `48px` 。

* Cell box-sizing is `border-box` instead of `content-box`. This may affect custom width styles.

  单元格的 box-sizing 是 `border-box` 而不再是 `content-box` 。这可能会影响自定义宽度样式。

* The table's last row does not include a bottom border row because the table is expected to have a
  border.

  表格的最后一行不再包含底部边框线，因为表格应该有自己的边框。

* The paginator property of the `MatTableDataSource` has a generic interface that matches most, but
  not all of the paginator API. You may need to explicitly type the paginator to access the full
  API, for example: `new MatTableDataSource<MyData, MatPaginator>();`

  `MatTableDataSource` 的 paginator 属性有一个通用接口，可以匹配大多数但不是所有的 paginator API。你可能需要明确指定分页器的类型才能访问完整的 API，例如： `new MatTableDataSource<MyData, MatPaginator>();`

* Flex tables (`<mat-table>`) display a border on the cells instead of rows.

  弹性表格 ( `<mat-table>` ) 会在单元格而不是行上显示边框。

* Flex table (`<mat-table>`) row height is set with `height` instead of `min-height`.

  弹性表格 ( `<mat-table>` ) 用 `height` 设置行高而不再是 `min-height` 。

### Tabs

### 选项卡

* Header label text color matches the theme color when the tab header is selected.

  选择选项卡标题时，标题标签文本颜色会与主题颜色匹配。

* Header labels stretch to fill the container's width. This can be turned off by
  setting the `<mat-tab-group>` input `mat-stretch-tabs` to `false`.

  标头标签会拉伸以填充容器的宽度。这可以通过将 `<mat-tab-group>` 的输入属性 `mat-stretch-tabs` 设置为 `false` 来关闭。

* The `<mat-tab-nav-bar>` requires a reference to a `<mat-tab-nav-panel>` using the `tabPanel`
  input. The `<mat-tab-nav-panel>` must wrap the content connected to the nav-bar. This allows the
  component to provide correct labeling for assistive technology.

  `<mat-tab-nav-bar>` 需要使用 `tabPanel` 输入属性来引用 `<mat-tab-nav-panel>` 。 `<mat-tab-nav-panel>` 必须包裹已连接到导航栏的内容。这允许组件为无障碍技术提供正确的标签。

  ```html
  <!-- Before -->
  <mat-tab-nav-bar>...</mat-tab-nav-bar>

  <!-- After -->
  <mat-tab-nav-bar [tabPanel]="tabPanel">...</mat-tab-nav-bar>
  <mat-tab-nav-panel #tabPanel>...</mat-tab-nav-panel>
  ```

### Tooltip

### 工具提示

* Background color is opaque instead of slightly transparent. This improves accessibility.

  背景颜色是不透明的，而不再是稍微透明的。这提高了无障碍性。

* Default font-size is `12px` instead of `10px`.

  默认字体大小是 `12px` 而不再是 `10px` 。

* Line height is `normal` instead of `16px`.

  行高是 `normal`，而不再是 `16px` 。

* Text overflow is `ellipsis` instead of `clip`.

  文本溢出是 `ellipsis` 而不再是 `clip` 。

* There is a new minimum width of `40px`.

  有一个新的最小宽度 `40px` 。

* Text alignment for single line tooltips is `center`. Multi-line tooltips use `left` alignment.

  单行工具提示的文本对齐方式为 `center` 。多行工具提示使用 `left` 对齐。<|MERGE_RESOLUTION|>--- conflicted
+++ resolved
@@ -337,7 +337,6 @@
 
 ### Button
 
-<<<<<<< HEAD
 ### 按钮
 
 * Icon button height and width are `48px` instead of `40px`.
@@ -378,25 +377,6 @@
   not align properly (this does not apply to the icon-button).
 
   按钮内容中的图标继承文本的 `font-size` 。只有图标而没有文本的按钮不能正确对齐（这不适用于图标按钮）。
-=======
-* Icon button height and width are `48px` instead of `40px`.
-
-* State colors (hover, focus, active) are slightly different to improve text contrast ratios.
-
-* Letter-spacing is `1.25px` instead of `normal`.
-
-* FAB supports text with the `extended` input attribute.
-
-* Theming mixins are split into three separate mixins:
-  - Normal button (default, raised, stroked, flat): `mat.mdc-button-theme`
-  - Icon button: `mat.mdc-icon-button-theme`
-  - FAB: `mat.mdc-fab-theme`
-
-* Icons in the button content are placed before the button text. Add the `iconPositionEnd` attribute to place them after the button text.
-
-* Icons in the button content inherit the text `font-size`. Buttons with only icons and no text do
-  not align properly (this does not apply to the icon-button).
->>>>>>> 98365a8b
 
 ### Card
 
@@ -411,11 +391,7 @@
   typography styles make sense for their application, either to `<mat-card-content>` itself or any
   child elements as appropriate. For example:
 
-<<<<<<< HEAD
   `<mat-card-content>` 不再设置任何排版样式，用户可以自由添加对其应用程序有意义的任何排版样式，无论是 `<mat-card-content>` 本身还是任何适当的子元素。例如：
-
-=======
->>>>>>> 98365a8b
   ```scss
   @use '@angular/material' as mat;
   @include mat.typography-hierarchy();
@@ -442,11 +418,7 @@
   you are not concerned with accessibility you can match the previous size by using density -1 for
   the checkbox.
 
-<<<<<<< HEAD
   复选框触控目标更大，现在为 40px 而不再是 16px，这样会更具无障碍性。请务必在布局中留出足够的空间，以使触控目标不会与其他组件重叠。如果你不关心无障碍性，你可以通过为复选框使用密集度 -1 来匹配以前的大小。
-
-=======
->>>>>>> 98365a8b
   ```scss
   @use '@angular/material' as mat;
   @include mat.checkbox-density(-1);
@@ -473,11 +445,8 @@
   用鼠标选中复选框后，涟漪将保持可见而不是动画后消失。
 
 ### Chips
-<<<<<<< HEAD
 
 ### 纸片
-=======
->>>>>>> 98365a8b
 
 * The chips component has been split into multiple variants corresponding with more appropriate
   interaction patterns for accessibility. The original `mat-chip-list` used `role="listbox"`, but
@@ -504,18 +473,11 @@
     `<mat-chip-set>` 和 `<mat-chip>` - 此变体没有无障碍模式，并假设只在应用程序级别应用一个。这允许应用程序使用纸片视觉效果实现自定义无障碍模式。
 
 * The migration tool always changes the legacy `<mat-chip-list>` to `<mat-chip-listbox>` to minimize
-<<<<<<< HEAD
    differences before and after. You should separately consider changing to `<mat-chip-grid>` or
    `<mat-chip-set>` on a case-by-case basis. See [Chips Interaction Patterns](/components/chips/overview#interaction-patterns) for more guidence on
    choosing the appropriate component for your use case.
 
   迁移工具总是会将遗留的 `<mat-chip-list>` 更改为 `<mat-chip-listbox>` 以最小化前后的差异。你应该根据具体情况分别考虑将其更改为 `<mat-chip-grid>` 或 `<mat-chip-set>` 。有关如何为你的用例选择适当组件的更多指南，请参阅[纸片交互模式](/components/chips/overview#interaction-patterns)。
-=======
-  differences before and after. You should separately consider changing to `<mat-chip-grid>` or
-  `<mat-chip-set>` on a case-by-case basis. See [Chips Interaction Patterns](
- /components/chips/overview#interaction-patterns) for more guidence on
-  choosing the appropriate component for your use case.
->>>>>>> 98365a8b
 
 ### Dialog
 
@@ -799,11 +761,8 @@
 * The touch target is now much larger and more accessible. Be sure to allow enough space in your
   layout so that the touch target does not overlap other components. If you are not concerned with
   accessibility you can match the previous size by using density -1 for the radio.
-<<<<<<< HEAD
 
   触控目标现在更大且更具无障碍性。请务必在布局中留出足够的空间，以使触控目标不会与其他组件重叠。如果你不关心无障碍性，你可以通过对单选按钮使用密集度 -1 来匹配以前的大小。
-=======
->>>>>>> 98365a8b
 
   ```scss
   @use '@angular/material' as mat;
@@ -840,29 +799,20 @@
   以前下拉菜单的宽度可能比父表单字段宽，但现在下拉菜单的宽度与表单字段的宽度相同
 
 ### Slide Toggle
-<<<<<<< HEAD
 
 ### 滑动开关
-=======
->>>>>>> 98365a8b
 
 * To improve accessibility, the MDC-based version uses `<button role="switch">` to represent the
   toggle rather than `<input type="checkbox">`. Slide toggle will no longer respond to native form
   validation. Consider alternative approaches to form validation.
-<<<<<<< HEAD
 
   为了提高无障碍性，基于 MDC 的版本使用 `<button role="switch">` 来表示切换而不再是 `<input type="checkbox">` 。滑动开关将不再响应原生表单验证。要考虑表单验证的替代方法。
-=======
->>>>>>> 98365a8b
 
 * The touch target is much larger and more accessible. Be sure to allow enough space in your
   layout so that the touch target does not overlap other components. If you are not concerned with
   accessibility you can match the previous size by using density -1 for the slide-toggle.
-<<<<<<< HEAD
 
   触控目标更大且更具无障碍性。请务必在布局中留出足够的空间，以使触控目标不会与其他组件重叠。如果你不关心无障碍性，你可以通过使用密集度 -1 进行滑动开关来匹配以前的大小。
-=======
->>>>>>> 98365a8b
 
   ```scss
   @use '@angular/material' as mat;
@@ -874,7 +824,6 @@
   标签离已启用的开关更近了
 
 ### Slider
-<<<<<<< HEAD
 
 ### 滑块
 
@@ -888,14 +837,6 @@
 
   滑块模板 API 已从单个 `<mat-slider>` 元素更改为包含一个或两个 `<input>` 元素（取决于滑块是否应为标准滑块或范围滑块）的 `<mat-slider>` 元素。例如
 
-=======
-
-* Sliders now work with mobile device screen readers.
-
-* The slider template API has changed from a single `<mat-slider>` element to a `<mat-slider>`
-  element which contains one or two `<input>` elements (depending on whether the slider should)
-  be a standard or range slider. E.g.
->>>>>>> 98365a8b
   ```html
     <!-- Single slider -->
     <mat-slider>
@@ -912,11 +853,8 @@
 * The new `discrete` property on the `<mat-slider>` now controls whether the slider has tick marks
   and a value indicator tooltip. It replaces `thumbLabel`.
 
-<<<<<<< HEAD
   `<mat-slider>` 上的新 `discrete` 属性现在控制滑块是否具有刻度线和值指示器工具提示。它取代了 `thumbLabel` 。
 
-=======
->>>>>>> 98365a8b
   ```html
   <!-- Before -->
   <mat-slider thumbLabel></mat-slider>
@@ -931,11 +869,8 @@
   create a slider with tick marks, and the interval for your tick marks will match your slider's
   `step`. The `tickInterval` property is under consideration to be added back in future releases.
 
-<<<<<<< HEAD
   `tickInterval` 属性已被删除。要切换到新 API，请使用 `showTickMarks` 创建带有刻度线的滑块，刻度线的间隔将与滑块的 `step` 相匹配。 `tickInterval` 属性正在考虑在未来的版本中加回来。
 
-=======
->>>>>>> 98365a8b
   ```html
   <!-- Before -->
   <mat-slider tickInterval="5" step="5"></mat-slider>
@@ -949,11 +884,8 @@
 * The `displayValue` property has been removed. The suggested alternative for controlling the
   value indicator text is to provide a function via `displayWith`.
 
-<<<<<<< HEAD
   `displayValue` 属性已被删除。控制值指示器文本的建议替代方法是通过 `displayWith` 提供一个函数。
 
-=======
->>>>>>> 98365a8b
   ```html
   <!-- Before -->
   <mat-slider [displayValue]="myDisplayValue"></mat-slider>
@@ -967,11 +899,8 @@
 * The `valueText` property is now removed in favor of directly using the native input's
   aria-valuetext or providing a `displayWith` function.
 
-<<<<<<< HEAD
   现在删除了 `valueText` 属性，以支持直接使用原生输入框的 aria-valuetext 或提供 `displayWith` 函数。
 
-=======
->>>>>>> 98365a8b
   ```html
   <!-- Before -->
   <mat-slider [valueText]="myValueText"></mat-slider>
@@ -989,7 +918,6 @@
 
 * The slider API has also changed such that there are two new components: `MatSliderThumb` and
   `MatSliderRangeThumb`. They provide the following properties:
-<<<<<<< HEAD
 
   滑块 API 也发生了变化，因此有两个新组件： `MatSliderThumb` 和 `MatSliderRangeThumb` 。它们提供以下属性：
 
@@ -1010,16 +938,6 @@
   - `blur`
 
   - `focus`
-=======
-    - `@Input() value: number`
-    - `@Output() valueChange: EventEmitter<number>`
-    - `@Output() dragEnd: EventEmitter<MatSliderDragEvent>`
-    - `@Output() dragStart: EventEmitter<MatSliderDragEvent>`
-    - `percentage: number`
-  And the following methods:
-    - `blur`
-    - `focus`
->>>>>>> 98365a8b
 
 * To accommodate range sliders, the implementation has changed from the `<mat-slider>` element being
   the form control to the `<mat-slider>` element containing 1-2 `<input>` elements (the slider
@@ -1030,11 +948,8 @@
 
 * Vertical sliders and inverted sliders are no longer supported, as they are no longer part of the
   Material Design spec. As a result, the `invert` and `vertical` properties have been removed.
-<<<<<<< HEAD
 
   不再支持垂直滑块和反转滑块，因为它们不再是 Material Design 规范的一部分。因此，`invert` 和 `vertical` 属性已被删除。
-=======
->>>>>>> 98365a8b
 
 ### Snack Bar
 
