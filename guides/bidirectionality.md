# Angular Material bi-directionality

# Angular Material 的双向文字

## Setting a text-direction for your application

## 设置应用的文字方向

The [`dir` attribute](https://developer.mozilla.org/en-US/docs/Web/HTML/Global_attributes/dir)
is typically applied to `<html>` or `<body>` element of a page. However, it can be used on any element, within your Angular app, to apply a text-direction to a smaller subset of the page.

[`dir` attribute](https://developer.mozilla.org/en-US/docs/Web/HTML/Global_attributes/dir) 通常会应用于页面的 `<html>` 或 `<body>` 元素上。 不过，它也可以用在应用中的任何元素上，以为页面中一个小型子集指定文字方向。

All Angular Material components automatically reflect the LTR/RTL direction of their container.

所有 Angular Material 组件都会自动跟随其容器的 LTR/RTL 方向。

## Reading the text-direction in your own components

### 在自己的组件中读取文字方向

`@angular/cdk/bidi` provides a `Directionality` injectable that can be used by any component in your application. To consume it, you must import `BidiModule` from `@angular/cdk/bidi`.

`@angular/cdk/bidi` 提供了一个可注入对象 `Directionality`，它可以供应用中的任何一个组件使用。 要使用该服务，你必须从 `@angular/cdk/bidi` 中导入 `BidiModule`。

`Directionality` provides two useful properties:

<<<<<<< HEAD
`Directionality` 提供了两个有用的属性：

* `value`: the current text direction, either `'ltr'` or `'rtl'`.

  `value`：当前的文字方向，或者是 `'ltr'` 或者是 `'rtl'`。

* `change`: an `Observable` that emits whenever the text-direction changes. Note that this only captures changes from `dir` attributes _inside the Angular application context_. It will not emit for changes to `dir` on `<html>` and `<body>`, as they are assumed to be static.

  `change` 一个 `Observable`，当文字方向改变时就会发出事件。注意，它只会捕获*Angular 应用上下文内部*的 `dir` 属性变更。 它不会报告 `<html>` 和 `<body>` 上的 `dir` 属性的变更，我们可以假设它们都是静态的。
=======
* `value`: the current text direction, either `'ltr'` or `'rtl'`.

* `change`: an `Observable` that emits whenever the text-direction changes. Note that this only
  captures changes from `dir` attributes _inside the Angular application context_. It will not
  emit for changes to `dir` on `<html>` and `<body>`, as they are assumed to be static.
>>>>>>> 53b69108

### Example

### 范例
```ts
@Component({ /* ... */ })
export class MyCustomComponent {
  private dir: Direction;

  constructor(directionality: Directionality) {
    this.dir = directionality.value;

    directionality.change.subscribe(() => {
      this.dir = directionality.value;
    });
  }
}
```<|MERGE_RESOLUTION|>--- conflicted
+++ resolved
@@ -7,11 +7,13 @@
 ## 设置应用的文字方向
 
 The [`dir` attribute](https://developer.mozilla.org/en-US/docs/Web/HTML/Global_attributes/dir)
-is typically applied to `<html>` or `<body>` element of a page. However, it can be used on any element, within your Angular app, to apply a text-direction to a smaller subset of the page.
+is typically applied to `<html>` or `<body>` element of a page. However, it can be used on any
+element, within your Angular app, to apply a text-direction to a smaller subset of the page.
 
 [`dir` attribute](https://developer.mozilla.org/en-US/docs/Web/HTML/Global_attributes/dir) 通常会应用于页面的 `<html>` 或 `<body>` 元素上。 不过，它也可以用在应用中的任何元素上，以为页面中一个小型子集指定文字方向。
 
-All Angular Material components automatically reflect the LTR/RTL direction of their container.
+All Angular Material components automatically reflect the LTR/RTL direction
+of their container.
 
 所有 Angular Material 组件都会自动跟随其容器的 LTR/RTL 方向。
 
@@ -19,33 +21,29 @@
 
 ### 在自己的组件中读取文字方向
 
-`@angular/cdk/bidi` provides a `Directionality` injectable that can be used by any component in your application. To consume it, you must import `BidiModule` from `@angular/cdk/bidi`.
+`@angular/cdk/bidi` provides a `Directionality` injectable that can be used by any component
+in your application. To consume it, you must import `BidiModule` from `@angular/cdk/bidi`.
 
 `@angular/cdk/bidi` 提供了一个可注入对象 `Directionality`，它可以供应用中的任何一个组件使用。 要使用该服务，你必须从 `@angular/cdk/bidi` 中导入 `BidiModule`。
 
 `Directionality` provides two useful properties:
 
-<<<<<<< HEAD
 `Directionality` 提供了两个有用的属性：
 
 * `value`: the current text direction, either `'ltr'` or `'rtl'`.
 
   `value`：当前的文字方向，或者是 `'ltr'` 或者是 `'rtl'`。
 
-* `change`: an `Observable` that emits whenever the text-direction changes. Note that this only captures changes from `dir` attributes _inside the Angular application context_. It will not emit for changes to `dir` on `<html>` and `<body>`, as they are assumed to be static.
-
-  `change` 一个 `Observable`，当文字方向改变时就会发出事件。注意，它只会捕获*Angular 应用上下文内部*的 `dir` 属性变更。 它不会报告 `<html>` 和 `<body>` 上的 `dir` 属性的变更，我们可以假设它们都是静态的。
-=======
-* `value`: the current text direction, either `'ltr'` or `'rtl'`.
-
 * `change`: an `Observable` that emits whenever the text-direction changes. Note that this only
   captures changes from `dir` attributes _inside the Angular application context_. It will not
   emit for changes to `dir` on `<html>` and `<body>`, as they are assumed to be static.
->>>>>>> 53b69108
+
+  `change` 一个 `Observable`，当文字方向改变时就会发出事件。注意，它只会捕获*Angular 应用上下文内部*的 `dir` 属性变更。 它不会报告 `<html>` 和 `<body>` 上的 `dir` 属性的变更，我们可以假设它们都是静态的。
 
 ### Example
 
 ### 范例
+
 ```ts
 @Component({ /* ... */ })
 export class MyCustomComponent {
