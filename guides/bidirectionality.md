--- conflicted
+++ resolved
@@ -1,14 +1,10 @@
 # Angular Material bi-directionality
 
-<<<<<<< HEAD
 # Angular Material 的双向文字
 
-### Setting a text-direction for your application
+## Setting a text-direction for your application
 
-### 设置应用的文字方向
-=======
-## Setting a text-direction for your application
->>>>>>> 94076af5
+## 设置应用的文字方向
 
 The [`dir` attribute](https://developer.mozilla.org/en-US/docs/Web/HTML/Global_attributes/dir)
 is typically applied to `<html>` or `<body>` element of a page. However, it can be used on any element, within your Angular app, to apply a text-direction to a smaller subset of the page.
@@ -19,20 +15,13 @@
 
 所有 Angular Material 组件都会自动跟随其容器的 LTR/RTL 方向。
 
-<<<<<<< HEAD
-### Reading the text-direction in your own components
+## Reading the text-direction in your own components
 
 ### 在自己的组件中读取文字方向
 
 `@angular/cdk/bidi` provides a `Directionality` injectable that can be used by any component in your application. To consume it, you must import `BidiModule` from `@angular/cdk/bidi`.
 
 `@angular/cdk/bidi` 提供了一个可注入对象 `Directionality`，它可以供应用中的任何一个组件使用。 要使用该服务，你必须从 `@angular/cdk/bidi` 中导入 `BidiModule`。
-=======
-## Reading the text-direction in your own components
-
-`@angular/cdk/bidi` provides a `Directionality` injectable that can be used by any component
-in your application. To consume it, you must import `BidiModule` from `@angular/cdk/bidi`.
->>>>>>> 94076af5
 
 `Directionality` provides two useful properties:
 
@@ -46,14 +35,9 @@
 
   `change` 一个 `Observable`，当文字方向改变时就会发出事件。注意，它只会捕获*Angular 应用上下文内部*的 `dir` 属性变更。 它不会报告 `<html>` 和 `<body>` 上的 `dir` 属性的变更，我们可以假设它们都是静态的。
 
-<<<<<<< HEAD
-#### Example
+### Example
 
-#### 范例
-=======
-### Example
->>>>>>> 94076af5
-
+### 范例
 ```ts
 @Component({ /* ... */ })
 export class MyCustomComponent {
