# V9 HammerJS migration

# V9 HammerJS 的迁移

Angular Material, as of version 9, no longer requires HammerJS for any component. Components which
previously depended on HammerJS no longer provide a [`HAMMER_GESTURE_CONFIG`][1] that will
enable use of HammerJS events in templates.

<<<<<<< HEAD
在版本 9 中，Angular Material 的任何组件都不再需要 HammerJS。以前依赖于 HammerJS 的组件不再提供[`HAMMER_GESTURE_CONFIG`][1]，以便能在模板中使用 HammerJS 事件。 

Additionally the `GestureConfig` export from `@angular/material/core` has been marked as
deprecated and will be removed in version 10.

此外，来自 `@angular/material/core` 的 `GestureConfig` 导出已被标记为弃用，并将在版本 10 中删除。

### Why is a migration needed?
=======
Additionally, the `GestureConfig` export from `@angular/material/core` has been marked as
deprecated and will be removed in version 10.

## Why is a migration needed?
>>>>>>> 94076af5

### 为何需要进行迁移？

Since HammerJS previously was a requirement for a few Angular Material components, projects might
have installed `HammerJS` exclusively for Angular Material. Since HammerJS is no longer needed when
updating to v9, the dependency on HammerJS can be removed if it's not used directly in your
application.

HammerJS 以前只是少数 Angular Material 组件所需要的，所以项目可能要专门为 Angular Material 安装 `HammerJS`。由于在更新到 v9 时不再需要 HammerJS，如果它没有直接在你的应用中使用，就可以删除对 HammerJS 的依赖。

In some cases, projects use HammerJS events in templates while relying on Angular Material
modules to set up the HammerJS event plugin. Since this is no longer the case in version 9,
such projects need to manually configure the HammerJS event plugin in order to continue using
these HammerJS events.

<<<<<<< HEAD
在某些情况下，项目会在模板中使用 HammerJS 事件，从而依赖 Angular Material 模块来设置 HammerJS 事件插件。由于版本 9 中情况发生了变化，所以这些项目需要手动配置 HammerJS 事件插件才能继续使用这些 HammerJS 事件。

### What does the migration do?
=======
## What does the migration do?
>>>>>>> 94076af5

### 本迁移是做什么的？

The migration automatically removes HammerJS from your project if HammerJS is not used.

如果没有使用 HammerJS，迁移会自动从项目中删除 HammerJS。

Additionally, Angular Material's `GestureConfig` (now deprecated) defined custom HammerJS gestures.
If your application directly uses any of these gestures, the migration will introduce a new
application-specific configuration for these custom gestures, removing the dependency on Angular
Material's `GestureConfig`.

此外，Angular Material 的 `GestureConfig`（已废弃）定义了一些自定义 HammerJS 手势。如果你的应用程序直接使用这些手势，本迁移将为这些自定义手势引入新的特定于应用程序的配置，取消对 Angular Material 中 `GestureConfig` 的依赖。

Finally, if your application uses any of the custom HammerJS gestures provided by Angular Material's
`GestureConfig`, or the default HammerJS gestures, the migration will add an import for Angular's
new `HammerModule`, which enabled HammerJS event bindings. These bindings were previously enabled
by default in Angular versions 8 and below.

最后，如果你的应用使用 Angular Material 中 `GestureConfig` 提供的任何自定义 HammerJS 手势，或默认的 HammerJS 手势，本迁移就会添加一个对 `HammerModule` 的新导入，它启用了 HammerJS 事件绑定。Angular 8 及以下版本默认启用了这些绑定。

If your application provides a custom [`HAMMER_GESTURE_CONFIG`][1] and also references the
deprecated Angular Material `GestureConfig`, the migration will print a warning about
ambiguous usage. The migration cannot migrate your project automatically and manual changes
are required. Read more [in the dedicated section](#the-migration-reported-ambiguous-usage-what-should-i-do).

<<<<<<< HEAD
如果你的应用提供了一个自定义的 [`HAMMER_GESTURE_CONFIG`][1]，并且引用了那个已弃用的 Angular Material `GestureConfig`，那么本迁移就会打印一个关于有歧义用法的警告。本迁移无法自动迁移该项目，需要手动修改。欲知详情，参见[专门的章节](#the-migration-reported-ambiguous-usage-what-should-i-do)。

### How does the schematic remove HammerJS?
=======
## How does the schematic remove HammerJS?
>>>>>>> 94076af5

### 原理图如何去掉 HammerJS？

HammerJS can be set up in many ways. The migration handles the most common cases, covering
approaches recommended by Angular Material in the past. The migration performs the following steps:

HammerJS 可以通过多种方式进行设置。本迁移可以处理最常见的情况，包括过去 Angular Materials 推荐的方法。迁移的执行过程如下：

*1\.* Remove `hammerjs` from your project `package.json`.

*1.*从项目的 `package.json` 中删除 `hammerjs`。

```json
{
  "dependencies": {
    "hammerjs": "..."
  }
}
```

*2\.* Remove script imports to `hammerjs` in the `index.html` file.

*2.* 删除 `index.html` 文件中对 `hammerjs` 的导入。

```html
<script src="https://my-cdn.io/hammer.min.js"></script>
```

*3\.* Remove [side-effect imports][2] to `hammerjs`.

*3.*删除到 `hammerjs` 的[副作用导入][2]。

```typescript
import 'hammerjs';
```

The migration cannot automatically remove HammerJS from tests. Please manually clean up
the test setup and resolve any test issues. Read more in a
[dedicated section for test migration](#how-to-migrate-my-tests).

<<<<<<< HEAD
迁移不能自动从测试中删除 HammerJS。请手动清理测试的设置代码并解决所有测试问题。阅读[专题文章](#how-to-migrate-my-tests)以了解测试迁移的更多内容。

### How do I migrate references to the deprecated `GestureConfig`?
=======
## How do I migrate references to the deprecated `GestureConfig`?
>>>>>>> 94076af5

### 如何迁移到已弃用的 `GestureConfig` 的引用？

The `GestureConfig` can be consumed in multiple ways. The migration covers the most common cases.
The most common case is that an `NgModule` in your application directly provides `GestureConfig`:

`GestureConfig` 可以通过多种方式使用。迁移涵盖了最常见的情况。最常见的情况是应用中的某个 `NgModule` 直接提供了 `GestureConfig` ：

```typescript
import {GestureConfig} from '@angular/material/core';

@NgModule({
  ...
  providers: [
    {provide: HAMMER_GESTURE_CONFIG, useClass: GestureConfig}
  ],
})
export class AppModule {}
```

If this pattern is found in your project, it usually means that a component relies on the
deprecated `GestureConfig` in order to use HammerJS events in the template. If this is the case,
the migration automatically creates a new gesture config which supports the used HammerJS
events. All references to the deprecated gesture config will be rewritten to the newly created one.

如果你的项目中发现了这种模式，通常就意味着组件依赖于弃用的 `GestureConfig` 才能在模板中使用 HammerJS 事件。如果是这种情况，本迁移就会自动创建一个新的手势配置，它支持使用过的 HammerJS 事件。所有对弃用手势配置的引用都会被重写成新创建的那个。

If no event from the deprecated config is used, the provider declaration can be safely removed
from the module. This is automatically done by the migration.

如果没有使用已弃用配置中的任何事件，就可以安全地从模块中删除提供者声明。这是迁移过程中自动完成的。

There are other patterns where the deprecated `GestureConfig` is extended, injected or used
in combination with a different custom gesture config. These patterns cannot be handled
automatically, but the migration will report such patterns and ask you to perform manual cleanup.

还有一些模式对弃用的 `GestureConfig`进行了扩展、注入或与其他自定义手势配置组合使用。这些模式无法自动处理，但是本迁移会报告这些模式，并要求你进行手动清理。

<a name="test-migration"></a>
## How to migrate my tests?

### 如何迁移我的测试？

Components in your project might use Angular Material components which previously depended
upon HammerJS. There might be unit tests for these components which also test gesture functionality
of the Angular Material components. For such unit tests, identify all failing gesture tests. Then
you should rework these tests to dispatch proper events, in order to simulate gestures, or
delete the tests. Specifically gesture tests for the `<mat-slide-toggle>` should be removed.
This is because the `<mat-slide-toggle>` no longer supports gestures.

你项目中的组件可能会使用之前依赖于 HammerJS 的 Angular Material 组件。这些组件可能还有单元测试，它们也测试了 Angular Material 组件的手势功能。对于这样的单元测试，要确定所有失败的手势测试。然后，你应该重新修改这些测试来发送适当的事件，以模拟手势，或删除这些测试。特别是应该删除 `<mat-slide-toggle>` 的手势测试，这是因为 `<mat-slide-toggle>` 不再支持手势了。

If some unit tests depend on the deprecated Angular Material `GestureConfig` to simulate gesture
events, the reference should either be removed and tests reworked to use DOM events, or the
reference should be changed to the new gesture config created by the migration.

如果某些单元测试依赖于弃用的 Angular Material `GestureConfig` 来模拟手势事件，那么该引用应该被删除，并且重新编写这些测试来使用这些 DOM 事件，或者应该把其引用改为该迁移所创建的新手势配置。

If HammerJS has been removed from your project by the migration, you might need to refactor
the test setup that provides HammerJS. This is usually done in your test main file (usually
in `src/test.ts`) where `hammerjs` may be imported.

如果 HammerJS 已经被本迁移从项目中移除了，你可能需要重构提供 HammerJS 的测试设置代码。这通常是在测试主文件（通常是 `src/test.ts` ）中完成的，`hammerjs` 可能是在那里导入的。

```typescript
import 'hammerjs';
```

<a name="what-to-do-ambiguous-usage"></a>
## The migration reported ambiguous usage. What should I do?

### 本迁移报告了“有歧义用法”。我该怎么办？

**Case 1**: It detected that a HammerJS event provided by the deprecated `GestureConfig` is
used in a component template. This is because the migration relies on static analysis to detect
event bindings and can never guarantee that an event binding is bound to the Hammer gesture
plugin, or to an actual `@Output`. For example:

**案例 1**：它检测到组件模板中使用了已弃用的 `GestureConfig` 所提供的 HammerJS 事件。这是因为本迁移依赖于静态分析来检测事件绑定，并且永远不能保证没有事件绑定用到了 Hammer 手势插件，或者绑定到实际的 `@Output`。例如：

```html
<image-rotator (rotate)="onRotate()"></image-rotator>
```

In the example above, `rotate` could be an event from the deprecated `GestureConfig`, or an
`@Output` from `<image-rotator>`. The migration warns you about this to raise awareness that it
might have _incorrectly kept_ HammerJS. Please check if you can remove HammerJS from the project
manually.

在上面的例子中， `rotate` 可能是来自已弃用的 `GestureConfig` 的事件，也可以是来自 `<image-rotator>` 的 `@Output`。这次移植会警告你这件事，以提高人们对它可能*错误地保留了* HammerJS 的认识。请检查你是否可以手动从项目中删除 HammerJS。

**Case 2**: The deprecated Angular Material `GestureConfig` is used in combination with a
custom [`HAMMER_GESTURE_CONFIG`][1]. This case is ambiguous because the migration is unable
to detect whether a given HammerJS event binding corresponds to the custom gesture config, or to
the deprecated Angular Material gesture config. If such a warning has been reported, check
if you can remove the references to the deprecated `GestureConfig`, or if you need to update your
existing, custom gesture config to handle the events provided by the deprecated Angular Material
`GestureConfig`.

**案例 2**：弃用的 Angular Material `GestureConfig` 与自定义 [`HAMMER_GESTURE_CONFIG`][1] 结合使用。这种情况有歧义，因为迁移无法检测给定的 HammerJS 事件绑定是对应于自定义手势配置，还是对应于弃用的 Angular Material 手势配置。如果报告了这样的警告，请检查你是否可以移除对弃用的 `GestureConfig` 的引用，或者你是否需要更新现有的自定义手势配置来处理弃用的 Angular Material `GestureConfig` 所提供的事件。

[1]: https://v9.angular.io/api/platform-browser/HammerGestureConfig
[2]: https://developer.mozilla.org/en-US/docs/Web/JavaScript/Reference/Statements/import#Import_a_module_for_its_side_effects_only<|MERGE_RESOLUTION|>--- conflicted
+++ resolved
@@ -6,23 +6,16 @@
 previously depended on HammerJS no longer provide a [`HAMMER_GESTURE_CONFIG`][1] that will
 enable use of HammerJS events in templates.
 
-<<<<<<< HEAD
 在版本 9 中，Angular Material 的任何组件都不再需要 HammerJS。以前依赖于 HammerJS 的组件不再提供[`HAMMER_GESTURE_CONFIG`][1]，以便能在模板中使用 HammerJS 事件。 
 
-Additionally the `GestureConfig` export from `@angular/material/core` has been marked as
-deprecated and will be removed in version 10.
-
-此外，来自 `@angular/material/core` 的 `GestureConfig` 导出已被标记为弃用，并将在版本 10 中删除。
-
-### Why is a migration needed?
-=======
 Additionally, the `GestureConfig` export from `@angular/material/core` has been marked as
 deprecated and will be removed in version 10.
 
+此外，来自 `@angular/material/core` 的 `GestureConfig` 导出已被标记为弃用，并将在版本 10 中删除。
+
 ## Why is a migration needed?
->>>>>>> 94076af5
-
-### 为何需要进行迁移？
+
+## 为何需要进行迁移？
 
 Since HammerJS previously was a requirement for a few Angular Material components, projects might
 have installed `HammerJS` exclusively for Angular Material. Since HammerJS is no longer needed when
@@ -36,15 +29,11 @@
 such projects need to manually configure the HammerJS event plugin in order to continue using
 these HammerJS events.
 
-<<<<<<< HEAD
 在某些情况下，项目会在模板中使用 HammerJS 事件，从而依赖 Angular Material 模块来设置 HammerJS 事件插件。由于版本 9 中情况发生了变化，所以这些项目需要手动配置 HammerJS 事件插件才能继续使用这些 HammerJS 事件。
 
-### What does the migration do?
-=======
 ## What does the migration do?
->>>>>>> 94076af5
-
-### 本迁移是做什么的？
+
+## 本迁移是做什么的？
 
 The migration automatically removes HammerJS from your project if HammerJS is not used.
 
@@ -69,15 +58,11 @@
 ambiguous usage. The migration cannot migrate your project automatically and manual changes
 are required. Read more [in the dedicated section](#the-migration-reported-ambiguous-usage-what-should-i-do).
 
-<<<<<<< HEAD
 如果你的应用提供了一个自定义的 [`HAMMER_GESTURE_CONFIG`][1]，并且引用了那个已弃用的 Angular Material `GestureConfig`，那么本迁移就会打印一个关于有歧义用法的警告。本迁移无法自动迁移该项目，需要手动修改。欲知详情，参见[专门的章节](#the-migration-reported-ambiguous-usage-what-should-i-do)。
 
-### How does the schematic remove HammerJS?
-=======
 ## How does the schematic remove HammerJS?
->>>>>>> 94076af5
-
-### 原理图如何去掉 HammerJS？
+
+## 原理图如何去掉 HammerJS？
 
 HammerJS can be set up in many ways. The migration handles the most common cases, covering
 approaches recommended by Angular Material in the past. The migration performs the following steps:
@@ -116,15 +101,11 @@
 the test setup and resolve any test issues. Read more in a
 [dedicated section for test migration](#how-to-migrate-my-tests).
 
-<<<<<<< HEAD
 迁移不能自动从测试中删除 HammerJS。请手动清理测试的设置代码并解决所有测试问题。阅读[专题文章](#how-to-migrate-my-tests)以了解测试迁移的更多内容。
 
-### How do I migrate references to the deprecated `GestureConfig`?
-=======
 ## How do I migrate references to the deprecated `GestureConfig`?
->>>>>>> 94076af5
-
-### 如何迁移到已弃用的 `GestureConfig` 的引用？
+
+## 如何迁移到已弃用的 `GestureConfig` 的引用？
 
 The `GestureConfig` can be consumed in multiple ways. The migration covers the most common cases.
 The most common case is that an `NgModule` in your application directly provides `GestureConfig`:
@@ -164,7 +145,7 @@
 <a name="test-migration"></a>
 ## How to migrate my tests?
 
-### 如何迁移我的测试？
+## 如何迁移我的测试？
 
 Components in your project might use Angular Material components which previously depended
 upon HammerJS. There might be unit tests for these components which also test gesture functionality
@@ -194,7 +175,7 @@
 <a name="what-to-do-ambiguous-usage"></a>
 ## The migration reported ambiguous usage. What should I do?
 
-### 本迁移报告了“有歧义用法”。我该怎么办？
+## 本迁移报告了“有歧义用法”。我该怎么办？
 
 **Case 1**: It detected that a HammerJS event provided by the deprecated `GestureConfig` is
 used in a component template. This is because the migration relies on static analysis to detect
