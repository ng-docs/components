--- conflicted
+++ resolved
@@ -67,15 +67,11 @@
 HammerJS can be set up in many ways. The migration handles the most common cases, covering
 approaches recommended by Angular Material in the past. The migration performs the following steps:
 
-<<<<<<< HEAD
 HammerJS 可以通过多种方式进行设置。本迁移可以处理最常见的情况，包括过去 Angular Materials 推荐的方法。迁移的执行过程如下：
 
-*1\.* Remove `hammerjs` from your project `package.json`.
-
-*1.*从项目的 `package.json` 中删除 `hammerjs`。
-=======
 *1.* Remove `hammerjs` from your project `package.json`.
->>>>>>> 53b69108
+
+\*1.\*从项目的 `package.json` 中删除 `hammerjs`。
 
 ```json
 {
@@ -85,25 +81,17 @@
 }
 ```
 
-<<<<<<< HEAD
-*2\.* Remove script imports to `hammerjs` in the `index.html` file.
+*2.* Remove script imports to `hammerjs` in the `index.html` file.
 
 *2.* 删除 `index.html` 文件中对 `hammerjs` 的导入。
-=======
-*2.* Remove script imports to `hammerjs` in the `index.html` file.
->>>>>>> 53b69108
 
 ```html
 <script src="https://my-cdn.io/hammer.min.js"></script>
 ```
 
-<<<<<<< HEAD
-*3\.* Remove [side-effect imports][2] to `hammerjs`.
+*3.* Remove [side-effect imports][2] to `hammerjs`.
 
 *3.*删除到 `hammerjs` 的[副作用导入][2]。
-=======
-*3.* Remove [side-effect imports][2] to `hammerjs`.
->>>>>>> 53b69108
 
 ```typescript
 import 'hammerjs';
