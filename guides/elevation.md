--- conflicted
+++ resolved
@@ -1,105 +1,66 @@
-<<<<<<< HEAD
-Angular Material's elevation classes and mixins allow you to add separation between elements along the z-axis. All material design elements have resting elevations. In addition, some elements may change their elevation in response to user interaction. The
-[Material Design spec](https://material.io/design/environment/elevation.html)
-explains how to best use elevation.
+# Applying Elevation
 
-Angular Material 的纵深（elevation）类和混入器（mixin）让你可以沿着 Z 轴区分开各个元素。所有的 Material Design 元素都有一个静止状态的纵深。此外，有些元素可能会改变它们的纵深，以响应用户操作。
-[Material Design 规范](https://material.io/design/environment/elevation.html)解释了关于纵深的最佳实践。
-
-Angular Material provides two ways to control the elevation of elements: predefined CSS classes and mixins.
-
-Angular Material 提供了两种方式来控制元素的纵深：预定义的 CSS 类和混入器。
-=======
-# Applying Elevation
+# 应用纵深
 
 [The Material Design specification][material-elevation] gives guidance on expressing elevation on
 UI elements by adding shadows. Angular Material provides CSS classes and Sass mixins for adding
 these shadows.
->>>>>>> 94076af5
+
+[Material Design 规范][material-elevation]提供了关于如何通过添加阴影在 UI 元素上表达纵深的指导。 Angular Material 提供了一些 CSS 类和 Sass mixins，用来添加这些阴影。
 
 [material-elevation]: https://material.io/design/environment/elevation.html
 
-<<<<<<< HEAD
-### 预定义 CSS 类
+## Elevation CSS classes
 
-The easiest way to add elevation to an element is to simply add one of the predefined CSS classes
-`mat-elevation-z#` where `#` is the elevation number you want, 0-24. Dynamic elevation can be achieved by switching elevation classes:
-
-为元素添加纵深的最简单方式是为其添加预定义的 CSS 类 `mat-elevation-z#`，这里的 `#` 是你要用的纵深数字，介于 0~24 之间。 可以通过切换纵深类来实现动态纵深：
-=======
-## Elevation CSS classes
+## 表示纵深的 CSS 类
 
 The `core-theme` Sass mixin, described in the [theming guide][], emits CSS classes for applying
 elevation. These classes follow the pattern `mat-elevation-z#`, where `#` is the elevation number
 you want, from 0 to 24. These predefined classes use the CSS `box-shadow` settings defined by the
 Material Design specification.
 
+[主题指南][theming-guide]中所讲的 `core-theme` Sass mixin，会生成用于控制纵深的 CSS 类。这些类遵循统一的模式 `mat-elevation-z#` ，其中 `#` 是你想用的纵深数字，范围从 0 到 24。这些预定义的类使用 Material Design 规范定义的 `box-shadow` 设置。
+
 You can dynamically change elevation on an element by swapping elevation CSS classes.
->>>>>>> 94076af5
+
+你可以通过更换纵深 CSS 类来动态更改元素的纵深。
 
 ```html
-
 <div [class.mat-elevation-z2]="!isActive" [class.mat-elevation-z8]="isActive"></div>
 ```
 
 <!-- example(elevation-overview) -->
 
-<<<<<<< HEAD
-### Mixins
-
-### 混入器
-
-Elevations can also be added in CSS via the `mat-elevation` mixin, which takes a number 0-24 indicating the elevation of the element as well as optional arguments for the elevation shadow's color tone and opacity.
-
-还可以在 CSS 中使用 `mat-elevation` 混入器来添加纵深，它接受一个介于 0~24 之间的纵深数，还有一个可选的参数用于表示纵深投影的色调和透明度。
-
-Since an elevation shadow consists of multiple shadow components of varying opacities, the
-`$opacity` argument of the mixin is considered a factor by which to scale these initial values rather than an absolute value.
-
-纵深投影由多个具有不同透明度的投影组件构成，这个混入器的 `$opacity` 参数会作为一个缩放初始值的因子，而不是作为绝对值。
-=======
 [theming-guide]: https://material.angular.io/guide/theming#applying-a-theme-to-components
 
 ## Elevation Sass mixins
->>>>>>> 94076af5
+
+## 纵深 Sass mixin
 
 In addition to the predefined CSS classes, you can apply elevation styles using the `elevation`
 Sass mixin. This mixin accepts a `$zValue` and an optional `$color`. The `$zValue` is a number from
 0 to 24, representing the semantic elevation of the element, that controls the intensity of the
 box-shadow. You can use the `$color` parameter to further customize the shadow appearance.
 
-要使用这个混入器，你必须导入 `~@angular/material/theming`：
+除了预定义的 CSS 类之外，你还可以使用 `elevation` Sass mixin 来应用纵深样式。此 mixin 接受 `$zValue` 和可选的 `$color` 参数。`$zValue` 是一个从 0 到 24 的数字，代表元素的语义化纵深，它会控制盒子阴影的强度。你可以使用 `$color` 参数进一步自定义阴影外观。
 
 ```scss
 @use '~@angular/material' as mat;
 
 .my-class-with-default-shadow {
-<<<<<<< HEAD
     // Adds a shadow for elevation level 2 with default color and full opacity:
-    @include mat-elevation(2);
+    @include mat.elevation(2);
 }
 
 .my-class-with-custom-shadow {
     // Adds a shadow for elevation level 2 with color #e91e63 and 80% of the default opacity:
-    @include mat-elevation(2, #e91e63, 0.8);
-}
-```
-
-For convenience, you can use the `mat-elevation-transition` mixin to add a transition when the elevation changes:
-
-当纵深变化时，你可以用 `mat-elevation-transition` 混入器来简便的添加转场动画：
-=======
-  // Adds a shadow for elevation level 2 with default color and full opacity:
-  @include mat.elevation(2);
-}
-
-.my-class-with-custom-shadow {
-  // Adds a shadow for elevation level 2 with color #e91e63 and 80% of the default opacity:
-  @include mat.elevation(2, #e91e63, 0.8);
+    @include mat.elevation(2, #e91e63, 0.8);
 }
 ```
 
 ### Overridable elevation
+
+### 可覆盖的纵深
 
 When authoring a component, you may want to specify a default elevation that the component consumer
 can override. You can accomplish this by using the `overridable-elevation` Sass mixin. This behaves
@@ -107,28 +68,25 @@
 have a CSS class matching the pattern `mat-elevation-z#`, as described in
 [Elevation CSS classes](#elevation-css-classes) above.
 
+在创作组件时，你可能需要指定一个默认纵深，而组件的使用者可以覆盖它。你可以使用 `overridable-elevation` Sass Mixin 来完成此操作。此行为与 `elevation` mixin 的行为相同，但是这些样式只有在元素上没有符合 `mat-elevation-z#` 模式的 CSS 类时才适用，如上面的[纵深 CSS 类](#elevation-css-classes)中所述。
+
 ### Animating elevation
 
+### 动画纵深
+
 You can use the `elevation-transition` mixin to add a transition when elevation changes.
->>>>>>> 94076af5
+
+你可以使用 `elevation-transition` Mixin 来添加纵深变化时的转场动画。
 
 ```scss
 @use '~@angular/material' as mat;
 
 .my-class {
-<<<<<<< HEAD
-    @include mat-elevation-transition;
-    @include mat-elevation(2);
+    @include mat.elevation-transition();
+    @include mat.elevation(2);
 
     &:active {
-        @include mat-elevation(8);
-=======
-  @include mat.elevation-transition();
-  @include mat.elevation(2);
-
-  &:active {
-    @include mat.elevation(8);
->>>>>>> 94076af5
+        @include mat.elevation(8);
   }
 }
 ```