--- conflicted
+++ resolved
@@ -12,13 +12,9 @@
 
 ## Elevation CSS classes
 
-<<<<<<< HEAD
 ## 表示纵深的 CSS 类
 
-The `core-theme` Sass mixin, described in the [theming guide][], emits CSS classes for applying
-=======
 The `core-theme` Sass mixin, described in the [theming guide][theming-guide], emits CSS classes for applying
->>>>>>> 70cf080c
 elevation. These classes follow the pattern `mat-elevation-z#`, where `#` is the elevation number
 you want, from 0 to 24. These predefined classes use the CSS `box-shadow` settings defined by the
 Material Design specification.
