# Customizing Angular Material component styles

<<<<<<< HEAD
# 自定义 Angular Material 组件的样式

### Styling concepts

### 样式相关的概念

There are 3 questions to keep in mind while customizing the styles of Angular Material components:

当定制 Angular Material 组件的样式时，要牢记三个问题：

1. Are your styles encapsulated?

   你的样式是封装过的吗？

2. Are your styles more specific than the defaults?

   你的样式是否比默认的更具体？

3. Is the component a child of your component, or does it exist elsewhere in the DOM?

   该组件是始终用作其它组件的子组件，还是可以出现在 DOM 中的任何位置？

##### View encapsulation

##### 视图封装

By default, Angular component styles are scoped to affect the component's view. This means that the styles you write will affect all the elements in your component template. They will *not*
affect elements that are children of other components within your template. You can read more about view encapsulation in the
[Angular documentation](https://angular.io/guide/component-styles#view-encapsulation). You may also wish to take a look at
[_The State of CSS in Angular_](https://blog.angular.io/the-state-of-css-in-angular-4a52d4bd2700)
on the Angular blog.

默认情况下，Angular 组件的样式只会影响该组件的视图本身。也就是说你写的任何样式都只会影响到你这个组件模板中的元素。 它们**不会**影响到你模板中用到的其它组件的任何子元素。你可以到 [Angular 官方文档](https://angular.cn/guide/component-styles#view-encapsulation)中了解关于视图封装的更多知识。还可以到 Angular 官方博客中读一下 [* Angular 中 CSS 的开发状态*](https://blog.angular.cn/the-state-of-css-in-angular-4a52d4bd2700)。

##### Selector specificity

##### 选择器的特异度

Each CSS declaration has a level of *specificity* based on the type and number of selectors used. More specific styles will take precedence over less specific styles. Angular Material uses the least specific selectors possible for its components in order to make it easy to override them. You can read more about specificity and how it is calculated on the
[MDN web docs](https://developer.mozilla.org/en-US/docs/Web/CSS/Specificity).

每个 CSS 声明都具有一个*特异度*级别，取决于所用到的选择器的类型和数量。 特异度较高的样式也会有较高的优先级。Angular Material 会在组件中使用尽可能小的特异度，以便你更容易覆盖它们。 你可以到 [MDN Web 文档](https://developer.mozilla.org/en-US/docs/Web/CSS/Specificity)中深入了解特异度及其计算方法。

##### Component location

##### 组件位置

Some Angular Material components, specifically overlay-based ones like MatDialog, MatSnackbar, etc., do not exist as children of your component. Often they are injected elsewhere in the DOM. This is important to keep in mind, since even using high specificity and shadow-piercing selectors will not target elements that are not direct children of your component. Global styles are recommended for targeting such components.

有些 Angular Material 组件（特别是基于浮层的组件，如 MatDialog、MatSnackbar 等）不是以子组件的形式存在的，而是插入到 DOM 中某些别的位置。 这一点一定要记住，因为即使使用了高特异性的和能够穿透 Shadow DOM 的选择器，也没法影响这些不是子元素的元素。对这些元素，建议使用全局样式来定制。
=======
Angular Material supports customizing component styles via Sass API as described in the [theming
guide][]. This document provides guidance on defining custom CSS rules that directly style
Angular Material components.

[theming guide]: https://material.angular.io/guide/theming

## Targeting custom styles

### Component host elements

For any Angular Material component, you can safely define custom CSS for a component's host element
that affect the positioning or layout of that component, such as `margin`, `position`, `top`,
`left`, `transform`, and `z-index`. You should apply such styles by defining a custom CSS
class and applying that class to the component's host element.

Avoid defining custom styles that would affect the size or internal layout of the component, such as
`padding`, `height`, `width`, or `overflow`. You can specify `display: none` to hide a component,
but avoid specifying any other `display` value. Overriding these properties can break components
in unexpected ways as the internal styles change between releases.

### Internal component elements

Avoid any custom styles or overrides on internal elements within a Angular Material components.
The DOM structure and CSS classes applied for each component may change at any time, causing custom
styles to break.

## Applying styles to Angular Material components

While Angular Material does not support defining custom styles or CSS overrides on components'
internal elements, you might choose to do this anyway. There are three points to consider while
customizing styles for Angular Material components: view encapsulation, CSS specificity, and
rendering location.

### View encapsulation

By default, Angular scopes component styles to exclusively affect that component's view. This means
that the styles you author affect only the elements directly within your component template.
Encapsulated styles do *not* affect elements that are children of other components within your
template. You can read more about view encapsulation in the
[Angular documentation](https://angular.io/guide/component-styles#view-encapsulation). You may
also wish to review
[_The State of CSS in Angular_](https://blog.angular.io/the-state-of-css-in-angular-4a52d4bd2700)
on the Angular blog.

#### Bypassing encapsulation

Angular Material disables style encapsulation for all components in the library. However, the
default style encapsulation in your own components still prevents custom styles from leaking into
Angular Material components.

If your component enables view encapsulation, your component styles will only
affect the elements explicitly defined in your template. To affect descendants of components used
in your template, you can use one of the following approaches:

1. Define custom styles in a global stylesheet declared in the `styles` array of your `angular.json`
configuration file.
2. Disable view encapsulation for your component. This approach effectively turns your component
styles into global CSS.
3. Apply the deprecated `::ng-deep` pseudo-class to a CSS rule. Any CSS rule with `::ng-deep`
becomes a global style. [See the Angular documentation for more on `::ng-deep`][ng-deep].

All of these approaches involve creating global CSS that isn't affected by style encapsulation.
Global CSS affects all elements in your application. Global CSS class names may collide with class
names defined by components. Global CSS is often a source of hard-to-diagnose bugs and is generally
difficult to maintain.

[ng-deep]: https://angular.io/guide/component-styles#deprecated-deep--and-ng-deep

### CSS specificity

Each CSS declaration has a level of *specificity* based on the type and number of selectors used.
More specific styles take precedence over less specific styles. Angular Material generally attempts
to use the least specific selectors possible. However, Angular Material may change component style
specificity at any time, making custom overrides brittle and prone to breaking.

You can read more about specificity and how it is calculated on the
[MDN web docs](https://developer.mozilla.org/en-US/docs/Web/CSS/Specificity).

### Rendering location

Some Angular Material components render elements that are not direct DOM descendants of the
component's host element. In particular, overlay-based components such as `MatDialog`, `MatMenu`,
`MatTooltip`, etc. render into an overlay container element directly on the document body. Because
these components render elements outside of your application's components, component-specific styles
will not apply to these elements. You can define styles for these elements as global styles.
>>>>>>> 94076af5

#### Styling overlay components

<<<<<<< HEAD
### 为浮层组件定制样式

Overlay-based components have a `panelClass` property (or similar) that can be used to target the overlay pane. For example, to remove the padding from a dialog:

基于浮层的组件都有一个形如 `panelClass` 的属性，它可用作用于浮层面板。比如，要从对话框中移除衬距：

```scss
// Add this to your global stylesheet after your theme setup
.myapp-no-padding-dialog .mat-dialog-container {
    padding: 0;
=======
Overlay-based components have a `panelClass` property, or similar, that let you target the
overlay pane. The following example shows how to add an `outline` style with `MatDialog`.

```scss
// Add this to your global stylesheet after including theme mixins.
.my-outlined-dialog {
  outline: 2px solid purple;
>>>>>>> 94076af5
}
```

```ts
<<<<<<< HEAD
this.dialog.open(MyDialogComponent, { panelClass: 'myapp-no-padding-dialog' })
```

Since you are adding the styles to your global stylesheet, it is good practice to scope them appropriately. Try prefixing your selector with your app name or "custom". Also note that the `mat-dialog-container`'s padding is added by default via a selector with specificity of 1. The customizing styles have a specificity of 2, so they will always take precedence.

由于你要把这些样式添加到全局样式表中，那么就要尽量把它们限制到最合适的范围。 建议给它们的选择器加上你的应用名或 "custom" 作为前缀。 另外，注意 `mat-dialog-container` 默认的衬距是使用一个特异度为 1 的选择器添加的，而这里的自定义样式使用的特异度是 2，所以这个自定义样式的优先级更高。

### Styling other components

### 为其它组件定制样式

If your component has view encapsulation turned on (default), your component styles will only affect the top level children in your template. HTML elements belonging to child components cannot be targeted by your component styles unless you do one of the following:

如果你的组件开启了样式封装（默认行为），那么你的组件样式将只会影响到模板中的顶级子元素。而属于子组件的 HTML 元素不会受到这些组件样式的影响，除非你这样做：

- Add the overriding style to your global stylesheet. Scope the selectors so that it only affects the specific elements you need it to.

  把用来覆盖的样式添加到全局样式表中。要注意限制这些选择器的范围，让它只影响你希望影响的那些特定元素。

- Turn view encapsulation off on your component. If you do this, be sure to scope your styles appropriately, or else you may end up incidentally targeting other components elsewhere in your application.

  关闭组件的样式封装特性。如果这样做，要注意给你的样式限定适当的范围，否则它就可能意外影响到你应用中的其它组件。

- Use a deprecated shadow-piercing descendant combinator to force styles to apply to all the child elements. Read more about this deprecated solution in the
  [Angular documentation](https://angular.io/guide/component-styles#deprecated-deep--and-ng-deep).

  使用已弃用的 Shadow DOM 穿透组合器，强制这些样式应用于组件的所有子元素。欲知详情，参见 [Angular 官方文档](https://angular.cn/guide/component-styles#deprecated-deep--and-ng-deep)。
=======
this.dialog.open(MyDialogComponent, {panelClass: 'my-outlined-dialog'})
```

You should always apply an application-specific prefix to global CSS classes to avoid naming
collisions.
>>>>>>> 94076af5
<|MERGE_RESOLUTION|>--- conflicted
+++ resolved
@@ -1,91 +1,61 @@
 # Customizing Angular Material component styles
 
-<<<<<<< HEAD
-# 自定义 Angular Material 组件的样式
+# 自定义 Angular Material 组件样式
 
-### Styling concepts
-
-### 样式相关的概念
-
-There are 3 questions to keep in mind while customizing the styles of Angular Material components:
-
-当定制 Angular Material 组件的样式时，要牢记三个问题：
-
-1. Are your styles encapsulated?
-
-   你的样式是封装过的吗？
-
-2. Are your styles more specific than the defaults?
-
-   你的样式是否比默认的更具体？
-
-3. Is the component a child of your component, or does it exist elsewhere in the DOM?
-
-   该组件是始终用作其它组件的子组件，还是可以出现在 DOM 中的任何位置？
-
-##### View encapsulation
-
-##### 视图封装
-
-By default, Angular component styles are scoped to affect the component's view. This means that the styles you write will affect all the elements in your component template. They will *not*
-affect elements that are children of other components within your template. You can read more about view encapsulation in the
-[Angular documentation](https://angular.io/guide/component-styles#view-encapsulation). You may also wish to take a look at
-[_The State of CSS in Angular_](https://blog.angular.io/the-state-of-css-in-angular-4a52d4bd2700)
-on the Angular blog.
-
-默认情况下，Angular 组件的样式只会影响该组件的视图本身。也就是说你写的任何样式都只会影响到你这个组件模板中的元素。 它们**不会**影响到你模板中用到的其它组件的任何子元素。你可以到 [Angular 官方文档](https://angular.cn/guide/component-styles#view-encapsulation)中了解关于视图封装的更多知识。还可以到 Angular 官方博客中读一下 [* Angular 中 CSS 的开发状态*](https://blog.angular.cn/the-state-of-css-in-angular-4a52d4bd2700)。
-
-##### Selector specificity
-
-##### 选择器的特异度
-
-Each CSS declaration has a level of *specificity* based on the type and number of selectors used. More specific styles will take precedence over less specific styles. Angular Material uses the least specific selectors possible for its components in order to make it easy to override them. You can read more about specificity and how it is calculated on the
-[MDN web docs](https://developer.mozilla.org/en-US/docs/Web/CSS/Specificity).
-
-每个 CSS 声明都具有一个*特异度*级别，取决于所用到的选择器的类型和数量。 特异度较高的样式也会有较高的优先级。Angular Material 会在组件中使用尽可能小的特异度，以便你更容易覆盖它们。 你可以到 [MDN Web 文档](https://developer.mozilla.org/en-US/docs/Web/CSS/Specificity)中深入了解特异度及其计算方法。
-
-##### Component location
-
-##### 组件位置
-
-Some Angular Material components, specifically overlay-based ones like MatDialog, MatSnackbar, etc., do not exist as children of your component. Often they are injected elsewhere in the DOM. This is important to keep in mind, since even using high specificity and shadow-piercing selectors will not target elements that are not direct children of your component. Global styles are recommended for targeting such components.
-
-有些 Angular Material 组件（特别是基于浮层的组件，如 MatDialog、MatSnackbar 等）不是以子组件的形式存在的，而是插入到 DOM 中某些别的位置。 这一点一定要记住，因为即使使用了高特异性的和能够穿透 Shadow DOM 的选择器，也没法影响这些不是子元素的元素。对这些元素，建议使用全局样式来定制。
-=======
 Angular Material supports customizing component styles via Sass API as described in the [theming
 guide][]. This document provides guidance on defining custom CSS rules that directly style
 Angular Material components.
 
-[theming guide]: https://material.angular.io/guide/theming
+Angular Material 支持通过 Sass API 自定义组件样式，如[主题指南][]中所述。本文档提供了一个指南，用于指导如何定义自定义 CSS 规则，以便直接设置 Angular Material 组件的样式。
+
+[主题指南]: https://material.angular.io/guide/theming
 
 ## Targeting custom styles
 
+## 定位自定义样式
+
 ### Component host elements
+
+### 组件的宿主元素
 
 For any Angular Material component, you can safely define custom CSS for a component's host element
 that affect the positioning or layout of that component, such as `margin`, `position`, `top`,
 `left`, `transform`, and `z-index`. You should apply such styles by defining a custom CSS
 class and applying that class to the component's host element.
 
+对于任何 Angular Material 组件，你可以安全地为组件的宿主元素自定义 CSS，以便影响组件的位置或布局，例如 `margin`、`position`、`top`、`left`、`transform` 和 `z-index`。你应该通过自定义 CSS 类并将该类应用于组件的宿主元素来应用这个类。
+
 Avoid defining custom styles that would affect the size or internal layout of the component, such as
 `padding`, `height`, `width`, or `overflow`. You can specify `display: none` to hide a component,
 but avoid specifying any other `display` value. Overriding these properties can break components
 in unexpected ways as the internal styles change between releases.
 
+要避免定义会影响组件大小或内部布局的自定义样式，例如 `padding`、`height`、`width` 或 `overflow`。你可以指定 `display: none` 来隐藏组件，但尽量不要指定任何其他 `display` 值。当其内部样式在发行版之间发生变化时，覆盖这些属性可能会以意想不到的方式破坏组件。
+
 ### Internal component elements
+
+### 组件的内部元素
 
 Avoid any custom styles or overrides on internal elements within a Angular Material components.
 The DOM structure and CSS classes applied for each component may change at any time, causing custom
 styles to break.
 
+避免在 Angular Material 组件中的内部元素上使用任何自定义样式或进行 CSS 覆盖。各个组件的 DOM 结构和 CSS 类都可能随时更改，从而导致这些自定义样式被破坏。
+
 ## Applying styles to Angular Material components
+
+## 将样式应用于 Angular Material 组件
 
 While Angular Material does not support defining custom styles or CSS overrides on components'
 internal elements, you might choose to do this anyway. There are three points to consider while
 customizing styles for Angular Material components: view encapsulation, CSS specificity, and
 rendering location.
 
+虽然 Angular Material 不支持在组件的内部元素上定义自定义样式或进行 CSS 覆盖，但是你仍然可以选择这样做。自定义 Angular Material 组件的样式时，需要考虑三点：视图封装、CSS 特异度和渲染位置。
+
 ### View encapsulation
+
+### 视图封装
 
 By default, Angular scopes component styles to exclusively affect that component's view. This means
 that the styles you author affect only the elements directly within your component template.
@@ -96,107 +66,92 @@
 [_The State of CSS in Angular_](https://blog.angular.io/the-state-of-css-in-angular-4a52d4bd2700)
 on the Angular blog.
 
+默认情况下，Angular 范围化组件的样式只会影响该组件的视图本身。也就是说你写的任何样式都只会影响到你这个组件模板中的直属元素。 封装过的样式**不会**影响到你模板中用到的其它组件的任何子元素。你可以到 [Angular 官方文档](https://angular.cn/guide/component-styles#view-encapsulation)中了解关于视图封装的更多知识。还可以到 Angular 官方博客中读一下 [*Angular 中 CSS 的状态*](https://blog.angular.cn/the-state-of-css-in-angular-4a52d4bd2700)。
+
 #### Bypassing encapsulation
+
+#### 绕过封装
 
 Angular Material disables style encapsulation for all components in the library. However, the
 default style encapsulation in your own components still prevents custom styles from leaking into
 Angular Material components.
 
+Angular Material 禁用了库中所有组件的样式封装。但是，在你自己的组件中使用默认的样式封装方式仍然可以防止自定义样式泄漏到 Angular Material 组件中。
+
 If your component enables view encapsulation, your component styles will only
 affect the elements explicitly defined in your template. To affect descendants of components used
 in your template, you can use one of the following approaches:
 
+如果你的组件启用了视图封装，那么它的样式只会影响到模板中显式定义的元素。要影响模板中使用的组件的后代，可以使用以下方法之一：
+
 1. Define custom styles in a global stylesheet declared in the `styles` array of your `angular.json`
-configuration file.
+   configuration file.
+
+   在 `angular.json` 配置文件的 `styles` 数组中声明的全局样式表中自定义样式。
+
 2. Disable view encapsulation for your component. This approach effectively turns your component
 styles into global CSS.
+
+   禁用组件的视图封装。这种方法可以有效地将你的组件样式转换为全局 CSS。
+
 3. Apply the deprecated `::ng-deep` pseudo-class to a CSS rule. Any CSS rule with `::ng-deep`
 becomes a global style. [See the Angular documentation for more on `::ng-deep`][ng-deep].
+
+   将已弃用的 `::ng-deep` 伪类应用于 CSS 规则。 任何 `::ng-deep` CSS 规则都将成为全局样式。请参阅 Angular 文档以获取有关 [`::ng-deep`][ng-deep] 的更多信息。
 
 All of these approaches involve creating global CSS that isn't affected by style encapsulation.
 Global CSS affects all elements in your application. Global CSS class names may collide with class
 names defined by components. Global CSS is often a source of hard-to-diagnose bugs and is generally
 difficult to maintain.
 
+所有这些方法都可以创建不受样式封装影响的全局 CSS。这些全局 CSS 会影响应用程序中的所有元素。其类名可能与组件中定义的类名冲突。全局 CSS 容易导致难以诊断的错误，并且通常很难维护。
+
 [ng-deep]: https://angular.io/guide/component-styles#deprecated-deep--and-ng-deep
 
 ### CSS specificity
 
-Each CSS declaration has a level of *specificity* based on the type and number of selectors used.
-More specific styles take precedence over less specific styles. Angular Material generally attempts
-to use the least specific selectors possible. However, Angular Material may change component style
-specificity at any time, making custom overrides brittle and prone to breaking.
+### CSS 特异度
 
-You can read more about specificity and how it is calculated on the
+Each CSS declaration has a level of *specificity* based on the type and number of selectors used. More specific styles take precedence over less specific styles. Angular Material generally attempts
+to use the least specific selectors possible . However, Angular Material may change component style
+specificity at any time, making custom overrides brittle and prone to breaking. You can read more about specificity and how it is calculated on the
 [MDN web docs](https://developer.mozilla.org/en-US/docs/Web/CSS/Specificity).
 
+每个 CSS 声明都具有一个*特异度*级别，取决于所用到的选择器的类型和数量。特异度较高的样式也会有较高的优先级。Angular Material 自己会在组件中使用尽可能小的特异度。不过，Angular Material 将来也可能更改组件样式的特异度，这可能会让你的自定义覆盖规则变得脆弱、容易被破坏。你可以到 [MDN Web 文档](https://developer.mozilla.org/en-US/docs/Web/CSS/Specificity)中深入了解特异度及其计算方法。
+
 ### Rendering location
+
+### 渲染位置
 
 Some Angular Material components render elements that are not direct DOM descendants of the
 component's host element. In particular, overlay-based components such as `MatDialog`, `MatMenu`,
 `MatTooltip`, etc. render into an overlay container element directly on the document body. Because
 these components render elements outside of your application's components, component-specific styles
 will not apply to these elements. You can define styles for these elements as global styles.
->>>>>>> 94076af5
+
+某些 Angular Material 组件所渲染的元素不是该组件的宿主元素的直接 DOM 后代。特别是，基于浮层的组件（例如 `MatDialog`、`MatMenu`、`MatTooltip` 等）会直接渲染到 body 上的浮层容器元素中。因为这些组件会在应用程序的组件之外渲染元素，所以特定于组件的样式不适用于这些元素。你可以将这些元素的样式定义为全局样式。
 
 #### Styling overlay components
 
-<<<<<<< HEAD
-### 为浮层组件定制样式
+#### 为浮层组件设置样式
 
-Overlay-based components have a `panelClass` property (or similar) that can be used to target the overlay pane. For example, to remove the padding from a dialog:
-
-基于浮层的组件都有一个形如 `panelClass` 的属性，它可用作用于浮层面板。比如，要从对话框中移除衬距：
-
-```scss
-// Add this to your global stylesheet after your theme setup
-.myapp-no-padding-dialog .mat-dialog-container {
-    padding: 0;
-=======
 Overlay-based components have a `panelClass` property, or similar, that let you target the
 overlay pane. The following example shows how to add an `outline` style with `MatDialog`.
 
+基于浮层的组件具有一个 `panelClass` 属性或类似属性，可用于定位浮层面板。下面的示例演示了如何为 `MatDialog` 添加 `outline` 样式。
+
 ```scss
 // Add this to your global stylesheet after including theme mixins.
-.my-outlined-dialog {
-  outline: 2px solid purple;
->>>>>>> 94076af5
+.my-outlined-dialog  {
+    outline: 2px solid purple;
 }
 ```
 
 ```ts
-<<<<<<< HEAD
-this.dialog.open(MyDialogComponent, { panelClass: 'myapp-no-padding-dialog' })
-```
-
-Since you are adding the styles to your global stylesheet, it is good practice to scope them appropriately. Try prefixing your selector with your app name or "custom". Also note that the `mat-dialog-container`'s padding is added by default via a selector with specificity of 1. The customizing styles have a specificity of 2, so they will always take precedence.
-
-由于你要把这些样式添加到全局样式表中，那么就要尽量把它们限制到最合适的范围。 建议给它们的选择器加上你的应用名或 "custom" 作为前缀。 另外，注意 `mat-dialog-container` 默认的衬距是使用一个特异度为 1 的选择器添加的，而这里的自定义样式使用的特异度是 2，所以这个自定义样式的优先级更高。
-
-### Styling other components
-
-### 为其它组件定制样式
-
-If your component has view encapsulation turned on (default), your component styles will only affect the top level children in your template. HTML elements belonging to child components cannot be targeted by your component styles unless you do one of the following:
-
-如果你的组件开启了样式封装（默认行为），那么你的组件样式将只会影响到模板中的顶级子元素。而属于子组件的 HTML 元素不会受到这些组件样式的影响，除非你这样做：
-
-- Add the overriding style to your global stylesheet. Scope the selectors so that it only affects the specific elements you need it to.
-
-  把用来覆盖的样式添加到全局样式表中。要注意限制这些选择器的范围，让它只影响你希望影响的那些特定元素。
-
-- Turn view encapsulation off on your component. If you do this, be sure to scope your styles appropriately, or else you may end up incidentally targeting other components elsewhere in your application.
-
-  关闭组件的样式封装特性。如果这样做，要注意给你的样式限定适当的范围，否则它就可能意外影响到你应用中的其它组件。
-
-- Use a deprecated shadow-piercing descendant combinator to force styles to apply to all the child elements. Read more about this deprecated solution in the
-  [Angular documentation](https://angular.io/guide/component-styles#deprecated-deep--and-ng-deep).
-
-  使用已弃用的 Shadow DOM 穿透组合器，强制这些样式应用于组件的所有子元素。欲知详情，参见 [Angular 官方文档](https://angular.cn/guide/component-styles#deprecated-deep--and-ng-deep)。
-=======
-this.dialog.open(MyDialogComponent, {panelClass: 'my-outlined-dialog'})
+this.dialog.open(MyDialogComponent, { panelClass: 'my-outlined-dialog' })
 ```
 
 You should always apply an application-specific prefix to global CSS classes to avoid naming
 collisions.
->>>>>>> 94076af5
+
+你应该始终将应用程序特有的前缀应用于全局 CSS 类，以避免命名冲突。