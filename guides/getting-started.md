--- conflicted
+++ resolved
@@ -104,19 +104,13 @@
 
 ### Display a component
 
-<<<<<<< HEAD
 ### 显示一个组件
 
-Let's display a slider component in your app and verify that everything works.
+Let's display a slide toggle component in your app and verify that everything works.
 
 让我们在应用中显示一个滑块组件，来验证一切正常。
 
-You need to import the `MatSliderModule` that you want to display by adding the following lines to
-=======
-Let's display a slide toggle component in your app and verify that everything works.
-
 You need to import the `MatSlideToggleModule` that you want to display by adding the following lines to
->>>>>>> 70cf080c
 your `app.module.ts` file.
 
 你需要通过把以下代码添加到 app.module.ts 文件中来导入 `MatSliderModule`。
