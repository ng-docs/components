# Creating a custom form field control

# 创建自定义表单字段（form field）控件

> placeholder
>
> 译注：本文中的表单字段控件 `form field control` 是指内部负责与用户交互的那个输入框控件，而表单字段 `form field` 是指控件外面的包装，其中可能包括输入框、错误信息、提示信息等。
> 注意：表单字段并不是表单字段控件的缩写，另外要和表单控件 Form Control 区分开。

It is possible to create custom form field controls that can be used inside `<mat-form-field>`. This can be useful if you need to create a component that shares a lot of common behavior with a form field, but adds some additional logic.

你可以创建能用于 `<mat-form-field>` 中的自定义表单字段控件。 这种技术能让你创建这样一个控件：它与某个表单字段共享许多常见的行为，但再添加一些额外的逻辑。

For example in this guide we'll learn how to create a custom input for inputting US telephone numbers and hook it up to work with `<mat-form-field>`. Here is what we'll build by the end of this guide:

比如，在这份指南中，你将学会如何创建一个用来输入美国的电话号码的自定义输入框，它能和 `<mat-form-field>` 协同工作。 其最终效果如下：

<!-- example(form-field-custom-control) -->

In order to learn how to build custom form field controls, let's start with a simple input component that we want to work inside the form field. For example, a phone number input that segments the parts of the number into their own inputs. (Note: this is not intended to be a robust component, just a starting point for us to learn.)

要学习如何构建自定义表单字段控件，我们先从一个简单的输入框组件开始，我们要让它能用于表单字段中。 比如，一个电话号码输入框应该能把号码拆分后放进它的各个输入属性中。（注意，我们并不打算把它做成一个健壮的组件，只想把它作成学习的起点。）

```ts
class MyTel {
    constructor(public area: string, public exchange: string, public subscriber: string) {
    }
}

@Component({
    selector: 'example-tel-input',
    template: `
    <div role="group" [formGroup]="parts">
      <input class="area" formControlName="area" maxlength="3">
      <span>&ndash;</span>
      <input class="exchange" formControlName="exchange" maxlength="3">
      <span>&ndash;</span>
      <input class="subscriber" formControlName="subscriber" maxlength="4">
    </div>
  `,
  styles: [`
    div {
      display: flex;
    }
    input {
      border: none;
      background: none;
      padding: 0;
      outline: none;
      font: inherit;
      text-align: center;
      color: currentColor;
    }
  `],
})
export class MyTelInput {
  parts: FormGroup;

  @Input()
  get value(): MyTel | null {
    let n = this.parts.value;
    if (n.area.length == 3 && n.exchange.length == 3 && n.subscriber.length == 4) {
      return new MyTel(n.area, n.exchange, n.subscriber);
    }
    return null;
  }
  set value(tel: MyTel | null) {
    tel = tel || new MyTel('', '', '');
    this.parts.setValue({area: tel.area, exchange: tel.exchange, subscriber: tel.subscriber});
  }

  constructor(fb: FormBuilder) {
    this.parts =  fb.group({
        'area': '',
        'exchange': '',
        'subscriber': '',
    });
  }
}
```

## Providing our component as a MatFormFieldControl

### 把我们的组件作为 MatFormFieldControl 提供出来

The first step is to provide our new component as an implementation of the `MatFormFieldControl`
interface that the `<mat-form-field>` knows how to work with. To do this, we will have our class implement `MatFormFieldControl`. Since this is a generic interface, we'll need to include a type parameter indicating the type of data our control will work with, in this case `MyTel`. We then add a provider to our component so that the form field will be able to inject it as a
`MatFormFieldControl`.

第一步把我们的组件作为 `MatFormFieldControl` 接口的实现提供出来，而 `<mat-form-field>` 知道该如何与该接口协作。 要做到这一点，我们要创建一个自己的类来实现 `MatFormFieldControl`。由于它是一个泛型接口，我们需要包含一个类型参数来标记出这个控件支持的数据类型，在这里也就是 `MyTel`。然后我们为这个组件添加一个提供者，以便表单字段（form-field）能把它作为 `MatFormFieldControl` 注入进去。

```ts
@Component({
    ...
            providers:
[{ provide: MatFormFieldControl, useExisting: MyTelInput }],
})

export class MyTelInput implements MatFormFieldControl<MyTel> {
...
}
```

<<<<<<< HEAD
This sets up our component so it can work with `<mat-form-field>`, but now we need to implement the various methods and properties declared by the interface we just implemented. To learn more about the `MatFormFieldControl` interface, see the
=======
This sets up our component, so it can work with `<mat-form-field>`, but now we need to implement the
various methods and properties declared by the interface we just implemented. To learn more about
the `MatFormFieldControl` interface, see the
>>>>>>> 94076af5
[form field API documentation](https://material.angular.io/components/form-field/api).

这将准备好我们的组件，以便它能和 `<mat-form-field>` 协作。接下来我们还要实现该接口中声明的各个方法和属性。 要深入了解 `MatFormFieldControl` 接口，参见[表单字段的 API 文档](/components/form-field/api)。

### Implementing the methods and properties of MatFormFieldControl

### 实现 MatFormFieldControl 的各个方法和属性

#### `value`

This property allows someone to set or get the value of our control. Its type should be the same type we used for the type parameter when we implemented `MatFormFieldControl`. Since our component already has a value property, we don't need to do anything for this one.

该属性能让别人设置或获取我们这个控件的值。它的类型应该与我们要实现的 `MatFormFieldControl` 中的类型参数保持一致。 由于我们的组件已经有了 `value` 属性，所以这里不用再做任何事。

#### `stateChanges`

Because the `<mat-form-field>` uses the `OnPush` change detection strategy, we need to let it know when something happens in the form field control that may require the form field to run change detection. We do this via the `stateChanges` property. So far the only thing the form field needs to know about is when the value changes. We'll need to emit on the stateChanges stream when that happens, and as we continue flushing out these properties we'll likely find more places we need to emit. We should also
make sure to complete `stateChanges` when our component is destroyed.

由于 `<mat-form-field>` 使用 `OnPush` 变更检查策略，所以当这个表单字段控件中发生变化时，我们需要通知表单字段执行变更检测。我们可以用 `stateChanges` 属性实现这一点。到目前为止，表单字段唯一需要知道的是值变化的时机。当值变化时，我们就要发出 `stateChanges` 流，后面我们还会发现更多的时间点。当我们的组件被销毁时，我们一定要结束（`complete()`）这个 `stateChanges` 流。

```ts
stateChanges = new Subject<void>();

set
value(tel
:
MyTel | null
)
{
...
    this.stateChanges.next();
}

ngOnDestroy()
{
    this.stateChanges.complete();
}
```

#### `id`

This property should return the ID of an element in the component's template that we want the
`<mat-form-field>` to associate all of its labels and hints with. In this case, we'll use the host element and just generate a unique ID for it.

该属性应该返回元素在组件模板中的 ID，这样 `<mat-form-field>` 才能把它所有的标签和提示都与我们的控件关联起来。 这种情况下，我们可以使用宿主元素，并自动为它生成一个具有唯一性的 ID。

```ts
static
nextId = 0;

@HostBinding()
id = `example-tel-input-${MyTelInput.nextId++}`;
```

#### `placeholder`

This property allows us to tell the `<mat-form-field>` what to use as a placeholder. In this example, we'll do the same thing as `matInput` and `<mat-select>` and allow the user to specify it via an `@Input()`. Since the value of the placeholder may change over time, we need to make sure to trigger change detection in the parent form field by emitting on the `stateChanges` stream when the placeholder changes.

该属性让我们能告诉 `<mat-form-field>` 该把什么用作占位符。在这个例子中，我们的做法和 `matInput`、`<mat-select>` 一样，允许用户通过 `@Input()` 来指定它。 由于占位符的值以后可能还会改变，所以，当它变化时，我们一定要通过 `stateChanges` 流发出事件，以触发表单字段的变更检测。

```ts
@Input()
get
placeholder()
{
    return this._placeholder;
}
set
placeholder(plh)
{
    this._placeholder = plh;
    this.stateChanges.next();
}
private
_placeholder: string;
```

#### `ngControl`

This property allows the form field control to specify the `@angular/forms` control that is bound to this component. Since we haven't set up our component to act as a `ControlValueAccessor`, we'll just set this to `null` in our component.

该属性能为表单字段控件指定一个 `@angular/forms` 中的表单控件，以绑定到本控件。由于我们还没有把本组件实现为 `ControlValueAccessor`，所以我们先把它设置为 `null`。

```ts
ngControl: NgControl = null;
```

It is likely you will want to implement `ControlValueAccessor` so that your component can work with
`formControl` and `ngModel`. If you do implement `ControlValueAccessor` you will need to get a reference to the `NgControl` associated with your control and make it publicly available.

你还要实现 `ControlValueAccessor`，来让你的组件跟 `formControl` 和 `ngModel` 协同工作。要想实现 `ControlValueAccessor`，你就要获得一个关联到此控件的 `NgControl`，并把它公开。

The easy way is to add it as a public property to your constructor and let dependency injection handle it:

最简单的方式是把它添加为构造函数中的一个公共属性，并交给依赖注入体系来处理它：

```ts
constructor(
        ...,
        @Optional() @Self()
public
ngControl: NgControl,
...,
)
{
}
```

Note that if your component implements `ControlValueAccessor`, it may already be set up to provide
<<<<<<< HEAD
`NG_VALUE_ACCESSOR` (in the `providers` part of the component's decorator, or possibly in a module declaration). If so you may get a *cannot instantiate cyclic dependency* error.

注意，如果你的组件实现了 `ControlValueAccessor`，那么它可能已经作为 `NG_VALUE_ACCESSOR` 提供出去了（在组件装饰器的 `providers` 部分，或模块声明中）。如果是这样，可能会导致*cannot instantiate cyclic dependency（不能实例化循环依赖）*错误。
=======
`NG_VALUE_ACCESSOR` (in the `providers` part of the component's decorator, or possibly in a module
declaration). If so, you may get a *cannot instantiate cyclic dependency* error.
>>>>>>> 94076af5

To resolve this, remove the `NG_VALUE_ACCESSOR` provider and instead set the value accessor directly:

要解决这个问题，请移除 `NG_VALUE_ACCESSOR` 提供者，改为直接设置 Value Accessor 的值：

```ts
@Component({
    ...,
    providers: [
        ...,
// Remove this.
// {
//   provide: NG_VALUE_ACCESSOR,
//   useExisting: forwardRef(() => MatFormFieldControl),
    //   multi: true,
    // },
  ],
})
export class MyTelInput implements MatFormFieldControl<MyTel>, ControlValueAccessor {
  constructor(
    ...,
    @Optional() @Self() public ngControl: NgControl,
    ...,
  ) {

    // Replace the provider from above with this.
    if (this.ngControl != null) {
      // Setting the value accessor directly (instead of using
      // the providers) to avoid running into a circular import.
      this.ngControl.valueAccessor = this;
    }
  }
}
```

For additional information about `ControlValueAccessor` see the [API docs](https://angular.io/api/forms/ControlValueAccessor).

要深入了解 `ControlValueAccessor`，参见其 [API 文档](https://angular.cn/api/forms/ControlValueAccessor)。

#### `focused`

<<<<<<< HEAD
This property indicates whether or not the form field control should be considered to be in a focused state. When it is in a focused state, the form field is displayed with a solid color underline. For the purposes of our component, we want to consider it focused if any of the part inputs are focused. We can use the `FocusMonitor` from `@angular/cdk` to easily check this. We also need to remember to emit on the `stateChanges` stream so change detection can happen.

该属性表示该表单字段控件是否要被视为有焦点状态。当处于有焦点状态时，表单字段会显示一个实下划线。 对于这个组件，我们希望当其中的任何一个输入框拥有焦点时，我们就认为该组件拥有焦点。我们可以使用来自 `@angular/cdk` 中的
`FocusMonitor` 来轻松地检查它。另外，别忘了在 `stateChanges` 流上发出事件，以便触发变更检测。
=======
This property indicates whether the form field control should be considered to be in a
focused state. When it is in a focused state, the form field is displayed with a solid color
underline. For the purposes of our component, we want to consider it focused if any of the part
inputs are focused. We can use the `FocusMonitor` from `@angular/cdk` to easily check this. We also
need to remember to emit on the `stateChanges` stream so change detection can happen.
>>>>>>> 94076af5

```ts
focused = false;

<<<<<<< HEAD
constructor(fb
:
FormBuilder, private
fm: FocusMonitor, private
elRef: ElementRef<HTMLElement>
)
{
...
    fm.monitor(elRef.nativeElement, true).subscribe(origin => {
        this.focused = !!origin;
        this.stateChanges.next();
    });
}

ngOnDestroy() {
...
    this.fm.stopMonitoring(this.elRef.nativeElement);
=======
constructor(fb: FormBuilder, private fm: FocusMonitor, private elRef: ElementRef<HTMLElement>) {
  ...
  fm.monitor(elRef, true).subscribe(origin => {
    this.focused = !!origin;
    this.stateChanges.next();
  });
}

ngOnDestroy() {
  ...
  this.fm.stopMonitoring(this.elRef);
>>>>>>> 94076af5
}
```

#### `empty`

<<<<<<< HEAD
This property indicates whether the form field control is empty. For our control, we'll consider it empty if all of the parts are empty.

该属性表示这个表单字段控件是否空的。对于这个控件来说，当它所有的部分都是空的时，我们才认为它是空的。
=======
This property indicates whether the form field control is empty. For our control, we'll consider it
empty if all the parts are empty.
>>>>>>> 94076af5

```ts
get
empty()
{
    let n = this.parts.value;
    return !n.area && !n.exchange && !n.subscriber;
}
```

#### `shouldLabelFloat`

<<<<<<< HEAD
This property is used to indicate whether the label should be in the floating position. We'll use the same logic as `matInput` and float the placeholder when the input is focused or non-empty. Since the placeholder will be overlapping our control when when it's not floating, we should hide the `–` characters when it's not floating.

该属性表示是否应该把标签显示在浮动位置。它和 `matInput` 在输入框有焦点或非空时上浮占位符的逻辑是一样的。 当不浮动时，该占位符将会遮住我们的控件，所以这种情况下我们应该隐藏 `-` 字符。
=======
This property is used to indicate whether the label should be in the floating position. We'll
use the same logic as `matInput` and float the placeholder when the input is focused or non-empty.
Since the placeholder will be overlapping our control when it's not floating, we should hide
the `–` characters when it's not floating.
>>>>>>> 94076af5

```ts
@HostBinding('class.floating')
get
shouldLabelFloat()
{
    return this.focused || !this.empty;
}
```

```css
span {
    opacity: 0;
  transition: opacity 200ms;
}
:host.floating span {
    opacity: 1;
}
```

#### `required`

This property is used to indicate whether the input is required. `<mat-form-field>` uses this information to add a required indicator to the placeholder. Again, we'll want to make sure we run change detection if the required state changes.

该属性表示此输入框是必填的。`<mat-form-field>` 会据此给占位符添加必填项指示器。 同样的，当必填状态发生了变化时，我们要确保触发变更检测。

```ts
@Input()
get
required()
{
    return this._required;
}
set
required(req)
{
    this._required = coerceBooleanProperty(req);
    this.stateChanges.next();
}
private
_required = false;
```

#### `disabled`

This property tells the form field when it should be in the disabled state. In addition to reporting the right state to the form field, we need to set the disabled state on the individual inputs that make up our component.

该属性告诉表单字段它何时应该处于禁用状态。除了向表单字段汇报正确的状态之外，我们还要据此来设置内部各个独立控件的禁用状态。

```ts
@Input()
get
disabled()
:
boolean
{
    return this._disabled;
}
set
disabled(value
:
boolean
)
{
    this._disabled = coerceBooleanProperty(value);
    this._disabled ? this.parts.disable() : this.parts.enable();
    this.stateChanges.next();
}
private
_disabled = false;
```

#### `errorState`

This property indicates whether the associated `NgControl` is in an error state. Since we're not using an `NgControl` in this example, we don't need to do anything other than just set it to `false`.

该属性表示相关的 `NgControl` 是否处于错误状态。由于我们这个例子中没有用到 `NgControl`，所以只要把它设置为 `false` 就行了。

```ts
errorState = false;
```

#### `controlType`

This property allows us to specify a unique string for the type of control in form field. The
<<<<<<< HEAD
`<mat-form-field>` will add an additional class based on this type that can be used to easily apply special styles to a `<mat-form-field>` that contains a specific type of control. In this example we'll use `example-tel-input` as our control type which will result in the form field adding the class `mat-form-field-type-example-tel-input`.

该属性可以让我们指定一个具有唯一性的字符串，以便在表单字段中表示该控件的类型。
`<mat-form-field>` 将会据此添加一个附加类，可用于为包含指定控件类型的 `<mat-form-field>` 指定一些特殊样式。 在这个例子中，我们要用 `my-tel-input` 作为我们的控件类型，这将给包含它的表单字段加上 `mat-form-field-my-tel-input` 类。
=======
`<mat-form-field>` will add a class based on this type that can be used to easily apply
special styles to a `<mat-form-field>` that contains a specific type of control. In this example
we'll use `example-tel-input` as our control type which will result in the form field adding the
class `mat-form-field-type-example-tel-input`.
>>>>>>> 94076af5

```ts
controlType = 'example-tel-input';
```

#### `setDescribedByIds(ids: string[])`

This method is used by the `<mat-form-field>` to set element ids that should be used for the
`aria-describedby` attribute of your control. The ids are controlled through the form field as hints or errors are conditionally displayed and should be reflected in the control's
`aria-describedby` attribute for an improved accessibility experience. 

此方法被 `<mat-form-field>` 用于设置元素的 ID，这些 ID 会被控件的 `aria-describedby` 属性使用。这些 ID 会由表单字段（form field）控制，用于提示（hints）或错误（errors）的有条件显示，并且应该反映到控件的 `aria-describedby` 属性中，以提升无障碍化体验。

The `setDescribedByIds` method is invoked whenever the control's state changes. Custom controls
need to implement this method and update the `aria-describedby` attribute based on the specified
element ids. Below is an example that shows how this can be achieved.

每当控件的状态发生变化时，都会调用 `setDescribedByIds` 方法。自定义控件需要实现这个方法，并根据指定的元素 id 来更新 `aria-describedby` 属性。下面的例子演示了要如何达成这一目标。

Note that the method by default will not respect element ids that have been set manually on the
control element through the `aria-describedby` attribute. To ensure that your control does not
accidentally override existing element ids specified by consumers of your control, create an
input called `userAriaDescribedby`  like followed:

注意，默认情况下该方法不在乎元素上通过 `aria-describedby` 属性手动设置的 ID。为了防止你的控件意外覆盖由控件消费者指定的现有 ID，可以创建一个名为 `userAriaDescribedby` 的输入属性，代码如下：

```ts
@Input('aria-describedby') userAriaDescribedBy: string;
```

The form field will then pick up the user specified `aria-describedby` ids and merge
them with ids for hints or errors whenever `setDescribedByIds` is invoked.

然后，表单字段会取得用户指定的 `aria-describedby` ID，并确保每次调用 `setDescribedByIds` 时，都会把它们和为提示或错误提供的那些 ID 合并。

```ts
setDescribedByIds(ids: string[]) {
  const controlElement = this._elementRef.nativeElement
    .querySelector('.example-tel-input-container')!;
  controlElement.setAttribute('aria-describedby', ids.join(' '));
}
```

#### `onContainerClick(event: MouseEvent)`

This method will be called when the form field is clicked on. It allows your component to hook in and handle that click however it wants. The method has one parameter, the `MouseEvent` for the click. In our case we'll just focus the first `<input>` if the user isn't about to click an
`<input>` anyways.

当用户点击表单字段时就会调用该方法。它让你的组件可以按需挂接并处理点击事件。该方法只有一个参数，也就是点击时的 `MouseEvent`。 在这个例子中，如果用户没有直接点击某一个 `<input>`，则我们只要对第一个 `<input>` 设置焦点就可以了。

```ts
onContainerClick(event
:
MouseEvent
)
{
    if ((event.target as Element).tagName.toLowerCase() != 'input') {
        this.elRef.nativeElement.querySelector('input').focus();
    }
}
```

### Improving accessibility

### 提升无障碍性

Our custom form field control consists of multiple inputs that describe segments of a phone
number. For accessibility purposes, we put those inputs as part of a `div` element with
`role="group"`. This ensures that screen reader users can tell that all those inputs belong
together.

我们的自定义表单字段控件由多个用于描述电话号码段的输入控件组成。为了提升无障碍性，我们把这些输入作为带有 `role="group"` 属性的 `div` 元素的一部分。这可以确保屏幕阅读器用户知道所有这些输入控件都是一起的。

One significant piece of information is missing for screen reader users though. They won't be able
to tell what this input group represents. To improve this, we should add a label for the group
element using either `aria-label` or `aria-labelledby`.

屏幕阅读器用户却缺少一条很重要的信息。他们无法分辨这个输入组所代表的含义。为了改善这一点，我们应该使用 `aria-label` 或者 `aria-labelledby` 为这个分组元素添加一个标签。

It's recommended to link the group to the label that is displayed as part of the parent
`<mat-form-field>`. This ensures that explicitly specified labels (using `<mat-label>`) are
actually used for labelling the control.

我们建议把该标签链接到这个组，将其作为父元素 `<mat-form-field>` 的一部分。这可以确保显式指定的标签（使用 `<mat-label>` ）确实被用作了该控件的标签。

In our concrete example, we add an attribute binding for `aria-labelledby` and bind it
to the label element id provided by the parent `<mat-form-field>`.

在下面的具体例子中，我们添加了一个到 `aria-labelledby` 属性的绑定，并把它绑定到由父 `<mat-form-field>` 提供的标签元素的 id。

```typescript
export class MyTelInput implements MatFormFieldControl<MyTel> {
  ...

  constructor(...
              @Optional() public parentFormField: MatFormField) {
```

```html
@Component({
selector: 'example-tel-input',
template: `
<div role="group" [formGroup]="parts"
     [attr.aria-describedby]="describedBy"
     [attr.aria-labelledby]="parentFormField?.getLabelId()">
```

### Trying it out

<<<<<<< HEAD
### 试试看

Now that we've fully implemented the interface, we're ready to try our component out! All we need to do is place it inside of a `<mat-form-field>`

现在，我们已经完整的实现了该接口，来试试它！我们要做的一切就是把它扔进 `<mat-form-field>` 中：
=======
Now that we've fully implemented the interface, we're ready to try our component out! All we need to
do is place it inside a `<mat-form-field>`
>>>>>>> 94076af5

```html

<mat-form-field>
    <example-tel-input></example-tel-input>
</mat-form-field>
```

<<<<<<< HEAD
We also get all of the features that come with `<mat-form-field>` such as floating placeholder, prefix, suffix, hints, and errors (if we've given the form field an `NgControl` and correctly report the error state).

我们还获得了 `<mat-form-field>` 的所有特性，比如上浮占位符、前缀、后缀、提示和错误（前提是我们给了表单字段一个 `NgControl`，并正确的报告了错误状态）。
=======
We also get all the features that come with `<mat-form-field>` such as floating placeholder,
prefix, suffix, hints, and errors (if we've given the form field an `NgControl` and correctly report
the error state).
>>>>>>> 94076af5

```html

<mat-form-field>
    <example-tel-input placeholder="Phone number" required></example-tel-input>
    <mat-icon matPrefix>phone</mat-icon>
    <mat-hint>Include area code</mat-hint>
</mat-form-field>
```<|MERGE_RESOLUTION|>--- conflicted
+++ resolved
@@ -81,7 +81,7 @@
 
 ## Providing our component as a MatFormFieldControl
 
-### 把我们的组件作为 MatFormFieldControl 提供出来
+## 把我们的组件作为 MatFormFieldControl 提供出来
 
 The first step is to provide our new component as an implementation of the `MatFormFieldControl`
 interface that the `<mat-form-field>` knows how to work with. To do this, we will have our class implement `MatFormFieldControl`. Since this is a generic interface, we'll need to include a type parameter indicating the type of data our control will work with, in this case `MyTel`. We then add a provider to our component so that the form field will be able to inject it as a
@@ -92,22 +92,14 @@
 ```ts
 @Component({
     ...
-            providers:
-[{ provide: MatFormFieldControl, useExisting: MyTelInput }],
-})
+    providers: [{provide: MatFormFieldControl, useExisting: MyTelInput}],
 
 export class MyTelInput implements MatFormFieldControl<MyTel> {
 ...
 }
 ```
 
-<<<<<<< HEAD
-This sets up our component so it can work with `<mat-form-field>`, but now we need to implement the various methods and properties declared by the interface we just implemented. To learn more about the `MatFormFieldControl` interface, see the
-=======
-This sets up our component, so it can work with `<mat-form-field>`, but now we need to implement the
-various methods and properties declared by the interface we just implemented. To learn more about
-the `MatFormFieldControl` interface, see the
->>>>>>> 94076af5
+This sets up our component, so it can work with `<mat-form-field>`, but now we need to implement the various methods and properties declared by the interface we just implemented. To learn more about the `MatFormFieldControl` interface, see the
 [form field API documentation](https://material.angular.io/components/form-field/api).
 
 这将准备好我们的组件，以便它能和 `<mat-form-field>` 协作。接下来我们还要实现该接口中声明的各个方法和属性。 要深入了解 `MatFormFieldControl` 接口，参见[表单字段的 API 文档](/components/form-field/api)。
@@ -132,18 +124,12 @@
 ```ts
 stateChanges = new Subject<void>();
 
-set
-value(tel
-:
-MyTel | null
-)
-{
+set value(tel: MyTel | null) {
 ...
     this.stateChanges.next();
 }
 
-ngOnDestroy()
-{
+ngOnDestroy() {
     this.stateChanges.complete();
 }
 ```
@@ -156,11 +142,9 @@
 该属性应该返回元素在组件模板中的 ID，这样 `<mat-form-field>` 才能把它所有的标签和提示都与我们的控件关联起来。 这种情况下，我们可以使用宿主元素，并自动为它生成一个具有唯一性的 ID。
 
 ```ts
-static
-nextId = 0;
-
-@HostBinding()
-id = `example-tel-input-${MyTelInput.nextId++}`;
+static nextId = 0;
+
+@HostBinding() id = `example-tel-input-${MyTelInput.nextId++}`;
 ```
 
 #### `placeholder`
@@ -171,19 +155,14 @@
 
 ```ts
 @Input()
-get
-placeholder()
-{
+get placeholder() {
     return this._placeholder;
 }
-set
-placeholder(plh)
-{
+set placeholder(plh) {
     this._placeholder = plh;
     this.stateChanges.next();
 }
-private
-_placeholder: string;
+private _placeholder: string;
 ```
 
 #### `ngControl`
@@ -208,24 +187,15 @@
 ```ts
 constructor(
         ...,
-        @Optional() @Self()
-public
-ngControl: NgControl,
+        @Optional() @Self() public ngControl: NgControl,
 ...,
-)
-{
-}
+) { }
 ```
 
 Note that if your component implements `ControlValueAccessor`, it may already be set up to provide
-<<<<<<< HEAD
-`NG_VALUE_ACCESSOR` (in the `providers` part of the component's decorator, or possibly in a module declaration). If so you may get a *cannot instantiate cyclic dependency* error.
+`NG_VALUE_ACCESSOR` (in the `providers` part of the component's decorator, or possibly in a module declaration). If so, you may get a *cannot instantiate cyclic dependency* error.
 
 注意，如果你的组件实现了 `ControlValueAccessor`，那么它可能已经作为 `NG_VALUE_ACCESSOR` 提供出去了（在组件装饰器的 `providers` 部分，或模块声明中）。如果是这样，可能会导致*cannot instantiate cyclic dependency（不能实例化循环依赖）*错误。
-=======
-`NG_VALUE_ACCESSOR` (in the `providers` part of the component's decorator, or possibly in a module
-declaration). If so, you may get a *cannot instantiate cyclic dependency* error.
->>>>>>> 94076af5
 
 To resolve this, remove the `NG_VALUE_ACCESSOR` provider and instead set the value accessor directly:
 
@@ -267,32 +237,17 @@
 
 #### `focused`
 
-<<<<<<< HEAD
-This property indicates whether or not the form field control should be considered to be in a focused state. When it is in a focused state, the form field is displayed with a solid color underline. For the purposes of our component, we want to consider it focused if any of the part inputs are focused. We can use the `FocusMonitor` from `@angular/cdk` to easily check this. We also need to remember to emit on the `stateChanges` stream so change detection can happen.
+This property indicates whether the form field control should be considered to be in a focused state. When it is in a focused state, the form field is displayed with a solid color underline. For the purposes of our component, we want to consider it focused if any of the part inputs are focused. We can use the `FocusMonitor` from `@angular/cdk` to easily check this. We also need to remember to emit on the `stateChanges` stream so change detection can happen.
 
 该属性表示该表单字段控件是否要被视为有焦点状态。当处于有焦点状态时，表单字段会显示一个实下划线。 对于这个组件，我们希望当其中的任何一个输入框拥有焦点时，我们就认为该组件拥有焦点。我们可以使用来自 `@angular/cdk` 中的
 `FocusMonitor` 来轻松地检查它。另外，别忘了在 `stateChanges` 流上发出事件，以便触发变更检测。
-=======
-This property indicates whether the form field control should be considered to be in a
-focused state. When it is in a focused state, the form field is displayed with a solid color
-underline. For the purposes of our component, we want to consider it focused if any of the part
-inputs are focused. We can use the `FocusMonitor` from `@angular/cdk` to easily check this. We also
-need to remember to emit on the `stateChanges` stream so change detection can happen.
->>>>>>> 94076af5
 
 ```ts
 focused = false;
 
-<<<<<<< HEAD
-constructor(fb
-:
-FormBuilder, private
-fm: FocusMonitor, private
-elRef: ElementRef<HTMLElement>
-)
-{
+constructor(fb: FormBuilder, private fm: FocusMonitor, private elRef: ElementRef<HTMLElement>) {
 ...
-    fm.monitor(elRef.nativeElement, true).subscribe(origin => {
+    fm.monitor(elRef, true).subscribe(origin => {
         this.focused = !!origin;
         this.stateChanges.next();
     });
@@ -300,38 +255,18 @@
 
 ngOnDestroy() {
 ...
-    this.fm.stopMonitoring(this.elRef.nativeElement);
-=======
-constructor(fb: FormBuilder, private fm: FocusMonitor, private elRef: ElementRef<HTMLElement>) {
-  ...
-  fm.monitor(elRef, true).subscribe(origin => {
-    this.focused = !!origin;
-    this.stateChanges.next();
-  });
-}
-
-ngOnDestroy() {
-  ...
-  this.fm.stopMonitoring(this.elRef);
->>>>>>> 94076af5
+    this.fm.stopMonitoring(this.elRef);
 }
 ```
 
 #### `empty`
 
-<<<<<<< HEAD
-This property indicates whether the form field control is empty. For our control, we'll consider it empty if all of the parts are empty.
+This property indicates whether the form field control is empty. For our control, we'll consider it empty if all the parts are empty.
 
 该属性表示这个表单字段控件是否空的。对于这个控件来说，当它所有的部分都是空的时，我们才认为它是空的。
-=======
-This property indicates whether the form field control is empty. For our control, we'll consider it
-empty if all the parts are empty.
->>>>>>> 94076af5
-
-```ts
-get
-empty()
-{
+
+```ts
+get empty() {
     let n = this.parts.value;
     return !n.area && !n.exchange && !n.subscriber;
 }
@@ -339,26 +274,16 @@
 
 #### `shouldLabelFloat`
 
-<<<<<<< HEAD
-This property is used to indicate whether the label should be in the floating position. We'll use the same logic as `matInput` and float the placeholder when the input is focused or non-empty. Since the placeholder will be overlapping our control when when it's not floating, we should hide the `–` characters when it's not floating.
+This property is used to indicate whether the label should be in the floating position. We'll use the same logic as `matInput` and float the placeholder when the input is focused or non-empty. Since the placeholder will be overlapping our control when it's not floating, we should hide the `–` characters when it's not floating.
 
 该属性表示是否应该把标签显示在浮动位置。它和 `matInput` 在输入框有焦点或非空时上浮占位符的逻辑是一样的。 当不浮动时，该占位符将会遮住我们的控件，所以这种情况下我们应该隐藏 `-` 字符。
-=======
-This property is used to indicate whether the label should be in the floating position. We'll
-use the same logic as `matInput` and float the placeholder when the input is focused or non-empty.
-Since the placeholder will be overlapping our control when it's not floating, we should hide
-the `–` characters when it's not floating.
->>>>>>> 94076af5
 
 ```ts
 @HostBinding('class.floating')
-get
-shouldLabelFloat()
-{
+get shouldLabelFloat() {
     return this.focused || !this.empty;
 }
 ```
-
 ```css
 span {
     opacity: 0;
@@ -377,19 +302,14 @@
 
 ```ts
 @Input()
-get
-required()
-{
+get required() {
     return this._required;
 }
-set
-required(req)
-{
+set required(req) {
     this._required = coerceBooleanProperty(req);
     this.stateChanges.next();
 }
-private
-_required = false;
+private _required = false;
 ```
 
 #### `disabled`
@@ -400,25 +320,13 @@
 
 ```ts
 @Input()
-get
-disabled()
-:
-boolean
-{
-    return this._disabled;
-}
-set
-disabled(value
-:
-boolean
-)
-{
+get disabled(): boolean { return this._disabled; }
+set disabled(value: boolean) {
     this._disabled = coerceBooleanProperty(value);
     this._disabled ? this.parts.disable() : this.parts.enable();
     this.stateChanges.next();
 }
-private
-_disabled = false;
+private _disabled = false;
 ```
 
 #### `errorState`
@@ -434,17 +342,10 @@
 #### `controlType`
 
 This property allows us to specify a unique string for the type of control in form field. The
-<<<<<<< HEAD
-`<mat-form-field>` will add an additional class based on this type that can be used to easily apply special styles to a `<mat-form-field>` that contains a specific type of control. In this example we'll use `example-tel-input` as our control type which will result in the form field adding the class `mat-form-field-type-example-tel-input`.
+`<mat-form-field>` will add a class based on this type that can be used to easily apply special styles to a `<mat-form-field>` that contains a specific type of control. In this example we'll use `example-tel-input` as our control type which will result in the form field adding the class `mat-form-field-type-example-tel-input`.
 
 该属性可以让我们指定一个具有唯一性的字符串，以便在表单字段中表示该控件的类型。
 `<mat-form-field>` 将会据此添加一个附加类，可用于为包含指定控件类型的 `<mat-form-field>` 指定一些特殊样式。 在这个例子中，我们要用 `my-tel-input` 作为我们的控件类型，这将给包含它的表单字段加上 `mat-form-field-my-tel-input` 类。
-=======
-`<mat-form-field>` will add a class based on this type that can be used to easily apply
-special styles to a `<mat-form-field>` that contains a specific type of control. In this example
-we'll use `example-tel-input` as our control type which will result in the form field adding the
-class `mat-form-field-type-example-tel-input`.
->>>>>>> 94076af5
 
 ```ts
 controlType = 'example-tel-input';
@@ -496,11 +397,7 @@
 当用户点击表单字段时就会调用该方法。它让你的组件可以按需挂接并处理点击事件。该方法只有一个参数，也就是点击时的 `MouseEvent`。 在这个例子中，如果用户没有直接点击某一个 `<input>`，则我们只要对第一个 `<input>` 设置焦点就可以了。
 
 ```ts
-onContainerClick(event
-:
-MouseEvent
-)
-{
+onContainerClick(event: MouseEvent) {
     if ((event.target as Element).tagName.toLowerCase() != 'input') {
         this.elRef.nativeElement.querySelector('input').focus();
     }
@@ -554,36 +451,23 @@
 
 ### Trying it out
 
-<<<<<<< HEAD
 ### 试试看
 
-Now that we've fully implemented the interface, we're ready to try our component out! All we need to do is place it inside of a `<mat-form-field>`
+Now that we've fully implemented the interface, we're ready to try our component out! All we need to do is place it inside a `<mat-form-field>`
 
 现在，我们已经完整的实现了该接口，来试试它！我们要做的一切就是把它扔进 `<mat-form-field>` 中：
-=======
-Now that we've fully implemented the interface, we're ready to try our component out! All we need to
-do is place it inside a `<mat-form-field>`
->>>>>>> 94076af5
 
 ```html
-
 <mat-form-field>
     <example-tel-input></example-tel-input>
 </mat-form-field>
 ```
 
-<<<<<<< HEAD
-We also get all of the features that come with `<mat-form-field>` such as floating placeholder, prefix, suffix, hints, and errors (if we've given the form field an `NgControl` and correctly report the error state).
+We also get all the features that come with `<mat-form-field>` such as floating placeholder, prefix, suffix, hints, and errors (if we've given the form field an `NgControl` and correctly report the error state).
 
 我们还获得了 `<mat-form-field>` 的所有特性，比如上浮占位符、前缀、后缀、提示和错误（前提是我们给了表单字段一个 `NgControl`，并正确的报告了错误状态）。
-=======
-We also get all the features that come with `<mat-form-field>` such as floating placeholder,
-prefix, suffix, hints, and errors (if we've given the form field an `NgControl` and correctly report
-the error state).
->>>>>>> 94076af5
 
 ```html
-
 <mat-form-field>
     <example-tel-input placeholder="Phone number" required></example-tel-input>
     <mat-icon matPrefix>phone</mat-icon>
