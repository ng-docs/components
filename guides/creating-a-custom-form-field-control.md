--- conflicted
+++ resolved
@@ -2,34 +2,38 @@
 
 # 创建自定义表单字段（form field）控件
 
-> placeholder
->
 > 译注：本文中的表单字段控件 `form field control` 是指内部负责与用户交互的那个输入框控件，而表单字段 `form field` 是指控件外面的包装，其中可能包括输入框、错误信息、提示信息等。
 > 注意：表单字段并不是表单字段控件的缩写，另外要和表单控件 Form Control 区分开。
 
-It is possible to create custom form field controls that can be used inside `<mat-form-field>`. This can be useful if you need to create a component that shares a lot of common behavior with a form field, but adds some additional logic.
+It is possible to create custom form field controls that can be used inside `<mat-form-field>`. This
+can be useful if you need to create a component that shares a lot of common behavior with a form
+field, but adds some additional logic.
 
 你可以创建能用于 `<mat-form-field>` 中的自定义表单字段控件。 这种技术能让你创建这样一个控件：它与某个表单字段共享许多常见的行为，但再添加一些额外的逻辑。
 
-For example in this guide we'll learn how to create a custom input for inputting US telephone numbers and hook it up to work with `<mat-form-field>`. Here is what we'll build by the end of this guide:
+For example in this guide we'll learn how to create a custom input for inputting US telephone
+numbers and hook it up to work with `<mat-form-field>`. Here is what we'll build by the end of this
+guide:
 
 比如，在这份指南中，你将学会如何创建一个用来输入美国的电话号码的自定义输入框，它能和 `<mat-form-field>` 协同工作。 其最终效果如下：
 
 <!-- example(form-field-custom-control) -->
 
-In order to learn how to build custom form field controls, let's start with a simple input component that we want to work inside the form field. For example, a phone number input that segments the parts of the number into their own inputs. (Note: this is not intended to be a robust component, just a starting point for us to learn.)
+In order to learn how to build custom form field controls, let's start with a simple input component
+that we want to work inside the form field. For example, a phone number input that segments the
+parts of the number into their own inputs. (Note: this is not intended to be a robust component,
+just a starting point for us to learn.)
 
 要学习如何构建自定义表单字段控件，我们先从一个简单的输入框组件开始，我们要让它能用于表单字段中。 比如，一个电话号码输入框应该能把号码拆分后放进它的各个输入属性中。（注意，我们并不打算把它做成一个健壮的组件，只想把它作成学习的起点。）
 
 ```ts
 class MyTel {
-    constructor(public area: string, public exchange: string, public subscriber: string) {
-    }
+  constructor(public area: string, public exchange: string, public subscriber: string) {}
 }
 
 @Component({
-    selector: 'example-tel-input',
-    template: `
+  selector: 'example-tel-input',
+  template: `
     <div role="group" [formGroup]="parts">
       <input class="area" formControlName="area" maxlength="3">
       <span>&ndash;</span>
@@ -71,9 +75,9 @@
 
   constructor(fb: FormBuilder) {
     this.parts =  fb.group({
-        'area': '',
-        'exchange': '',
-        'subscriber': '',
+      'area': '',
+      'exchange': '',
+      'subscriber': '',
     });
   }
 }
@@ -84,25 +88,30 @@
 ## 把我们的组件作为 MatFormFieldControl 提供出来
 
 The first step is to provide our new component as an implementation of the `MatFormFieldControl`
-interface that the `<mat-form-field>` knows how to work with. To do this, we will have our class implement `MatFormFieldControl`. Since this is a generic interface, we'll need to include a type parameter indicating the type of data our control will work with, in this case `MyTel`. We then add a provider to our component so that the form field will be able to inject it as a
+interface that the `<mat-form-field>` knows how to work with. To do this, we will have our class
+implement `MatFormFieldControl`. Since this is a generic interface, we'll need to include a type
+parameter indicating the type of data our control will work with, in this case `MyTel`. We then add
+a provider to our component so that the form field will be able to inject it as a
 `MatFormFieldControl`.
 
 第一步把我们的组件作为 `MatFormFieldControl` 接口的实现提供出来，而 `<mat-form-field>` 知道该如何与该接口协作。 要做到这一点，我们要创建一个自己的类来实现 `MatFormFieldControl`。由于它是一个泛型接口，我们需要包含一个类型参数来标记出这个控件支持的数据类型，在这里也就是 `MyTel`。然后我们为这个组件添加一个提供者，以便表单字段（form-field）能把它作为 `MatFormFieldControl` 注入进去。
 
 ```ts
 @Component({
-    ...
-    providers: [{provide: MatFormFieldControl, useExisting: MyTelInput}],
-
+  ...
+  providers: [{provide: MatFormFieldControl, useExisting: MyTelInput}],
+})
 export class MyTelInput implements MatFormFieldControl<MyTel> {
-...
-}
-```
-
-This sets up our component, so it can work with `<mat-form-field>`, but now we need to implement the various methods and properties declared by the interface we just implemented. To learn more about the `MatFormFieldControl` interface, see the
+  ...
+}
+```
+
+This sets up our component, so it can work with `<mat-form-field>`, but now we need to implement the
+various methods and properties declared by the interface we just implemented. To learn more about
+the `MatFormFieldControl` interface, see the
 [form field API documentation](https://material.angular.io/components/form-field/api).
 
-这将准备好我们的组件，以便它能和 `<mat-form-field>` 协作。接下来我们还要实现该接口中声明的各个方法和属性。 要深入了解 `MatFormFieldControl` 接口，参见[表单字段的 API 文档](/components/form-field/api)。
+这将准备好我们的组件，以便它能和 `<mat-form-field>` 协作。接下来我们还要实现该接口中声明的各个方法和属性。 要深入了解 `MatFormFieldControl` 接口，参见[表单字段的 API 文档](components/form-field/api)。
 
 ### Implementing the methods and properties of MatFormFieldControl
 
@@ -110,14 +119,20 @@
 
 #### `value`
 
-This property allows someone to set or get the value of our control. Its type should be the same type we used for the type parameter when we implemented `MatFormFieldControl`. Since our component already has a value property, we don't need to do anything for this one.
+This property allows someone to set or get the value of our control. Its type should be the same
+type we used for the type parameter when we implemented `MatFormFieldControl`. Since our component
+already has a value property, we don't need to do anything for this one.
 
 该属性能让别人设置或获取我们这个控件的值。它的类型应该与我们要实现的 `MatFormFieldControl` 中的类型参数保持一致。 由于我们的组件已经有了 `value` 属性，所以这里不用再做任何事。
 
 #### `stateChanges`
 
-Because the `<mat-form-field>` uses the `OnPush` change detection strategy, we need to let it know when something happens in the form field control that may require the form field to run change detection. We do this via the `stateChanges` property. So far the only thing the form field needs to know about is when the value changes. We'll need to emit on the stateChanges stream when that happens, and as we continue flushing out these properties we'll likely find more places we need to emit. We should also
-make sure to complete `stateChanges` when our component is destroyed.
+Because the `<mat-form-field>` uses the `OnPush` change detection strategy, we need to let it know
+when something happens in the form field control that may require the form field to run change
+detection. We do this via the `stateChanges` property. So far the only thing the form field needs to
+know about is when the value changes. We'll need to emit on the stateChanges stream when that
+happens, and as we continue flushing out these properties we'll likely find more places we need to
+emit. We should also make sure to complete `stateChanges` when our component is destroyed.
 
 由于 `<mat-form-field>` 使用 `OnPush` 变更检查策略，所以当这个表单字段控件中发生变化时，我们需要通知表单字段执行变更检测。我们可以用 `stateChanges` 属性实现这一点。到目前为止，表单字段唯一需要知道的是值变化的时机。当值变化时，我们就要发出 `stateChanges` 流，后面我们还会发现更多的时间点。当我们的组件被销毁时，我们一定要结束（`complete()`）这个 `stateChanges` 流。
 
@@ -125,19 +140,20 @@
 stateChanges = new Subject<void>();
 
 set value(tel: MyTel | null) {
-...
-    this.stateChanges.next();
+  ...
+  this.stateChanges.next();
 }
 
 ngOnDestroy() {
-    this.stateChanges.complete();
+  this.stateChanges.complete();
 }
 ```
 
 #### `id`
 
 This property should return the ID of an element in the component's template that we want the
-`<mat-form-field>` to associate all of its labels and hints with. In this case, we'll use the host element and just generate a unique ID for it.
+`<mat-form-field>` to associate all of its labels and hints with. In this case, we'll use the host
+element and just generate a unique ID for it.
 
 该属性应该返回元素在组件模板中的 ID，这样 `<mat-form-field>` 才能把它所有的标签和提示都与我们的控件关联起来。 这种情况下，我们可以使用宿主元素，并自动为它生成一个具有唯一性的 ID。
 
@@ -149,25 +165,31 @@
 
 #### `placeholder`
 
-This property allows us to tell the `<mat-form-field>` what to use as a placeholder. In this example, we'll do the same thing as `matInput` and `<mat-select>` and allow the user to specify it via an `@Input()`. Since the value of the placeholder may change over time, we need to make sure to trigger change detection in the parent form field by emitting on the `stateChanges` stream when the placeholder changes.
+This property allows us to tell the `<mat-form-field>` what to use as a placeholder. In this
+example, we'll do the same thing as `matInput` and `<mat-select>` and allow the user to specify it
+via an `@Input()`. Since the value of the placeholder may change over time, we need to make sure to
+trigger change detection in the parent form field by emitting on the `stateChanges` stream when the
+placeholder changes.
 
 该属性让我们能告诉 `<mat-form-field>` 该把什么用作占位符。在这个例子中，我们的做法和 `matInput`、`<mat-select>` 一样，允许用户通过 `@Input()` 来指定它。 由于占位符的值以后可能还会改变，所以，当它变化时，我们一定要通过 `stateChanges` 流发出事件，以触发表单字段的变更检测。
 
 ```ts
 @Input()
 get placeholder() {
-    return this._placeholder;
+  return this._placeholder;
 }
 set placeholder(plh) {
-    this._placeholder = plh;
-    this.stateChanges.next();
+  this._placeholder = plh;
+  this.stateChanges.next();
 }
 private _placeholder: string;
 ```
 
 #### `ngControl`
 
-This property allows the form field control to specify the `@angular/forms` control that is bound to this component. Since we haven't set up our component to act as a `ControlValueAccessor`, we'll just set this to `null` in our component.
+This property allows the form field control to specify the `@angular/forms` control that is bound
+to this component. Since we haven't set up our component to act as a `ControlValueAccessor`, we'll
+just set this to `null` in our component.
 
 该属性能为表单字段控件指定一个 `@angular/forms` 中的表单控件，以绑定到本控件。由于我们还没有把本组件实现为 `ControlValueAccessor`，所以我们先把它设置为 `null`。
 
@@ -176,24 +198,27 @@
 ```
 
 It is likely you will want to implement `ControlValueAccessor` so that your component can work with
-`formControl` and `ngModel`. If you do implement `ControlValueAccessor` you will need to get a reference to the `NgControl` associated with your control and make it publicly available.
+`formControl` and `ngModel`. If you do implement `ControlValueAccessor` you will need to get a
+reference to the `NgControl` associated with your control and make it publicly available.
 
 你还要实现 `ControlValueAccessor`，来让你的组件跟 `formControl` 和 `ngModel` 协同工作。要想实现 `ControlValueAccessor`，你就要获得一个关联到此控件的 `NgControl`，并把它公开。
 
-The easy way is to add it as a public property to your constructor and let dependency injection handle it:
+The easy way is to add it as a public property to your constructor and let dependency injection
+handle it:
 
 最简单的方式是把它添加为构造函数中的一个公共属性，并交给依赖注入体系来处理它：
 
 ```ts
 constructor(
-        ...,
-        @Optional() @Self() public ngControl: NgControl,
-...,
+  ...,
+  @Optional() @Self() public ngControl: NgControl,
+  ...,
 ) { }
 ```
 
 Note that if your component implements `ControlValueAccessor`, it may already be set up to provide
-`NG_VALUE_ACCESSOR` (in the `providers` part of the component's decorator, or possibly in a module declaration). If so, you may get a *cannot instantiate cyclic dependency* error.
+`NG_VALUE_ACCESSOR` (in the `providers` part of the component's decorator, or possibly in a module
+declaration). If so, you may get a *cannot instantiate cyclic dependency* error.
 
 注意，如果你的组件实现了 `ControlValueAccessor`，那么它可能已经作为 `NG_VALUE_ACCESSOR` 提供出去了（在组件装饰器的 `providers` 部分，或模块声明中）。如果是这样，可能会导致*cannot instantiate cyclic dependency（不能实例化循环依赖）*错误。
 
@@ -203,13 +228,13 @@
 
 ```ts
 @Component({
+  ...,
+  providers: [
     ...,
-    providers: [
-        ...,
-// Remove this.
-// {
-//   provide: NG_VALUE_ACCESSOR,
-//   useExisting: forwardRef(() => MatFormFieldControl),
+    // Remove this.
+    // {
+    //   provide: NG_VALUE_ACCESSOR,
+    //   useExisting: forwardRef(() => MatFormFieldControl),
     //   multi: true,
     // },
   ],
@@ -233,11 +258,8 @@
 
 For additional information about `ControlValueAccessor` see the [API docs](https://angular.io/api/forms/ControlValueAccessor).
 
-<<<<<<< HEAD
 要深入了解 `ControlValueAccessor`，参见其 [API 文档](https://angular.cn/api/forms/ControlValueAccessor)。
 
-=======
->>>>>>> 53b69108
 #### `focused`
 
 This property indicates whether the form field control should be considered to be in a
@@ -258,15 +280,15 @@
 focused = false;
 
 onFocusIn(event: FocusEvent) {
-if (!this.focused) {
-        this.focused = true;
-        this.stateChanges.next();
-    }
+  if (!this.focused) {
+    this.focused = true;
+    this.stateChanges.next();
+  }
 }
 
 onFocusOut(event: FocusEvent) {
   if (!this._elementRef.nativeElement.contains(event.relatedTarget as Element)) {
-this.touched = true;
+    this.touched = true;
     this.focused = false;
     this.onTouched();
     this.stateChanges.next();
@@ -276,61 +298,69 @@
 
 #### `empty`
 
-This property indicates whether the form field control is empty. For our control, we'll consider it empty if all the parts are empty.
+This property indicates whether the form field control is empty. For our control, we'll consider it
+empty if all the parts are empty.
 
 该属性表示这个表单字段控件是否空的。对于这个控件来说，当它所有的部分都是空的时，我们才认为它是空的。
 
 ```ts
 get empty() {
-    let n = this.parts.value;
-    return !n.area && !n.exchange && !n.subscriber;
+  let n = this.parts.value;
+  return !n.area && !n.exchange && !n.subscriber;
 }
 ```
 
 #### `shouldLabelFloat`
 
-This property is used to indicate whether the label should be in the floating position. We'll use the same logic as `matInput` and float the placeholder when the input is focused or non-empty. Since the placeholder will be overlapping our control when it's not floating, we should hide the `–` characters when it's not floating.
+This property is used to indicate whether the label should be in the floating position. We'll
+use the same logic as `matInput` and float the placeholder when the input is focused or non-empty.
+Since the placeholder will be overlapping our control when it's not floating, we should hide
+the `–` characters when it's not floating.
 
 该属性表示是否应该把标签显示在浮动位置。它和 `matInput` 在输入框有焦点或非空时上浮占位符的逻辑是一样的。 当不浮动时，该占位符将会遮住我们的控件，所以这种情况下我们应该隐藏 `-` 字符。
 
 ```ts
 @HostBinding('class.floating')
 get shouldLabelFloat() {
-    return this.focused || !this.empty;
+  return this.focused || !this.empty;
 }
 ```
 
 ```css
 span {
-    opacity: 0;
+  opacity: 0;
   transition: opacity 200ms;
 }
 :host.floating span {
-    opacity: 1;
+  opacity: 1;
 }
 ```
 
 #### `required`
 
-This property is used to indicate whether the input is required. `<mat-form-field>` uses this information to add a required indicator to the placeholder. Again, we'll want to make sure we run change detection if the required state changes.
+This property is used to indicate whether the input is required. `<mat-form-field>` uses this
+information to add a required indicator to the placeholder. Again, we'll want to make sure we run
+change detection if the required state changes.
 
 该属性表示此输入框是必填的。`<mat-form-field>` 会据此给占位符添加必填项指示器。 同样的，当必填状态发生了变化时，我们要确保触发变更检测。
 
 ```ts
 @Input()
 get required() {
-    return this._required;
+  return this._required;
 }
 set required(req) {
-    this._required = coerceBooleanProperty(req);
-    this.stateChanges.next();
+  this._required = coerceBooleanProperty(req);
+  this.stateChanges.next();
 }
 private _required = false;
 ```
 
 #### `disabled`
 
-This property tells the form field when it should be in the disabled state. In addition to reporting the right state to the form field, we need to set the disabled state on the individual inputs that make up our component.
+This property tells the form field when it should be in the disabled state. In addition to reporting
+the right state to the form field, we need to set the disabled state on the individual inputs that
+make up our component.
 
 该属性告诉表单字段它何时应该处于禁用状态。除了向表单字段汇报正确的状态之外，我们还要据此来设置内部各个独立控件的禁用状态。
 
@@ -338,9 +368,9 @@
 @Input()
 get disabled(): boolean { return this._disabled; }
 set disabled(value: boolean) {
-    this._disabled = coerceBooleanProperty(value);
-    this._disabled ? this.parts.disable() : this.parts.enable();
-    this.stateChanges.next();
+  this._disabled = coerceBooleanProperty(value);
+  this._disabled ? this.parts.disable() : this.parts.enable();
+  this.stateChanges.next();
 }
 private _disabled = false;
 ```
@@ -361,10 +391,12 @@
 #### `controlType`
 
 This property allows us to specify a unique string for the type of control in form field. The
-`<mat-form-field>` will add a class based on this type that can be used to easily apply special styles to a `<mat-form-field>` that contains a specific type of control. In this example we'll use `example-tel-input` as our control type which will result in the form field adding the class `mat-form-field-type-example-tel-input`.
-
-该属性可以让我们指定一个具有唯一性的字符串，以便在表单字段中表示该控件的类型。
-`<mat-form-field>` 将会据此添加一个附加类，可用于为包含指定控件类型的 `<mat-form-field>` 指定一些特殊样式。 在这个例子中，我们要用 `my-tel-input` 作为我们的控件类型，这将给包含它的表单字段加上 `mat-form-field-my-tel-input` 类。
+`<mat-form-field>` will add a class based on this type that can be used to easily apply
+special styles to a `<mat-form-field>` that contains a specific type of control. In this example
+we'll use `example-tel-input` as our control type which will result in the form field adding the
+class `mat-form-field-type-example-tel-input`.
+
+该属性可以让我们指定一个具有唯一性的字符串，以便在表单字段中表示该控件的类型。 `<mat-form-field>` 将会据此添加一个附加类，可用于为包含指定控件类型的 `<mat-form-field>` 指定一些特殊样式。 在这个例子中，我们要用 `my-tel-input` 作为我们的控件类型，这将给包含它的表单字段加上 `mat-form-field-my-tel-input` 类。
 
 ```ts
 controlType = 'example-tel-input';
@@ -373,7 +405,8 @@
 #### `setDescribedByIds(ids: string[])`
 
 This method is used by the `<mat-form-field>` to set element ids that should be used for the
-`aria-describedby` attribute of your control. The ids are controlled through the form field as hints or errors are conditionally displayed and should be reflected in the control's
+`aria-describedby` attribute of your control. The ids are controlled through the form field
+as hints or errors are conditionally displayed and should be reflected in the control's
 `aria-describedby` attribute for an improved accessibility experience. 
 
 此方法被 `<mat-form-field>` 用于设置元素的 ID，这些 ID 会被控件的 `aria-describedby` 属性使用。这些 ID 会由表单字段（form field）控制，用于提示（hints）或错误（errors）的有条件显示，并且应该反映到控件的 `aria-describedby` 属性中，以提升无障碍化体验。
@@ -410,16 +443,18 @@
 
 #### `onContainerClick(event: MouseEvent)`
 
-This method will be called when the form field is clicked on. It allows your component to hook in and handle that click however it wants. The method has one parameter, the `MouseEvent` for the click. In our case we'll just focus the first `<input>` if the user isn't about to click an
+This method will be called when the form field is clicked on. It allows your component to hook in
+and handle that click however it wants. The method has one parameter, the `MouseEvent` for the
+click. In our case we'll just focus the first `<input>` if the user isn't about to click an
 `<input>` anyways.
 
 当用户点击表单字段时就会调用该方法。它让你的组件可以按需挂接并处理点击事件。该方法只有一个参数，也就是点击时的 `MouseEvent`。 在这个例子中，如果用户没有直接点击某一个 `<input>`，则我们只要对第一个 `<input>` 设置焦点就可以了。
 
 ```ts
 onContainerClick(event: MouseEvent) {
-    if ((event.target as Element).tagName.toLowerCase() != 'input') {
-        this.elRef.nativeElement.querySelector('input').focus();
-    }
+  if ((event.target as Element).tagName.toLowerCase() != 'input') {
+    this.elRef.nativeElement.querySelector('input').focus();
+  }
 }
 ```
 
@@ -461,35 +496,38 @@
 
 ```html
 @Component({
-selector: 'example-tel-input',
-template: `
-<div role="group" [formGroup]="parts"
-     [attr.aria-describedby]="describedBy"
-     [attr.aria-labelledby]="parentFormField?.getLabelId()">
+  selector: 'example-tel-input',
+  template: `
+    <div role="group" [formGroup]="parts"
+         [attr.aria-describedby]="describedBy"
+         [attr.aria-labelledby]="parentFormField?.getLabelId()">
 ```
 
 ### Trying it out
 
 ### 试试看
 
-Now that we've fully implemented the interface, we're ready to try our component out! All we need to do is place it inside a `<mat-form-field>`
+Now that we've fully implemented the interface, we're ready to try our component out! All we need to
+do is place it inside a `<mat-form-field>`
 
 现在，我们已经完整的实现了该接口，来试试它！我们要做的一切就是把它扔进 `<mat-form-field>` 中：
 
 ```html
 <mat-form-field>
-    <example-tel-input></example-tel-input>
+  <example-tel-input></example-tel-input>
 </mat-form-field>
 ```
 
-We also get all the features that come with `<mat-form-field>` such as floating placeholder, prefix, suffix, hints, and errors (if we've given the form field an `NgControl` and correctly report the error state).
+We also get all the features that come with `<mat-form-field>` such as floating placeholder,
+prefix, suffix, hints, and errors (if we've given the form field an `NgControl` and correctly report
+the error state).
 
 我们还获得了 `<mat-form-field>` 的所有特性，比如上浮占位符、前缀、后缀、提示和错误（前提是我们给了表单字段一个 `NgControl`，并正确的报告了错误状态）。
 
 ```html
 <mat-form-field>
-    <example-tel-input placeholder="Phone number" required></example-tel-input>
-    <mat-icon matPrefix>phone</mat-icon>
-    <mat-hint>Include area code</mat-hint>
+  <example-tel-input placeholder="Phone number" required></example-tel-input>
+  <mat-icon matPrefix>phone</mat-icon>
+  <mat-hint>Include area code</mat-hint>
 </mat-form-field>
 ```