#!/bin/bash

# Publish material2 docs assets to the material2-docs-content repo
# material.angular.io will pull from this assets repo to get the latest docs

# The script should immediately exit if any command in the script fails.
set -e

cd "$(dirname $0)/../../"

<<<<<<< HEAD
if [ -z ${GITHUB_ACCESS_TOKEN} ]; then
  echo "Error: No access token for GitHub could be found." \
       "Please set the environment variable 'GITHUB_ACCESS_TOKEN'."
=======
if [ -z ${SNAPSHOT_BUILDS_GITHUB_TOKEN} ]; then
  echo "Error: No access token for GitHub could be found." \
       "Please set the environment variable 'SNAPSHOT_BUILDS_GITHUB_TOKEN'."
>>>>>>> 69652b09
  exit 1
fi

# Path to the project directory.
projectPath="$(pwd)"

# Path to the directory that contains the generated docs output.
docsDistPath="${projectPath}/dist/docs"

# Path to the cloned docs-content repository.
docsContentPath="${projectPath}/tmp/material2-docs-content"

# Path to the build output of the Bazel "@angular/components-examples" NPM package.
# Note: When changing this, also change the path in `scripts/build-docs-content.js`.
examplesPackagePath="${projectPath}/dist/docs-content-pkg"

# Git clone URL for the material2-docs-content repository.
docsContentRepoUrl="https://github.com/ng-docs/material2-docs-content"

# Current version of Angular Material from the package.json file
buildVersion=$(node -pe "require('./package.json').version")

# Name of the branch that is currently being deployed.
branchName=${TRAVIS_BRANCH:-'master'}

# Additional information about the last commit for docs-content commits.
commitSha=$(git rev-parse --short HEAD)
commitAuthorName=$(git --no-pager show -s --format='%an' HEAD)
commitAuthorEmail=$(git --no-pager show -s --format='%ae' HEAD)
commitMessage=$(git log --oneline -n 1)

buildVersionName="${buildVersion}-sha-${commitSha}"
buildTagName="${branchName}-${commitSha}"
buildCommitMessage="${branchName} - ${commitMessage}"

echo "Starting deployment of the docs-content for ${buildVersionName} in ${branchName}"

# Remove the docs-content repository if the directory exists
rm -Rf ${docsContentPath}

echo "Starting cloning process of ${docsContentRepoUrl} into ${docsContentPath}.."

if [[ $(git ls-remote --heads ${docsContentRepoUrl} ${branchName}) ]]; then
  echo "Branch ${branchName} already exists. Cloning that branch."
  git clone ${docsContentRepoUrl} ${docsContentPath} --depth 1 --branch ${branchName}

  cd ${docsContentPath}
  echo "Cloned repository and switched into the repository directory (${docsContentPath})."
else
  echo "Branch ${branchName} does not exist yet."
  echo "Cloning default branch and creating branch '${branchName}' on top of it."

  git clone ${docsContentRepoUrl} ${docsContentPath} --depth 1
  cd ${docsContentPath}

  echo "Cloned repository and switched into directory. Creating new branch now.."

  git checkout -b ${branchName}
fi

# Remove everything inside of the docs-content repository.
rm -Rf ${docsContentPath}/*

echo "Removed everything from the docs-content repository. Copying package output.."

# Copy the package output to the docs-content repository.
cp -R ${examplesPackagePath}/* ${docsContentPath}

# Update permissions for the copied "npm_package". Bazel makes these files readonly
# in the "bazel-out", but for publishing, they should be writable. Also it's necessary
# in order to be able to update the "package.json" version
chmod -R u+w ${docsContentPath}

echo "Successfully copied package output into the docs-content repository."

if [[ $(git ls-remote origin "refs/tags/${buildTagName}") ]]; then
  echo "Skipping publish of docs-content because tag is already published. Exiting.."
  exit 0
fi

# Setup the Git configuration
git config user.name "$commitAuthorName"
git config user.email "$commitAuthorEmail"
git config credential.helper "store --file=.git/credentials"

<<<<<<< HEAD
echo "https://asnowwolf:${GITHUB_ACCESS_TOKEN}@github.com" > .git/credentials
=======
echo "https://${SNAPSHOT_BUILDS_GITHUB_TOKEN}:@github.com" > .git/credentials
>>>>>>> 69652b09

echo "Credentials for docs-content repository are now set up. Publishing.."

git add -A
git commit --allow-empty -m "${buildCommitMessage}"
git tag "${buildTagName}"
git push origin ${branchName} --tags --force

echo "Published docs-content for ${buildVersionName} into ${branchName} successfully"<|MERGE_RESOLUTION|>--- conflicted
+++ resolved
@@ -8,15 +8,9 @@
 
 cd "$(dirname $0)/../../"
 
-<<<<<<< HEAD
-if [ -z ${GITHUB_ACCESS_TOKEN} ]; then
-  echo "Error: No access token for GitHub could be found." \
-       "Please set the environment variable 'GITHUB_ACCESS_TOKEN'."
-=======
 if [ -z ${SNAPSHOT_BUILDS_GITHUB_TOKEN} ]; then
   echo "Error: No access token for GitHub could be found." \
        "Please set the environment variable 'SNAPSHOT_BUILDS_GITHUB_TOKEN'."
->>>>>>> 69652b09
   exit 1
 fi
 
@@ -30,17 +24,17 @@
 docsContentPath="${projectPath}/tmp/material2-docs-content"
 
 # Path to the build output of the Bazel "@angular/components-examples" NPM package.
-# Note: When changing this, also change the path in `scripts/build-docs-content.js`.
-examplesPackagePath="${projectPath}/dist/docs-content-pkg"
+# Note: When changing this, also change the path in `scripts/build-docs-content.ts`.
+examplesPackagePath="${projectPath}/dist/docs-content-pkg/"
 
 # Git clone URL for the material2-docs-content repository.
-docsContentRepoUrl="https://github.com/ng-docs/material2-docs-content"
+docsContentRepoUrl="https://github.com/angular/material2-docs-content"
 
 # Current version of Angular Material from the package.json file
 buildVersion=$(node -pe "require('./package.json').version")
 
 # Name of the branch that is currently being deployed.
-branchName=${TRAVIS_BRANCH:-'master'}
+branchName=${CIRCLE_BRANCH:-'main'}
 
 # Additional information about the last commit for docs-content commits.
 commitSha=$(git rev-parse --short HEAD)
@@ -102,11 +96,7 @@
 git config user.email "$commitAuthorEmail"
 git config credential.helper "store --file=.git/credentials"
 
-<<<<<<< HEAD
-echo "https://asnowwolf:${GITHUB_ACCESS_TOKEN}@github.com" > .git/credentials
-=======
 echo "https://${SNAPSHOT_BUILDS_GITHUB_TOKEN}:@github.com" > .git/credentials
->>>>>>> 69652b09
 
 echo "Credentials for docs-content repository are now set up. Publishing.."
 
