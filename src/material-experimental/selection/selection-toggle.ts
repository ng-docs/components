--- conflicted
+++ resolved
@@ -31,16 +31,11 @@
   providers: [{provide: CdkSelectionToggle, useExisting: MatSelectionToggle}],
 })
 export class MatSelectionToggle<T> extends CdkSelectionToggle<T> {
-<<<<<<< HEAD
   /**
    * The value that is associated with the toggle
    *
    * 与此开关相关联的值
    *
    */
-  @Input('matSelectionToggleValue') override value: T;
-=======
-  /** The value that is associated with the toggle */
   @Input('matSelectionToggleValue') override value: T = undefined!;
->>>>>>> 69652b09
 }