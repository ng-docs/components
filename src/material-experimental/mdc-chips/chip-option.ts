/**
 * @license
 * Copyright Google LLC All Rights Reserved.
 *
 * Use of this source code is governed by an MIT-style license that can be
 * found in the LICENSE file at https://angular.io/license
 */

import {BooleanInput, coerceBooleanProperty} from '@angular/cdk/coercion';
import {SPACE} from '@angular/cdk/keycodes';
import {
  ChangeDetectionStrategy,
  Component,
  EventEmitter,
  Input,
  Output,
  ViewEncapsulation,
  AfterContentInit,
} from '@angular/core';
import {deprecated} from '@material/chips';
import {take} from 'rxjs/operators';
import {MatChip} from './chip';

/** Event object emitted by MatChipOption when selected or deselected. */
export class MatChipSelectionChange {
  constructor(
    /**
     * Reference to the chip that emitted the event.
     *
     * 对发出此事件的纸片的引用。
     */
    public source: MatChipOption,
    /**
     * Whether the chip that emitted the event is selected.
     *
     * 发出此事件的纸片是否已选中。
     */
    public selected: boolean,
<<<<<<< HEAD
    /**
     * Whether the selection change was a result of a user interaction.
     *
     * 选择结果的变化是否来自用户交互。
     */
    public isUserInput = false) { }
=======
    /** Whether the selection change was a result of a user interaction. */
    public isUserInput = false,
  ) {}
>>>>>>> 03485cd6
}

/**
 * An extension of the MatChip component that supports chip selection.
 * Used with MatChipListbox.
 */
@Component({
  selector: 'mat-basic-chip-option, mat-chip-option',
  templateUrl: 'chip-option.html',
  styleUrls: ['chips.css'],
  inputs: ['color', 'disableRipple', 'tabIndex'],
  host: {
    'role': 'option',
    'class': 'mat-mdc-focus-indicator mat-mdc-chip-option',
    '[class.mat-mdc-chip-disabled]': 'disabled',
    '[class.mat-mdc-chip-highlighted]': 'highlighted',
    '[class.mat-mdc-chip-with-avatar]': 'leadingIcon',
    '[class.mat-mdc-chip-with-trailing-icon]': 'trailingIcon || removeIcon',
    '[class.mat-mdc-chip-selected]': 'selected',
    '[class.mat-mdc-chip-multiple]': '_chipListMultiple',
    '[id]': 'id',
    '[tabIndex]': 'tabIndex',
    '[attr.disabled]': 'disabled || null',
    '[attr.aria-disabled]': 'disabled.toString()',
    '[attr.aria-selected]': 'ariaSelected',
    '(click)': '_click($event)',
    '(keydown)': '_keydown($event)',
    '(focus)': 'focus()',
    '(blur)': '_blur()',
  },
  providers: [{provide: MatChip, useExisting: MatChipOption}],
  encapsulation: ViewEncapsulation.None,
  changeDetection: ChangeDetectionStrategy.OnPush,
})
export class MatChipOption extends MatChip implements AfterContentInit {
  /** Whether the chip list is selectable. */
  chipListSelectable: boolean = true;

  /** Whether the chip list is in multi-selection mode. */
  _chipListMultiple: boolean = false;

  /**
   * Whether or not the chip is selectable.
   *
   * When a chip is not selectable, changes to its selected state are always
   * ignored. By default an option chip is selectable, and it becomes
   * non-selectable if its parent chip list is not selectable.
   */
  @Input()
  get selectable(): boolean {
    return this._selectable && this.chipListSelectable;
  }
  set selectable(value: BooleanInput) {
    this._selectable = coerceBooleanProperty(value);
  }
  protected _selectable: boolean = true;

  /** Whether the chip is selected. */
  @Input()
  get selected(): boolean {
    return this._chipFoundation.isSelected();
  }
  set selected(value: BooleanInput) {
    if (!this.selectable) {
      return;
    }
    const coercedValue = coerceBooleanProperty(value);
    if (coercedValue != this._chipFoundation.isSelected()) {
      this._chipFoundation.setSelected(coerceBooleanProperty(value));
      this._dispatchSelectionChange();
    }
  }

  /** The ARIA selected applied to the chip. */
  get ariaSelected(): string | null {
    // Remove the `aria-selected` when the chip is deselected in single-selection mode, because
    // it adds noise to NVDA users where "not selected" will be read out for each chip.
    return this.selectable && (this._chipListMultiple || this.selected)
      ? this.selected.toString()
      : null;
  }

  /** The unstyled chip selector for this component. */
  protected override basicChipAttrName = 'mat-basic-chip-option';

  /** Emitted when the chip is selected or deselected. */
  @Output() readonly selectionChange: EventEmitter<MatChipSelectionChange> =
    new EventEmitter<MatChipSelectionChange>();

  override ngAfterContentInit() {
    super.ngAfterContentInit();

    if (this.selected && this.leadingIcon) {
      this.leadingIcon.setClass(deprecated.chipCssClasses.HIDDEN_LEADING_ICON, true);
    }
  }

  /** Selects the chip. */
  select(): void {
    if (!this.selectable) {
      return;
    } else if (!this.selected) {
      this._chipFoundation.setSelected(true);
      this._dispatchSelectionChange();
    }
  }

  /** Deselects the chip. */
  deselect(): void {
    if (!this.selectable) {
      return;
    } else if (this.selected) {
      this._chipFoundation.setSelected(false);
      this._dispatchSelectionChange();
    }
  }

  /** Selects this chip and emits userInputSelection event */
  selectViaInteraction(): void {
    if (!this.selectable) {
      return;
    } else if (!this.selected) {
      this._chipFoundation.setSelected(true);
      this._dispatchSelectionChange(true);
    }
  }

  /** Toggles the current selected state of this chip. */
  toggleSelected(isUserInput: boolean = false): boolean {
    if (!this.selectable) {
      return this.selected;
    }

    this._chipFoundation.setSelected(!this.selected);
    this._dispatchSelectionChange(isUserInput);
    return this.selected;
  }

  /** Emits a selection change event. */
  private _dispatchSelectionChange(isUserInput = false) {
    this.selectionChange.emit({
      source: this,
      isUserInput,
      selected: this.selected,
    });
  }

  /** Allows for programmatic focusing of the chip. */
  focus(): void {
    if (this.disabled) {
      return;
    }

    if (!this._hasFocus()) {
      this._elementRef.nativeElement.focus();
      this._onFocus.next({chip: this});
    }
    this._hasFocusInternal = true;
  }

  /** Resets the state of the chip when it loses focus. */
  _blur(): void {
    // When animations are enabled, Angular may end up removing the chip from the DOM a little
    // earlier than usual, causing it to be blurred and throwing off the logic in the chip list
    // that moves focus not the next item. To work around the issue, we defer marking the chip
    // as not focused until the next time the zone stabilizes.
    this._ngZone.onStable.pipe(take(1)).subscribe(() => {
      this._ngZone.run(() => {
        this._hasFocusInternal = false;
        this._onBlur.next({chip: this});
      });
    });
  }

  /** Handles click events on the chip. */
  _click(event: MouseEvent) {
    if (this.disabled) {
      event.preventDefault();
    } else {
      this._handleInteraction(event);
      event.stopPropagation();
    }
  }

  /** Handles custom key presses. */
  _keydown(event: KeyboardEvent): void {
    if (this.disabled) {
      return;
    }

    switch (event.keyCode) {
      case SPACE:
        this.toggleSelected(true);

        // Always prevent space from scrolling the page since the list has focus
        event.preventDefault();
        break;
      default:
        this._handleInteraction(event);
    }
  }
}<|MERGE_RESOLUTION|>--- conflicted
+++ resolved
@@ -36,18 +36,13 @@
      * 发出此事件的纸片是否已选中。
      */
     public selected: boolean,
-<<<<<<< HEAD
     /**
      * Whether the selection change was a result of a user interaction.
      *
      * 选择结果的变化是否来自用户交互。
      */
-    public isUserInput = false) { }
-=======
-    /** Whether the selection change was a result of a user interaction. */
     public isUserInput = false,
   ) {}
->>>>>>> 03485cd6
 }
 
 /**
