/**
 * @license
 * Copyright Google LLC All Rights Reserved.
 *
 * Use of this source code is governed by an MIT-style license that can be
 * found in the LICENSE file at https://angular.io/license
 */

import {Directionality} from '@angular/cdk/bidi';
import {BooleanInput, coerceBooleanProperty} from '@angular/cdk/coercion';
import {TAB} from '@angular/cdk/keycodes';
import {
  AfterContentInit,
  AfterViewInit,
  ChangeDetectionStrategy,
  ChangeDetectorRef,
  Component,
  ContentChildren,
  DoCheck,
  ElementRef,
  EventEmitter,
  Input,
  OnDestroy,
  Optional,
  Output,
  QueryList,
  Self,
  ViewEncapsulation,
} from '@angular/core';
import {
  ControlValueAccessor,
  FormGroupDirective,
  NgControl,
  NgForm,
  Validators,
} from '@angular/forms';
import {
  CanUpdateErrorState,
  ErrorStateMatcher,
  mixinErrorState,
} from '@angular/material-experimental/mdc-core';
import {MatFormFieldControl} from '@angular/material-experimental/mdc-form-field';
import {MatChipTextControl} from './chip-text-control';
import {merge, Observable, Subscription} from 'rxjs';
import {startWith, takeUntil} from 'rxjs/operators';
import {MatChipEvent} from './chip';
import {MatChipRow} from './chip-row';
import {MatChipSet} from './chip-set';
import {GridFocusKeyManager} from './grid-focus-key-manager';

/** Change event object that is emitted when the chip grid value has changed. */
export class MatChipGridChange {
  constructor(
    /**
     * Chip grid that emitted the event.
     *
     * 发出此事件的纸片网格。
     *
     */
    public source: MatChipGrid,
<<<<<<< HEAD
    /**
     * Value of the chip grid when the event was emitted.
     *
     * 当发出本事件时的纸片网格的值。
     */
    public value: any) { }
=======
    /** Value of the chip grid when the event was emitted. */
    public value: any,
  ) {}
>>>>>>> 03485cd6
}

/**
 * Boilerplate for applying mixins to MatChipGrid.
 * @docs-private
 */
class MatChipGridBase extends MatChipSet {
  constructor(
    _elementRef: ElementRef,
    _changeDetectorRef: ChangeDetectorRef,
    _dir: Directionality,
    public _defaultErrorStateMatcher: ErrorStateMatcher,
    public _parentForm: NgForm,
    public _parentFormGroup: FormGroupDirective,
    /** @docs-private */
    public ngControl: NgControl,
  ) {
    super(_elementRef, _changeDetectorRef, _dir);
  }
}
const _MatChipGridMixinBase = mixinErrorState(MatChipGridBase);

/**
 * An extension of the MatChipSet component used with MatChipRow chips and
 * the matChipInputFor directive.
 */
@Component({
  selector: 'mat-chip-grid',
  template: '<ng-content></ng-content>',
  styleUrls: ['chips.css'],
  inputs: ['tabIndex'],
  host: {
    'class': 'mat-mdc-chip-set mat-mdc-chip-grid mdc-chip-set',
    '[attr.role]': 'role',
    '[tabIndex]': '_chips && _chips.length === 0 ? -1 : tabIndex',
    // TODO: replace this binding with use of AriaDescriber
    '[attr.aria-describedby]': '_ariaDescribedby || null',
    '[attr.aria-disabled]': 'disabled.toString()',
    '[attr.aria-invalid]': 'errorState',
    '[class.mat-mdc-chip-list-disabled]': 'disabled',
    '[class.mat-mdc-chip-list-invalid]': 'errorState',
    '[class.mat-mdc-chip-list-required]': 'required',
    '(focus)': 'focus()',
    '(blur)': '_blur()',
    '(keydown)': '_keydown($event)',
    '[id]': '_uid',
  },
  providers: [{provide: MatFormFieldControl, useExisting: MatChipGrid}],
  encapsulation: ViewEncapsulation.None,
  changeDetection: ChangeDetectionStrategy.OnPush,
})
export class MatChipGrid
  extends _MatChipGridMixinBase
  implements
    AfterContentInit,
    AfterViewInit,
    CanUpdateErrorState,
    ControlValueAccessor,
    DoCheck,
    MatFormFieldControl<any>,
    OnDestroy
{
  /**
   * Implemented as part of MatFormFieldControl.
   * @docs-private
   */
  readonly controlType: string = 'mat-chip-grid';

  /** Subscription to focus changes in the chips. */
  private _chipFocusSubscription: Subscription | null;

  /** Subscription to blur changes in the chips. */
  private _chipBlurSubscription: Subscription | null;

  /** The chip input to add more chips */
  protected _chipInput: MatChipTextControl;

  /**
   * Function when touched. Set as part of ControlValueAccessor implementation.
   * @docs-private
   */
  _onTouched = () => {};

  /**
   * Function when changed. Set as part of ControlValueAccessor implementation.
   * @docs-private
   */
  _onChange: (value: any) => void = () => {};

  /** The GridFocusKeyManager which handles focus. */
  _keyManager: GridFocusKeyManager;

  /**
   * Implemented as part of MatFormFieldControl.
   * @docs-private
   */
  @Input()
  override get disabled(): boolean {
    return this.ngControl ? !!this.ngControl.disabled : this._disabled;
  }
  override set disabled(value: BooleanInput) {
    this._disabled = coerceBooleanProperty(value);
    this._syncChipsState();
  }

  /**
   * Implemented as part of MatFormFieldControl.
   * @docs-private
   */
  get id(): string {
    return this._chipInput.id;
  }

  /**
   * Implemented as part of MatFormFieldControl.
   * @docs-private
   */
  override get empty(): boolean {
    return (
      (!this._chipInput || this._chipInput.empty) && (!this._chips || this._chips.length === 0)
    );
  }

  /** The ARIA role applied to the chip grid. */
  override get role(): string | null {
    return this.empty ? null : 'grid';
  }

  /**
   * Implemented as part of MatFormFieldControl.
   * @docs-private
   */
  @Input()
  get placeholder(): string {
    return this._chipInput ? this._chipInput.placeholder : this._placeholder;
  }
  set placeholder(value: string) {
    this._placeholder = value;
    this.stateChanges.next();
  }
  protected _placeholder: string;

  /** Whether any chips or the matChipInput inside of this chip-grid has focus. */
  override get focused(): boolean {
    return this._chipInput.focused || this._hasFocusedChip();
  }

  /**
   * Implemented as part of MatFormFieldControl.
   * @docs-private
   */
  @Input()
  get required(): boolean {
    return this._required ?? this.ngControl?.control?.hasValidator(Validators.required) ?? false;
  }
  set required(value: BooleanInput) {
    this._required = coerceBooleanProperty(value);
    this.stateChanges.next();
  }
  protected _required: boolean | undefined;

  /**
   * Implemented as part of MatFormFieldControl.
   * @docs-private
   */
  get shouldLabelFloat(): boolean {
    return !this.empty || this.focused;
  }

  /**
   * Implemented as part of MatFormFieldControl.
   * @docs-private
   */
  @Input()
  get value(): any {
    return this._value;
  }
  set value(value: any) {
    this._value = value;
  }
  protected _value: any[] = [];

  /** An object used to control when error messages are shown. */
  @Input() override errorStateMatcher: ErrorStateMatcher;

  /** Combined stream of all of the child chips' blur events. */
  get chipBlurChanges(): Observable<MatChipEvent> {
    return merge(...this._chips.map(chip => chip._onBlur));
  }

  /** Combined stream of all of the child chips' focus events. */
  get chipFocusChanges(): Observable<MatChipEvent> {
    return merge(...this._chips.map(chip => chip._onFocus));
  }

  /** Emits when the chip grid value has been changed by the user. */
  @Output() readonly change: EventEmitter<MatChipGridChange> =
    new EventEmitter<MatChipGridChange>();

  /**
   * Emits whenever the raw value of the chip-grid changes. This is here primarily
   * to facilitate the two-way binding for the `value` input.
   * @docs-private
   */
  @Output() readonly valueChange: EventEmitter<any> = new EventEmitter<any>();

  @ContentChildren(MatChipRow, {
    // We need to use `descendants: true`, because Ivy will no longer match
    // indirect descendants if it's left as false.
    descendants: true,
  })
  override _chips: QueryList<MatChipRow>;

  constructor(
    _elementRef: ElementRef,
    _changeDetectorRef: ChangeDetectorRef,
    @Optional() _dir: Directionality,
    @Optional() _parentForm: NgForm,
    @Optional() _parentFormGroup: FormGroupDirective,
    _defaultErrorStateMatcher: ErrorStateMatcher,
    @Optional() @Self() ngControl: NgControl,
  ) {
    super(
      _elementRef,
      _changeDetectorRef,
      _dir,
      _defaultErrorStateMatcher,
      _parentForm,
      _parentFormGroup,
      ngControl,
    );
    if (this.ngControl) {
      this.ngControl.valueAccessor = this;
    }
  }

  override ngAfterContentInit() {
    super.ngAfterContentInit();
    this._initKeyManager();

    this._chips.changes.pipe(startWith(null), takeUntil(this._destroyed)).subscribe(() => {
      // Check to see if we have a destroyed chip and need to refocus
      this._updateFocusForDestroyedChips();

      this.stateChanges.next();
    });
  }

  override ngAfterViewInit() {
    super.ngAfterViewInit();
    if (!this._chipInput && (typeof ngDevMode === 'undefined' || ngDevMode)) {
      throw Error('mat-chip-grid must be used in combination with matChipInputFor.');
    }
  }

  ngDoCheck() {
    if (this.ngControl) {
      // We need to re-evaluate this on every change detection cycle, because there are some
      // error triggers that we can't subscribe to (e.g. parent form submissions). This means
      // that whatever logic is in here has to be super lean or we risk destroying the performance.
      this.updateErrorState();
    }
  }

  override ngOnDestroy() {
    super.ngOnDestroy();
    this.stateChanges.complete();
  }

  /** Associates an HTML input element with this chip grid. */
  registerInput(inputElement: MatChipTextControl): void {
    this._chipInput = inputElement;
    this._setMdcClass('mdc-chip-set--input', true);
  }

  /**
   * Implemented as part of MatFormFieldControl.
   * @docs-private
   */
  onContainerClick(event: MouseEvent) {
    if (!this._originatesFromChip(event) && !this.disabled) {
      this.focus();
    }
  }

  /**
   * Focuses the first chip in this chip grid, or the associated input when there
   * are no eligible chips.
   */
  override focus(): void {
    if (this.disabled || this._chipInput.focused) {
      return;
    }

    if (this._chips.length > 0) {
      this._keyManager.setFirstCellActive();
    } else {
      this._focusInput();
    }

    this.stateChanges.next();
  }

  /**
   * Implemented as part of MatFormFieldControl.
   * @docs-private
   */
  setDescribedByIds(ids: string[]) {
    this._ariaDescribedby = ids.join(' ');
  }

  /**
   * Implemented as part of ControlValueAccessor.
   * @docs-private
   */
  writeValue(value: any): void {
    // The user is responsible for creating the child chips, so we just store the value.
    this._value = value;
  }

  /**
   * Implemented as part of ControlValueAccessor.
   * @docs-private
   */
  registerOnChange(fn: (value: any) => void): void {
    this._onChange = fn;
  }

  /**
   * Implemented as part of ControlValueAccessor.
   * @docs-private
   */
  registerOnTouched(fn: () => void): void {
    this._onTouched = fn;
  }

  /**
   * Implemented as part of ControlValueAccessor.
   * @docs-private
   */
  setDisabledState(isDisabled: boolean): void {
    this.disabled = isDisabled;
    this.stateChanges.next();
  }

  /** When blurred, mark the field as touched when focus moved outside the chip grid. */
  _blur() {
    if (this.disabled) {
      return;
    }

    // Check whether the focus moved to chip input.
    // If the focus is not moved to chip input, mark the field as touched. If the focus moved
    // to chip input, do nothing.
    // Timeout is needed to wait for the focus() event trigger on chip input.
    setTimeout(() => {
      if (!this.focused) {
        this._keyManager.setActiveCell({row: -1, column: -1});
        this._propagateChanges();
        this._markAsTouched();
      }
    });
  }

  /**
   * Removes the `tabindex` from the chip grid and resets it back afterwards, allowing the
   * user to tab out of it. This prevents the grid from capturing focus and redirecting
   * it back to the first chip, creating a focus trap, if it user tries to tab away.
   */
  _allowFocusEscape() {
    if (this._chipInput.focused) {
      return;
    }

    const previousTabIndex = this.tabIndex;

    if (this.tabIndex !== -1) {
      this.tabIndex = -1;

      setTimeout(() => {
        this.tabIndex = previousTabIndex;
        this._changeDetectorRef.markForCheck();
      });
    }
  }

  /** Handles custom keyboard events. */
  _keydown(event: KeyboardEvent) {
    const target = event.target as HTMLElement;
    const keyCode = event.keyCode;
    const manager = this._keyManager;

    if (keyCode === TAB && target.id !== this._chipInput!.id) {
      this._allowFocusEscape();
    } else if (this._originatesFromEditingChip(event)) {
      // No-op, let the editing chip handle all keyboard events except for Tab.
    } else if (this._originatesFromChip(event)) {
      manager.onKeydown(event);
    }

    this.stateChanges.next();
  }

  /** Unsubscribes from all chip events. */
  protected override _dropSubscriptions() {
    super._dropSubscriptions();
    if (this._chipBlurSubscription) {
      this._chipBlurSubscription.unsubscribe();
      this._chipBlurSubscription = null;
    }

    if (this._chipFocusSubscription) {
      this._chipFocusSubscription.unsubscribe();
      this._chipFocusSubscription = null;
    }
  }

  /** Subscribes to events on the child chips. */
  protected override _subscribeToChipEvents() {
    super._subscribeToChipEvents();
    this._listenToChipsFocus();
    this._listenToChipsBlur();
  }

  /** Initializes the key manager to manage focus. */
  private _initKeyManager() {
    this._keyManager = new GridFocusKeyManager(this._chips)
      .withHomeAndEnd()
      .withDirectionality(this._dir ? this._dir.value : 'ltr');

    if (this._dir) {
      this._dir.change
        .pipe(takeUntil(this._destroyed))
        .subscribe(dir => this._keyManager.withDirectionality(dir));
    }
  }

  /** Subscribes to chip focus events. */
  private _listenToChipsFocus(): void {
    this._chipFocusSubscription = this.chipFocusChanges.subscribe((event: MatChipEvent) => {
      let chipIndex: number = this._chips.toArray().indexOf(event.chip as MatChipRow);

      if (this._isValidIndex(chipIndex)) {
        this._keyManager.updateActiveCell({row: chipIndex, column: 0});
      }
    });
  }

  /** Subscribes to chip blur events. */
  private _listenToChipsBlur(): void {
    this._chipBlurSubscription = this.chipBlurChanges.subscribe(() => {
      this._blur();
      this.stateChanges.next();
    });
  }

  /** Emits change event to set the model value. */
  private _propagateChanges(): void {
    const valueToEmit = this._chips.length ? this._chips.toArray().map(chip => chip.value) : [];
    this._value = valueToEmit;
    this.change.emit(new MatChipGridChange(this, valueToEmit));
    this.valueChange.emit(valueToEmit);
    this._onChange(valueToEmit);
    this._changeDetectorRef.markForCheck();
  }

  /** Mark the field as touched */
  private _markAsTouched() {
    this._onTouched();
    this._changeDetectorRef.markForCheck();
    this.stateChanges.next();
  }

  /**
   * If the amount of chips changed, we need to focus the next closest chip.
   */
  private _updateFocusForDestroyedChips() {
    // Move focus to the closest chip. If no other chips remain, focus the chip-grid itself.
    if (this._lastDestroyedChipIndex != null) {
      if (this._chips.length) {
        const newChipIndex = Math.min(this._lastDestroyedChipIndex, this._chips.length - 1);
        this._keyManager.setActiveCell({
          row: newChipIndex,
          column: Math.max(this._keyManager.activeColumnIndex, 0),
        });
      } else {
        this.focus();
      }
    }

    this._lastDestroyedChipIndex = null;
  }

  /** Focus input element. */
  private _focusInput() {
    this._chipInput.focus();
  }
}<|MERGE_RESOLUTION|>--- conflicted
+++ resolved
@@ -58,18 +58,13 @@
      *
      */
     public source: MatChipGrid,
-<<<<<<< HEAD
     /**
      * Value of the chip grid when the event was emitted.
      *
      * 当发出本事件时的纸片网格的值。
      */
-    public value: any) { }
-=======
-    /** Value of the chip grid when the event was emitted. */
     public value: any,
   ) {}
->>>>>>> 03485cd6
 }
 
 /**
