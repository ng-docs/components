--- conflicted
+++ resolved
@@ -41,18 +41,13 @@
      * 发出此事件的纸片列表框。
      */
     public source: MatChipListbox,
-<<<<<<< HEAD
     /**
      * Value of the chip listbox when the event was emitted.
      *
      * 发出本事件时纸片列表框的值。
      */
-    public value: any) { }
-=======
-    /** Value of the chip listbox when the event was emitted. */
     public value: any,
   ) {}
->>>>>>> 03485cd6
 }
 
 /**
