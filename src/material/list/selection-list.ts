/**
 * @license
 * Copyright Google LLC All Rights Reserved.
 *
 * Use of this source code is governed by an MIT-style license that can be
 * found in the LICENSE file at https://angular.io/license
 */

import {FocusableOption, FocusKeyManager, FocusMonitor} from '@angular/cdk/a11y';
import {BooleanInput, coerceBooleanProperty} from '@angular/cdk/coercion';
import {SelectionModel} from '@angular/cdk/collections';
import {A, DOWN_ARROW, ENTER, hasModifierKey, SPACE, UP_ARROW} from '@angular/cdk/keycodes';
import {
  AfterContentInit,
  Attribute,
  ChangeDetectionStrategy,
  ChangeDetectorRef,
  Component,
  ContentChild,
  ContentChildren,
  ElementRef,
  EventEmitter,
  forwardRef,
  Inject,
  Input,
  OnChanges,
  OnDestroy,
  OnInit,
  Output,
  QueryList,
  SimpleChanges,
  ViewChild,
  ViewEncapsulation,
} from '@angular/core';
import {ControlValueAccessor, NG_VALUE_ACCESSOR} from '@angular/forms';
import {
  CanDisableRipple,
  MatLine,
  mixinDisableRipple,
  setLines,
  ThemePalette,
} from '@angular/material/core';
import {Subject} from 'rxjs';
import {startWith, takeUntil} from 'rxjs/operators';
import {MatListAvatarCssMatStyler, MatListIconCssMatStyler} from './list';

const _MatSelectionListBase = mixinDisableRipple(class {});
const _MatListOptionBase = mixinDisableRipple(class {});

/** @docs-private */
export const MAT_SELECTION_LIST_VALUE_ACCESSOR: any = {
  provide: NG_VALUE_ACCESSOR,
  useExisting: forwardRef(() => MatSelectionList),
  multi: true,
};

/**
 * Change event that is being fired whenever the selected state of an option changes.
 *
 * 当选项的某个选定状态发生变化时，就会触发这个事件。
 *
 */
export class MatSelectionListChange {
  constructor(
    /**
     * Reference to the selection list that emmited the event.
     *
     * 到发出此事件的选择列表的引用。
     *
     */
    public source: MatSelectionList,
    /**
     * Reference to the option that has been changed.
     * @deprecated Use `options` instead, because some events may change more than one option.
     * @breaking-change 12.0.0
     */
    public option: MatListOption,
    /** Reference to the options that have been changed. */
    public options: MatListOption[],
  ) {}
}

/**
 * Type describing possible positions of a checkbox in a list option
 * with respect to the list item's text.
 *
 * 此类型描述列表中的复选框相对于列表条目文本的的可能位置。
 *
 */
export type MatListOptionCheckboxPosition = 'before' | 'after';

/**
 * Component for list-options of selection-list. Each list-option can automatically
 * generate a checkbox and can put current item into the selectionModel of selection-list
 * if the current item is selected.
 *
 * 选项列表中的列表项组件。每个列表项都会自动生成一个复选框，如果当前列表项被选定了，就会把当前条目放入选项列表的 selectionModel 中。
 *
 */
@Component({
  selector: 'mat-list-option',
  exportAs: 'matListOption',
  inputs: ['disableRipple'],
  host: {
    'role': 'option',
    'class': 'mat-list-item mat-list-option mat-focus-indicator',
    '(focus)': '_handleFocus()',
    '(blur)': '_handleBlur()',
    '(click)': '_handleClick()',
    '[class.mat-list-item-disabled]': 'disabled',
    '[class.mat-list-item-with-avatar]': '_avatar || _icon',
    // Manually set the "primary" or "warn" class if the color has been explicitly
    // set to "primary" or "warn". The pseudo checkbox picks up these classes for
    // its theme.
    '[class.mat-primary]': 'color === "primary"',
    // Even though accent is the default, we need to set this class anyway, because the  list might
    // be placed inside a parent that has one of the other colors with a higher specificity.
    '[class.mat-accent]': 'color !== "primary" && color !== "warn"',
    '[class.mat-warn]': 'color === "warn"',
    '[class.mat-list-single-selected-option]': 'selected && !selectionList.multiple',
    '[attr.aria-selected]': 'selected',
    '[attr.aria-disabled]': 'disabled',
    '[attr.tabindex]': '-1',
  },
  templateUrl: 'list-option.html',
  encapsulation: ViewEncapsulation.None,
  changeDetection: ChangeDetectionStrategy.OnPush,
})
export class MatListOption
  extends _MatListOptionBase
  implements AfterContentInit, OnDestroy, OnInit, FocusableOption, CanDisableRipple
{
  private _selected = false;
  private _disabled = false;
  private _hasFocus = false;

  @ContentChild(MatListAvatarCssMatStyler) _avatar: MatListAvatarCssMatStyler;
  @ContentChild(MatListIconCssMatStyler) _icon: MatListIconCssMatStyler;
  @ContentChildren(MatLine, {descendants: true}) _lines: QueryList<MatLine>;

  /**
<<<<<<< HEAD
   * DOM element containing the item's text.
   *
   * 包含该条目文本的 DOM 元素。
   *
   */
=======
   * Emits when the selected state of the option has changed.
   * Use to facilitate two-data binding to the `selected` property.
   * @docs-private
   */
  @Output()
  readonly selectedChange: EventEmitter<boolean> = new EventEmitter<boolean>();

  /** DOM element containing the item's text. */
>>>>>>> 03485cd6
  @ViewChild('text') _text: ElementRef;

  /**
   * Whether the label should appear before or after the checkbox. Defaults to 'after'
   *
   * 标签是出现在复选框之前还是之后。默认为'after'
   *
   */
  @Input() checkboxPosition: MatListOptionCheckboxPosition = 'after';

  /**
   * Theme color of the list option. This sets the color of the checkbox.
   *
   * 列表选项的主题颜色。这会设置复选框的颜色。
   *
   */
  @Input()
  get color(): ThemePalette {
    return this._color || this.selectionList.color;
  }
  set color(newValue: ThemePalette) {
    this._color = newValue;
  }
  private _color: ThemePalette;

  /**
   * This is set to true after the first OnChanges cycle so we don't clear the value of `selected`
   * in the first cycle.
   *
   * 这会在第一个 OnChanges 检测周期后设置为 true，所以我们不会在第一个检测周期中清除 `selected` 的值。
   *
   */
  private _inputsInitialized = false;
  /**
   * Value of the option
   *
   * 选项的值
   *
   */
  @Input()
  get value(): any {
    return this._value;
  }
  set value(newValue: any) {
    if (
      this.selected &&
      !this.selectionList.compareWith(newValue, this.value) &&
      this._inputsInitialized
    ) {
      this.selected = false;
    }

    this._value = newValue;
  }
  private _value: any;

  /**
   * Whether the option is disabled.
   *
   * 该选项是否已禁用。
   *
   */
  @Input()
  get disabled(): boolean {
    return this._disabled || (this.selectionList && this.selectionList.disabled);
  }
  set disabled(value: BooleanInput) {
    const newValue = coerceBooleanProperty(value);

    if (newValue !== this._disabled) {
      this._disabled = newValue;
      this._changeDetector.markForCheck();
    }
  }

  /**
   * Whether the option is selected.
   *
   * 该选项是否被选定。
   *
   */
  @Input()
  get selected(): boolean {
    return this.selectionList.selectedOptions.isSelected(this);
  }
  set selected(value: BooleanInput) {
    const isSelected = coerceBooleanProperty(value);

    if (isSelected !== this._selected) {
      this._setSelected(isSelected);

      if (isSelected || this.selectionList.multiple) {
        this.selectionList._reportValueChange();
      }
    }
  }

  constructor(
    private _element: ElementRef<HTMLElement>,
    private _changeDetector: ChangeDetectorRef,
    /** @docs-private */
    @Inject(forwardRef(() => MatSelectionList)) public selectionList: MatSelectionList,
  ) {
    super();
  }

  ngOnInit() {
    const list = this.selectionList;

    if (list._value && list._value.some(value => list.compareWith(value, this._value))) {
      this._setSelected(true);
    }

    const wasSelected = this._selected;

    // List options that are selected at initialization can't be reported properly to the form
    // control. This is because it takes some time until the selection-list knows about all
    // available options. Also it can happen that the ControlValueAccessor has an initial value
    // that should be used instead. Deferring the value change report to the next tick ensures
    // that the form control value is not being overwritten.
    Promise.resolve().then(() => {
      if (this._selected || wasSelected) {
        this.selected = true;
        this._changeDetector.markForCheck();
      }
    });
    this._inputsInitialized = true;
  }

  ngAfterContentInit() {
    setLines(this._lines, this._element);
  }

  ngOnDestroy(): void {
    if (this.selected) {
      // We have to delay this until the next tick in order
      // to avoid changed after checked errors.
      Promise.resolve().then(() => {
        this.selected = false;
      });
    }

    const hadFocus = this._hasFocus;
    const newActiveItem = this.selectionList._removeOptionFromList(this);

    // Only move focus if this option was focused at the time it was destroyed.
    if (hadFocus && newActiveItem) {
      newActiveItem.focus();
    }
  }

  /**
   * Toggles the selection state of the option.
   *
   * 切换该选项的选定状态。
   *
   */
  toggle(): void {
    this.selected = !this.selected;
  }

  /**
   * Allows for programmatic focusing of the option.
   *
   * 可以通过编程让该选项获得焦点。
   *
   */
  focus(): void {
    this._element.nativeElement.focus();
  }

  /**
   * Returns the list item's text label. Implemented as a part of the FocusKeyManager.
   *
   * 返回列表条目的文本标签。实现为 FocusKeyManager 的一部分。
   *
   * @docs-private
   */
  getLabel() {
    return this._text ? this._text.nativeElement.textContent || '' : '';
  }

  /**
   * Whether this list item should show a ripple effect when clicked.
   *
   * 此列表条目是否应该在点击时显示涟漪效果。
   *
   */
  _isRippleDisabled() {
    return this.disabled || this.disableRipple || this.selectionList.disableRipple;
  }

  _handleClick() {
    if (!this.disabled && (this.selectionList.multiple || !this.selected)) {
      this.toggle();

      // Emit a change event if the selected state of the option changed through user interaction.
      this.selectionList._emitChangeEvent([this]);
    }
  }

  _handleFocus() {
    this.selectionList._setFocusedOption(this);
    this._hasFocus = true;
  }

  _handleBlur() {
    this.selectionList._onTouched();
    this._hasFocus = false;
  }

  /**
   * Retrieves the DOM element of the component host.
   *
   * 检索组件宿主的 DOM 元素。
   *
   */
  _getHostElement(): HTMLElement {
    return this._element.nativeElement;
  }

  /**
   * Sets the selected state of the option. Returns whether the value has changed.
   *
   * 设置选项的选定状态。返回该值是否已更改。
   *
   */
  _setSelected(selected: boolean): boolean {
    if (selected === this._selected) {
      return false;
    }

    this._selected = selected;

    if (selected) {
      this.selectionList.selectedOptions.select(this);
    } else {
      this.selectionList.selectedOptions.deselect(this);
    }

    this.selectedChange.emit(selected);
    this._changeDetector.markForCheck();
    return true;
  }

  /**
   * Notifies Angular that the option needs to be checked in the next change detection run. Mainly
   * used to trigger an update of the list option if the disabled state of the selection list
   * changed.
   *
   * 通知 Angular：在下一次运行变更检测时，需要检查该选项。主要用于在选择列表的禁用状态发生变化时触发 list 选项的更新。
   *
   */
  _markForCheck() {
    this._changeDetector.markForCheck();
  }
}

/**
 * Material Design list component where each item is a selectable option. Behaves as a listbox.
 *
 * Material Design 列表组件，每个条目都是一个可选的选项。其行为和列表框一致。
 *
 */
@Component({
  selector: 'mat-selection-list',
  exportAs: 'matSelectionList',
  inputs: ['disableRipple'],
  host: {
    'role': 'listbox',
    'class': 'mat-selection-list mat-list-base',
    '(keydown)': '_keydown($event)',
    '[attr.aria-multiselectable]': 'multiple',
    '[attr.aria-disabled]': 'disabled.toString()',
    '[attr.tabindex]': '_tabIndex',
  },
  template: '<ng-content></ng-content>',
  styleUrls: ['list.css'],
  encapsulation: ViewEncapsulation.None,
  providers: [MAT_SELECTION_LIST_VALUE_ACCESSOR],
  changeDetection: ChangeDetectionStrategy.OnPush,
})
export class MatSelectionList
  extends _MatSelectionListBase
  implements CanDisableRipple, AfterContentInit, ControlValueAccessor, OnDestroy, OnChanges
{
  private _multiple = true;
  private _contentInitialized = false;

  /**
   * The FocusKeyManager which handles focus.
   *
   * 用于处理焦点的 FocusKeyManager。
   *
   */
  _keyManager: FocusKeyManager<MatListOption>;

  /**
   * The option components contained within this selection-list.
   *
   * 这个选择列表中包含的选项组件。
   *
   */
  @ContentChildren(MatListOption, {descendants: true}) options: QueryList<MatListOption>;

  /**
   * Emits a change event whenever the selected state of an option changes.
   *
   * 每当选项的选定状态发生变化时，就会发出一个 change 事件。
   *
   */
  @Output() readonly selectionChange: EventEmitter<MatSelectionListChange> =
    new EventEmitter<MatSelectionListChange>();

  /**
   * Tabindex of the selection list.
   *
   * 选择列表的 Tabindex。
   *
   * @breaking-change 11.0.0 Remove `tabIndex` input.
   *
   * 11.0.0 删除输入属性 `tabIndex`
   */
  @Input() tabIndex: number = 0;

  /**
   * Theme color of the selection list. This sets the checkbox color for all list options.
   *
   * 选择列表的主题颜色。这会为所有列表中的选项设置复选框颜色。
   *
   */
  @Input() color: ThemePalette = 'accent';

  /**
   * Function used for comparing an option against the selected value when determining which
   * options should appear as selected. The first argument is the value of an options. The second
   * one is a value from the selected value. A boolean must be returned.
   *
   * 函数用于在确定哪些选项应该显示为选定状态时，比较一个选项和选定的值。第一个参数就是选项的值。第二个参数是选定值的值。必须返回一个布尔值。
   *
   */
  @Input() compareWith: (o1: any, o2: any) => boolean = (a1, a2) => a1 === a2;

  /**
   * Whether the selection list is disabled.
   *
   * 是否禁用了选择列表。
   *
   */
  @Input()
  get disabled(): boolean {
    return this._disabled;
  }
  set disabled(value: BooleanInput) {
    this._disabled = coerceBooleanProperty(value);

    // The `MatSelectionList` and `MatListOption` are using the `OnPush` change detection
    // strategy. Therefore the options will not check for any changes if the `MatSelectionList`
    // changed its state. Since we know that a change to `disabled` property of the list affects
    // the state of the options, we manually mark each option for check.
    this._markOptionsForCheck();
  }
  private _disabled: boolean = false;

  /**
   * Whether selection is limited to one or multiple items (default multiple).
   *
   * 选择是否限制到一个或多个条目（默认的多个）。
   *
   */
  @Input()
  get multiple(): boolean {
    return this._multiple;
  }
  set multiple(value: BooleanInput) {
    const newValue = coerceBooleanProperty(value);

    if (newValue !== this._multiple) {
      if (this._contentInitialized && (typeof ngDevMode === 'undefined' || ngDevMode)) {
        throw new Error(
          'Cannot change `multiple` mode of mat-selection-list after initialization.',
        );
      }

      this._multiple = newValue;
      this.selectedOptions = new SelectionModel(this._multiple, this.selectedOptions.selected);
    }
  }

  /**
   * The currently selected options.
   *
   * 当前选定的选项。
   *
   */
  selectedOptions = new SelectionModel<MatListOption>(this._multiple);

  /**
   * The tabindex of the selection list.
   *
   * 此选择列表的 tabindex。
   *
   */
  _tabIndex = -1;

  /**
   * View to model callback that should be called whenever the selected options change.
   *
   * 视图到模型的回调，它应该在选定项发生变化时被调用。
   *
   */
  private _onChange: (value: any) => void = (_: any) => {};

<<<<<<< HEAD
  /**
   * Keeps track of the currently-selected value.
   *
   * 跟踪当前选定的值。
   *
   */
  _value: string[]|null;
=======
  /** Keeps track of the currently-selected value. */
  _value: string[] | null;
>>>>>>> 03485cd6

  /**
   * Emits when the list has been destroyed.
   *
   * 当列表被销毁时就会触发。
   *
   */
  private readonly _destroyed = new Subject<void>();

  /**
   * View to model callback that should be called if the list or its options lost focus.
   *
   * 如果列表或其选项失焦，应该调用的视图到模型回调。
   *
   */
  _onTouched: () => void = () => {};

  /**
   * Whether the list has been destroyed.
   *
   * 该列表是否已被销毁。
   *
   */
  private _isDestroyed: boolean;

  constructor(
    private _element: ElementRef<HTMLElement>,
    // @breaking-change 11.0.0 Remove `tabIndex` parameter.
    @Attribute('tabindex') tabIndex: string,
    private _changeDetector: ChangeDetectorRef,
    // @breaking-change 11.0.0 `_focusMonitor` parameter to become required.
    private _focusMonitor?: FocusMonitor,
  ) {
    super();
  }

  ngAfterContentInit(): void {
    this._contentInitialized = true;

    this._keyManager = new FocusKeyManager<MatListOption>(this.options)
      .withWrap()
      .withTypeAhead()
      .withHomeAndEnd()
      // Allow disabled items to be focusable. For accessibility reasons, there must be a way for
      // screenreader users, that allows reading the different options of the list.
      .skipPredicate(() => false)
      .withAllowedModifierKeys(['shiftKey']);

    if (this._value) {
      this._setOptionsFromValues(this._value);
    }

    // If the user attempts to tab out of the selection list, allow focus to escape.
    this._keyManager.tabOut.pipe(takeUntil(this._destroyed)).subscribe(() => {
      this._allowFocusEscape();
    });

    // When the number of options change, update the tabindex of the selection list.
    this.options.changes.pipe(startWith(null), takeUntil(this._destroyed)).subscribe(() => {
      this._updateTabIndex();
    });

    // Sync external changes to the model back to the options.
    this.selectedOptions.changed.pipe(takeUntil(this._destroyed)).subscribe(event => {
      if (event.added) {
        for (let item of event.added) {
          item.selected = true;
        }
      }

      if (event.removed) {
        for (let item of event.removed) {
          item.selected = false;
        }
      }
    });

    // @breaking-change 11.0.0 Remove null assertion once _focusMonitor is required.
    this._focusMonitor
      ?.monitor(this._element)
      .pipe(takeUntil(this._destroyed))
      .subscribe(origin => {
        if (origin === 'keyboard' || origin === 'program') {
          let toFocus = 0;
          for (let i = 0; i < this.options.length; i++) {
            if (this.options.get(i)?.selected) {
              toFocus = i;
              break;
            }
          }
          this._keyManager.setActiveItem(toFocus);
        }
      });
  }

  ngOnChanges(changes: SimpleChanges) {
    const disableRippleChanges = changes['disableRipple'];
    const colorChanges = changes['color'];

    if (
      (disableRippleChanges && !disableRippleChanges.firstChange) ||
      (colorChanges && !colorChanges.firstChange)
    ) {
      this._markOptionsForCheck();
    }
  }

  ngOnDestroy() {
    // @breaking-change 11.0.0 Remove null assertion once _focusMonitor is required.
    this._focusMonitor?.stopMonitoring(this._element);
    this._destroyed.next();
    this._destroyed.complete();
    this._isDestroyed = true;
  }

  /**
   * Focuses the selection list.
   *
   * 让此选择列表获得焦点。
   *
   */
  focus(options?: FocusOptions) {
    this._element.nativeElement.focus(options);
  }

  /**
   * Selects all of the options. Returns the options that changed as a result.
   *
   * 选择所有选项。返回变化过的选项。
   *
   */
  selectAll(): MatListOption[] {
    return this._setAllOptionsSelected(true);
  }

  /**
   * Deselects all of the options. Returns the options that changed as a result.
   *
   * 取消选定所有选项。返回变化过的选项。
   *
   */
  deselectAll(): MatListOption[] {
    return this._setAllOptionsSelected(false);
  }

  /**
   * Sets the focused option of the selection-list.
   *
   * 设置此选择列表的 focused 选项。
   *
   */
  _setFocusedOption(option: MatListOption) {
    this._keyManager.updateActiveItem(option);
  }

  /**
   * Removes an option from the selection list and updates the active item.
   *
   * 从选择列表中删除一个选项并更新活动条目。
   *
   * @returns Currently-active item.
   *
   * 当前的活动条目。
   */
  _removeOptionFromList(option: MatListOption): MatListOption | null {
    const optionIndex = this._getOptionIndex(option);

    if (optionIndex > -1 && this._keyManager.activeItemIndex === optionIndex) {
      // Check whether the option is the last item
      if (optionIndex > 0) {
        this._keyManager.updateActiveItem(optionIndex - 1);
      } else if (optionIndex === 0 && this.options.length > 1) {
        this._keyManager.updateActiveItem(Math.min(optionIndex + 1, this.options.length - 1));
      }
    }

    return this._keyManager.activeItem;
  }

  /**
   * Passes relevant key presses to our key manager.
   *
   * 把相关的按键传给按键管理器。
   *
   */
  _keydown(event: KeyboardEvent) {
    const keyCode = event.keyCode;
    const manager = this._keyManager;
    const previousFocusIndex = manager.activeItemIndex;
    const hasModifier = hasModifierKey(event);

    switch (keyCode) {
      case SPACE:
      case ENTER:
        if (!hasModifier && !manager.isTyping()) {
          this._toggleFocusedOption();
          // Always prevent space from scrolling the page since the list has focus
          event.preventDefault();
        }
        break;
      default:
        // The "A" key gets special treatment, because it's used for the "select all" functionality.
        if (
          keyCode === A &&
          this.multiple &&
          hasModifierKey(event, 'ctrlKey') &&
          !manager.isTyping()
        ) {
          const shouldSelect = this.options.some(option => !option.disabled && !option.selected);
          this._setAllOptionsSelected(shouldSelect, true, true);
          event.preventDefault();
        } else {
          manager.onKeydown(event);
        }
    }

    if (
      this.multiple &&
      (keyCode === UP_ARROW || keyCode === DOWN_ARROW) &&
      event.shiftKey &&
      manager.activeItemIndex !== previousFocusIndex
    ) {
      this._toggleFocusedOption();
    }
  }

  /**
   * Reports a value change to the ControlValueAccessor
   *
   * 向 ControlValueAccessor 报告值的变化
   *
   */
  _reportValueChange() {
    // Stop reporting value changes after the list has been destroyed. This avoids
    // cases where the list might wrongly reset its value once it is removed, but
    // the form control is still live.
    if (this.options && !this._isDestroyed) {
      const value = this._getSelectedOptionValues();
      this._onChange(value);
      this._value = value;
    }
  }

  /**
   * Emits a change event if the selected state of an option changed.
   *
   * 如果选定的某个选项状态发生了变化，就会发出一个 change 事件。
   *
   */
  _emitChangeEvent(options: MatListOption[]) {
    this.selectionChange.emit(new MatSelectionListChange(this, options[0], options));
  }

  /**
   * Implemented as part of ControlValueAccessor.
   *
   *是 ControlValueAccessor 实现的一部分。
   *
   */
  writeValue(values: string[]): void {
    this._value = values;

    if (this.options) {
      this._setOptionsFromValues(values || []);
    }
  }

  /**
   * Implemented as a part of ControlValueAccessor.
   *
   *是 ControlValueAccessor 实现的一部分。
   *
   */
  setDisabledState(isDisabled: boolean): void {
    this.disabled = isDisabled;
  }

  /**
   * Implemented as part of ControlValueAccessor.
   *
   *是 ControlValueAccessor 实现的一部分。
   *
   */
  registerOnChange(fn: (value: any) => void): void {
    this._onChange = fn;
  }

  /**
   * Implemented as part of ControlValueAccessor.
   *
   *是 ControlValueAccessor 实现的一部分。
   *
   */
  registerOnTouched(fn: () => void): void {
    this._onTouched = fn;
  }

  /**
   * Sets the selected options based on the specified values.
   *
   * 根据指定的值设置选定的选项。
   *
   */
  private _setOptionsFromValues(values: string[]) {
    this.options.forEach(option => option._setSelected(false));

    values.forEach(value => {
      const correspondingOption = this.options.find(option => {
        // Skip options that are already in the model. This allows us to handle cases
        // where the same primitive value is selected multiple times.
        return option.selected ? false : this.compareWith(option.value, value);
      });

      if (correspondingOption) {
        correspondingOption._setSelected(true);
      }
    });
  }

  /**
   * Returns the values of the selected options.
   *
   * 返回选定的选项的值。
   *
   */
  private _getSelectedOptionValues(): string[] {
    return this.options.filter(option => option.selected).map(option => option.value);
  }

  /**
   * Toggles the state of the currently focused option if enabled.
   *
   * 如果启用，则切换当前拥有焦点的选项的状态。
   *
   */
  private _toggleFocusedOption(): void {
    let focusedIndex = this._keyManager.activeItemIndex;

    if (focusedIndex != null && this._isValidIndex(focusedIndex)) {
      let focusedOption: MatListOption = this.options.toArray()[focusedIndex];

      if (focusedOption && !focusedOption.disabled && (this._multiple || !focusedOption.selected)) {
        focusedOption.toggle();

        // Emit a change event because the focused option changed its state through user
        // interaction.
        this._emitChangeEvent([focusedOption]);
      }
    }
  }

  /**
   * Sets the selected state on all of the options
   * and emits an event if anything changed.
   *
   * 在所有选项上设置选定状态，并在发生任何变化时发出一个事件。
   *
   */
  private _setAllOptionsSelected(
    isSelected: boolean,
    skipDisabled?: boolean,
    isUserInput?: boolean,
  ): MatListOption[] {
    // Keep track of whether anything changed, because we only want to
    // emit the changed event when something actually changed.
    const changedOptions: MatListOption[] = [];

    this.options.forEach(option => {
      if ((!skipDisabled || !option.disabled) && option._setSelected(isSelected)) {
        changedOptions.push(option);
      }
    });

    if (changedOptions.length) {
      this._reportValueChange();

      if (isUserInput) {
        this._emitChangeEvent(changedOptions);
      }
    }

    return changedOptions;
  }

  /**
   * Utility to ensure all indexes are valid.
   *
   * 用来确保所有索引都有效的工具。
   *
   * @param index The index to be checked.
   *
   * 要检查的索引。
   *
   * @returns True if the index is valid for our list of options.
   *
   * 如果索引对于我们的选项列表有效，则返回 true。
   */
  private _isValidIndex(index: number): boolean {
    return index >= 0 && index < this.options.length;
  }

  /**
   * Returns the index of the specified list option.
   *
   * 返回指定列表项的索引。
   *
   */
  private _getOptionIndex(option: MatListOption): number {
    return this.options.toArray().indexOf(option);
  }

  /**
   * Marks all the options to be checked in the next change detection run.
   *
   * 标记为要在下一次变更检测运行中检查的所有选项。
   *
   */
  private _markOptionsForCheck() {
    if (this.options) {
      this.options.forEach(option => option._markForCheck());
    }
  }

  /**
   * Removes the tabindex from the selection list and resets it back afterwards, allowing the user
   * to tab out of it. This prevents the list from capturing focus and redirecting it back within
   * the list, creating a focus trap if it user tries to tab away.
   *
   * 从选择列表中删除 tabindex，然后重置它，以便允许用户跳出它。这会阻止该列表捕获焦点并将其重定向到列表中，如果用户试图离开它，就会创建一个焦点陷阱。
   *
   */
  private _allowFocusEscape() {
    this._tabIndex = -1;

    setTimeout(() => {
      this._tabIndex = 0;
      this._changeDetector.markForCheck();
    });
  }

  /**
   * Updates the tabindex based upon if the selection list is empty.
   *
   * 根据选择列表是否为空来更新 tabindex。
   *
   */
  private _updateTabIndex(): void {
    this._tabIndex = this.options.length === 0 ? -1 : 0;
  }
}<|MERGE_RESOLUTION|>--- conflicted
+++ resolved
@@ -139,13 +139,6 @@
   @ContentChildren(MatLine, {descendants: true}) _lines: QueryList<MatLine>;
 
   /**
-<<<<<<< HEAD
-   * DOM element containing the item's text.
-   *
-   * 包含该条目文本的 DOM 元素。
-   *
-   */
-=======
    * Emits when the selected state of the option has changed.
    * Use to facilitate two-data binding to the `selected` property.
    * @docs-private
@@ -153,8 +146,12 @@
   @Output()
   readonly selectedChange: EventEmitter<boolean> = new EventEmitter<boolean>();
 
-  /** DOM element containing the item's text. */
->>>>>>> 03485cd6
+  /**
+   * DOM element containing the item's text.
+   *
+   * 包含该条目文本的 DOM 元素。
+   *
+   */
   @ViewChild('text') _text: ElementRef;
 
   /**
@@ -568,18 +565,13 @@
    */
   private _onChange: (value: any) => void = (_: any) => {};
 
-<<<<<<< HEAD
   /**
    * Keeps track of the currently-selected value.
    *
    * 跟踪当前选定的值。
    *
    */
-  _value: string[]|null;
-=======
-  /** Keeps track of the currently-selected value. */
   _value: string[] | null;
->>>>>>> 03485cd6
 
   /**
    * Emits when the list has been destroyed.
