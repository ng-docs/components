/**
 * @license
 * Copyright Google LLC All Rights Reserved.
 *
 * Use of this source code is governed by an MIT-style license that can be
 * found in the LICENSE file at https://angular.io/license
 */

import {FocusableOption, FocusKeyManager, FocusMonitor} from '@angular/cdk/a11y';
import {BooleanInput, coerceBooleanProperty} from '@angular/cdk/coercion';
import {SelectionModel} from '@angular/cdk/collections';
import {
  A,
  DOWN_ARROW,
  ENTER,
  hasModifierKey,
  SPACE,
  UP_ARROW,
} from '@angular/cdk/keycodes';
import {
  AfterContentInit,
  Attribute,
  ChangeDetectionStrategy,
  ChangeDetectorRef,
  Component,
  ContentChild,
  ContentChildren,
  ElementRef,
  EventEmitter,
  forwardRef,
  Inject,
  Input,
  OnChanges,
  OnDestroy,
  OnInit,
  Output,
  QueryList,
  SimpleChanges,
  ViewChild,
  ViewEncapsulation,
} from '@angular/core';
import {ControlValueAccessor, NG_VALUE_ACCESSOR} from '@angular/forms';
import {
  CanDisableRipple,
  CanDisableRippleCtor,
  MatLine,
  mixinDisableRipple,
  setLines,
  ThemePalette,
} from '@angular/material/core';
import {Subject} from 'rxjs';
import {startWith, takeUntil} from 'rxjs/operators';
import {MatListAvatarCssMatStyler, MatListIconCssMatStyler} from './list';

class MatSelectionListBase {}
const _MatSelectionListMixinBase: CanDisableRippleCtor & typeof MatSelectionListBase =
    mixinDisableRipple(MatSelectionListBase);

class MatListOptionBase {}
const _MatListOptionMixinBase: CanDisableRippleCtor & typeof MatListOptionBase =
    mixinDisableRipple(MatListOptionBase);

/** @docs-private */
export const MAT_SELECTION_LIST_VALUE_ACCESSOR: any = {
  provide: NG_VALUE_ACCESSOR,
  useExisting: forwardRef(() => MatSelectionList),
  multi: true
};

/**
 * Change event that is being fired whenever the selected state of an option changes.
 *
 * 当选项的某个选定状态发生变化时，就会触发这个事件。
 *
 */
export class MatSelectionListChange {
  constructor(
    /** Reference to the selection list that emitted the event. */
    public source: MatSelectionList,
    /**
     * Reference to the option that has been changed.
     * @deprecated Use `options` instead, because some events may change more than one option.
     * @breaking-change 12.0.0
     */
    public option: MatListOption,
    /** Reference to the options that have been changed. */
    public options: MatListOption[]) {}
}

/**
 * Type describing possible positions of a checkbox in a list option
 * with respect to the list item's text.
 *
 * 此类型描述列表中的复选框相对于列表条目文本的的可能位置。
 *
 */
export type MatListOptionCheckboxPosition = 'before'|'after';

/**
 * Component for list-options of selection-list. Each list-option can automatically
 * generate a checkbox and can put current item into the selectionModel of selection-list
 * if the current item is selected.
 *
 * 选项列表中的列表项组件。每个列表项都会自动生成一个复选框，如果当前列表项被选定了，就会把当前条目放入选项列表的 selectionModel 中。
 *
 */
@Component({
  selector: 'mat-list-option',
  exportAs: 'matListOption',
  inputs: ['disableRipple'],
  host: {
    'role': 'option',
    'class': 'mat-list-item mat-list-option mat-focus-indicator',
    '(focus)': '_handleFocus()',
    '(blur)': '_handleBlur()',
    '(click)': '_handleClick()',
    '[class.mat-list-item-disabled]': 'disabled',
    '[class.mat-list-item-with-avatar]': '_avatar || _icon',
    // Manually set the "primary" or "warn" class if the color has been explicitly
    // set to "primary" or "warn". The pseudo checkbox picks up these classes for
    // its theme.
    '[class.mat-primary]': 'color === "primary"',
    // Even though accent is the default, we need to set this class anyway, because the  list might
    // be placed inside a parent that has one of the other colors with a higher specificity.
    '[class.mat-accent]': 'color !== "primary" && color !== "warn"',
    '[class.mat-warn]': 'color === "warn"',
    '[class.mat-list-single-selected-option]': 'selected && !selectionList.multiple',
    '[attr.aria-selected]': 'selected',
    '[attr.aria-disabled]': 'disabled',
    '[attr.tabindex]': '-1',
  },
  templateUrl: 'list-option.html',
  encapsulation: ViewEncapsulation.None,
  changeDetection: ChangeDetectionStrategy.OnPush,
})
export class MatListOption extends _MatListOptionMixinBase implements AfterContentInit, OnDestroy,
                                                                      OnInit, FocusableOption,
                                                                      CanDisableRipple {
  private _selected = false;
  private _disabled = false;
  private _hasFocus = false;

  @ContentChild(MatListAvatarCssMatStyler) _avatar: MatListAvatarCssMatStyler;
  @ContentChild(MatListIconCssMatStyler) _icon: MatListIconCssMatStyler;
  @ContentChildren(MatLine, {descendants: true}) _lines: QueryList<MatLine>;

  /**
   * DOM element containing the item's text.
   *
   * 包含该条目文本的 DOM 元素。
   *
   */
  @ViewChild('text') _text: ElementRef;

  /**
   * Whether the label should appear before or after the checkbox. Defaults to 'after'
   *
   * 标签是出现在复选框之前还是之后。默认为'after'
   *
   */
  @Input() checkboxPosition: MatListOptionCheckboxPosition = 'after';

  /**
   * Theme color of the list option. This sets the color of the checkbox.
   *
   * 列表选项的主题颜色。这会设置复选框的颜色。
   *
   */
  @Input()
  get color(): ThemePalette { return this._color || this.selectionList.color; }
  set color(newValue: ThemePalette) { this._color = newValue; }
  private _color: ThemePalette;

  /**
   * This is set to true after the first OnChanges cycle so we don't clear the value of `selected`
   * in the first cycle.
   *
   * 这会在第一个 OnChanges 检测周期后设置为 true，所以我们不会在第一个检测周期中清除 `selected` 的值。
   *
   */
  private _inputsInitialized = false;
  /**
   * Value of the option
   *
   * 选项的值
   *
   */
  @Input()
  get value(): any { return this._value; }
  set value(newValue: any) {
    if (
      this.selected &&
      !this.selectionList.compareWith(newValue, this.value) &&
      this._inputsInitialized
    ) {
      this.selected = false;
    }

    this._value = newValue;
  }
  private _value: any;

  /**
   * Whether the option is disabled.
   *
   * 该选项是否被禁用。
   *
   */
  @Input()
  get disabled() { return this._disabled || (this.selectionList && this.selectionList.disabled); }
  set disabled(value: any) {
    const newValue = coerceBooleanProperty(value);

    if (newValue !== this._disabled) {
      this._disabled = newValue;
      this._changeDetector.markForCheck();
    }
  }

  /**
   * Whether the option is selected.
   *
   * 该选项是否被选定。
   *
   */
  @Input()
  get selected(): boolean { return this.selectionList.selectedOptions.isSelected(this); }
  set selected(value: boolean) {
    const isSelected = coerceBooleanProperty(value);

    if (isSelected !== this._selected) {
      this._setSelected(isSelected);

      if (isSelected || this.selectionList.multiple) {
        this.selectionList._reportValueChange();
      }
    }
  }

  constructor(private _element: ElementRef<HTMLElement>,
              private _changeDetector: ChangeDetectorRef,
              /** @docs-private */
              @Inject(forwardRef(() => MatSelectionList)) public selectionList: MatSelectionList) {
    super();
  }

  ngOnInit() {
    const list = this.selectionList;

    if (list._value && list._value.some(value => list.compareWith(value, this._value))) {
      this._setSelected(true);
    }

    const wasSelected = this._selected;

    // List options that are selected at initialization can't be reported properly to the form
    // control. This is because it takes some time until the selection-list knows about all
    // available options. Also it can happen that the ControlValueAccessor has an initial value
    // that should be used instead. Deferring the value change report to the next tick ensures
    // that the form control value is not being overwritten.
    Promise.resolve().then(() => {
      if (this._selected || wasSelected) {
        this.selected = true;
        this._changeDetector.markForCheck();
      }
    });
    this._inputsInitialized = true;
  }

  ngAfterContentInit() {
    setLines(this._lines, this._element);
  }

  ngOnDestroy(): void {
    if (this.selected) {
      // We have to delay this until the next tick in order
      // to avoid changed after checked errors.
      Promise.resolve().then(() => {
        this.selected = false;
      });
    }

    const hadFocus = this._hasFocus;
    const newActiveItem = this.selectionList._removeOptionFromList(this);

    // Only move focus if this option was focused at the time it was destroyed.
    if (hadFocus && newActiveItem) {
      newActiveItem.focus();
    }
  }

  /**
   * Toggles the selection state of the option.
   *
   * 切换该选项的选定状态。
   *
   */
  toggle(): void {
    this.selected = !this.selected;
  }

  /**
   * Allows for programmatic focusing of the option.
   *
   * 可以通过编程让该选项获得焦点。
   *
   */
  focus(): void {
    this._element.nativeElement.focus();
  }

  /**
   * Returns the list item's text label. Implemented as a part of the FocusKeyManager.
   *
   * 返回列表条目的文本标签。实现为 FocusKeyManager 的一部分。
   *
   * @docs-private
   */
  getLabel() {
    return this._text ? (this._text.nativeElement.textContent || '') : '';
  }

  /**
   * Whether this list item should show a ripple effect when clicked.
   *
   * 此列表条目是否应该在点击时显示涟漪效果。
   *
   */
  _isRippleDisabled() {
    return this.disabled || this.disableRipple || this.selectionList.disableRipple;
  }

  _handleClick() {
    if (!this.disabled && (this.selectionList.multiple || !this.selected)) {
      this.toggle();

      // Emit a change event if the selected state of the option changed through user interaction.
      this.selectionList._emitChangeEvent([this]);
    }
  }

  _handleFocus() {
    this.selectionList._setFocusedOption(this);
    this._hasFocus = true;
  }

  _handleBlur() {
    this.selectionList._onTouched();
    this._hasFocus = false;
  }

  /**
   * Retrieves the DOM element of the component host.
   *
   * 检索组件宿主的 DOM 元素。
   *
   */
  _getHostElement(): HTMLElement {
    return this._element.nativeElement;
  }

  /**
   * Sets the selected state of the option. Returns whether the value has changed.
   *
   * 设置选项的选定状态。返回该值是否已更改。
   *
   */
  _setSelected(selected: boolean): boolean {
    if (selected === this._selected) {
      return false;
    }

    this._selected = selected;

    if (selected) {
      this.selectionList.selectedOptions.select(this);
    } else {
      this.selectionList.selectedOptions.deselect(this);
    }

    this._changeDetector.markForCheck();
    return true;
  }

  /**
   * Notifies Angular that the option needs to be checked in the next change detection run. Mainly
   * used to trigger an update of the list option if the disabled state of the selection list
   * changed.
   *
   * 通知 Angular：在下一次运行变更检测时，需要检查该选项。主要用于在选择列表的禁用状态发生变化时触发 list 选项的更新。
   *
   */
  _markForCheck() {
    this._changeDetector.markForCheck();
  }

  static ngAcceptInputType_disabled: BooleanInput;
  static ngAcceptInputType_selected: BooleanInput;
  static ngAcceptInputType_disableRipple: BooleanInput;
}

/**
 * Material Design list component where each item is a selectable option. Behaves as a listbox.
 *
 * Material Design 列表组件，每个条目都是一个可选的选项。其行为和列表框一致。
 *
 */
@Component({
  selector: 'mat-selection-list',
  exportAs: 'matSelectionList',
  inputs: ['disableRipple'],
  host: {
    'role': 'listbox',
    'class': 'mat-selection-list mat-list-base',
    '(keydown)': '_keydown($event)',
    '[attr.aria-multiselectable]': 'multiple',
    '[attr.aria-disabled]': 'disabled.toString()',
    '[attr.tabindex]': '_tabIndex',
  },
  template: '<ng-content></ng-content>',
  styleUrls: ['list.css'],
  encapsulation: ViewEncapsulation.None,
  providers: [MAT_SELECTION_LIST_VALUE_ACCESSOR],
  changeDetection: ChangeDetectionStrategy.OnPush
})
export class MatSelectionList extends _MatSelectionListMixinBase implements CanDisableRipple,
  AfterContentInit, ControlValueAccessor, OnDestroy, OnChanges {
  private _multiple = true;
  private _contentInitialized = false;

  /**
   * The FocusKeyManager which handles focus.
   *
   * 用于处理焦点的 FocusKeyManager。
   *
   */
  _keyManager: FocusKeyManager<MatListOption>;

  /**
   * The option components contained within this selection-list.
   *
   * 这个选择列表中包含的选项组件。
   *
   */
  @ContentChildren(MatListOption, {descendants: true}) options: QueryList<MatListOption>;

  /**
   * Emits a change event whenever the selected state of an option changes.
   *
   * 每当选项的选定状态发生变化时，就会发出一个 change 事件。
   *
   */
  @Output() readonly selectionChange: EventEmitter<MatSelectionListChange> =
      new EventEmitter<MatSelectionListChange>();

  /**
   * Tabindex of the selection list.
   *
   * 选择列表的 Tabindex。
   *
   * @breaking-change 11.0.0 Remove `tabIndex` input.
   *
   * 11.0.0 删除输入属性 `tabIndex`
   */
  @Input() tabIndex: number = 0;

  /**
   * Theme color of the selection list. This sets the checkbox color for all list options.
   *
   * 选择列表的主题颜色。这会为所有列表中的选项设置复选框颜色。
   *
   */
  @Input() color: ThemePalette = 'accent';

  /**
   * Function used for comparing an option against the selected value when determining which
   * options should appear as selected. The first argument is the value of an options. The second
   * one is a value from the selected value. A boolean must be returned.
   *
   * 函数用于在确定哪些选项应该显示为选定状态时，比较一个选项和选定的值。第一个参数就是选项的值。第二个参数是选定值的值。必须返回一个布尔值。
   *
   */
  @Input() compareWith: (o1: any, o2: any) => boolean = (a1, a2) => a1 === a2;

  /**
   * Whether the selection list is disabled.
   *
   * 是否禁用了选择列表。
   *
   */
  @Input()
  get disabled(): boolean { return this._disabled; }
  set disabled(value: boolean) {
    this._disabled = coerceBooleanProperty(value);

    // The `MatSelectionList` and `MatListOption` are using the `OnPush` change detection
    // strategy. Therefore the options will not check for any changes if the `MatSelectionList`
    // changed its state. Since we know that a change to `disabled` property of the list affects
    // the state of the options, we manually mark each option for check.
    this._markOptionsForCheck();
  }
  private _disabled: boolean = false;

  /**
   * Whether selection is limited to one or multiple items (default multiple).
   *
   * 选择是否限制到一个或多个条目（默认的多个）。
   *
   */
  @Input()
  get multiple(): boolean { return this._multiple; }
  set multiple(value: boolean) {
    const newValue = coerceBooleanProperty(value);

    if (newValue !== this._multiple) {
      if (this._contentInitialized && (typeof ngDevMode === 'undefined' || ngDevMode)) {
        throw new Error(
            'Cannot change `multiple` mode of mat-selection-list after initialization.');
      }

      this._multiple = newValue;
      this.selectedOptions = new SelectionModel(this._multiple, this.selectedOptions.selected);
    }
  }

  /**
   * The currently selected options.
   *
   * 当前选定的选项。
   *
   */
  selectedOptions = new SelectionModel<MatListOption>(this._multiple);

  /**
   * The tabindex of the selection list.
   *
   * 此选择列表的 tabindex。
   *
   */
  _tabIndex = -1;

  /**
   * View to model callback that should be called whenever the selected options change.
   *
   * 视图到模型的回调，它应该在选定项发生变化时被调用。
   *
   */
  private _onChange: (value: any) => void = (_: any) => {};

  /**
   * Keeps track of the currently-selected value.
   *
   * 跟踪当前选定的值。
   *
   */
  _value: string[]|null;

<<<<<<< HEAD
  /**
   * Emits when the list has been destroyed.
   *
   * 当列表被销毁时就会触发。
   *
   */
  private _destroyed = new Subject<void>();
=======
  /** Emits when the list has been destroyed. */
  private readonly _destroyed = new Subject<void>();
>>>>>>> 94076af5

  /**
   * View to model callback that should be called if the list or its options lost focus.
   *
   * 如果列表或其选项失去焦点，应该调用的视图到模型回调。
   *
   */
  _onTouched: () => void = () => {};

  /**
   * Whether the list has been destroyed.
   *
   * 该列表是否已被销毁。
   *
   */
  private _isDestroyed: boolean;

  constructor(private _element: ElementRef<HTMLElement>,
    // @breaking-change 11.0.0 Remove `tabIndex` parameter.
    @Attribute('tabindex') tabIndex: string,
    private _changeDetector: ChangeDetectorRef,
    // @breaking-change 11.0.0 `_focusMonitor` parameter to become required.
    private _focusMonitor?: FocusMonitor) {
    super();
  }

  ngAfterContentInit(): void {
    this._contentInitialized = true;

    this._keyManager = new FocusKeyManager<MatListOption>(this.options)
      .withWrap()
      .withTypeAhead()
      .withHomeAndEnd()
      // Allow disabled items to be focusable. For accessibility reasons, there must be a way for
      // screenreader users, that allows reading the different options of the list.
      .skipPredicate(() => false)
      .withAllowedModifierKeys(['shiftKey']);

    if (this._value) {
      this._setOptionsFromValues(this._value);
    }

    // If the user attempts to tab out of the selection list, allow focus to escape.
    this._keyManager.tabOut.pipe(takeUntil(this._destroyed)).subscribe(() => {
      this._allowFocusEscape();
    });

    // When the number of options change, update the tabindex of the selection list.
    this.options.changes.pipe(startWith(null), takeUntil(this._destroyed)).subscribe(() => {
      this._updateTabIndex();
    });

    // Sync external changes to the model back to the options.
    this.selectedOptions.changed.pipe(takeUntil(this._destroyed)).subscribe(event => {
      if (event.added) {
        for (let item of event.added) {
          item.selected = true;
        }
      }

      if (event.removed) {
        for (let item of event.removed) {
          item.selected = false;
        }
      }
    });

    // @breaking-change 11.0.0 Remove null assertion once _focusMonitor is required.
    this._focusMonitor?.monitor(this._element)
      .pipe(takeUntil(this._destroyed))
      .subscribe(origin => {
        if (origin === 'keyboard' || origin === 'program') {
          const activeIndex = this._keyManager.activeItemIndex;

          if (!activeIndex || activeIndex === -1) {
            // If there is no active index, set focus to the first option.
            this._keyManager.setFirstItemActive();
          } else {
            // Otherwise, set focus to the active option.
            this._keyManager.setActiveItem(activeIndex);
          }
        }
      });
  }

  ngOnChanges(changes: SimpleChanges) {
    const disableRippleChanges = changes['disableRipple'];
    const colorChanges = changes['color'];

    if ((disableRippleChanges && !disableRippleChanges.firstChange) ||
        (colorChanges && !colorChanges.firstChange)) {
      this._markOptionsForCheck();
    }
  }

  ngOnDestroy() {
    // @breaking-change 11.0.0 Remove null assertion once _focusMonitor is required.
    this._focusMonitor?.stopMonitoring(this._element);
    this._destroyed.next();
    this._destroyed.complete();
    this._isDestroyed = true;
  }

  /**
   * Focuses the selection list.
   *
   * 让此选择列表获得焦点。
   *
   */
  focus(options?: FocusOptions) {
    this._element.nativeElement.focus(options);
  }

<<<<<<< HEAD
  /**
   * Selects all of the options.
   *
   * 选择所有选项。
   *
   */
  selectAll() {
    this._setAllOptionsSelected(true);
  }

  /**
   * Deselects all of the options.
   *
   * 取消选定所有选项。
   *
   */
  deselectAll() {
    this._setAllOptionsSelected(false);
=======
  /** Selects all of the options. Returns the options that changed as a result. */
  selectAll(): MatListOption[] {
    return this._setAllOptionsSelected(true);
  }

  /** Deselects all of the options. Returns the options that changed as a result. */
  deselectAll(): MatListOption[] {
    return this._setAllOptionsSelected(false);
>>>>>>> 94076af5
  }

  /**
   * Sets the focused option of the selection-list.
   *
   * 设置此选择列表的 focused 选项。
   *
   */
  _setFocusedOption(option: MatListOption) {
    this._keyManager.updateActiveItem(option);
  }

  /**
   * Removes an option from the selection list and updates the active item.
   *
   * 从选择列表中删除一个选项并更新活动条目。
   *
   * @returns Currently-active item.
   *
   * 当前的活动条目。
   */
  _removeOptionFromList(option: MatListOption): MatListOption | null {
    const optionIndex = this._getOptionIndex(option);

    if (optionIndex > -1 && this._keyManager.activeItemIndex === optionIndex) {
      // Check whether the option is the last item
      if (optionIndex > 0) {
        this._keyManager.updateActiveItem(optionIndex - 1);
      } else if (optionIndex === 0 && this.options.length > 1) {
        this._keyManager.updateActiveItem(Math.min(optionIndex + 1, this.options.length - 1));
      }
    }

    return this._keyManager.activeItem;
  }

  /**
   * Passes relevant key presses to our key manager.
   *
   * 把相关的按键传给按键管理器。
   *
   */
  _keydown(event: KeyboardEvent) {
    const keyCode = event.keyCode;
    const manager = this._keyManager;
    const previousFocusIndex = manager.activeItemIndex;
    const hasModifier = hasModifierKey(event);

    switch (keyCode) {
      case SPACE:
      case ENTER:
        if (!hasModifier && !manager.isTyping()) {
          this._toggleFocusedOption();
          // Always prevent space from scrolling the page since the list has focus
          event.preventDefault();
        }
        break;
      default:
        // The "A" key gets special treatment, because it's used for the "select all" functionality.
        if (keyCode === A && this.multiple && hasModifierKey(event, 'ctrlKey') &&
            !manager.isTyping()) {
          const shouldSelect = this.options.some(option => !option.disabled && !option.selected);
          this._setAllOptionsSelected(shouldSelect, true, true);
          event.preventDefault();
        } else {
          manager.onKeydown(event);
        }
    }

    if (this.multiple && (keyCode === UP_ARROW || keyCode === DOWN_ARROW) && event.shiftKey &&
        manager.activeItemIndex !== previousFocusIndex) {
      this._toggleFocusedOption();
    }
  }

  /**
   * Reports a value change to the ControlValueAccessor
   *
   * 向 ControlValueAccessor 报告值的变化
   *
   */
  _reportValueChange() {
    // Stop reporting value changes after the list has been destroyed. This avoids
    // cases where the list might wrongly reset its value once it is removed, but
    // the form control is still live.
    if (this.options && !this._isDestroyed) {
      const value = this._getSelectedOptionValues();
      this._onChange(value);
      this._value = value;
    }
  }

  /**
   * Emits a change event if the selected state of an option changed.
   *
   * 如果选定的某个选项状态发生了变化，就会发出一个 change 事件。
   *
   */
  _emitChangeEvent(options: MatListOption[]) {
    this.selectionChange.emit(new MatSelectionListChange(this, options[0], options));
  }

  /**
   * Implemented as part of ControlValueAccessor.
   *
   *是 ControlValueAccessor 实现的一部分。
   *
   */
  writeValue(values: string[]): void {
    this._value = values;

    if (this.options) {
      this._setOptionsFromValues(values || []);
    }
  }

  /**
   * Implemented as a part of ControlValueAccessor.
   *
   *是 ControlValueAccessor 实现的一部分。
   *
   */
  setDisabledState(isDisabled: boolean): void {
    this.disabled = isDisabled;
  }

  /**
   * Implemented as part of ControlValueAccessor.
   *
   *是 ControlValueAccessor 实现的一部分。
   *
   */
  registerOnChange(fn: (value: any) => void): void {
    this._onChange = fn;
  }

  /**
   * Implemented as part of ControlValueAccessor.
   *
   *是 ControlValueAccessor 实现的一部分。
   *
   */
  registerOnTouched(fn: () => void): void {
    this._onTouched = fn;
  }

  /**
   * Sets the selected options based on the specified values.
   *
   * 根据指定的值设置选定的选项。
   *
   */
  private _setOptionsFromValues(values: string[]) {
    this.options.forEach(option => option._setSelected(false));

    values.forEach(value => {
      const correspondingOption = this.options.find(option => {
        // Skip options that are already in the model. This allows us to handle cases
        // where the same primitive value is selected multiple times.
        return option.selected ? false : this.compareWith(option.value, value);
      });

      if (correspondingOption) {
        correspondingOption._setSelected(true);
      }
    });
  }

  /**
   * Returns the values of the selected options.
   *
   * 返回选定的选项的值。
   *
   */
  private _getSelectedOptionValues(): string[] {
    return this.options.filter(option => option.selected).map(option => option.value);
  }

  /**
   * Toggles the state of the currently focused option if enabled.
   *
   * 如果启用，则切换当前拥有焦点的选项的状态。
   *
   */
  private _toggleFocusedOption(): void {
    let focusedIndex = this._keyManager.activeItemIndex;

    if (focusedIndex != null && this._isValidIndex(focusedIndex)) {
      let focusedOption: MatListOption = this.options.toArray()[focusedIndex];

      if (focusedOption && !focusedOption.disabled && (this._multiple || !focusedOption.selected)) {
        focusedOption.toggle();

        // Emit a change event because the focused option changed its state through user
        // interaction.
        this._emitChangeEvent([focusedOption]);
      }
    }
  }

  /**
   * Sets the selected state on all of the options
   * and emits an event if anything changed.
   *
   * 在所有选项上设置选定状态，并在发生任何变化时发出本事件。
   *
   */
  private _setAllOptionsSelected(
    isSelected: boolean,
    skipDisabled?: boolean,
    isUserInput?: boolean): MatListOption[] {
    // Keep track of whether anything changed, because we only want to
    // emit the changed event when something actually changed.
    const changedOptions: MatListOption[] = [];

    this.options.forEach(option => {
      if ((!skipDisabled || !option.disabled) && option._setSelected(isSelected)) {
        changedOptions.push(option);
      }
    });

    if (changedOptions.length) {
      this._reportValueChange();

      if (isUserInput) {
        this._emitChangeEvent(changedOptions);
      }
    }

    return changedOptions;
  }

  /**
   * Utility to ensure all indexes are valid.
   *
   * 用来确保所有索引都有效的工具。
   *
   * @param index The index to be checked.
   *
   * 要检查的索引。
   *
   * @returns True if the index is valid for our list of options.
   *
   * 如果索引对于我们的选项列表有效，则返回 true。
   */
  private _isValidIndex(index: number): boolean {
    return index >= 0 && index < this.options.length;
  }

  /**
   * Returns the index of the specified list option.
   *
   * 返回指定列表项的索引。
   *
   */
  private _getOptionIndex(option: MatListOption): number {
    return this.options.toArray().indexOf(option);
  }

  /**
   * Marks all the options to be checked in the next change detection run.
   *
   * 标记为要在下一次变更检测运行中检查的所有选项。
   *
   */
  private _markOptionsForCheck() {
    if (this.options) {
      this.options.forEach(option => option._markForCheck());
    }
  }

  /**
   * Removes the tabindex from the selection list and resets it back afterwards, allowing the user
   * to tab out of it. This prevents the list from capturing focus and redirecting it back within
   * the list, creating a focus trap if it user tries to tab away.
   *
   * 从选择列表中删除 tabindex，然后重置它，以便允许用户跳出它。这会阻止该列表捕获焦点并将其重定向到列表中，如果用户试图离开它，就会创建一个焦点陷阱。
   *
   */
  private _allowFocusEscape() {
    this._tabIndex = -1;

    setTimeout(() => {
      this._tabIndex = 0;
      this._changeDetector.markForCheck();
    });
  }

  /**
   * Updates the tabindex based upon if the selection list is empty.
   *
   * 根据选择列表是否为空来更新 tabindex。
   *
   */
  private _updateTabIndex(): void {
    this._tabIndex = (this.options.length === 0) ? -1 : 0;
  }

  static ngAcceptInputType_disabled: BooleanInput;
  static ngAcceptInputType_disableRipple: BooleanInput;
  static ngAcceptInputType_multiple: BooleanInput;
}<|MERGE_RESOLUTION|>--- conflicted
+++ resolved
@@ -555,18 +555,13 @@
    */
   _value: string[]|null;
 
-<<<<<<< HEAD
   /**
    * Emits when the list has been destroyed.
    *
    * 当列表被销毁时就会触发。
    *
    */
-  private _destroyed = new Subject<void>();
-=======
-  /** Emits when the list has been destroyed. */
   private readonly _destroyed = new Subject<void>();
->>>>>>> 94076af5
 
   /**
    * View to model callback that should be called if the list or its options lost focus.
@@ -680,35 +675,24 @@
     this._element.nativeElement.focus(options);
   }
 
-<<<<<<< HEAD
-  /**
-   * Selects all of the options.
-   *
-   * 选择所有选项。
-   *
-   */
-  selectAll() {
-    this._setAllOptionsSelected(true);
-  }
-
-  /**
-   * Deselects all of the options.
-   *
-   * 取消选定所有选项。
-   *
-   */
-  deselectAll() {
-    this._setAllOptionsSelected(false);
-=======
-  /** Selects all of the options. Returns the options that changed as a result. */
+  /**
+   * Selects all of the options. Returns the options that changed as a result.
+   *
+   * 选择所有选项。返回变化过的选项。
+   *
+   */
   selectAll(): MatListOption[] {
     return this._setAllOptionsSelected(true);
   }
 
-  /** Deselects all of the options. Returns the options that changed as a result. */
+  /**
+   * Deselects all of the options. Returns the options that changed as a result.
+   *
+   * 取消选定所有选项。返回变化过的选项。
+   *
+   */
   deselectAll(): MatListOption[] {
     return this._setAllOptionsSelected(false);
->>>>>>> 94076af5
   }
 
   /**
@@ -913,7 +897,7 @@
    * Sets the selected state on all of the options
    * and emits an event if anything changed.
    *
-   * 在所有选项上设置选定状态，并在发生任何变化时发出本事件。
+   * 在所有选项上设置选定状态，并在发生任何变化时发出一个事件。
    *
    */
   private _setAllOptionsSelected(
