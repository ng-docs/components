--- conflicted
+++ resolved
@@ -61,349 +61,6 @@
   ) {}
 }
 
-<<<<<<< HEAD
-/**
- * Type describing possible positions of a checkbox in a list option
- * with respect to the list item's text.
- *
- * 此类型描述列表中的复选框相对于列表条目文本的的可能位置。
- *
- */
-export type MatListOptionCheckboxPosition = 'before' | 'after';
-
-/**
- * Component for list-options of selection-list. Each list-option can automatically
- * generate a checkbox and can put current item into the selectionModel of selection-list
- * if the current item is selected.
- *
- * 选项列表中的列表项组件。每个列表项都会自动生成一个复选框，如果当前列表项被选定了，就会把当前条目放入选项列表的 selectionModel 中。
- *
- */
-@Component({
-  selector: 'mat-list-option',
-  exportAs: 'matListOption',
-  inputs: ['disableRipple'],
-  host: {
-    'role': 'option',
-    'class': 'mat-list-item mat-list-option mat-focus-indicator',
-    '(focus)': '_handleFocus()',
-    '(blur)': '_handleBlur()',
-    '(click)': '_handleClick()',
-    '[class.mat-list-item-disabled]': 'disabled',
-    '[class.mat-list-item-with-avatar]': '_avatar || _icon',
-    // Manually set the "primary" or "warn" class if the color has been explicitly
-    // set to "primary" or "warn". The pseudo checkbox picks up these classes for
-    // its theme.
-    '[class.mat-primary]': 'color === "primary"',
-    // Even though accent is the default, we need to set this class anyway, because the  list might
-    // be placed inside a parent that has one of the other colors with a higher specificity.
-    '[class.mat-accent]': 'color !== "primary" && color !== "warn"',
-    '[class.mat-warn]': 'color === "warn"',
-    '[class.mat-list-single-selected-option]': 'selected && !selectionList.multiple',
-    '[attr.aria-selected]': 'selected',
-    '[attr.aria-disabled]': 'disabled',
-    '[attr.tabindex]': '-1',
-  },
-  templateUrl: 'list-option.html',
-  encapsulation: ViewEncapsulation.None,
-  changeDetection: ChangeDetectionStrategy.OnPush,
-})
-export class MatListOption
-  extends _MatListOptionBase
-  implements AfterContentInit, OnDestroy, OnInit, FocusableOption, CanDisableRipple
-{
-  private _selected = false;
-  private _disabled = false;
-  private _hasFocus = false;
-
-  @ContentChild(MatListAvatarCssMatStyler) _avatar: MatListAvatarCssMatStyler;
-  @ContentChild(MatListIconCssMatStyler) _icon: MatListIconCssMatStyler;
-  @ContentChildren(MatLine, {descendants: true}) _lines: QueryList<MatLine>;
-
-  /**
-   * Emits when the selected state of the option has changed.
-   * Use to facilitate two-data binding to the `selected` property.
-   *
-   * 当此选项的已选状态发生变化时发出。
-   * 用于支持对 `selected` 属性的双向数据绑定。
-   *
-   * @docs-private
-   */
-  @Output()
-  readonly selectedChange: EventEmitter<boolean> = new EventEmitter<boolean>();
-
-  /**
-   * DOM element containing the item's text.
-   *
-   * 包含该条目文本的 DOM 元素。
-   *
-   */
-  @ViewChild('text') _text: ElementRef;
-
-  /**
-   * Whether the label should appear before or after the checkbox. Defaults to 'after'
-   *
-   * 标签是出现在复选框之前还是之后。默认为'after'
-   *
-   */
-  @Input() checkboxPosition: MatListOptionCheckboxPosition = 'after';
-
-  /**
-   * Theme color of the list option. This sets the color of the checkbox.
-   *
-   * 列表选项的主题颜色。这会设置复选框的颜色。
-   *
-   */
-  @Input()
-  get color(): ThemePalette {
-    return this._color || this.selectionList.color;
-  }
-  set color(newValue: ThemePalette) {
-    this._color = newValue;
-  }
-  private _color: ThemePalette;
-
-  /**
-   * This is set to true after the first OnChanges cycle so we don't clear the value of `selected`
-   * in the first cycle.
-   *
-   * 这会在第一个 OnChanges 检测周期后设置为 true，所以我们不会在第一个检测周期中清除 `selected` 的值。
-   *
-   */
-  private _inputsInitialized = false;
-  /**
-   * Value of the option
-   *
-   * 选项的值
-   *
-   */
-  @Input()
-  get value(): any {
-    return this._value;
-  }
-  set value(newValue: any) {
-    if (
-      this.selected &&
-      !this.selectionList.compareWith(newValue, this.value) &&
-      this._inputsInitialized
-    ) {
-      this.selected = false;
-    }
-
-    this._value = newValue;
-  }
-  private _value: any;
-
-  /**
-   * Whether the option is disabled.
-   *
-   * 该选项是否已禁用。
-   *
-   */
-  @Input()
-  get disabled(): boolean {
-    return this._disabled || (this.selectionList && this.selectionList.disabled);
-  }
-  set disabled(value: BooleanInput) {
-    const newValue = coerceBooleanProperty(value);
-
-    if (newValue !== this._disabled) {
-      this._disabled = newValue;
-      this._changeDetector.markForCheck();
-    }
-  }
-
-  /**
-   * Whether the option is selected.
-   *
-   * 该选项是否被选定。
-   *
-   */
-  @Input()
-  get selected(): boolean {
-    return this.selectionList.selectedOptions.isSelected(this);
-  }
-  set selected(value: BooleanInput) {
-    const isSelected = coerceBooleanProperty(value);
-
-    if (isSelected !== this._selected) {
-      this._setSelected(isSelected);
-
-      if (isSelected || this.selectionList.multiple) {
-        this.selectionList._reportValueChange();
-      }
-    }
-  }
-
-  constructor(
-    private _element: ElementRef<HTMLElement>,
-    private _changeDetector: ChangeDetectorRef,
-    /** @docs-private */
-    @Inject(forwardRef(() => MatSelectionList)) public selectionList: MatSelectionList,
-  ) {
-    super();
-  }
-
-  ngOnInit() {
-    const list = this.selectionList;
-
-    if (list._value && list._value.some(value => list.compareWith(this._value, value))) {
-      this._setSelected(true);
-    }
-
-    const wasSelected = this._selected;
-
-    // List options that are selected at initialization can't be reported properly to the form
-    // control. This is because it takes some time until the selection-list knows about all
-    // available options. Also it can happen that the ControlValueAccessor has an initial value
-    // that should be used instead. Deferring the value change report to the next tick ensures
-    // that the form control value is not being overwritten.
-    Promise.resolve().then(() => {
-      if (this._selected || wasSelected) {
-        this.selected = true;
-        this._changeDetector.markForCheck();
-      }
-    });
-    this._inputsInitialized = true;
-  }
-
-  ngAfterContentInit() {
-    setLines(this._lines, this._element);
-  }
-
-  ngOnDestroy(): void {
-    if (this.selected) {
-      // We have to delay this until the next tick in order
-      // to avoid changed after checked errors.
-      Promise.resolve().then(() => {
-        this.selected = false;
-      });
-    }
-
-    const hadFocus = this._hasFocus;
-    const newActiveItem = this.selectionList._removeOptionFromList(this);
-
-    // Only move focus if this option was focused at the time it was destroyed.
-    if (hadFocus && newActiveItem) {
-      newActiveItem.focus();
-    }
-  }
-
-  /**
-   * Toggles the selection state of the option.
-   *
-   * 切换该选项的选定状态。
-   *
-   */
-  toggle(): void {
-    this.selected = !this.selected;
-  }
-
-  /**
-   * Allows for programmatic focusing of the option.
-   *
-   * 可以通过编程让该选项获得焦点。
-   *
-   */
-  focus(): void {
-    this._element.nativeElement.focus();
-  }
-
-  /**
-   * Returns the list item's text label. Implemented as a part of the FocusKeyManager.
-   *
-   * 返回列表条目的文本标签。实现为 FocusKeyManager 的一部分。
-   *
-   * @docs-private
-   */
-  getLabel() {
-    return this._text ? this._text.nativeElement.textContent || '' : '';
-  }
-
-  /**
-   * Whether this list item should show a ripple effect when clicked.
-   *
-   * 此列表条目是否应该在点击时显示涟漪效果。
-   *
-   */
-  _isRippleDisabled() {
-    return this.disabled || this.disableRipple || this.selectionList.disableRipple;
-  }
-
-  _handleClick() {
-    if (!this.disabled && (this.selectionList.multiple || !this.selected)) {
-      this.toggle();
-
-      // Emit a change event if the selected state of the option changed through user interaction.
-      this.selectionList._emitChangeEvent([this]);
-    }
-  }
-
-  _handleFocus() {
-    this.selectionList._setFocusedOption(this);
-    this._hasFocus = true;
-  }
-
-  _handleBlur() {
-    this.selectionList._onTouched();
-    this._hasFocus = false;
-  }
-
-  /**
-   * Retrieves the DOM element of the component host.
-   *
-   * 检索组件宿主的 DOM 元素。
-   *
-   */
-  _getHostElement(): HTMLElement {
-    return this._element.nativeElement;
-  }
-
-  /**
-   * Sets the selected state of the option. Returns whether the value has changed.
-   *
-   * 设置选项的选定状态。返回该值是否已更改。
-   *
-   */
-  _setSelected(selected: boolean): boolean {
-    if (selected === this._selected) {
-      return false;
-    }
-
-    this._selected = selected;
-
-    if (selected) {
-      this.selectionList.selectedOptions.select(this);
-    } else {
-      this.selectionList.selectedOptions.deselect(this);
-    }
-
-    this.selectedChange.emit(selected);
-    this._changeDetector.markForCheck();
-    return true;
-  }
-
-  /**
-   * Notifies Angular that the option needs to be checked in the next change detection run. Mainly
-   * used to trigger an update of the list option if the disabled state of the selection list
-   * changed.
-   *
-   * 通知 Angular：在下一次运行变更检测时，需要检查该选项。主要用于在选择列表的禁用状态发生变化时触发 list 选项的更新。
-   *
-   */
-  _markForCheck() {
-    this._changeDetector.markForCheck();
-  }
-}
-
-/**
- * Material Design list component where each item is a selectable option. Behaves as a listbox.
- *
- * Material Design 列表组件，每个条目都是一个可选的选项。其行为和列表框一致。
- *
- */
-=======
->>>>>>> 70cf080c
 @Component({
   selector: 'mat-selection-list',
   exportAs: 'matSelectionList',
@@ -433,23 +90,6 @@
   /** Emits when the list has been destroyed. */
   private _destroyed = new Subject<void>();
 
-<<<<<<< HEAD
-  /**
-   * The FocusKeyManager which handles focus.
-   *
-   * 用于处理焦点的 FocusKeyManager。
-   *
-   */
-  _keyManager: FocusKeyManager<MatListOption>;
-
-  /**
-   * The option components contained within this selection-list.
-   *
-   * 这个选择列表中包含的选项组件。
-   *
-   */
-  @ContentChildren(MatListOption, {descendants: true}) options: QueryList<MatListOption>;
-=======
   /** Whether the list has been destroyed. */
   private _isDestroyed: boolean;
 
@@ -457,7 +97,6 @@
   private _onChange: (value: any) => void = (_: any) => {};
 
   @ContentChildren(MatListOption, {descendants: true}) _items: QueryList<MatListOption>;
->>>>>>> 70cf080c
 
   /**
    * Emits a change event whenever the selected state of an option changes.
@@ -486,37 +125,7 @@
    */
   @Input() compareWith: (o1: any, o2: any) => boolean = (a1, a2) => a1 === a2;
 
-<<<<<<< HEAD
-  /**
-   * Whether the selection list is disabled.
-   *
-   * 是否禁用了选择列表。
-   *
-   */
-  @Input()
-  get disabled(): boolean {
-    return this._disabled;
-  }
-  set disabled(value: BooleanInput) {
-    this._disabled = coerceBooleanProperty(value);
-
-    // The `MatSelectionList` and `MatListOption` are using the `OnPush` change detection
-    // strategy. Therefore the options will not check for any changes if the `MatSelectionList`
-    // changed its state. Since we know that a change to `disabled` property of the list affects
-    // the state of the options, we manually mark each option for check.
-    this._markOptionsForCheck();
-  }
-  private _disabled: boolean = false;
-
-  /**
-   * Whether selection is limited to one or multiple items (default multiple).
-   *
-   * 选择是否限制到一个或多个条目（默认的多个）。
-   *
-   */
-=======
   /** Whether selection is limited to one or multiple items (default multiple). */
->>>>>>> 70cf080c
   @Input()
   get multiple(): boolean {
     return this._multiple;
@@ -545,61 +154,6 @@
    */
   selectedOptions = new SelectionModel<MatListOption>(this._multiple);
 
-<<<<<<< HEAD
-  /**
-   * The tabindex of the selection list.
-   *
-   * 此选择列表的 tabindex。
-   *
-   */
-  _tabIndex = -1;
-
-  /**
-   * View to model callback that should be called whenever the selected options change.
-   *
-   * 视图到模型的回调，它应该在选定项发生变化时被调用。
-   *
-   */
-  private _onChange: (value: any) => void = (_: any) => {};
-
-  /**
-   * Keeps track of the currently-selected value.
-   *
-   * 跟踪当前选定的值。
-   *
-   */
-  _value: string[] | null;
-
-  /**
-   * Emits when the list has been destroyed.
-   *
-   * 当列表被销毁时就会触发。
-   *
-   */
-  private readonly _destroyed = new Subject<void>();
-
-  /**
-   * View to model callback that should be called if the list or its options lost focus.
-   *
-   * 如果列表或其选项失焦，应该调用的视图到模型回调。
-   *
-   */
-  _onTouched: () => void = () => {};
-
-  /**
-   * Whether the list has been destroyed.
-   *
-   * 该列表是否已被销毁。
-   *
-   */
-  private _isDestroyed: boolean;
-
-  constructor(
-    private _element: ElementRef<HTMLElement>,
-    private _changeDetector: ChangeDetectorRef,
-    private _focusMonitor: FocusMonitor,
-  ) {
-=======
   /** Keeps track of the currently-selected value. */
   _value: string[] | null;
 
@@ -607,7 +161,6 @@
   _onTouched: () => void = () => {};
 
   constructor(public _element: ElementRef<HTMLElement>, private _ngZone: NgZone) {
->>>>>>> 70cf080c
     super();
     this._isNonInteractive = false;
   }
@@ -683,97 +236,7 @@
     return this._setAllOptionsSelected(false);
   }
 
-<<<<<<< HEAD
-  /**
-   * Sets the focused option of the selection-list.
-   *
-   * 设置此选择列表的 focused 选项。
-   *
-   */
-  _setFocusedOption(option: MatListOption) {
-    this._keyManager.updateActiveItem(option);
-  }
-
-  /**
-   * Removes an option from the selection list and updates the active item.
-   *
-   * 从选择列表中删除一个选项并更新活动条目。
-   *
-   * @returns Currently-active item.
-   *
-   * 当前的活动条目。
-   */
-  _removeOptionFromList(option: MatListOption): MatListOption | null {
-    const optionIndex = this._getOptionIndex(option);
-
-    if (optionIndex > -1 && this._keyManager.activeItemIndex === optionIndex) {
-      // Check whether the option is the last item
-      if (optionIndex > 0) {
-        this._keyManager.updateActiveItem(optionIndex - 1);
-      } else if (optionIndex === 0 && this.options.length > 1) {
-        this._keyManager.updateActiveItem(Math.min(optionIndex + 1, this.options.length - 1));
-      }
-    }
-
-    return this._keyManager.activeItem;
-  }
-
-  /**
-   * Passes relevant key presses to our key manager.
-   *
-   * 把相关的按键传给按键管理器。
-   *
-   */
-  _keydown(event: KeyboardEvent) {
-    const keyCode = event.keyCode;
-    const manager = this._keyManager;
-    const previousFocusIndex = manager.activeItemIndex;
-    const hasModifier = hasModifierKey(event);
-
-    switch (keyCode) {
-      case SPACE:
-      case ENTER:
-        if (!hasModifier && !manager.isTyping()) {
-          this._toggleFocusedOption();
-          // Always prevent space from scrolling the page since the list has focus
-          event.preventDefault();
-        }
-        break;
-      default:
-        // The "A" key gets special treatment, because it's used for the "select all" functionality.
-        if (
-          keyCode === A &&
-          this.multiple &&
-          hasModifierKey(event, 'ctrlKey') &&
-          !manager.isTyping()
-        ) {
-          const shouldSelect = this.options.some(option => !option.disabled && !option.selected);
-          this._setAllOptionsSelected(shouldSelect, true, true);
-          event.preventDefault();
-        } else {
-          manager.onKeydown(event);
-        }
-    }
-
-    if (
-      this.multiple &&
-      (keyCode === UP_ARROW || keyCode === DOWN_ARROW) &&
-      event.shiftKey &&
-      manager.activeItemIndex !== previousFocusIndex
-    ) {
-      this._toggleFocusedOption();
-    }
-  }
-
-  /**
-   * Reports a value change to the ControlValueAccessor
-   *
-   * 向 ControlValueAccessor 报告值的变化
-   *
-   */
-=======
   /** Reports a value change to the ControlValueAccessor */
->>>>>>> 70cf080c
   _reportValueChange() {
     // Stop reporting value changes after the list has been destroyed. This avoids
     // cases where the list might wrongly reset its value once it is removed, but
@@ -820,13 +283,6 @@
   }
 
   /**
-<<<<<<< HEAD
-   * Implemented as part of ControlValueAccessor.
-   *
-   *是 ControlValueAccessor 实现的一部分。
-   *
-   */
-=======
    * Whether the *entire* selection list is disabled. When true, each list item is also disabled
    * and each list item is removed from the tab order (has tabindex="-1").
    */
@@ -846,7 +302,6 @@
   private _selectionListDisabled = false;
 
   /** Implemented as part of ControlValueAccessor. */
->>>>>>> 70cf080c
   registerOnChange(fn: (value: any) => void): void {
     this._onChange = fn;
   }
@@ -861,14 +316,6 @@
     this._onTouched = fn;
   }
 
-<<<<<<< HEAD
-  /**
-   * Sets the selected options based on the specified values.
-   *
-   * 根据指定的值设置选定的选项。
-   *
-   */
-=======
   /** Watches for changes in the selected state of the options and updates the list accordingly. */
   private _watchForSelectionChange() {
     this.selectedOptions.changed.pipe(takeUntil(this._destroyed)).subscribe(event => {
@@ -888,7 +335,6 @@
   }
 
   /** Sets the selected options based on the specified values. */
->>>>>>> 70cf080c
   private _setOptionsFromValues(values: string[]) {
     this.options.forEach(option => option._setSelected(false));
 
@@ -915,32 +361,10 @@
     return this.options.filter(option => option.selected).map(option => option.value);
   }
 
-<<<<<<< HEAD
-  /**
-   * Toggles the state of the currently focused option if enabled.
-   *
-   * 如果启用，则切换当前拥有焦点的选项的状态。
-   *
-   */
-  private _toggleFocusedOption(): void {
-    let focusedIndex = this._keyManager.activeItemIndex;
-
-    if (focusedIndex != null && this._isValidIndex(focusedIndex)) {
-      let focusedOption: MatListOption = this.options.toArray()[focusedIndex];
-
-      if (focusedOption && !focusedOption.disabled && (this._multiple || !focusedOption.selected)) {
-        focusedOption.toggle();
-
-        // Emit a change event because the focused option changed its state through user
-        // interaction.
-        this._emitChangeEvent([focusedOption]);
-      }
-=======
   /** Marks all the options to be checked in the next change detection run. */
   private _markOptionsForCheck() {
     if (this.options) {
       this.options.forEach(option => option._markForCheck());
->>>>>>> 70cf080c
     }
   }
 
@@ -969,44 +393,6 @@
     return changedOptions;
   }
 
-<<<<<<< HEAD
-  /**
-   * Utility to ensure all indexes are valid.
-   *
-   * 用来确保所有索引都有效的工具。
-   *
-   * @param index The index to be checked.
-   *
-   * 要检查的索引。
-   *
-   * @returns True if the index is valid for our list of options.
-   *
-   * 如果索引对于我们的选项列表有效，则返回 true。
-   */
-  private _isValidIndex(index: number): boolean {
-    return index >= 0 && index < this.options.length;
-  }
-
-  /**
-   * Returns the index of the specified list option.
-   *
-   * 返回指定列表项的索引。
-   *
-   */
-  private _getOptionIndex(option: MatListOption): number {
-    return this.options.toArray().indexOf(option);
-  }
-
-  /**
-   * Marks all the options to be checked in the next change detection run.
-   *
-   * 标记为要在下一次变更检测运行中检查的所有选项。
-   *
-   */
-  private _markOptionsForCheck() {
-    if (this.options) {
-      this.options.forEach(option => option._markForCheck());
-=======
   // Note: This getter exists for backwards compatibility. The `_items` query list
   // cannot be named `options` as it will be picked up by the interactive list base.
   /** The option components contained within this selection-list. */
@@ -1037,11 +423,13 @@
       this._emitChangeEvent(this._setAllOptionsSelected(shouldSelect, true));
     } else {
       this._keyManager.onKeydown(event);
->>>>>>> 70cf080c
-    }
-  }
-
-  /** Handles focusout events within the list. */
+    }
+  }
+
+  /** Handles focusout events within the list. *
+   * 从选择列表中删除 tabindex，然后重置它，以便允许用户跳出它。这会阻止该列表捕获焦点并将其重定向到列表中，如果用户试图离开它，就会创建一个焦点陷阱。
+   *
+   */
   private _handleFocusout = () => {
     // Focus takes a while to update so we have to wrap our call in a timeout.
     setTimeout(() => {
@@ -1069,14 +457,6 @@
   };
 
   /**
-<<<<<<< HEAD
-   * Removes the tabindex from the selection list and resets it back afterwards, allowing the user
-   * to tab out of it. This prevents the list from capturing focus and redirecting it back within
-   * the list, creating a focus trap if it user tries to tab away.
-   *
-   * 从选择列表中删除 tabindex，然后重置它，以便允许用户跳出它。这会阻止该列表捕获焦点并将其重定向到列表中，如果用户试图离开它，就会创建一个焦点陷阱。
-   *
-=======
    * Sets up the logic for maintaining the roving tabindex.
    *
    * `skipPredicate` determines if key manager should avoid putting a given list item in the tab
@@ -1088,7 +468,6 @@
    * https://www.w3.org/WAI/ARIA/apg/practices/keyboard-interface/):
    *   "For the following composite widget elements, keep them focusable when disabled: Options in a
    *   Listbox..."
->>>>>>> 70cf080c
    */
   private _setupRovingTabindex() {
     this._keyManager = new FocusKeyManager(this._items)
@@ -1114,15 +493,6 @@
   }
 
   /**
-<<<<<<< HEAD
-   * Updates the tabindex based upon if the selection list is empty.
-   *
-   * 根据选择列表是否为空来更新 tabindex。
-   *
-   */
-  private _updateTabIndex(): void {
-    this._tabIndex = this.options.length === 0 ? -1 : 0;
-=======
    * Sets an option as active.
    * @param index Index of the active option. If set to -1, no option will be active.
    */
@@ -1150,6 +520,5 @@
   private _containsFocus() {
     const activeElement = _getFocusedElementPierceShadowDom();
     return activeElement && this._element.nativeElement.contains(activeElement);
->>>>>>> 70cf080c
   }
 }