--- conflicted
+++ resolved
@@ -127,19 +127,10 @@
    */
   _hostElement: HTMLElement;
 
-<<<<<<< HEAD
-  /**
-   * Whether animations are disabled.
-   *
-   * 是否禁用动画。
-   *
-   */
-=======
   /** indicate whether the host element is a button or not */
   _isButtonElement: boolean;
 
   /** Whether animations are disabled. */
->>>>>>> 69652b09
   _noopAnimations: boolean;
 
   @ContentChildren(MatListItemAvatar, {descendants: false}) _avatars: QueryList<never>;
