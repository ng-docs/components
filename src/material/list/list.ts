--- conflicted
+++ resolved
@@ -86,18 +86,13 @@
 })
 export class MatNavList extends _MatListMixinBase implements CanDisable, CanDisableRipple,
   OnChanges, OnDestroy {
-<<<<<<< HEAD
   /**
    * Emits when the state of the list changes.
    *
    * 当列表状态发生变化时发出通知。
    *
    */
-  _stateChanges = new Subject<void>();
-=======
-  /** Emits when the state of the list changes. */
   readonly _stateChanges = new Subject<void>();
->>>>>>> 94076af5
 
   ngOnChanges() {
     this._stateChanges.next();
@@ -126,18 +121,13 @@
 })
 export class MatList extends _MatListMixinBase implements CanDisable, CanDisableRipple, OnChanges,
   OnDestroy {
-<<<<<<< HEAD
   /**
    * Emits when the state of the list changes.
    *
    * 当列表状态发生变化时发出通知。
    *
    */
-  _stateChanges = new Subject<void>();
-=======
-  /** Emits when the state of the list changes. */
   readonly _stateChanges = new Subject<void>();
->>>>>>> 94076af5
 
   constructor(private _elementRef: ElementRef<HTMLElement>) {
     super();
