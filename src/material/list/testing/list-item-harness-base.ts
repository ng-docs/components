--- conflicted
+++ resolved
@@ -21,25 +21,10 @@
 /**
  * Gets a `HarnessPredicate` that applies the given `BaseListItemHarnessFilters` to the given
  * list item harness.
- *
- * 获取一个 `HarnessPredicate`，它把指定的 `BaseListItemHarnessFilters` 应用于给定列表项测试工具。
- *
  * @template H The type of list item harness to create a predicate for.
- *
- * 要为其创建谓词的列表项测试工具的类型。
- *
  * @param harnessType A constructor for a list item harness.
- *
- * 列表项测试工具的构造函数。
- *
  * @param options An instance of `BaseListItemHarnessFilters` to apply.
- *
- * 要应用 `BaseListItemHarnessFilters` 的实例。
- *
  * @return A `HarnessPredicate` for the given harness type with the given options applied.
- *
- * 具有测试工具类型的 `HarnessPredicate`，已经应用了指定的选项。
- *
  */
 export function getListItemPredicate<H extends MatListItemHarnessBase>(
   harnessType: ComponentHarnessConstructor<H>,
@@ -52,12 +37,7 @@
   );
 }
 
-/**
- * Harness for interacting with a list subheader.
- *
- * 与列表子标题进行交互的测试工具。
- *
- */
+/** Harness for interacting with a list subheader. */
 export class MatSubheaderHarness extends ComponentHarness {
   static hostSelector = '.mat-subheader';
 
@@ -69,23 +49,13 @@
     );
   }
 
-  /**
-   * Gets the full text content of the list item (including text from any font icons).
-   *
-   * 获取列表项的完整文本内容（包括来自任何字体图标的文本）。
-   *
-   */
+  /** Gets the full text content of the list item (including text from any font icons). */
   async getText(): Promise<string> {
     return (await this.host()).text();
   }
 }
 
-/**
- * Selectors for the various list item sections that may contain user content.
- *
- * 可能包含用户内容的各个列表项部分的选择器。
- *
- */
+/** Selectors for the various list item sections that may contain user content. */
 export const enum MatListItemSection {
   CONTENT = '.mat-list-item-content',
   // TODO(mmalerba): consider adding sections for leading/trailing icons.
@@ -93,9 +63,6 @@
 
 /**
  * Shared behavior among the harnesses for the various `MatListItem` flavors.
- *
- * `MatListItem` 风格的测试工具之间的共享行为。
- *
  * @docs-private
  */
 export abstract class MatListItemHarnessBase extends ContentContainerComponentHarness<MatListItemSection> {
@@ -144,24 +111,8 @@
     return !!(await this._icon());
   }
 
-<<<<<<< HEAD
-  /**
-   * Gets a `HarnessLoader` used to get harnesses within the list item's content.
-   *
-   * 获取一个 `HarnessLoader` 用于获取列表项内容中的测试工具。
-   *
-   * @deprecated Use `getChildLoader(MatListItemSection.CONTENT)` or `getHarness` instead.
-   *
-   * 使用 `getChildLoader(MatListItemSection.CONTENT)` 或 `getHarness` 代替。
-   *
-   * @breaking-change 12.0.0
-   */
-  async getHarnessLoaderForContent(): Promise<HarnessLoader> {
-    return this.getChildLoader(MatListItemSection.CONTENT);
-=======
   /** Whether this list option is disabled. */
   async isDisabled(): Promise<boolean> {
     return (await this.host()).hasClass('mat-list-item-disabled');
->>>>>>> 53b69108
   }
 }