/**
 * @license
 * Copyright Google LLC All Rights Reserved.
 *
 * Use of this source code is governed by an MIT-style license that can be
 * found in the LICENSE file at https://angular.io/license
 */

import {
  ComponentHarness,
  ComponentHarnessConstructor,
  ContentContainerComponentHarness,
  HarnessPredicate,
  parallel,
} from '@angular/cdk/testing';
import {BaseListItemHarnessFilters, SubheaderHarnessFilters} from './list-harness-filters';

const iconSelector = '.mat-mdc-list-item-icon';
const avatarSelector = '.mat-mdc-list-item-avatar';

/**
 * Gets a `HarnessPredicate` that applies the given `BaseListItemHarnessFilters` to the given
 * list item harness.
 *
 * 获取一个 `HarnessPredicate`，它把指定的 `BaseListItemHarnessFilters` 应用于给定列表项测试工具。
 *
 * @template H The type of list item harness to create a predicate for.
 *
 * 要为其创建谓词的列表项测试工具的类型。
 *
 * @param harnessType A constructor for a list item harness.
 *
 * 列表项测试工具的构造函数。
 *
 * @param options An instance of `BaseListItemHarnessFilters` to apply.
 *
 * 要应用 `BaseListItemHarnessFilters` 的实例。
 *
 * @return A `HarnessPredicate` for the given harness type with the given options applied.
 *
 * 具有测试工具类型的 `HarnessPredicate`，已经应用了指定的选项。
 *
 */
export function getListItemPredicate<H extends MatListItemHarnessBase>(
  harnessType: ComponentHarnessConstructor<H>,
  options: BaseListItemHarnessFilters,
): HarnessPredicate<H> {
  return new HarnessPredicate(harnessType, options)
    .addOption('text', options.text, (harness, text) =>
      HarnessPredicate.stringMatches(harness.getText(), text),
    )
    .addOption('fullText', options.fullText, (harness, fullText) =>
      HarnessPredicate.stringMatches(harness.getFullText(), fullText),
    )
    .addOption('title', options.title, (harness, title) =>
      HarnessPredicate.stringMatches(harness.getTitle(), title),
    )
    .addOption('secondaryText', options.secondaryText, (harness, secondaryText) =>
      HarnessPredicate.stringMatches(harness.getSecondaryText(), secondaryText),
    )
    .addOption('tertiaryText', options.tertiaryText, (harness, tertiaryText) =>
      HarnessPredicate.stringMatches(harness.getTertiaryText(), tertiaryText),
    );
}

<<<<<<< HEAD
/**
 * Harness for interacting with a list subheader.
 *
 * 与列表子标题进行交互的测试工具。
 *
 */
=======
/** Harness for interacting with a MDC-based list subheader. */
>>>>>>> 70cf080c
export class MatSubheaderHarness extends ComponentHarness {
  static hostSelector = '.mat-mdc-subheader';

  static with(options: SubheaderHarnessFilters = {}): HarnessPredicate<MatSubheaderHarness> {
    return new HarnessPredicate(MatSubheaderHarness, options).addOption(
      'text',
      options.text,
      (harness, text) => HarnessPredicate.stringMatches(harness.getText(), text),
    );
  }

  /**
   * Gets the full text content of the list item (including text from any font icons).
   *
   * 获取列表项的完整文本内容（包括来自任何字体图标的文本）。
   *
   */
  async getText(): Promise<string> {
    return (await this.host()).text();
  }
}

/**
 * Selectors for the various list item sections that may contain user content.
 *
 * 可能包含用户内容的各个列表项部分的选择器。
 *
 */
export const enum MatListItemSection {
  CONTENT = '.mdc-list-item__content',
}

/** Enum describing the possible variants of a list item. */
export const enum MatListItemType {
  ONE_LINE_ITEM,
  TWO_LINE_ITEM,
  THREE_LINE_ITEM,
}

/**
 * Shared behavior among the harnesses for the various `MatListItem` flavors.
 *
 * `MatListItem` 风格的测试工具之间的共享行为。
 *
 * @docs-private
 */
export abstract class MatListItemHarnessBase extends ContentContainerComponentHarness<MatListItemSection> {
  private _lines = this.locatorForAll('.mat-mdc-list-item-line');
  private _primaryText = this.locatorFor('.mdc-list-item__primary-text');
  private _avatar = this.locatorForOptional('.mat-mdc-list-item-avatar');
  private _icon = this.locatorForOptional('.mat-mdc-list-item-icon');
  private _unscopedTextContent = this.locatorFor('.mat-mdc-list-item-unscoped-content');

  /** Gets the type of the list item, currently describing how many lines there are. */
  async getType(): Promise<MatListItemType> {
    const host = await this.host();
    const [isOneLine, isTwoLine] = await parallel(() => [
      host.hasClass('mdc-list-item--with-one-line'),
      host.hasClass('mdc-list-item--with-two-lines'),
    ]);
    if (isOneLine) {
      return MatListItemType.ONE_LINE_ITEM;
    } else if (isTwoLine) {
      return MatListItemType.TWO_LINE_ITEM;
    } else {
      return MatListItemType.THREE_LINE_ITEM;
    }
  }

  /**
<<<<<<< HEAD
   * Gets the full text content of the list item.
   *
   * 获取列表项的完整文本内容。
   *
=======
   * Gets the full text content of the list item, excluding text
   * from icons and avatars.
   *
   * @deprecated Use the `getFullText` method instead.
   * @breaking-change 16.0.0
>>>>>>> 70cf080c
   */
  async getText(): Promise<string> {
    return this.getFullText();
  }

  /**
   * Gets the full text content of the list item, excluding text
   * from icons and avatars.
   */
  async getFullText(): Promise<string> {
    return (await this.host()).text({exclude: `${iconSelector}, ${avatarSelector}`});
  }

<<<<<<< HEAD
  /**
   * Gets the lines of text (`mat-line` elements) in this nav list item.
   *
   * 获取此导航列表项中的文本行（`mat-line`）。
   *
   */
  async getLinesText(): Promise<string[]> {
    const lines = await this._lines();
    return parallel(() => lines.map(l => l.text()));
=======
  /** Gets the title of the list item. */
  async getTitle(): Promise<string> {
    return (await this._primaryText()).text();
  }

  /** Whether the list item is disabled. */
  async isDisabled(): Promise<boolean> {
    return (await this.host()).hasClass('mdc-list-item--disabled');
  }

  /**
   * Gets the secondary line text of the list item. Null if the list item
   * does not have a secondary line.
   */
  async getSecondaryText(): Promise<string | null> {
    const type = await this.getType();
    if (type === MatListItemType.ONE_LINE_ITEM) {
      return null;
    }

    const [lines, unscopedTextContent] = await parallel(() => [
      this._lines(),
      this._unscopedTextContent(),
    ]);

    // If there is no explicit line for the secondary text, the unscoped text content
    // is rendered as the secondary text (with potential text wrapping enabled).
    if (lines.length >= 1) {
      return lines[0].text();
    } else {
      return unscopedTextContent.text();
    }
  }

  /**
   * Gets the tertiary line text of the list item. Null if the list item
   * does not have a tertiary line.
   */
  async getTertiaryText(): Promise<string | null> {
    const type = await this.getType();
    if (type !== MatListItemType.THREE_LINE_ITEM) {
      return null;
    }

    const [lines, unscopedTextContent] = await parallel(() => [
      this._lines(),
      this._unscopedTextContent(),
    ]);

    // First we check if there is an explicit line for the tertiary text. If so, we return it.
    // If there is at least an explicit secondary line though, then we know that the unscoped
    // text content corresponds to the tertiary line. If there are no explicit lines at all,
    // we know that the unscoped text content from the secondary text just wraps into the third
    // line, but there *no* actual dedicated tertiary text.
    if (lines.length === 2) {
      return lines[1].text();
    } else if (lines.length === 1) {
      return unscopedTextContent.text();
    }
    return null;
>>>>>>> 70cf080c
  }

  /**
   * Whether this list item has an avatar.
   *
   * 此列表项是否具有头像。
   *
   */
  async hasAvatar(): Promise<boolean> {
    return !!(await this._avatar());
  }

  /**
   * Whether this list item has an icon.
   *
   * 此列表项是否带有图标。
   *
   */
  async hasIcon(): Promise<boolean> {
    return !!(await this._icon());
  }
<<<<<<< HEAD

  /**
   * Whether this list option is disabled.
   *
   * 是否禁用此列表选项。
   *
   */
  async isDisabled(): Promise<boolean> {
    return (await this.host()).hasClass('mat-list-item-disabled');
  }
=======
>>>>>>> 70cf080c
}<|MERGE_RESOLUTION|>--- conflicted
+++ resolved
@@ -63,16 +63,12 @@
     );
 }
 
-<<<<<<< HEAD
-/**
- * Harness for interacting with a list subheader.
+/**
+ * Harness for interacting with a MDC-based list subheader.
  *
  * 与列表子标题进行交互的测试工具。
  *
  */
-=======
-/** Harness for interacting with a MDC-based list subheader. */
->>>>>>> 70cf080c
 export class MatSubheaderHarness extends ComponentHarness {
   static hostSelector = '.mat-mdc-subheader';
 
@@ -143,18 +139,11 @@
   }
 
   /**
-<<<<<<< HEAD
-   * Gets the full text content of the list item.
-   *
-   * 获取列表项的完整文本内容。
-   *
-=======
    * Gets the full text content of the list item, excluding text
    * from icons and avatars.
    *
    * @deprecated Use the `getFullText` method instead.
    * @breaking-change 16.0.0
->>>>>>> 70cf080c
    */
   async getText(): Promise<string> {
     return this.getFullText();
@@ -168,17 +157,6 @@
     return (await this.host()).text({exclude: `${iconSelector}, ${avatarSelector}`});
   }
 
-<<<<<<< HEAD
-  /**
-   * Gets the lines of text (`mat-line` elements) in this nav list item.
-   *
-   * 获取此导航列表项中的文本行（`mat-line`）。
-   *
-   */
-  async getLinesText(): Promise<string[]> {
-    const lines = await this._lines();
-    return parallel(() => lines.map(l => l.text()));
-=======
   /** Gets the title of the list item. */
   async getTitle(): Promise<string> {
     return (await this._primaryText()).text();
@@ -239,7 +217,6 @@
       return unscopedTextContent.text();
     }
     return null;
->>>>>>> 70cf080c
   }
 
   /**
@@ -261,17 +238,4 @@
   async hasIcon(): Promise<boolean> {
     return !!(await this._icon());
   }
-<<<<<<< HEAD
-
-  /**
-   * Whether this list option is disabled.
-   *
-   * 是否禁用此列表选项。
-   *
-   */
-  async isDisabled(): Promise<boolean> {
-    return (await this.host()).hasClass('mat-list-item-disabled');
-  }
-=======
->>>>>>> 70cf080c
 }