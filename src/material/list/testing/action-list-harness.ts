--- conflicted
+++ resolved
@@ -11,44 +11,31 @@
 import {ActionListHarnessFilters, ActionListItemHarnessFilters} from './list-harness-filters';
 import {getListItemPredicate, MatListItemHarnessBase} from './list-item-harness-base';
 
-<<<<<<< HEAD
 /**
- * Harness for interacting with a standard mat-action-list in tests.
+ * Harness for interacting with a MDC-based action-list in tests.
  *
  * 在测试中用来与标准 mat-action-list 进行交互的测试工具。
  *
  */
-=======
-/** Harness for interacting with a MDC-based action-list in tests. */
->>>>>>> 70cf080c
 export class MatActionListHarness extends MatListHarnessBase<
   typeof MatActionListItemHarness,
   MatActionListItemHarness,
   ActionListItemHarnessFilters
 > {
-<<<<<<< HEAD
   /**
    * The selector for the host element of a `MatActionList` instance.
    *
    * `MatActionList` 实例的宿主元素选择器。
    *
    */
-  static hostSelector = 'mat-action-list.mat-list';
-
-  /**
-   * Gets a `HarnessPredicate` that can be used to search for a `MatActionListHarness` that meets
-   * certain criteria.
-   *
-   * 获取一个 `HarnessPredicate`，该 HarnessPredicate 可用于搜索满足某些条件的 `MatActionListHarness`。
-   *
-=======
-  /** The selector for the host element of a `MatActionList` instance. */
   static hostSelector = '.mat-mdc-action-list';
 
   /**
    * Gets a `HarnessPredicate` that can be used to search for an action list with specific
    * attributes.
->>>>>>> 70cf080c
+   *
+   * 获取一个 `HarnessPredicate`，该 HarnessPredicate 可用于搜索满足某些条件的 `MatActionListHarness`。
+   *
    * @param options Options for filtering which action list instances are considered a match.
    *
    * 用于过滤哪些动作列表实例应该视为匹配的选项。
@@ -74,29 +61,20 @@
  *
  */
 export class MatActionListItemHarness extends MatListItemHarnessBase {
-<<<<<<< HEAD
   /**
    * The selector for the host element of a `MatListItem` instance.
    *
    * `MatListItem` 实例的宿主元素选择器。
    *
    */
-  static hostSelector = `${MatActionListHarness.hostSelector} .mat-list-item`;
-
-  /**
-   * Gets a `HarnessPredicate` that can be used to search for a `MatActionListItemHarness` that
-   * meets certain criteria.
-   *
-   * 获取一个 `HarnessPredicate`，该 HarnessPredicate 可用于搜索满足某些条件的 `MatActionListItemHarness`。
-   *
-=======
-  /** The selector for the host element of a `MatListItem` instance. */
   static hostSelector = `${MatActionListHarness.hostSelector} .mat-mdc-list-item`;
 
   /**
    * Gets a `HarnessPredicate` that can be used to search for a list item with specific
    * attributes.
->>>>>>> 70cf080c
+   *
+   * 获取一个 `HarnessPredicate`，该 HarnessPredicate 可用于搜索满足某些条件的 `MatActionListItemHarness`。
+   *
    * @param options Options for filtering which action list item instances are considered a match.
    *
    * 用于过滤哪些动作列表条目目实例应该视为匹配项的选项。
