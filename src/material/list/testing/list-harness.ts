/**
 * @license
 * Copyright Google LLC All Rights Reserved.
 *
 * Use of this source code is governed by an MIT-style license that can be
 * found in the LICENSE file at https://angular.io/license
 */

import {HarnessPredicate} from '@angular/cdk/testing';
import {MatListHarnessBase} from './list-harness-base';
import {ListHarnessFilters, ListItemHarnessFilters} from './list-harness-filters';
import {getListItemPredicate, MatListItemHarnessBase} from './list-item-harness-base';

<<<<<<< HEAD
/**
 * Harness for interacting with a standard mat-list in tests.
 *
 * 在测试中用来与标准 mat-list 进行交互的测试工具。
 *
 */
export class MatListHarness extends
    MatListHarnessBase<typeof MatListItemHarness, MatListItemHarness, ListItemHarnessFilters> {
  /**
   * The selector for the host element of a `MatList` instance.
   *
   * `MatList` 实例的宿主元素选择器。
   *
   */
=======
/** Harness for interacting with a standard mat-list in tests. */
export class MatListHarness extends MatListHarnessBase<
  typeof MatListItemHarness,
  MatListItemHarness,
  ListItemHarnessFilters
> {
  /** The selector for the host element of a `MatList` instance. */
>>>>>>> 03485cd6
  static hostSelector = '.mat-list:not(mat-action-list)';

  /**
   * Gets a `HarnessPredicate` that can be used to search for a `MatListHarness` that meets certain
   * criteria.
   *
   * 获取一个 `HarnessPredicate`，可用于搜索满足某些条件的 `MatListHarness`。
   *
   * @param options Options for filtering which list instances are considered a match.
   *
   * 用于过滤哪些列表实例应该视为匹配项的选项。
   *
   * @return a `HarnessPredicate` configured with the given options.
   *
   * 用指定选项配置过的 `HarnessPredicate` 服务。
   */
  static with(options: ListHarnessFilters = {}): HarnessPredicate<MatListHarness> {
    return new HarnessPredicate(MatListHarness, options);
  }

  override _itemHarness = MatListItemHarness;
}

/**
 * Harness for interacting with a list item.
 *
 * 与列表项进行交互的测试工具。
 *
 */
export class MatListItemHarness extends MatListItemHarnessBase {
  /**
   * The selector for the host element of a `MatListItem` instance.
   *
   * `MatListItem` 实例的宿主元素选择器。
   *
   */
  static hostSelector = `${MatListHarness.hostSelector} .mat-list-item`;

  /**
   * Gets a `HarnessPredicate` that can be used to search for a `MatListItemHarness` that meets
   * certain criteria.
   *
   * 获取一个 `HarnessPredicate`，该 HarnessPredicate 可用于搜索满足某些条件的 `MatListItemHarness`。
   *
   * @param options Options for filtering which list item instances are considered a match.
   *
   * 用于过滤哪些列表项实例应该视为匹配项的选项。
   *
   * @return a `HarnessPredicate` configured with the given options.
   *
   * 用指定选项配置过的 `HarnessPredicate` 服务。
   */
  static with(options: ListItemHarnessFilters = {}): HarnessPredicate<MatListItemHarness> {
    return getListItemPredicate(MatListItemHarness, options);
  }
}<|MERGE_RESOLUTION|>--- conflicted
+++ resolved
@@ -11,30 +11,23 @@
 import {ListHarnessFilters, ListItemHarnessFilters} from './list-harness-filters';
 import {getListItemPredicate, MatListItemHarnessBase} from './list-item-harness-base';
 
-<<<<<<< HEAD
 /**
  * Harness for interacting with a standard mat-list in tests.
  *
  * 在测试中用来与标准 mat-list 进行交互的测试工具。
  *
  */
-export class MatListHarness extends
-    MatListHarnessBase<typeof MatListItemHarness, MatListItemHarness, ListItemHarnessFilters> {
+export class MatListHarness extends MatListHarnessBase<
+  typeof MatListItemHarness,
+  MatListItemHarness,
+  ListItemHarnessFilters
+> {
   /**
    * The selector for the host element of a `MatList` instance.
    *
    * `MatList` 实例的宿主元素选择器。
    *
    */
-=======
-/** Harness for interacting with a standard mat-list in tests. */
-export class MatListHarness extends MatListHarnessBase<
-  typeof MatListItemHarness,
-  MatListItemHarness,
-  ListItemHarnessFilters
-> {
-  /** The selector for the host element of a `MatList` instance. */
->>>>>>> 03485cd6
   static hostSelector = '.mat-list:not(mat-action-list)';
 
   /**
