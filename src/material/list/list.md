--- conflicted
+++ resolved
@@ -215,27 +215,11 @@
 
 ### Accessibility
 
-<<<<<<< HEAD
-### 无障碍性
-
-The type of list used in any given situation depends on how the end-user will be interacting with it.
-=======
 Angular Material offers multiple varieties of list so that you can choose the type that best applies
 to your use-case.
->>>>>>> 03485cd6
-
-在指定的场景下使用哪种列表，取决于最终用户将如何与之交互。
 
 #### Navigation
 
-<<<<<<< HEAD
-#### 导航
-
-When the list-items navigate somewhere, `<mat-nav-list>` should be used with `<a mat-list-item>`
-elements as the list items. The nav-list will be rendered using `role="navigation"` and can be
-given an `aria-label` to give context on the set of navigation options presented. Additional
-interactive content, such as buttons, should _not_ be added inside the anchors.
-=======
 You should use `MatNavList` when every item in the list is an anchor that navigate to another URL.
 The root `<mat-nav-list>` element sets `role="navigation"` and should contain only anchor elements
 with the `mat-list-item` attribute. You should not nest any interactive elements inside these
@@ -243,22 +227,9 @@
 
 Always provide an accessible label for the `<mat-nav-list>` element via `aria-label` or
 `aria-labelledby`.
->>>>>>> 03485cd6
-
-当列表条目导航到某处时，`<mat-nav-list>` 应该和 `<a mat-list-item>` 元素一起使用。
-导航列表将使用 `role="navigation"` 进行渲染，并通过 `aria-label` 来为导航列表的选项集提供上下文。
-*不要*把额外的交互内容（比如按钮）填加到链接内部。
 
 #### Selection
 
-<<<<<<< HEAD
-#### 选取
-
-When the list is primarily used to select one or more values, a `<mat-selection-list>` should be
-used with `<mat-list-option>`, which map to `role="listbox"` and `role="option"`, respectively. The
-list should be given an `aria-label` that describes the value or values being selected. Each option
-should _not_ contain any additional interactive elements, such as buttons.
-=======
 You should use `MatSelectionList` and `MatListOption` for lists that allow the user to select one
 or more values. This list variant uses the `role="listbox"` interaction pattern, handling all
 associated keyboard input and focus management. You should not nest any interactive elements inside
@@ -266,19 +237,11 @@
 
 Always provide an accessible label for the `<mat-selection-list>` element via `aria-label` or
 `aria-labelledby` that describes the selection being made.
->>>>>>> 03485cd6
-
-当列表主要用于选择一个或多个值时，`<mat-selection-list>` 应该和 `<mat-list-option>` 一起使用，它们会分别映射到 `role="listbox"` 和 `role="option"`。
-这种列表应该给出一个 `aria-label` 以描述供选择的一个或多个值。
-每个选项都*不*应该包含任何额外的交互元素（比如按钮）。
 
 #### Custom scenarios
 
-<<<<<<< HEAD
 #### 自定义方案
 
-=======
->>>>>>> 03485cd6
 By default, the list assumes that it will be used in a purely decorative fashion and thus sets no
 roles, ARIA attributes, or keyboard shortcuts. This is equivalent to having a sequence of `<div>`
 elements on the page. Any interactive content within the list should be given an appropriate
