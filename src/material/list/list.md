`<mat-list>` is a container component that wraps and formats a series of `<mat-list-item>`. As the
base list component, it provides Material Design styling, but no behavior of its own.

`<mat-list>` 是一个容器组件，用于包装和格式化一系列条目。
作为最基本的列表组件，它提供了 Material Design 的样式，但是并没有定义属于自己的行为。

<<<<<<< HEAD
<!-- example(list-overview) -->

### Simple lists

### 简单列表

An `<mat-list>` element contains a number of `<mat-list-item>` elements.
=======
List items can be constructed in two ways depending the the content they need to show:

### Simple lists

If a list item needs to show a single line of textual information, the text can be inserted
directly into the `<mat-list-item>` element.
>>>>>>> 70cf080c

每个 `<mat-list>` 元素包含一组 `<mat-list-item>` 元素。

```html
<mat-list>
 <mat-list-item>Pepper</mat-list-item>
 <mat-list-item>Salt</mat-list-item>
 <mat-list-item>Paprika</mat-list-item>
</mat-list>
```

### Multi-line lists

List items that have more than one line of text have to use the `matListItemTitle` directive to
indicate their title text for accessibility purposes, in addition to the `matListItemLine` directive
for each subsequent line of text.

```html
<mat-list>
  <mat-list-item>
    <span matListItemTitle>Pepper</span>
    <span matListItemLine>Produced by a plant</span>
  </mat-list-item>
  <mat-list-item>
    <span matListItemTitle>Salt</span>
    <span matListItemLine>Extracted from sea water</span>
  </mat-list-item>
  <mat-list-item>
    <span matListItemTitle>Paprika</span>
    <span matListItemLine>Produced by dried and ground red peppers</span>
  </mat-list-item>
</mat-list>
```

To activate text wrapping, the `lines` input has to be set on the `<mat-list-item>` indicating the
number of lines of text.

The following directives can be used to style the content of a list item:

| Directive           | Description                                                                |
|---------------------|----------------------------------------------------------------------------|
| `matListItemTitle`  | Indicates the title of the list item. Required for multi-line list items.  |
| `matListItemLine`   | Wraps a line of text within a list item.                                   |
| `matListItemIcon`   | Icon typically placed at the beginning of a list item.                     |
| `matListItemAvatar` | Image typically placed at the beginning of a list item.                    |
| `matListItemMeta`   | Inserts content in the meta section at the end of a list item.             |

### Navigation lists

### 导航列表

Use `mat-nav-list` tags for navigation lists (i.e. lists that have anchor tags).

使用 `mat-nav-list` 标记来表示导航列表（即带链接的列表）。

Simple navigation lists can use the `mat-list-item` attribute on anchor tag elements directly:

简单导航列表可以直接把 `mat-list-item` 属性用在链接上：

```html
<mat-nav-list>
  <a mat-list-item href="..." *ngFor="let link of links" [activated]="link.isActive">{{ link }}</a>
</mat-nav-list>
```

For more complex navigation lists (e.g. with more than one target per item), wrap the anchor
element in an `<mat-list-item>`.

对于更复杂的导航列表（比如：每个条目具有多个目标时），可以把链接包裹在 `<mat-list-item>` 中。

```html
<mat-nav-list>
  <mat-list-item *ngFor="let link of links" [activated]="link.isActive">
     <a matListItemTitle href="...">{{ link }}</a>
     <button mat-icon-button (click)="showInfo(link)" matListItemMeta>
        <mat-icon>info</mat-icon>
     </button>
  </mat-list-item>
</mat-nav-list>
```

### Action lists

### 动作列表

Use the `<mat-action-list>` element when each item in the list performs some _action_. Each item
in an action list is a `<button>` element.

当列表中的每个项都要执行某种*动作*时，使用 `<mat-action-list>` 元素。动作列表中的每一项都是一个 `<button>` 元素。

Simple action lists can use the `mat-list-item` attribute on button tag elements directly:

简单的动作列表可以直接用 `mat-list-item` 属性添加在 `button` 元素上。

```html
<mat-action-list>
  <button mat-list-item (click)="save()">Save</button>
  <button mat-list-item (click)="undo()">Undo</button>
</mat-action-list>
```

### Selection lists

### 选取列表

A selection list provides an interface for selecting values, where each list item is an option.

选取列表提供了一种可以选取值的界面，列表中的每个条目都是一个选项。

<!-- example(list-selection) -->

The options within a selection-list should not contain further interactive controls, such
as buttons and anchors.

选取列表中的选项不应该包含可交互控件，比如按钮或链接。

### Multi-line lists
<<<<<<< HEAD

### 多行列表

For lists that require multiple lines per item, annotate each line with an `matLine` attribute.
Whichever heading tag is appropriate for your DOM hierarchy should be used (not necessarily `<h3>`
as shown in the example).
=======
For lists that require multiple lines per item, annotate each line with an `matListItemLine`
attribute. Whichever heading tag is appropriate for your DOM hierarchy should be used
(not necessarily `<h3>` as shown in the example).
>>>>>>> 70cf080c

对于每个条目需要多行内容的列表，可以给每一行标注 `matLine` 属性。
这里应该使用一个在你的 DOM 层次下最恰当的标题标记（不一定要要像下面的例子中这样用 `<h3>`）。

```html
<!-- two line list -->
<mat-list>
  <mat-list-item *ngFor="let message of messages">
    <h3 matListItemTitle>{{message.from}}</h3>
    <p matListItemLine>
      <span>{{message.subject}}</span>
      <span class="demo-2"> -- {{message.content}}</span>
    </p>
  </mat-list-item>
</mat-list>

<!-- three line list -->
<mat-list>
  <mat-list-item *ngFor="let message of messages">
    <h3 matListItemTitle>{{message.from}}</h3>
    <p matListItemLine>{{message.subject}}</p>
    <p matListItemLine class="demo-2">{{message.content}}</p>
  </mat-list-item>
</mat-list>
```

### Lists with icons

<<<<<<< HEAD
### 带图标的列表

To add an icon to your list item, use the `matListIcon` attribute.
=======
To add an icon to your list item, use the `matListItemIcon` attribute.
>>>>>>> 70cf080c

要想给列表条目添加图标，请使用 `matListIcon` 属性。

```html
<mat-list>
  <mat-list-item *ngFor="let message of messages">
    <mat-icon matListItemIcon>folder</mat-icon>
    <h3 matListItemTitle>{{message.from}}</h3>
    <p matListItemLine>
      <span>{{message.subject}}</span>
      <span class="demo-2"> -- {{message.content}}</span>
    </p>
  </mat-list-item>
</mat-list>
```

### Lists with avatars

<<<<<<< HEAD
### 带头像的列表

To include an avatar image, add an image tag with an `matListAvatar` attribute. 
=======
To include an avatar image, add an image tag with an `matListItemAvatar` attribute.
>>>>>>> 70cf080c

要包含一个头像，请添加一个带有 `matListAvatar` 属性的图像标记。

```html
<mat-list>
  <mat-list-item *ngFor="let message of messages">
    <img matListItemAvatar src="..." alt="...">
    <h3 matListItemTitle>{{message.from}}</h3>
    <p matListItemLine>
      <span>{{message.subject}}</span>
      <span class="demo-2"> -- {{message.content}}</span>
    </p>
  </mat-list-item>
</mat-list>
```

<<<<<<< HEAD
### Dense lists

### 密集列表

Lists are also available in "dense layout" mode, which shrinks the font size and height of the list
to suit UIs that may need to display more information. To enable this mode, add a `dense` attribute
to the main `mat-list` tag.

列表还能用在 "密集布局" 模式下，该模式会缩小列表的字体大小和高度，以适应那些需要显示更多信息的 UI。
要启用此模式，请给主标记 `mat-list` 添加 `dense` 属性。

```html
<mat-list dense>
 <mat-list-item> Pepper </mat-list-item>
 <mat-list-item> Salt </mat-list-item>
 <mat-list-item> Paprika </mat-list-item>
</mat-list>
```

### Lists with multiple sections

### 带有多个分区的列表

Subheader can be added to a list by annotating a heading tag with an `matSubheader` attribute. 
=======
### Lists with multiple sections

Subheaders can be added to a list by annotating a heading tag with an `matSubheader` attribute.
>>>>>>> 70cf080c
To add a divider, use `<mat-divider>`.

可以通过带 `matSubheader` 属性的标题标记来为列表添加子标题。
要想添加分隔符，可以用 `<mat-divider>`。

```html
<mat-list>
   <h3 matSubheader>Folders</h3>
   <mat-list-item *ngFor="let folder of folders">
      <mat-icon matListIcon>folder</mat-icon>
      <h4 matListItemTitle>{{folder.name}}</h4>
      <p matListItemLine class="demo-2"> {{folder.updated}} </p>
   </mat-list-item>
   <mat-divider></mat-divider>
   <h3 matSubheader>Notes</h3>
   <mat-list-item *ngFor="let note of notes">
      <mat-icon matListIcon>note</mat-icon>
      <h4 matListItemTitle>{{note.name}}</h4>
      <p matListItemLine class="demo-2"> {{note.updated}} </p>
   </mat-list-item>
</mat-list>
```

### Accessibility

### 无障碍性

Angular Material offers multiple varieties of list so that you can choose the type that best applies
to your use-case.

Angular Material 提供了多种列表，以便你可以选择最适合你的用例的那种。

#### Navigation

#### 导航

You should use `MatNavList` when every item in the list is an anchor that navigate to another URL.
The root `<mat-nav-list>` element sets `role="navigation"` and should contain only anchor elements
with the `mat-list-item` attribute. You should not nest any interactive elements inside these
anchors, including buttons and checkboxes.

当列表中的每个条目都是导航到另一个 URL 的锚点时，你应该使用 `MatNavList` 。根 `<mat-nav-list>` 元素会设置 `role="navigation"` 并且应该只包含具有 `mat-list-item` 属性的锚点元素。你不应在这些锚点内嵌套任何交互元素，包括按钮和复选框。

Always provide an accessible label for the `<mat-nav-list>` element via `aria-label` or
`aria-labelledby`.

始终通过 `aria-label` 或 `aria-labelledby` 为 `<mat-nav-list>` 元素提供无障碍标签。

#### Selection

#### 选取结果

You should use `MatSelectionList` and `MatListOption` for lists that allow the user to select one
or more values. This list variant uses the `role="listbox"` interaction pattern, handling all
associated keyboard input and focus management. You should not nest any interactive elements inside
these options, including buttons and anchors.

对于允许用户选择一个或多个值的列表，你应该使用 `MatSelectionList` 和 `MatListOption` 。此列表变体使用 `role="listbox"` 交互模式，处理所有相关的键盘输入和焦点管理。你不应在这些选项中嵌套任何交互元素，包括按钮和锚点。

Always provide an accessible label for the `<mat-selection-list>` element via `aria-label` or
`aria-labelledby` that describes the selection being made.

始终通过 `aria-label` 或 `aria-labelledby` 为 `<mat-selection-list>` 元素提供一个无障碍标签，以描述正在进行的选择。

#### Custom scenarios

<<<<<<< HEAD
#### 自定义方案

By default, the list assumes that it will be used in a purely decorative fashion and thus sets no
=======
By default, the list assumes that it will be used in a purely decorative fashion and thus it sets no
>>>>>>> 70cf080c
roles, ARIA attributes, or keyboard shortcuts. This is equivalent to having a sequence of `<div>`
elements on the page. Any interactive content within the list should be given an appropriate
accessibility treatment based on the specific workflow of your application.

默认情况下，列表组件假定自己是纯装饰性的，因此不设置任何角色、ARIA 属性或键盘快捷键。
这相当于页面上有一系列 `<div>` 元素。列表内部的任何交互式内容都应该根据应用程序的特定工作流进行适当的无障碍性处理。

If the list is used to present a list of non-interactive content items, then the list element should
be given `role="list"` and each list item should be given `role="listitem"`.

如果列表组件用于渲染非交互式内容项的列表，那么列表元素应该带有 `role="list"` 属性，并且每个列表条目都应该带有 `role="listitem"` 属性。<|MERGE_RESOLUTION|>--- conflicted
+++ resolved
@@ -4,24 +4,14 @@
 `<mat-list>` 是一个容器组件，用于包装和格式化一系列条目。
 作为最基本的列表组件，它提供了 Material Design 的样式，但是并没有定义属于自己的行为。
 
-<<<<<<< HEAD
 <!-- example(list-overview) -->
 
-### Simple lists
-
-### 简单列表
-
-An `<mat-list>` element contains a number of `<mat-list-item>` elements.
-=======
 List items can be constructed in two ways depending the the content they need to show:
 
 ### Simple lists
 
 If a list item needs to show a single line of textual information, the text can be inserted
 directly into the `<mat-list-item>` element.
->>>>>>> 70cf080c
-
-每个 `<mat-list>` 元素包含一组 `<mat-list-item>` 元素。
 
 ```html
 <mat-list>
@@ -137,18 +127,12 @@
 选取列表中的选项不应该包含可交互控件，比如按钮或链接。
 
 ### Multi-line lists
-<<<<<<< HEAD
 
 ### 多行列表
 
-For lists that require multiple lines per item, annotate each line with an `matLine` attribute.
-Whichever heading tag is appropriate for your DOM hierarchy should be used (not necessarily `<h3>`
-as shown in the example).
-=======
 For lists that require multiple lines per item, annotate each line with an `matListItemLine`
 attribute. Whichever heading tag is appropriate for your DOM hierarchy should be used
 (not necessarily `<h3>` as shown in the example).
->>>>>>> 70cf080c
 
 对于每个条目需要多行内容的列表，可以给每一行标注 `matLine` 属性。
 这里应该使用一个在你的 DOM 层次下最恰当的标题标记（不一定要要像下面的例子中这样用 `<h3>`）。
@@ -177,13 +161,9 @@
 
 ### Lists with icons
 
-<<<<<<< HEAD
 ### 带图标的列表
 
-To add an icon to your list item, use the `matListIcon` attribute.
-=======
 To add an icon to your list item, use the `matListItemIcon` attribute.
->>>>>>> 70cf080c
 
 要想给列表条目添加图标，请使用 `matListIcon` 属性。
 
@@ -202,13 +182,9 @@
 
 ### Lists with avatars
 
-<<<<<<< HEAD
 ### 带头像的列表
 
-To include an avatar image, add an image tag with an `matListAvatar` attribute. 
-=======
 To include an avatar image, add an image tag with an `matListItemAvatar` attribute.
->>>>>>> 70cf080c
 
 要包含一个头像，请添加一个带有 `matListAvatar` 属性的图像标记。
 
@@ -225,36 +201,9 @@
 </mat-list>
 ```
 
-<<<<<<< HEAD
-### Dense lists
-
-### 密集列表
-
-Lists are also available in "dense layout" mode, which shrinks the font size and height of the list
-to suit UIs that may need to display more information. To enable this mode, add a `dense` attribute
-to the main `mat-list` tag.
-
-列表还能用在 "密集布局" 模式下，该模式会缩小列表的字体大小和高度，以适应那些需要显示更多信息的 UI。
-要启用此模式，请给主标记 `mat-list` 添加 `dense` 属性。
-
-```html
-<mat-list dense>
- <mat-list-item> Pepper </mat-list-item>
- <mat-list-item> Salt </mat-list-item>
- <mat-list-item> Paprika </mat-list-item>
-</mat-list>
-```
-
 ### Lists with multiple sections
 
-### 带有多个分区的列表
-
-Subheader can be added to a list by annotating a heading tag with an `matSubheader` attribute. 
-=======
-### Lists with multiple sections
-
 Subheaders can be added to a list by annotating a heading tag with an `matSubheader` attribute.
->>>>>>> 70cf080c
 To add a divider, use `<mat-divider>`.
 
 可以通过带 `matSubheader` 属性的标题标记来为列表添加子标题。
@@ -321,13 +270,9 @@
 
 #### Custom scenarios
 
-<<<<<<< HEAD
 #### 自定义方案
 
-By default, the list assumes that it will be used in a purely decorative fashion and thus sets no
-=======
 By default, the list assumes that it will be used in a purely decorative fashion and thus it sets no
->>>>>>> 70cf080c
 roles, ARIA attributes, or keyboard shortcuts. This is equivalent to having a sequence of `<div>`
 elements on the page. Any interactive content within the list should be given an appropriate
 accessibility treatment based on the specific workflow of your application.
