/**
 * @license
 * Copyright Google LLC All Rights Reserved.
 *
 * Use of this source code is governed by an MIT-style license that can be
 * found in the LICENSE file at https://angular.io/license
 */

import {AriaLivePoliteness} from '@angular/cdk/a11y';
import {ContentContainerComponentHarness, HarnessPredicate, parallel} from '@angular/cdk/testing';
import {SnackBarHarnessFilters} from './snack-bar-harness-filters';

/**
 * Harness for interacting with a standard mat-snack-bar in tests.
 *
 * 在测试中用来与标准 mat-snack-bar 进行交互的测试工具。
 *
 */
export class MatSnackBarHarness extends ContentContainerComponentHarness<string> {
  // Developers can provide a custom component or template for the
  // snackbar. The canonical snack-bar parent is the "MatSnackBarContainer".
  /**
   * The selector for the host element of a `MatSnackBar` instance.
   *
   * `MatSnackBar` 实例的宿主元素选择器。
   *
   */
  static hostSelector = '.mat-snack-bar-container';
  protected _messageSelector = '.mat-simple-snackbar > span';
  protected _actionButtonSelector = '.mat-simple-snackbar-action > button';
  private _snackBarLiveRegion = this.locatorFor('[aria-live]');

  /**
   * Gets a `HarnessPredicate` that can be used to search for a `MatSnackBarHarness` that meets
   * certain criteria.
   *
   * 获取一个 `HarnessPredicate`，可用于搜索满足某些条件的 `MatSnackBarHarness`。
   *
   * @param options Options for filtering which snack bar instances are considered a match.
   *
   * 用于筛选哪些快餐栏实例应该视为匹配项的选项。
   *
   * @return a `HarnessPredicate` configured with the given options.
   *
   * 用指定选项配置过的 `HarnessPredicate` 服务。
   */
  static with(options: SnackBarHarnessFilters = {}): HarnessPredicate<MatSnackBarHarness> {
    return new HarnessPredicate(MatSnackBarHarness, options);
  }

  /**
   * Gets the role of the snack-bar. The role of a snack-bar is determined based
   * on the ARIA politeness specified in the snack-bar config.
   *
   * 获取快餐栏的角色。快餐栏的角色是根据快餐栏配置中指定的 ARIA politeness 来确定的。
   *
   * @deprecated Use `getAriaLive` instead.
   *
   * 请改用 `getAriaLive`。
   *
   * @breaking-change 13.0.0
   */
  async getRole(): Promise<'alert' | 'status' | null> {
    return (await this.host()).getAttribute('role') as Promise<'alert' | 'status' | null>;
  }

  /**
   * Gets the aria-live of the snack-bar's live region. The aria-live of a snack-bar is
   * determined based on the ARIA politeness specified in the snack-bar config.
   *
   * 获取此快餐栏现场区域的 aria-live。快餐栏的 aria-live 是根据快餐栏配置中指定的 ARIA politeness 来确定的。
   *
   */
  async getAriaLive(): Promise<AriaLivePoliteness> {
    return (await this._snackBarLiveRegion()).getAttribute(
      'aria-live',
    ) as Promise<AriaLivePoliteness>;
  }

  /**
   * Whether the snack-bar has an action. Method cannot be used for snack-bar's with custom content.
   *
   * 此快餐栏是否有动作。该方法不能用于具有自定义内容的快餐栏。
   *
   */
  async hasAction(): Promise<boolean> {
    await this._assertContentAnnotated();
    return (await this._getActionButton()) !== null;
  }

  /**
   * Gets the description of the snack-bar. Method cannot be used for snack-bar's without action or
   * with custom content.
   *
   * 获取此快餐栏的描述。该方法不能用于没有动作或带有自定义内容的快餐栏。
   *
   */
  async getActionDescription(): Promise<string> {
    await this._assertHasAction();
    return (await this._getActionButton())!.text();
  }

  /**
   * Dismisses the snack-bar by clicking the action button. Method cannot be used for snack-bar's
   * without action or with custom content.
   *
   * 通过单击动作按钮关闭快餐栏。该方法不能用于没有动作或带有自定义内容的快餐栏。
   *
   */
  async dismissWithAction(): Promise<void> {
    await this._assertHasAction();
    await (await this._getActionButton())!.click();
  }

  /**
   * Gets the message of the snack-bar. Method cannot be used for snack-bar's with custom content.
   *
   * 获取此快餐栏的消息。该方法不能用于具有自定义内容的快餐栏。
   *
   */
  async getMessage(): Promise<string> {
    await this._assertContentAnnotated();
    return (await this.locatorFor(this._messageSelector)()).text();
  }

  /**
   * Gets whether the snack-bar has been dismissed.
   *
   * 获取此快餐栏是否已关闭。
   *
   */
  async isDismissed(): Promise<boolean> {
    // We consider the snackbar dismissed if it's not in the DOM. We can assert that the
    // element isn't in the DOM by seeing that its width and height are zero.

    const host = await this.host();
    const [exit, dimensions] = await parallel(() => [
      // The snackbar container is marked with the "exit" attribute after it has been dismissed
      // but before the animation has finished (after which it's removed from the DOM).
      host.getAttribute('mat-exit'),
      host.getDimensions(),
    ]);

    return exit != null || (!!dimensions && dimensions.height === 0 && dimensions.width === 0);
  }

  /**
<<<<<<< HEAD
   * Asserts that the current snack-bar does not use custom content. Promise rejects if
   * custom content is used.
   *
   * 断言当前快餐栏不使用自定义内容。如果使用了自定义内容，则拒绝此 Promise。
   *
=======
   * Asserts that the current snack-bar has annotated content. Promise reject
   * if content is not annotated.
>>>>>>> 03485cd6
   */
  protected async _assertContentAnnotated(): Promise<void> {
    if (!(await this._isSimpleSnackBar())) {
      throw Error('Method cannot be used for snack-bar with custom content.');
    }
  }

  /**
<<<<<<< HEAD
   * Asserts that the current snack-bar does not use custom content and has
   * an action defined. Otherwise the promise will reject.
   *
   * 断言当前快餐栏不使用自定义内容，并且已定义操作。否则，拒绝此 Promise。
   *
=======
   * Asserts that the current snack-bar has an action defined. Otherwise the
   * promise will reject.
>>>>>>> 03485cd6
   */
  protected async _assertHasAction(): Promise<void> {
    await this._assertContentAnnotated();
    if (!(await this.hasAction())) {
      throw Error('Method cannot be used for a snack-bar without an action.');
    }
  }

  /**
   * Whether the snack-bar is using the default content template.
   *
   * 此快餐栏是否正在使用默认内容模板。
   *
   */
  private async _isSimpleSnackBar(): Promise<boolean> {
    return (await this.locatorForOptional('.mat-simple-snackbar')()) !== null;
  }

<<<<<<< HEAD
  /**
   * Gets the simple snack bar action button.
   *
   * 获取简单的快餐栏操作按钮。
   *
   */
  private async _getSimpleSnackBarActionButton() {
=======
  /** Gets the simple snack bar action button. */
  private async _getActionButton() {
>>>>>>> 03485cd6
    return this.locatorForOptional(this._actionButtonSelector)();
  }
}<|MERGE_RESOLUTION|>--- conflicted
+++ resolved
@@ -145,16 +145,11 @@
   }
 
   /**
-<<<<<<< HEAD
-   * Asserts that the current snack-bar does not use custom content. Promise rejects if
-   * custom content is used.
+   * Asserts that the current snack-bar has annotated content. Promise reject
+   * if content is not annotated.
    *
    * 断言当前快餐栏不使用自定义内容。如果使用了自定义内容，则拒绝此 Promise。
    *
-=======
-   * Asserts that the current snack-bar has annotated content. Promise reject
-   * if content is not annotated.
->>>>>>> 03485cd6
    */
   protected async _assertContentAnnotated(): Promise<void> {
     if (!(await this._isSimpleSnackBar())) {
@@ -163,16 +158,11 @@
   }
 
   /**
-<<<<<<< HEAD
-   * Asserts that the current snack-bar does not use custom content and has
-   * an action defined. Otherwise the promise will reject.
+   * Asserts that the current snack-bar has an action defined. Otherwise the
+   * promise will reject.
    *
    * 断言当前快餐栏不使用自定义内容，并且已定义操作。否则，拒绝此 Promise。
    *
-=======
-   * Asserts that the current snack-bar has an action defined. Otherwise the
-   * promise will reject.
->>>>>>> 03485cd6
    */
   protected async _assertHasAction(): Promise<void> {
     await this._assertContentAnnotated();
@@ -191,18 +181,13 @@
     return (await this.locatorForOptional('.mat-simple-snackbar')()) !== null;
   }
 
-<<<<<<< HEAD
   /**
    * Gets the simple snack bar action button.
    *
    * 获取简单的快餐栏操作按钮。
    *
    */
-  private async _getSimpleSnackBarActionButton() {
-=======
-  /** Gets the simple snack bar action button. */
   private async _getActionButton() {
->>>>>>> 03485cd6
     return this.locatorForOptional(this._actionButtonSelector)();
   }
 }