--- conflicted
+++ resolved
@@ -75,22 +75,16 @@
     '(@state.done)': 'onAnimationEnd($event)',
   },
 })
-<<<<<<< HEAD
-export class MatSnackBarContainer extends BasePortalOutlet
-    implements OnDestroy, _SnackBarContainer {
-  /**
-   * The number of milliseconds to wait before announcing the snack bar's content.
-   *
-   * 朗读快餐栏内容之前要等待的毫秒数。
-   *
-   */
-=======
 export class MatSnackBarContainer
   extends BasePortalOutlet
   implements OnDestroy, _SnackBarContainer
 {
-  /** The number of milliseconds to wait before announcing the snack bar's content. */
->>>>>>> 03485cd6
+  /**
+   * The number of milliseconds to wait before announcing the snack bar's content.
+   *
+   * 朗读快餐栏内容之前要等待的毫秒数。
+   *
+   */
   private readonly _announceDelay: number = 150;
 
   /**
