`MatSnackBar` is a service for displaying snack-bar notifications.

`MatSnackBar` 是一个用来显示快餐栏通知的服务。

<!-- example(snack-bar-overview) -->

<<<<<<< HEAD
### Opening a snack-bar

### 打开快餐栏

A snack-bar can contain either a string message or a given component.

快餐栏可以包含一个字符串消息或指定的组件。

=======
### Opening a snackbar
A snackbar can contain either a string message or a given component.
>>>>>>> 03485cd6
```ts
// Simple message.
let snackBarRef = snackBar.open('Message archived');

// Simple message with an action.
let snackBarRef = snackBar.open('Message archived', 'Undo');

// Load the given component into the snackbar.
let snackBarRef = snackbar.openFromComponent(MessageArchivedComponent);
```

In either case, a `MatSnackBarRef` is returned. This can be used to dismiss the snackbar or to
receive notification of when the snackbar is dismissed. For simple messages with an action, the
`MatSnackBarRef` exposes an observable for when the action is triggered.
If you want to close a custom snackbar that was opened via `openFromComponent`, from within the
component itself, you can inject the `MatSnackBarRef`.

无论哪种形式，都会返回一个 `MatSnackBarRef`。它可以用来关闭快餐栏或在快餐栏关闭时接收通知。
对于只有一个操作的简单消息，当该动作被触发时，`MatSnackBarRef` 会暴露出一个 `Observable`。
如果你要关闭一个用 `openFromComponent` 打开的自定义快餐栏，可以在该组件中注入一个 `MatSnackBarRef`。

```ts
snackBarRef.afterDismissed().subscribe(() => {
  console.log('The snackbar was dismissed');
});


snackBarRef.onAction().subscribe(() => {
  console.log('The snackbar action was triggered!');
});

snackBarRef.dismiss();
```

### Dismissal
<<<<<<< HEAD

### 关闭

A snack-bar can be dismissed manually by calling the `dismiss` method on the `MatSnackBarRef`
returned from the call to `open`.

可以调用由 `open` 调用返回的 `MatSnackBarRef` 中的 `dismiss` 方法来手动关闭快餐栏。

Only one snack-bar can ever be opened at one time. If a new snackbar is opened while a previous
message is still showing, the older message will be automatically dismissed.

同一时刻只能打开一个快餐栏。如果在显示前一个消息时打开一个新的快餐栏，老的消息就会自动关闭。

A snack-bar can also be given a duration via the optional configuration object:

快餐栏还可以通过一个可选的配置对象来指定持续时间：

=======
A snackbar can be dismissed manually by calling the `dismiss` method on the `MatSnackBarRef`
returned from the call to `open`.

Only one snackbar can ever be opened at one time. If a new snackbar is opened while a previous
message is still showing, the older message will be automatically dismissed.

A snackbar can also be given a duration via the optional configuration object:
>>>>>>> 03485cd6
```ts
snackbar.open('Message archived', 'Undo', {
  duration: 3000
});
```

<<<<<<< HEAD
### Sharing data with a custom snack-bar

### 与自定义快餐栏共享数据

You can share data with the custom snack-bar, that you opened via the `openFromComponent` method,
=======
### Sharing data with a custom snackbar
You can share data with the custom snackbar, that you opened via the `openFromComponent` method,
>>>>>>> 03485cd6
by passing it through the `data` property.

你可以传入 `data` 属性，来与 `openFromComponent` 打开的自定义快餐栏共享数据。

```ts
snackbar.openFromComponent(MessageArchivedComponent, {
  data: 'some data'
});
```

To access the data in your component, you have to use the `MAT_SNACK_BAR_DATA` injection token:

要在组件中访问该数据，可以使用依赖注入令牌 `MAT_SNACK_BAR_DATA`：

```ts
import {Component, Inject} from '@angular/core';
import {MAT_SNACK_BAR_DATA} from '@angular/material/snack-bar';

@Component({
  selector: 'your-snackbar',
  template: 'passed in {{ data }}',
})
export class MessageArchivedComponent {
  constructor(@Inject(MAT_SNACK_BAR_DATA) public data: string) { }
}
```

### Setting the global configuration defaults

### 设置全局配置的默认值

If you want to override the default snack bar options, you can do so using the
`MAT_SNACK_BAR_DEFAULT_OPTIONS` injection token.

如果你要覆盖快餐栏的默认选项，可以使用 `MAT_SNACK_BAR_DEFAULT_OPTIONS` 令牌。

```ts
@NgModule({
  providers: [
    {provide: MAT_SNACK_BAR_DEFAULT_OPTIONS, useValue: {duration: 2500}}
  ]
})
```

### Accessibility

<<<<<<< HEAD
### 无障碍性

Snack-bar messages are announced via an `aria-live` region. By default, the `polite` setting is
used. While `polite` is recommended, this can be customized by setting the `politeness` property of
the `MatSnackBarConfig`.

快餐栏消息会通过 `aria-live` 进行声明。默认情况下，它会设置为 `polite`。虽然建议使用 `polite`，但是也可以通过设置 `MatSnackBarConfig` 的 `politeness` 属性进行定制。

Focus is not moved to the snack-bar element as that would be disruptive to a user in the middle of a workflow. 
It is recommended that, for any action offered in the snack-bar, the application offers the user an 
alternative way to perform the action.
Alternative interactions are typically keyboard shortcuts or menu options. When the action is
performed in this way, the snack-bar should be dismissed. A snack-bar can contain a single action. 
"Dismiss" or "cancel" actions are optional.

焦点不会自动移到快餐栏元素上，否则会打断用户的工作流。建议的方式是，对于快餐栏中提供的任何操作，
都应该为用户提供一种替代途径来触发 —— 通常会用键盘快捷键或菜单项。当用这些方式执行完之后，应该自动关闭快餐栏。快餐栏可以只包含一个动作。“关闭”或“取消”之类的操作是可选的。

Snack-bars that have an action available should not be given a `duration`, as to accommodate
screen-reader users that want to navigate to the snack-bar element to activate the action. If the
user has manually moved their focus within the snackbar, focus should be placed somewhere sensible
based on the application context when the snack-bar is dismissed.

具有可用动作的快餐栏不应该指定持续时间（`duration`），以支持那些希望导航到快餐栏中进行操作的屏幕阅读器用户。
如果用户手动把焦点移到了快餐栏中，那么当快餐栏关闭时，焦点应该根据应用上下文移到某些有意义的元素上。
=======
`MatSnackBar` announces messages via an `aria-live` region. While announcements use the `polite`
setting by default, you can customize this by setting the `politeness` property of
`MatSnackBarConfig`.

`MatSnackBar` does not move focus to the snackbar element. Moving focus like this would disrupt
users in the middle of a workflow. For any action offered in the snackbar, your application should
provide an alternative way to perform the action. Alternative interactions are typically keyboard
shortcuts or menu options. You should dismiss the snackbar once the user performs its corresponding
action. A snackbar can contain a single action with an additional optional "dismiss" or "cancel"
action.

Avoid setting a `duration` for snackbars that have an action available, as screen reader users may
want to navigate to the snackbar element to activate the action. If the user has manually moved
their focus within the snackbar, you should return focus somewhere that makes sense in the context
of the user's workflow.
>>>>>>> 03485cd6
<|MERGE_RESOLUTION|>--- conflicted
+++ resolved
@@ -4,19 +4,13 @@
 
 <!-- example(snack-bar-overview) -->
 
-<<<<<<< HEAD
-### Opening a snack-bar
+### Opening a snackbar
 
 ### 打开快餐栏
 
-A snack-bar can contain either a string message or a given component.
+A snackbar can contain either a string message or a given component.
 
 快餐栏可以包含一个字符串消息或指定的组件。
-
-=======
-### Opening a snackbar
-A snackbar can contain either a string message or a given component.
->>>>>>> 03485cd6
 ```ts
 // Simple message.
 let snackBarRef = snackBar.open('Message archived');
@@ -52,49 +46,33 @@
 ```
 
 ### Dismissal
-<<<<<<< HEAD
 
 ### 关闭
 
-A snack-bar can be dismissed manually by calling the `dismiss` method on the `MatSnackBarRef`
+A snackbar can be dismissed manually by calling the `dismiss` method on the `MatSnackBarRef`
 returned from the call to `open`.
 
 可以调用由 `open` 调用返回的 `MatSnackBarRef` 中的 `dismiss` 方法来手动关闭快餐栏。
 
-Only one snack-bar can ever be opened at one time. If a new snackbar is opened while a previous
+Only one snackbar can ever be opened at one time. If a new snackbar is opened while a previous
 message is still showing, the older message will be automatically dismissed.
 
 同一时刻只能打开一个快餐栏。如果在显示前一个消息时打开一个新的快餐栏，老的消息就会自动关闭。
 
-A snack-bar can also be given a duration via the optional configuration object:
+A snackbar can also be given a duration via the optional configuration object:
 
 快餐栏还可以通过一个可选的配置对象来指定持续时间：
-
-=======
-A snackbar can be dismissed manually by calling the `dismiss` method on the `MatSnackBarRef`
-returned from the call to `open`.
-
-Only one snackbar can ever be opened at one time. If a new snackbar is opened while a previous
-message is still showing, the older message will be automatically dismissed.
-
-A snackbar can also be given a duration via the optional configuration object:
->>>>>>> 03485cd6
 ```ts
 snackbar.open('Message archived', 'Undo', {
   duration: 3000
 });
 ```
 
-<<<<<<< HEAD
-### Sharing data with a custom snack-bar
+### Sharing data with a custom snackbar
 
 ### 与自定义快餐栏共享数据
 
-You can share data with the custom snack-bar, that you opened via the `openFromComponent` method,
-=======
-### Sharing data with a custom snackbar
 You can share data with the custom snackbar, that you opened via the `openFromComponent` method,
->>>>>>> 03485cd6
 by passing it through the `data` property.
 
 你可以传入 `data` 属性，来与 `openFromComponent` 打开的自定义快餐栏共享数据。
@@ -141,33 +119,6 @@
 
 ### Accessibility
 
-<<<<<<< HEAD
-### 无障碍性
-
-Snack-bar messages are announced via an `aria-live` region. By default, the `polite` setting is
-used. While `polite` is recommended, this can be customized by setting the `politeness` property of
-the `MatSnackBarConfig`.
-
-快餐栏消息会通过 `aria-live` 进行声明。默认情况下，它会设置为 `polite`。虽然建议使用 `polite`，但是也可以通过设置 `MatSnackBarConfig` 的 `politeness` 属性进行定制。
-
-Focus is not moved to the snack-bar element as that would be disruptive to a user in the middle of a workflow. 
-It is recommended that, for any action offered in the snack-bar, the application offers the user an 
-alternative way to perform the action.
-Alternative interactions are typically keyboard shortcuts or menu options. When the action is
-performed in this way, the snack-bar should be dismissed. A snack-bar can contain a single action. 
-"Dismiss" or "cancel" actions are optional.
-
-焦点不会自动移到快餐栏元素上，否则会打断用户的工作流。建议的方式是，对于快餐栏中提供的任何操作，
-都应该为用户提供一种替代途径来触发 —— 通常会用键盘快捷键或菜单项。当用这些方式执行完之后，应该自动关闭快餐栏。快餐栏可以只包含一个动作。“关闭”或“取消”之类的操作是可选的。
-
-Snack-bars that have an action available should not be given a `duration`, as to accommodate
-screen-reader users that want to navigate to the snack-bar element to activate the action. If the
-user has manually moved their focus within the snackbar, focus should be placed somewhere sensible
-based on the application context when the snack-bar is dismissed.
-
-具有可用动作的快餐栏不应该指定持续时间（`duration`），以支持那些希望导航到快餐栏中进行操作的屏幕阅读器用户。
-如果用户手动把焦点移到了快餐栏中，那么当快餐栏关闭时，焦点应该根据应用上下文移到某些有意义的元素上。
-=======
 `MatSnackBar` announces messages via an `aria-live` region. While announcements use the `polite`
 setting by default, you can customize this by setting the `politeness` property of
 `MatSnackBarConfig`.
@@ -182,5 +133,4 @@
 Avoid setting a `duration` for snackbars that have an action available, as screen reader users may
 want to navigate to the snackbar element to activate the action. If the user has manually moved
 their focus within the snackbar, you should return focus somewhere that makes sense in the context
-of the user's workflow.
->>>>>>> 03485cd6
+of the user's workflow.