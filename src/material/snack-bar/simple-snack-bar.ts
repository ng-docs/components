/**
 * @license
 * Copyright Google LLC All Rights Reserved.
 *
 * Use of this source code is governed by an MIT-style license that can be
 * found in the LICENSE file at https://angular.io/license
 */

import {ChangeDetectionStrategy, Component, Inject, ViewEncapsulation} from '@angular/core';
import {MAT_SNACK_BAR_DATA} from './snack-bar-config';
import {MatSnackBarRef} from './snack-bar-ref';

/**
 * Interface for a simple snack bar component that has a message and a single action.
 *
 * 简单快餐栏组件的接口，它包含一条消息和一个动作。
 *
 */
export interface TextOnlySnackBar {
  data: {message: string; action: string};
  snackBarRef: MatSnackBarRef<TextOnlySnackBar>;
  action: () => void;
  hasAction: boolean;
}

/**
 * A component used to open as the default snack bar, matching material spec.
 * This should only be used internally by the snack bar service.
 *
 * 用来打开默认快餐栏的组件，匹配 Material 规范。这应该只在快餐栏服务的内部使用。
 *
 */
@Component({
  selector: 'simple-snack-bar',
  templateUrl: 'simple-snack-bar.html',
  styleUrls: ['simple-snack-bar.css'],
  encapsulation: ViewEncapsulation.None,
  changeDetection: ChangeDetectionStrategy.OnPush,
  host: {
    'class': 'mat-simple-snackbar',
  },
})
export class SimpleSnackBar implements TextOnlySnackBar {
<<<<<<< HEAD
  /**
   * Data that was injected into the snack bar.
   *
   * 那些注入快餐栏的数据。
   *
   */
  data: {message: string, action: string};
=======
  /** Data that was injected into the snack bar. */
  data: {message: string; action: string};
>>>>>>> 03485cd6

  constructor(
    public snackBarRef: MatSnackBarRef<SimpleSnackBar>,
    @Inject(MAT_SNACK_BAR_DATA) data: any,
  ) {
    this.data = data;
  }

  /**
   * Performs the action on the snack bar.
   *
   * 执行快餐店里的动作。
   *
   */
  action(): void {
    this.snackBarRef.dismissWithAction();
  }

  /**
   * If the action button should be shown.
   *
   * 是否要显示动作按钮。
   *
   */
  get hasAction(): boolean {
    return !!this.data.action;
  }
}<|MERGE_RESOLUTION|>--- conflicted
+++ resolved
@@ -41,18 +41,13 @@
   },
 })
 export class SimpleSnackBar implements TextOnlySnackBar {
-<<<<<<< HEAD
   /**
    * Data that was injected into the snack bar.
    *
    * 那些注入快餐栏的数据。
    *
    */
-  data: {message: string, action: string};
-=======
-  /** Data that was injected into the snack bar. */
   data: {message: string; action: string};
->>>>>>> 03485cd6
 
   constructor(
     public snackBarRef: MatSnackBarRef<SimpleSnackBar>,
