--- conflicted
+++ resolved
@@ -1161,26 +1161,4 @@
 })
 class ComponentThatProvidesMatSnackBar {
   constructor(public snackBar: MatSnackBar) {}
-<<<<<<< HEAD
-}
-
-
-/**
- * Simple component to open snack bars from.
- * Create a real (non-test) NgModule as a workaround forRoot
- * <https://github.com/angular/angular/issues/10760>
- */
-const TEST_DIRECTIVES = [ComponentWithChildViewContainer,
-                         BurritosNotification,
-                         DirectiveWithViewContainer,
-                         ComponentWithTemplateRef];
-@NgModule({
-  imports: [CommonModule, MatSnackBarModule],
-  exports: TEST_DIRECTIVES,
-  declarations: TEST_DIRECTIVES,
-  entryComponents: [ComponentWithChildViewContainer, BurritosNotification],
-})
-class SnackBarTestModule { }
-=======
-}
->>>>>>> 03485cd6
+}