/**
 * @license
 * Copyright Google LLC All Rights Reserved.
 *
 * Use of this source code is governed by an MIT-style license that can be
 * found in the LICENSE file at https://angular.io/license
 */

import {LiveAnnouncer} from '@angular/cdk/a11y';
import {BreakpointObserver, Breakpoints} from '@angular/cdk/layout';
import {Overlay, OverlayConfig, OverlayRef} from '@angular/cdk/overlay';
import {ComponentPortal, ComponentType, TemplatePortal} from '@angular/cdk/portal';
import {
  ComponentRef,
  EmbeddedViewRef,
  Inject,
  Injectable,
  InjectionToken,
  Injector,
  Optional,
  SkipSelf,
  TemplateRef,
  OnDestroy,
  Type,
} from '@angular/core';
import {takeUntil} from 'rxjs/operators';
import {TextOnlySnackBar, SimpleSnackBar} from './simple-snack-bar';
import {MAT_SNACK_BAR_DATA, MatSnackBarConfig} from './snack-bar-config';
import {MatSnackBarContainer, _MatSnackBarContainerBase} from './snack-bar-container';
import {MatSnackBarModule} from './snack-bar-module';
import {MatSnackBarRef} from './snack-bar-ref';

/**
 * Injection token that can be used to specify default snack bar.
 *
 * 这个注入令牌可以用来指定快餐栏的默认配置。
 *
 */
export const MAT_SNACK_BAR_DEFAULT_OPTIONS = new InjectionToken<MatSnackBarConfig>(
  'mat-snack-bar-default-options',
  {
    providedIn: 'root',
    factory: MAT_SNACK_BAR_DEFAULT_OPTIONS_FACTORY,
  },
);

/** @docs-private */
export function MAT_SNACK_BAR_DEFAULT_OPTIONS_FACTORY(): MatSnackBarConfig {
  return new MatSnackBarConfig();
}

<<<<<<< HEAD
/**
 * Service to dispatch Material Design snack bar messages.
 *
 * 一个服务，用来派发 Material Design 快餐栏的消息。
 *
 */
@Injectable({providedIn: MatSnackBarModule})
export class MatSnackBar implements OnDestroy {
=======
@Injectable()
export abstract class _MatSnackBarBase implements OnDestroy {
>>>>>>> 53b69108
  /**
   * Reference to the current snack bar in the view *at this level* (in the Angular injector tree).
   * If there is a parent snack-bar service, all operations should delegate to that parent
   * via `_openedSnackBarRef`.
   *
   * 在 Angular 注入器树的*本级*视图中引用当前的快餐栏。如果有一个父快餐栏服务，那么所有的操作都应该通过 `_openedSnackBarRef` 委托给那个父组件。
   *
   */
  private _snackBarRefAtThisLevel: MatSnackBarRef<any> | null = null;

<<<<<<< HEAD
  /**
   * The component that should be rendered as the snack bar's simple component.
   *
   * 该组件应该被渲染成快餐栏的简单组件。
   *
   */
  protected simpleSnackBarComponent: Type<TextOnlySnackBar> = SimpleSnackBar;

  /**
   * The container component that attaches the provided template or component.
   *
   * 附加在所提供的模板或组件上的容器组件。
   *
   */
  protected snackBarContainerComponent: Type<_SnackBarContainer> = MatSnackBarContainer;

  /**
   * The CSS class to apply for handset mode.
   *
   * 适用于手机模式的 CSS 类。
   *
   */
  protected handsetCssClass = 'mat-snack-bar-handset';
=======
  /** The component that should be rendered as the snack bar's simple component. */
  protected abstract simpleSnackBarComponent: Type<TextOnlySnackBar>;

  /** The container component that attaches the provided template or component. */
  protected abstract snackBarContainerComponent: Type<_MatSnackBarContainerBase>;

  /** The CSS class to apply for handset mode. */
  protected abstract handsetCssClass: string;
>>>>>>> 53b69108

  /**
   * Reference to the currently opened snackbar at *any* level.
   *
   * 对目前*在任何*级别的已打开快餐栏的引用。
   *
   */
  get _openedSnackBarRef(): MatSnackBarRef<any> | null {
    const parent = this._parentSnackBar;
    return parent ? parent._openedSnackBarRef : this._snackBarRefAtThisLevel;
  }

  set _openedSnackBarRef(value: MatSnackBarRef<any> | null) {
    if (this._parentSnackBar) {
      this._parentSnackBar._openedSnackBarRef = value;
    } else {
      this._snackBarRefAtThisLevel = value;
    }
  }

  constructor(
    private _overlay: Overlay,
    private _live: LiveAnnouncer,
    private _injector: Injector,
    private _breakpointObserver: BreakpointObserver,
    @Optional() @SkipSelf() private _parentSnackBar: _MatSnackBarBase,
    @Inject(MAT_SNACK_BAR_DEFAULT_OPTIONS) private _defaultConfig: MatSnackBarConfig,
  ) {}

  /**
   * Creates and dispatches a snack bar with a custom component for the content, removing any
   * currently opened snack bars.
   *
   * 为内容创建并派发带有自定义组件的快餐栏，删除任何目前打开着的快餐栏。
   *
   * @param component Component to be instantiated.
   *
   * 要实例化的组件。
   *
   * @param config Extra configuration for the snack bar.
   *
   * 快餐栏的额外配置。
   *
   */
  openFromComponent<T, D = any>(
    component: ComponentType<T>,
    config?: MatSnackBarConfig<D>,
  ): MatSnackBarRef<T> {
    return this._attach(component, config) as MatSnackBarRef<T>;
  }

  /**
   * Creates and dispatches a snack bar with a custom template for the content, removing any
   * currently opened snack bars.
   *
   * 使用该内容的自定义模板创建并派发一个快餐栏，删除任何目前打开着的快餐栏。
   *
   * @param template Template to be instantiated.
   *
   * 要实例化的模板
   *
   * @param config Extra configuration for the snack bar.
   *
   * 快餐栏的额外配置。
   *
   */
  openFromTemplate(
    template: TemplateRef<any>,
    config?: MatSnackBarConfig,
  ): MatSnackBarRef<EmbeddedViewRef<any>> {
    return this._attach(template, config);
  }

  /**
   * Opens a snackbar with a message and an optional action.
   *
   * 带有信息和可选操作的快餐栏。
   *
   * @param message The message to show in the snackbar.
   *
   * 要显示在快餐栏里的消息。
   *
   * @param action The label for the snackbar action.
   *
   * 快餐栏的动作标签。
   *
   * @param config Additional configuration options for the snackbar.
   *
   * 快餐栏的其它配置选项。
   *
   */
  open(
    message: string,
    action: string = '',
    config?: MatSnackBarConfig,
  ): MatSnackBarRef<TextOnlySnackBar> {
    const _config = {...this._defaultConfig, ...config};

    // Since the user doesn't have access to the component, we can
    // override the data to pass in our own message and action.
    _config.data = {message, action};

    // Since the snack bar has `role="alert"`, we don't
    // want to announce the same message twice.
    if (_config.announcementMessage === message) {
      _config.announcementMessage = undefined;
    }

    return this.openFromComponent(this.simpleSnackBarComponent, _config);
  }

  /**
   * Dismisses the currently-visible snack bar.
   *
   * 关闭目前可见的快餐栏。
   *
   */
  dismiss(): void {
    if (this._openedSnackBarRef) {
      this._openedSnackBarRef.dismiss();
    }
  }

  ngOnDestroy() {
    // Only dismiss the snack bar at the current level on destroy.
    if (this._snackBarRefAtThisLevel) {
      this._snackBarRefAtThisLevel.dismiss();
    }
  }

  /**
   * Attaches the snack bar container component to the overlay.
   *
   * 将快餐栏的容器组件附加到浮层上。
   *
   */
  private _attachSnackBarContainer(
    overlayRef: OverlayRef,
    config: MatSnackBarConfig,
  ): _MatSnackBarContainerBase {
    const userInjector = config && config.viewContainerRef && config.viewContainerRef.injector;
    const injector = Injector.create({
      parent: userInjector || this._injector,
      providers: [{provide: MatSnackBarConfig, useValue: config}],
    });

    const containerPortal = new ComponentPortal(
      this.snackBarContainerComponent,
      config.viewContainerRef,
      injector,
    );
    const containerRef: ComponentRef<_MatSnackBarContainerBase> =
      overlayRef.attach(containerPortal);
    containerRef.instance.snackBarConfig = config;
    return containerRef.instance;
  }

  /**
   * Places a new component or a template as the content of the snack bar container.
   *
   * 把一个新组件或模板放进快餐栏的容器里面。
   *
   */
  private _attach<T>(
    content: ComponentType<T> | TemplateRef<T>,
    userConfig?: MatSnackBarConfig,
  ): MatSnackBarRef<T | EmbeddedViewRef<any>> {
    const config = {...new MatSnackBarConfig(), ...this._defaultConfig, ...userConfig};
    const overlayRef = this._createOverlay(config);
    const container = this._attachSnackBarContainer(overlayRef, config);
    const snackBarRef = new MatSnackBarRef<T | EmbeddedViewRef<any>>(container, overlayRef);

    if (content instanceof TemplateRef) {
      const portal = new TemplatePortal(content, null!, {
        $implicit: config.data,
        snackBarRef,
      } as any);

      snackBarRef.instance = container.attachTemplatePortal(portal);
    } else {
      const injector = this._createInjector(config, snackBarRef);
      const portal = new ComponentPortal(content, undefined, injector);
      const contentRef = container.attachComponentPortal<T>(portal);

      // We can't pass this via the injector, because the injector is created earlier.
      snackBarRef.instance = contentRef.instance;
    }

    // Subscribe to the breakpoint observer and attach the mat-snack-bar-handset class as
    // appropriate. This class is applied to the overlay element because the overlay must expand to
    // fill the width of the screen for full width snackbars.
    this._breakpointObserver
      .observe(Breakpoints.HandsetPortrait)
      .pipe(takeUntil(overlayRef.detachments()))
      .subscribe(state => {
        overlayRef.overlayElement.classList.toggle(this.handsetCssClass, state.matches);
      });

    if (config.announcementMessage) {
      // Wait until the snack bar contents have been announced then deliver this message.
      container._onAnnounce.subscribe(() => {
        this._live.announce(config.announcementMessage!, config.politeness);
      });
    }

    this._animateSnackBar(snackBarRef, config);
    this._openedSnackBarRef = snackBarRef;
    return this._openedSnackBarRef;
  }

  /**
   * Animates the old snack bar out and the new one in.
   *
   * 在旧的快餐栏和新的快餐栏之间播放动画。
   *
   */
  private _animateSnackBar(snackBarRef: MatSnackBarRef<any>, config: MatSnackBarConfig) {
    // When the snackbar is dismissed, clear the reference to it.
    snackBarRef.afterDismissed().subscribe(() => {
      // Clear the snackbar ref if it hasn't already been replaced by a newer snackbar.
      if (this._openedSnackBarRef == snackBarRef) {
        this._openedSnackBarRef = null;
      }

      if (config.announcementMessage) {
        this._live.clear();
      }
    });

    if (this._openedSnackBarRef) {
      // If a snack bar is already in view, dismiss it and enter the
      // new snack bar after exit animation is complete.
      this._openedSnackBarRef.afterDismissed().subscribe(() => {
        snackBarRef.containerInstance.enter();
      });
      this._openedSnackBarRef.dismiss();
    } else {
      // If no snack bar is in view, enter the new snack bar.
      snackBarRef.containerInstance.enter();
    }

    // If a dismiss timeout is provided, set up dismiss based on after the snackbar is opened.
    if (config.duration && config.duration > 0) {
      snackBarRef.afterOpened().subscribe(() => snackBarRef._dismissAfter(config.duration!));
    }
  }

  /**
   * Creates a new overlay and places it in the correct location.
   *
   * 创建一个新的浮层，并把它放在正确的位置。
   *
   * @param config The user-specified snack bar config.
   *
   * 用户指定的快餐栏配置。
   *
   */
  private _createOverlay(config: MatSnackBarConfig): OverlayRef {
    const overlayConfig = new OverlayConfig();
    overlayConfig.direction = config.direction;

    let positionStrategy = this._overlay.position().global();
    // Set horizontal position.
    const isRtl = config.direction === 'rtl';
    const isLeft =
      config.horizontalPosition === 'left' ||
      (config.horizontalPosition === 'start' && !isRtl) ||
      (config.horizontalPosition === 'end' && isRtl);
    const isRight = !isLeft && config.horizontalPosition !== 'center';
    if (isLeft) {
      positionStrategy.left('0');
    } else if (isRight) {
      positionStrategy.right('0');
    } else {
      positionStrategy.centerHorizontally();
    }
    // Set horizontal position.
    if (config.verticalPosition === 'top') {
      positionStrategy.top('0');
    } else {
      positionStrategy.bottom('0');
    }

    overlayConfig.positionStrategy = positionStrategy;
    return this._overlay.create(overlayConfig);
  }

  /**
   * Creates an injector to be used inside of a snack bar component.
   *
   * 创建一个在快餐栏组件里面使用的注入器。
   *
   * @param config Config that was used to create the snack bar.
   *
   * 用于创建快餐栏的配置。
   *
   * @param snackBarRef Reference to the snack bar.
   *
   * 到快餐栏的引用。
   *
   */
  private _createInjector<T>(config: MatSnackBarConfig, snackBarRef: MatSnackBarRef<T>): Injector {
    const userInjector = config && config.viewContainerRef && config.viewContainerRef.injector;

    return Injector.create({
      parent: userInjector || this._injector,
      providers: [
        {provide: MatSnackBarRef, useValue: snackBarRef},
        {provide: MAT_SNACK_BAR_DATA, useValue: config.data},
      ],
    });
  }
}

/**
 * Service to dispatch Material Design snack bar messages.
 */
@Injectable({providedIn: MatSnackBarModule})
export class MatSnackBar extends _MatSnackBarBase {
  protected simpleSnackBarComponent = SimpleSnackBar;
  protected snackBarContainerComponent = MatSnackBarContainer;
  protected handsetCssClass = 'mat-snack-bar-handset';

  constructor(
    overlay: Overlay,
    live: LiveAnnouncer,
    injector: Injector,
    breakpointObserver: BreakpointObserver,
    @Optional() @SkipSelf() parentSnackBar: MatSnackBar,
    @Inject(MAT_SNACK_BAR_DEFAULT_OPTIONS) defaultConfig: MatSnackBarConfig,
  ) {
    super(overlay, live, injector, breakpointObserver, parentSnackBar, defaultConfig);
  }
}<|MERGE_RESOLUTION|>--- conflicted
+++ resolved
@@ -49,37 +49,22 @@
   return new MatSnackBarConfig();
 }
 
-<<<<<<< HEAD
-/**
- * Service to dispatch Material Design snack bar messages.
- *
- * 一个服务，用来派发 Material Design 快餐栏的消息。
- *
- */
-@Injectable({providedIn: MatSnackBarModule})
-export class MatSnackBar implements OnDestroy {
-=======
 @Injectable()
 export abstract class _MatSnackBarBase implements OnDestroy {
->>>>>>> 53b69108
   /**
    * Reference to the current snack bar in the view *at this level* (in the Angular injector tree).
    * If there is a parent snack-bar service, all operations should delegate to that parent
    * via `_openedSnackBarRef`.
-   *
-   * 在 Angular 注入器树的*本级*视图中引用当前的快餐栏。如果有一个父快餐栏服务，那么所有的操作都应该通过 `_openedSnackBarRef` 委托给那个父组件。
-   *
    */
   private _snackBarRefAtThisLevel: MatSnackBarRef<any> | null = null;
 
-<<<<<<< HEAD
   /**
    * The component that should be rendered as the snack bar's simple component.
    *
    * 该组件应该被渲染成快餐栏的简单组件。
    *
    */
-  protected simpleSnackBarComponent: Type<TextOnlySnackBar> = SimpleSnackBar;
+  protected abstract simpleSnackBarComponent: Type<TextOnlySnackBar>;
 
   /**
    * The container component that attaches the provided template or component.
@@ -87,7 +72,7 @@
    * 附加在所提供的模板或组件上的容器组件。
    *
    */
-  protected snackBarContainerComponent: Type<_SnackBarContainer> = MatSnackBarContainer;
+  protected abstract snackBarContainerComponent: Type<_MatSnackBarContainerBase>;
 
   /**
    * The CSS class to apply for handset mode.
@@ -95,24 +80,9 @@
    * 适用于手机模式的 CSS 类。
    *
    */
-  protected handsetCssClass = 'mat-snack-bar-handset';
-=======
-  /** The component that should be rendered as the snack bar's simple component. */
-  protected abstract simpleSnackBarComponent: Type<TextOnlySnackBar>;
-
-  /** The container component that attaches the provided template or component. */
-  protected abstract snackBarContainerComponent: Type<_MatSnackBarContainerBase>;
-
-  /** The CSS class to apply for handset mode. */
   protected abstract handsetCssClass: string;
->>>>>>> 53b69108
-
-  /**
-   * Reference to the currently opened snackbar at *any* level.
-   *
-   * 对目前*在任何*级别的已打开快餐栏的引用。
-   *
-   */
+
+  /** Reference to the currently opened snackbar at *any* level. */
   get _openedSnackBarRef(): MatSnackBarRef<any> | null {
     const parent = this._parentSnackBar;
     return parent ? parent._openedSnackBarRef : this._snackBarRefAtThisLevel;
@@ -165,7 +135,7 @@
    *
    * @param template Template to be instantiated.
    *
-   * 要实例化的模板
+   * 要实例化的模板。
    *
    * @param config Extra configuration for the snack bar.
    *
@@ -238,9 +208,6 @@
 
   /**
    * Attaches the snack bar container component to the overlay.
-   *
-   * 将快餐栏的容器组件附加到浮层上。
-   *
    */
   private _attachSnackBarContainer(
     overlayRef: OverlayRef,
@@ -265,9 +232,6 @@
 
   /**
    * Places a new component or a template as the content of the snack bar container.
-   *
-   * 把一个新组件或模板放进快餐栏的容器里面。
-   *
    */
   private _attach<T>(
     content: ComponentType<T> | TemplateRef<T>,
@@ -316,12 +280,7 @@
     return this._openedSnackBarRef;
   }
 
-  /**
-   * Animates the old snack bar out and the new one in.
-   *
-   * 在旧的快餐栏和新的快餐栏之间播放动画。
-   *
-   */
+  /** Animates the old snack bar out and the new one in. */
   private _animateSnackBar(snackBarRef: MatSnackBarRef<any>, config: MatSnackBarConfig) {
     // When the snackbar is dismissed, clear the reference to it.
     snackBarRef.afterDismissed().subscribe(() => {
@@ -355,13 +314,7 @@
 
   /**
    * Creates a new overlay and places it in the correct location.
-   *
-   * 创建一个新的浮层，并把它放在正确的位置。
-   *
    * @param config The user-specified snack bar config.
-   *
-   * 用户指定的快餐栏配置。
-   *
    */
   private _createOverlay(config: MatSnackBarConfig): OverlayRef {
     const overlayConfig = new OverlayConfig();
@@ -395,17 +348,8 @@
 
   /**
    * Creates an injector to be used inside of a snack bar component.
-   *
-   * 创建一个在快餐栏组件里面使用的注入器。
-   *
    * @param config Config that was used to create the snack bar.
-   *
-   * 用于创建快餐栏的配置。
-   *
    * @param snackBarRef Reference to the snack bar.
-   *
-   * 到快餐栏的引用。
-   *
    */
   private _createInjector<T>(config: MatSnackBarConfig, snackBarRef: MatSnackBarRef<T>): Injector {
     const userInjector = config && config.viewContainerRef && config.viewContainerRef.injector;
@@ -422,6 +366,9 @@
 
 /**
  * Service to dispatch Material Design snack bar messages.
+ *
+ * 一个服务，用来派发 Material Design 快餐栏的消息。
+ *
  */
 @Injectable({providedIn: MatSnackBarModule})
 export class MatSnackBar extends _MatSnackBarBase {
