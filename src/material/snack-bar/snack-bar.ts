--- conflicted
+++ resolved
@@ -80,16 +80,12 @@
    */
   protected snackBarContainerComponent: Type<_SnackBarContainer> = MatSnackBarContainer;
 
-<<<<<<< HEAD
-  /**
-   * The CSS class to applie for handset mode.
+  /**
+   * The CSS class to apply for handset mode.
    *
    * 适用于手机模式的 CSS 类。
    *
    */
-=======
-  /** The CSS class to apply for handset mode. */
->>>>>>> 94076af5
   protected handsetCssClass = 'mat-snack-bar-handset';
 
   /**
