/**
 * @license
 * Copyright Google LLC All Rights Reserved.
 *
 * Use of this source code is governed by an MIT-style license that can be
 * found in the LICENSE file at https://angular.io/license
 */
import {BaseHarnessFilters} from '@angular/cdk/testing';

<<<<<<< HEAD
/**
 * Possible orientations for a stepper.
 *
 * 步进器的可能方向。
 *
 */
export const enum StepperOrientation {HORIZONTAL, VERTICAL}
=======
/** Possible orientations for a stepper. */
export const enum StepperOrientation {
  HORIZONTAL,
  VERTICAL,
}
>>>>>>> 03485cd6

/**
 * A set of criteria that can be used to filter a list of `MatStepHarness` instances.
 *
 * 一组可用于过滤 `MatStepHarness` 实例列表的条件。
 *
 */
export interface StepHarnessFilters extends BaseHarnessFilters {
  /**
   * Only find instances whose label matches the given value.
   *
   * 只查找标签与指定值匹配的实例。
   *
   */
  label?: string | RegExp;
  /**
   * Only find steps with the given selected state.
   *
   * 仅找到具有给定选定状态的步骤。
   *
   */
  selected?: boolean;
  /**
   * Only find completed steps.
   *
   * 仅找到已完成的步骤。
   *
   */
  completed?: boolean;
  /**
   * Only find steps that have errors.
   *
   * 仅找到有错误的步骤。
   *
   */
  invalid?: boolean;
}

/**
 * A set of criteria that can be used to filter a list of `MatStepperHarness` instances.
 *
 * 一组可用于过滤 `MatStepperHarness` 实例列表的条件。
 *
 */
export interface StepperHarnessFilters extends BaseHarnessFilters {
  /**
   * Only find instances whose orientation matches the given value.
   *
   * 仅找到方向与给定值匹配的实例。
   *
   */
  orientation?: StepperOrientation;
}

/**
 * A set of criteria that can be used to filter a list of
 * `MatStepperNextHarness` and `MatStepperPreviousHarness` instances.
 *
 * 一组可用于过滤 `MatStepperNextHarness` 和 `MatStepperPreviousHarness` 实例列表的条件。
 *
 */
export interface StepperButtonHarnessFilters extends BaseHarnessFilters {
  /**
   * Only find instances whose text matches the given value.
   *
   * 只查找其文本内容匹配指定值的实例。
   *
   */
  text?: string | RegExp;
}<|MERGE_RESOLUTION|>--- conflicted
+++ resolved
@@ -7,21 +7,16 @@
  */
 import {BaseHarnessFilters} from '@angular/cdk/testing';
 
-<<<<<<< HEAD
 /**
  * Possible orientations for a stepper.
  *
  * 步进器的可能方向。
  *
  */
-export const enum StepperOrientation {HORIZONTAL, VERTICAL}
-=======
-/** Possible orientations for a stepper. */
 export const enum StepperOrientation {
   HORIZONTAL,
   VERTICAL,
 }
->>>>>>> 03485cd6
 
 /**
  * A set of criteria that can be used to filter a list of `MatStepHarness` instances.
