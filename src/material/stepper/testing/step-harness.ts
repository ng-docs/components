/**
 * @license
 * Copyright Google LLC All Rights Reserved.
 *
 * Use of this source code is governed by an MIT-style license that can be
 * found in the LICENSE file at https://angular.io/license
 */

import {
  ContentContainerComponentHarness,
  HarnessPredicate,
  HarnessLoader,
} from '@angular/cdk/testing';
import {StepHarnessFilters} from './step-harness-filters';

/**
 * Harness for interacting with a standard Angular Material step in tests.
 *
 * 在测试中与标准 Angular Material 步骤进行交互的测试工具。
 *
 */
export class MatStepHarness extends ContentContainerComponentHarness<string> {
  /**
   * The selector for the host element of a `MatStep` instance.
   *
   * `MatStep` 实例的宿主元素选择器。
   *
   */
  static hostSelector = '.mat-step-header';

  /**
   * Gets a `HarnessPredicate` that can be used to search for a `MatStepHarness` that meets
   * certain criteria.
   *
   * 获取一个 `HarnessPredicate`，可用于搜索满足某些条件的 `MatStepHarness`。
   *
   * @param options Options for filtering which steps are considered a match.
   *
   * 用于过滤哪些步骤被视为匹配的选项。
   *
   * @return a `HarnessPredicate` configured with the given options.
   *
   * 用指定选项配置过的 `HarnessPredicate` 服务。
   */
  static with(options: StepHarnessFilters = {}): HarnessPredicate<MatStepHarness> {
    return new HarnessPredicate(MatStepHarness, options)
      .addOption('label', options.label, (harness, label) =>
        HarnessPredicate.stringMatches(harness.getLabel(), label),
      )
      .addOption(
        'selected',
        options.selected,
        async (harness, selected) => (await harness.isSelected()) === selected,
      )
      .addOption(
        'completed',
        options.completed,
        async (harness, completed) => (await harness.isCompleted()) === completed,
      )
      .addOption(
        'invalid',
        options.invalid,
        async (harness, invalid) => (await harness.hasErrors()) === invalid,
      );
  }

  /**
   * Gets the label of the step.
   *
   * 获取此步骤的标签。
   *
   */
  async getLabel(): Promise<string> {
    return (await this.locatorFor('.mat-step-text-label')()).text();
  }

<<<<<<< HEAD
  /**
   * Gets the `aria-label` of the step.
   *
   * 获取此步骤的 `aria-label`
   *
   */
  async getAriaLabel(): Promise<string|null> {
    return (await this.host()).getAttribute('aria-label');
  }

  /**
   * Gets the value of the `aria-labelledby` attribute.
   *
   * 获取 `aria-labelledby` 属性的值。
   *
   */
  async getAriaLabelledby(): Promise<string|null> {
=======
  /** Gets the `aria-label` of the step. */
  async getAriaLabel(): Promise<string | null> {
    return (await this.host()).getAttribute('aria-label');
  }

  /** Gets the value of the `aria-labelledby` attribute. */
  async getAriaLabelledby(): Promise<string | null> {
>>>>>>> 03485cd6
    return (await this.host()).getAttribute('aria-labelledby');
  }

  /**
   * Whether the step is selected.
   *
   * 是否已选择此步骤。
   *
   */
  async isSelected(): Promise<boolean> {
    const host = await this.host();
    return (await host.getAttribute('aria-selected')) === 'true';
  }

  /**
   * Whether the step has been filled out.
   *
   * 此步骤是否已填写。
   *
   */
  async isCompleted(): Promise<boolean> {
    const state = await this._getIconState();
    return state === 'done' || (state === 'edit' && !(await this.isSelected()));
  }

  /**
   * Whether the step is currently showing its error state. Note that this doesn't mean that there
   * are or aren't any invalid form controls inside the step, but that the step is showing its
   * error-specific styling which depends on there being invalid controls, as well as the
   * `ErrorStateMatcher` determining that an error should be shown and that the `showErrors`
   * option was enabled through the `STEPPER_GLOBAL_OPTIONS` injection token.
   *
   * 该步骤当前是否正在显示其错误状态。请注意，这并不意味着该步骤内部有或没有任何无效的表单控件，而是该步骤显示了其特有错误的样式，具体取决于是否存在无效的控件，由 `ErrorStateMatcher` 确定是否应该显示某错误，并且通过 `STEPPER_GLOBAL_OPTIONS` 注入令牌启用 `showErrors` 选项。
   *
   */
  async hasErrors(): Promise<boolean> {
    return (await this._getIconState()) === 'error';
  }

  /**
   * Whether the step is optional.
   *
   * 该步骤是否可选。
   *
   */
  async isOptional(): Promise<boolean> {
    // If the node with the optional text is present, it means that the step is optional.
    const optionalNode = await this.locatorForOptional('.mat-step-optional')();
    return !!optionalNode;
  }

  /**
   * Selects the given step by clicking on the label. The step may not be selected
   * if the stepper doesn't allow it (e.g. if there are validation errors).
   *
   * 通过单击标签选择给定的步骤。如果步进器不允许，则不能选择该步骤（例如，如果存在验证错误）。
   *
   */
  async select(): Promise<void> {
    await (await this.host()).click();
  }

  protected override async getRootHarnessLoader(): Promise<HarnessLoader> {
    const contentId = await (await this.host()).getAttribute('aria-controls');
    return this.documentRootLocatorFactory().harnessLoaderFor(`#${contentId}`);
  }

  /**
   * Gets the state of the step. Note that we have a `StepState` which we could use to type the
   * return value, but it's basically the same as `string`, because the type has `| string`.
   *
   * 获取此步骤的状态。请注意，我们有一个 `StepState` 可用作返回值的类型，但它与 `string` 基本相同，因为该类型具有 `| string`。
   *
   */
  private async _getIconState(): Promise<string> {
    // The state is exposed on the icon with a class that looks like `mat-step-icon-state-{{state}}`
    const icon = await this.locatorFor('.mat-step-icon')();
    const classes = (await icon.getAttribute('class'))!;
    const match = classes.match(/mat-step-icon-state-([a-z]+)/);

    if (!match) {
      throw Error(`Could not determine step state from "${classes}".`);
    }

    return match[1];
  }
}<|MERGE_RESOLUTION|>--- conflicted
+++ resolved
@@ -74,14 +74,13 @@
     return (await this.locatorFor('.mat-step-text-label')()).text();
   }
 
-<<<<<<< HEAD
   /**
    * Gets the `aria-label` of the step.
    *
    * 获取此步骤的 `aria-label`
    *
    */
-  async getAriaLabel(): Promise<string|null> {
+  async getAriaLabel(): Promise<string | null> {
     return (await this.host()).getAttribute('aria-label');
   }
 
@@ -91,16 +90,7 @@
    * 获取 `aria-labelledby` 属性的值。
    *
    */
-  async getAriaLabelledby(): Promise<string|null> {
-=======
-  /** Gets the `aria-label` of the step. */
-  async getAriaLabel(): Promise<string | null> {
-    return (await this.host()).getAttribute('aria-label');
-  }
-
-  /** Gets the value of the `aria-labelledby` attribute. */
   async getAriaLabelledby(): Promise<string | null> {
->>>>>>> 03485cd6
     return (await this.host()).getAttribute('aria-labelledby');
   }
 
