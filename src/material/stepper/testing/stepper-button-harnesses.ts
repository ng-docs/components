--- conflicted
+++ resolved
@@ -74,17 +74,12 @@
     );
   }
 }
-
-<<<<<<< HEAD
 /**
  * Harness for interacting with a standard Angular Material stepper previous button in tests.
  *
  * 在测试中可与标准 Angular Material 步进器的“上一步”按钮进行交互的测试工具。
  *
  */
-=======
-/** Harness for interacting with a standard Angular Material stepper previous button in tests. */
->>>>>>> 03485cd6
 export class MatStepperPreviousHarness extends StepperButtonHarness {
   /**
    * The selector for the host element of a `MatStep` instance.
