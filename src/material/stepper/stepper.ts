/**
 * @license
 * Copyright Google LLC All Rights Reserved.
 *
 * Use of this source code is governed by an MIT-style license that can be
 * found in the LICENSE file at https://angular.io/license
 */

import {Directionality} from '@angular/cdk/bidi';
import {
  CdkStep,
  CdkStepper,
  StepContentPositionState,
  STEPPER_GLOBAL_OPTIONS,
  StepperOptions,
} from '@angular/cdk/stepper';
import {AnimationEvent} from '@angular/animations';
import {
  AfterContentInit,
  ChangeDetectionStrategy,
  ChangeDetectorRef,
  Component,
  ContentChild,
  ContentChildren,
  ElementRef,
  EventEmitter,
  forwardRef,
  Inject,
  Input,
  OnDestroy,
  Optional,
  Output,
  QueryList,
  SkipSelf,
  TemplateRef,
  ViewChildren,
  ViewContainerRef,
  ViewEncapsulation,
} from '@angular/core';
import {AbstractControl, FormGroupDirective, NgForm} from '@angular/forms';
import {ErrorStateMatcher, ThemePalette} from '@angular/material/core';
import {TemplatePortal} from '@angular/cdk/portal';
import {Subject, Subscription} from 'rxjs';
import {takeUntil, distinctUntilChanged, map, startWith, switchMap} from 'rxjs/operators';

import {MatStepHeader} from './step-header';
import {MatStepLabel} from './step-label';
import {
  DEFAULT_HORIZONTAL_ANIMATION_DURATION,
  DEFAULT_VERTICAL_ANIMATION_DURATION,
  matStepperAnimations,
} from './stepper-animations';
import {MatStepperIcon, MatStepperIconContext} from './stepper-icon';
import {MatStepContent} from './step-content';

@Component({
  selector: 'mat-step',
  templateUrl: 'step.html',
  providers: [
    {provide: ErrorStateMatcher, useExisting: MatStep},
    {provide: CdkStep, useExisting: MatStep},
  ],
  encapsulation: ViewEncapsulation.None,
  exportAs: 'matStep',
  changeDetection: ChangeDetectionStrategy.OnPush,
})
export class MatStep extends CdkStep implements ErrorStateMatcher, AfterContentInit, OnDestroy {
  private _isSelected = Subscription.EMPTY;

<<<<<<< HEAD
  /**
   * Content for step label given by `<ng-template matStepLabel>`.
   *
   * 步骤标签的内容，由 `<ng-template matStepLabel>` 提供。
   *
   */
  @ContentChild(MatStepLabel) override stepLabel: MatStepLabel;
=======
  /** Content for step label given by `<ng-template matStepLabel>`. */
  // We need an initializer here to avoid a TS error.
  @ContentChild(MatStepLabel) override stepLabel: MatStepLabel = undefined!;
>>>>>>> 69652b09

  /**
   * Theme color for the particular step.
   *
   * 特定步骤的主题颜色。
   *
   */
  @Input() color: ThemePalette;

  /**
   * Content that will be rendered lazily.
   *
   * 要延迟渲染的内容。
   *
   */
  @ContentChild(MatStepContent, {static: false}) _lazyContent: MatStepContent;

  /**
   * Currently-attached portal containing the lazy content.
   *
   * 当前附着到的传送点，其中包含惰性渲染的内容。
   *
   */
  _portal: TemplatePortal;

  constructor(
    @Inject(forwardRef(() => MatStepper)) stepper: MatStepper,
    @SkipSelf() private _errorStateMatcher: ErrorStateMatcher,
    private _viewContainerRef: ViewContainerRef,
    @Optional() @Inject(STEPPER_GLOBAL_OPTIONS) stepperOptions?: StepperOptions,
  ) {
    super(stepper, stepperOptions);
  }

  ngAfterContentInit() {
    this._isSelected = this._stepper.steps.changes
      .pipe(
        switchMap(() => {
          return this._stepper.selectionChange.pipe(
            map(event => event.selectedStep === this),
            startWith(this._stepper.selected === this),
          );
        }),
      )
      .subscribe(isSelected => {
        if (isSelected && this._lazyContent && !this._portal) {
          this._portal = new TemplatePortal(this._lazyContent._template, this._viewContainerRef!);
        }
      });
  }

  ngOnDestroy() {
    this._isSelected.unsubscribe();
  }

  /**
   * Custom error state matcher that additionally checks for validity of interacted form.
   *
   * 自定义错误状态匹配器，它还要检查交互式表单的有效性。
   *
   */
  isErrorState(control: AbstractControl | null, form: FormGroupDirective | NgForm | null): boolean {
    const originalErrorState = this._errorStateMatcher.isErrorState(control, form);

    // Custom error state checks for the validity of form that is not submitted or touched
    // since user can trigger a form change by calling for another step without directly
    // interacting with the current form.
    const customErrorState = !!(control && control.invalid && this.interacted);

    return originalErrorState || customErrorState;
  }
}

@Component({
  selector: 'mat-stepper, mat-vertical-stepper, mat-horizontal-stepper, [matStepper]',
  exportAs: 'matStepper, matVerticalStepper, matHorizontalStepper',
  templateUrl: 'stepper.html',
  styleUrls: ['stepper.css'],
  inputs: ['selectedIndex'],
  host: {
    '[class.mat-stepper-horizontal]': 'orientation === "horizontal"',
    '[class.mat-stepper-vertical]': 'orientation === "vertical"',
    '[class.mat-stepper-label-position-end]':
      'orientation === "horizontal" && labelPosition == "end"',
    '[class.mat-stepper-label-position-bottom]':
      'orientation === "horizontal" && labelPosition == "bottom"',
    '[class.mat-stepper-header-position-bottom]': 'headerPosition === "bottom"',
    '[attr.aria-orientation]': 'orientation',
    'role': 'tablist',
    'ngSkipHydration': '',
  },
  animations: [
    matStepperAnimations.horizontalStepTransition,
    matStepperAnimations.verticalStepTransition,
  ],
  providers: [{provide: CdkStepper, useExisting: MatStepper}],
  encapsulation: ViewEncapsulation.None,
  changeDetection: ChangeDetectionStrategy.OnPush,
})
export class MatStepper extends CdkStepper implements AfterContentInit {
<<<<<<< HEAD
  /**
   * The list of step headers of the steps in the stepper.
   *
   * 步进器中各步骤的步骤头列表。
   *
   */
  @ViewChildren(MatStepHeader) override _stepHeader: QueryList<MatStepHeader>;

  /**
   * Full list of steps inside the stepper, including inside nested steppers.
   *
   * 步进器里面的完整步骤列表，也包括嵌套的步进器内部的步骤。
   *
   */
  @ContentChildren(MatStep, {descendants: true}) override _steps: QueryList<MatStep>;
=======
  /** The list of step headers of the steps in the stepper. */
  // We need an initializer here to avoid a TS error.
  @ViewChildren(MatStepHeader) override _stepHeader: QueryList<MatStepHeader> =
    undefined as unknown as QueryList<MatStepHeader>;

  /** Full list of steps inside the stepper, including inside nested steppers. */
  // We need an initializer here to avoid a TS error.
  @ContentChildren(MatStep, {descendants: true}) override _steps: QueryList<MatStep> =
    undefined as unknown as QueryList<MatStep>;
>>>>>>> 69652b09

  /**
   * Steps that belong to the current stepper, excluding ones from nested steppers.
   *
   * 属于当前步进器的步骤（不包括那些来自嵌套步进器的步骤）。
   *
   */
  override readonly steps: QueryList<MatStep> = new QueryList<MatStep>();

  /**
   * Custom icon overrides passed in by the consumer.
   *
   * 消费者传入的自定义改写图标。
   *
   */
  @ContentChildren(MatStepperIcon, {descendants: true}) _icons: QueryList<MatStepperIcon>;

  /**
   * Event emitted when the current step is done transitioning in.
   *
   * 转换到当前步骤完毕后发出的事件。
   *
   */
  @Output() readonly animationDone: EventEmitter<void> = new EventEmitter<void>();

  /**
   * Whether ripples should be disabled for the step headers.
   *
   * 是否应为步骤头禁用涟漪。
   *
   */
  @Input() disableRipple: boolean;

  /**
   * Theme color for all of the steps in stepper.
   *
   * 步进器中所有步骤的主题颜色。
   *
   */
  @Input() color: ThemePalette;

  /**
   * Whether the label should display in bottom or end position.
   * Only applies in the `horizontal` orientation.
   *
   * 标签应显示在底部还是尾部位置。仅适用于 `horizontal` 方向。
   *
   */
  @Input()
  labelPosition: 'bottom' | 'end' = 'end';

  /**
   * Position of the stepper's header.
   * Only applies in the `horizontal` orientation.
   *
   * 步进器标头的位置。仅适用于 `horizontal` 方向。
   *
   */
  @Input()
  headerPosition: 'top' | 'bottom' = 'top';

  /**
   * Consumer-specified template-refs to be used to override the header icons.
   *
   * 消费者指定的模板引用，用于覆盖标题图标。
   *
   */
  _iconOverrides: Record<string, TemplateRef<MatStepperIconContext>> = {};

  /**
   * Stream of animation `done` events when the body expands/collapses.
   *
   * 当步骤体展开/折叠时，动画的 `done` 事件流。
   *
   */
  readonly _animationDone = new Subject<AnimationEvent>();

  /**
   * Duration for the animation. Will be normalized to milliseconds if no units are set.
   *
   * 动画的持续时间。如果没有设置单位，将标准化为毫秒。
   *
   */
  @Input()
  get animationDuration(): string {
    return this._animationDuration;
  }
  set animationDuration(value: string) {
    this._animationDuration = /^\d+$/.test(value) ? value + 'ms' : value;
  }
  private _animationDuration = '';

  constructor(
    @Optional() dir: Directionality,
    changeDetectorRef: ChangeDetectorRef,
    elementRef: ElementRef<HTMLElement>,
  ) {
    super(dir, changeDetectorRef, elementRef);
    const nodeName = elementRef.nativeElement.nodeName.toLowerCase();
    this.orientation = nodeName === 'mat-vertical-stepper' ? 'vertical' : 'horizontal';
  }

  override ngAfterContentInit() {
    super.ngAfterContentInit();
    this._icons.forEach(({name, templateRef}) => (this._iconOverrides[name] = templateRef));

    // Mark the component for change detection whenever the content children query changes
    this.steps.changes.pipe(takeUntil(this._destroyed)).subscribe(() => {
      this._stateChanged();
    });

    this._animationDone
      .pipe(
        // This needs a `distinctUntilChanged` in order to avoid emitting the same event twice due
        // to a bug in animations where the `.done` callback gets invoked twice on some browsers.
        // See https://github.com/angular/angular/issues/24084
        distinctUntilChanged((x, y) => x.fromState === y.fromState && x.toState === y.toState),
        takeUntil(this._destroyed),
      )
      .subscribe(event => {
        if ((event.toState as StepContentPositionState) === 'current') {
          this.animationDone.emit();
        }
      });
  }

  _stepIsNavigable(index: number, step: MatStep): boolean {
    return step.completed || this.selectedIndex === index || !this.linear;
  }

  _getAnimationDuration() {
    if (this.animationDuration) {
      return this.animationDuration;
    }

    return this.orientation === 'horizontal'
      ? DEFAULT_HORIZONTAL_ANIMATION_DURATION
      : DEFAULT_VERTICAL_ANIMATION_DURATION;
  }
}<|MERGE_RESOLUTION|>--- conflicted
+++ resolved
@@ -67,19 +67,14 @@
 export class MatStep extends CdkStep implements ErrorStateMatcher, AfterContentInit, OnDestroy {
   private _isSelected = Subscription.EMPTY;
 
-<<<<<<< HEAD
   /**
    * Content for step label given by `<ng-template matStepLabel>`.
    *
    * 步骤标签的内容，由 `<ng-template matStepLabel>` 提供。
    *
    */
-  @ContentChild(MatStepLabel) override stepLabel: MatStepLabel;
-=======
-  /** Content for step label given by `<ng-template matStepLabel>`. */
   // We need an initializer here to avoid a TS error.
   @ContentChild(MatStepLabel) override stepLabel: MatStepLabel = undefined!;
->>>>>>> 69652b09
 
   /**
    * Theme color for the particular step.
@@ -180,33 +175,25 @@
   changeDetection: ChangeDetectionStrategy.OnPush,
 })
 export class MatStepper extends CdkStepper implements AfterContentInit {
-<<<<<<< HEAD
   /**
    * The list of step headers of the steps in the stepper.
    *
    * 步进器中各步骤的步骤头列表。
    *
    */
-  @ViewChildren(MatStepHeader) override _stepHeader: QueryList<MatStepHeader>;
-
-  /**
-   * Full list of steps inside the stepper, including inside nested steppers.
-   *
-   * 步进器里面的完整步骤列表，也包括嵌套的步进器内部的步骤。
-   *
-   */
-  @ContentChildren(MatStep, {descendants: true}) override _steps: QueryList<MatStep>;
-=======
-  /** The list of step headers of the steps in the stepper. */
   // We need an initializer here to avoid a TS error.
   @ViewChildren(MatStepHeader) override _stepHeader: QueryList<MatStepHeader> =
     undefined as unknown as QueryList<MatStepHeader>;
 
-  /** Full list of steps inside the stepper, including inside nested steppers. */
+  /**
+   * Full list of steps inside the stepper, including inside nested steppers.
+   *
+   * 步进器里面的完整步骤列表，也包括嵌套的步进器内部的步骤。
+   *
+   */
   // We need an initializer here to avoid a TS error.
   @ContentChildren(MatStep, {descendants: true}) override _steps: QueryList<MatStep> =
     undefined as unknown as QueryList<MatStep>;
->>>>>>> 69652b09
 
   /**
    * Steps that belong to the current stepper, excluding ones from nested steppers.
