--- conflicted
+++ resolved
@@ -65,18 +65,13 @@
 export class MatStep extends CdkStep implements ErrorStateMatcher, AfterContentInit, OnDestroy {
   private _isSelected = Subscription.EMPTY;
 
-<<<<<<< HEAD
   /**
    * Content for step label given by `<ng-template matStepLabel>`.
    *
    * 步骤标签的内容，由 `<ng-template matStepLabel>` 提供。
    *
    */
-  @ContentChild(MatStepLabel) stepLabel: MatStepLabel;
-=======
-  /** Content for step label given by `<ng-template matStepLabel>`. */
   @ContentChild(MatStepLabel) override stepLabel: MatStepLabel;
->>>>>>> 03485cd6
 
   /**
    * Theme color for the particular step.
@@ -221,14 +216,13 @@
   changeDetection: ChangeDetectionStrategy.OnPush,
 })
 export class MatStepper extends CdkStepper implements AfterContentInit {
-<<<<<<< HEAD
   /**
    * The list of step headers of the steps in the stepper.
    *
    * 步进器中各步骤的步骤头列表。
    *
    */
-  @ViewChildren(MatStepHeader) _stepHeader: QueryList<MatStepHeader>;
+  @ViewChildren(MatStepHeader) override _stepHeader: QueryList<MatStepHeader>;
 
   /**
    * Full list of steps inside the stepper, including inside nested steppers.
@@ -236,7 +230,7 @@
    * 步进器里面的完整步骤列表，也包括嵌套的步进器内部的步骤。
    *
    */
-  @ContentChildren(MatStep, {descendants: true}) _steps: QueryList<MatStep>;
+  @ContentChildren(MatStep, {descendants: true}) override _steps: QueryList<MatStep>;
 
   /**
    * Steps that belong to the current stepper, excluding ones from nested steppers.
@@ -244,17 +238,7 @@
    * 属于当前步进器的步骤（不包括那些来自嵌套步进器的步骤）。
    *
    */
-  readonly steps: QueryList<MatStep> = new QueryList<MatStep>();
-=======
-  /** The list of step headers of the steps in the stepper. */
-  @ViewChildren(MatStepHeader) override _stepHeader: QueryList<MatStepHeader>;
-
-  /** Full list of steps inside the stepper, including inside nested steppers. */
-  @ContentChildren(MatStep, {descendants: true}) override _steps: QueryList<MatStep>;
-
-  /** Steps that belong to the current stepper, excluding ones from nested steppers. */
   override readonly steps: QueryList<MatStep> = new QueryList<MatStep>();
->>>>>>> 03485cd6
 
   /**
    * Custom icon overrides passed in by the consumer.
