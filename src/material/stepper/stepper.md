Angular Material's stepper provides a wizard-like workflow by dividing content into logical steps.

Angular Material 的步进器通过把内容拆分成一些逻辑步骤，提供了一个向导式的工作流。

<!-- example(stepper-overview) -->

Material stepper builds on the foundation of the CDK stepper that is responsible for the logic
that drives a stepped workflow. Material stepper extends the CDK stepper and has Material Design
styling.

Material 步进器基于 CDK 中的步进器 —— 它负责实现驱动步进式工作流的逻辑部分。而 Material 步进器扩展了 CDK 的步进器，让它具有 Material Design 的样式。

### Stepper variants

### 步进器的变体形式

There are two stepper variants: `horizontal` and `vertical`. You can switch between the two using
the `orientation` attribute.

有两个步进器组件：`mat-horizontal-stepper` 和 `mat-vertical-stepper`。
他们可以用相同方式使用，唯一的区别是步进器的方向。

<!-- example(stepper-overview) -->

<!-- example(stepper-vertical) -->

### Labels

### 标签

If a step's label is only text, then the `label` attribute can be used.

如果步进器的标签只是纯文本，那么可以使用 `label` 属性。

<!-- example({"example": "stepper-overview",
              "file": "stepper-overview-example.html",
              "region": "label"}) -->

For more complex labels, add a template with the `matStepLabel` directive inside the
`mat-step`.

对于更复杂的标签，可以在 `mat-step` 的 `matStepLabel` 指令中添加一个模板。

<!-- example({"example": "stepper-editable",
              "file": "stepper-editable-example.html",
              "region": "step-label"}) -->

#### Label position

#### 标签位置

For a horizontal `mat-stepper` it's possible to define the position of the label. `end` is the
default value, while `bottom` will place it under the step icon instead of at its side.
This behaviour is controlled by `labelPosition` property.

`mat-horizontal-stepper` 可以定义标签的位置。`end` 是默认值，而 `bottom` 会把它放在步骤图标的下面而不是侧面。这个行为是由 `labelPosition` 属性控制的。

<!-- example({"example": "stepper-label-position-bottom",
              "file": "stepper-label-position-bottom-example.html",
              "region": "label-position"}) -->

#### Header position
If you're using a horizontal stepper, you can control where the stepper's content is positioned
using the `headerPosition` input. By default it's on top of the content, but it can also be placed
under it.

<!-- example(stepper-header-position) -->

### Stepper buttons

### 步进器按钮

There are two button directives to support navigation between different steps:
`matStepperPrevious` and `matStepperNext`.

有两个按钮指令用来支持不同步骤之间的导航：`matStepperPrevious` 和 `matStepperNext`。

<!-- example({"example": "stepper-label-position-bottom",
              "file": "stepper-label-position-bottom-example.html",
              "region": "buttons"}) -->

### Linear stepper

### 线性步进器

The `linear` attribute can be set on `mat-stepper` to create a linear stepper that requires the
user to complete previous steps before proceeding to following steps. For each `mat-step`, the
`stepControl` attribute can be set to the top level `AbstractControl` that is used to check the
validity of the step.

可以设置 `mat-horizontal-stepper` 和 `mat-vertical-stepper` 的 `linear` 属性来创建线性步进器，它会要求用户必须完成了前面的步骤才能继续。
对于每个 `mat-step`，都可以把它的 `stepControl` 属性设置为一个上级 `AbstractControl` 来检查该步骤的有效性。

There are two possible approaches. One is using a single form for stepper, and the other is
using a different form for each step.

有两种可能的实现方式。一种是为整个步进器使用单一表单，另一种是为每个步骤都使用不同的表单。

Alternatively, if you don't want to use the Angular forms, you can pass in the `completed` property
to each of the steps which won't allow the user to continue until it becomes `true`. Note that if
both `completed` and `stepControl` are set, the `stepControl` will take precedence.

另外，如果你不想使用 Angular 的表单，也可以为每个步骤传入一个 `completed` 属性，在它变为 `true` 之前，都会阻止用户前进。
注意，如果同时设置了 `completed` 和 `stepControl`，那么 `stepControl` 优先。

#### Using a single form

#### 使用单一表单

When using a single form for the stepper, `matStepperPrevious` and `matStepperNext` have to be
set to `type="button"` in order to prevent submission of the form before all steps
are completed.

当步进器使用单一表单时，`matStepperPrevious` 和 `matStepperNext` 所在的元素都应该设置为 `type="button"`，以防止在完成了所有步骤之前提交该表单。

```html
<form [formGroup]="formGroup">
  <mat-stepper formArrayName="formArray" linear>
    <mat-step formGroupName="0" [stepControl]="formArray.get([0])">
      ...
      <div>
        <button mat-button matStepperNext type="button">Next</button>
      </div>
    </mat-step>
    <mat-step formGroupName="1" [stepControl]="formArray.get([1])">
      ...
      <div>
        <button mat-button matStepperPrevious type="button">Back</button>
        <button mat-button matStepperNext type="button">Next</button>
      </div>
    </mat-step>
    ...
  </mat-stepper>
</form>
```

#### Using a different form for each step

#### 为每个步骤使用不同的表单

```html
<mat-stepper orientation="vertical" linear>
  <mat-step [stepControl]="formGroup1">
    <form [formGroup]="formGroup1">
      ...
    </form>
  </mat-step>
  <mat-step [stepControl]="formGroup2">
    <form [formGroup]="formGroup2">
      ...
    </form>
  </mat-step>
</mat-stepper>
```

### Types of steps

### 步骤的类型

#### Optional step

#### 可选步骤

If completion of a step in linear stepper is not required, then the `optional` attribute can be set
on `mat-step`.

如果线性步进器中的某个步骤不是必须完成的，可以在那个 `mat-step` 上设置 `optional` 属性。

<!-- example({"example": "stepper-optional",
              "file": "stepper-optional-example.html",
              "region": "optional"}) -->

#### Editable step

#### 可编辑的步骤

By default, steps are editable, which means users can return to previously completed steps and
edit their responses. `editable="false"` can be set on `mat-step` to change the default.

默认情况下，每个步骤都是可编辑的，也就是说用户可以回到前一个已经完成的步骤，并编辑他们的回复。可以设置 `mat-step` 的 `editable="true"` 来修改这种默认行为。

<!-- example({"example": "stepper-editable",
              "file": "stepper-editable-example.html",
              "region": "editable"}) -->

#### Completed step

#### 已完成的步骤

By default, the `completed` attribute of a step returns `true` if the step is valid (in case of
linear stepper) and the user has interacted with the step. The user, however, can also override
this default `completed` behavior by setting the `completed` attribute as needed.

默认情况下，如果步骤是有效的（对于线性步进器），并且用户已经与该步骤进行过互动，那么该步骤的 `completed` 属性就会是 `true`。
不过，用户可以通过按需设置 `completed` 属性，来改写这种默认的 `completed` 行为。

#### Overriding icons

#### 改写图标

By default, the step headers will use the `create` and `done` icons from the Material design icon
set via `<mat-icon>` elements. If you want to provide a different set of icons, you can do so
by placing a `matStepperIcon` for each of the icons that you want to override. The `index`,
`active`, and `optional` values of the individual steps are available through template variables:

默认情况下，步骤头中会通过 `<mat-icon>` 元素来设置 Material Design 中的 `create` 和 `done` 图标。
如果你要提供另一个图标集，则可以为要覆盖的图标单独设置 `matStepperIcon`。每个步骤的 `index`、`active` 和 `optional`
的值都可以通过模板变量进行访问：

<!-- example({"example": "stepper-states",
              "file": "stepper-states-example.html",
              "region": "override-icons"}) -->

Note that you aren't limited to using the `mat-icon` component when providing custom icons.

<<<<<<< HEAD
注意，要想提供自定义图标，你不一定非要用 `mat-icon` 组件。
=======
### Controlling the stepper animation
You can control the duration of the stepper's animation using the `animationDuration` input. If you
want to disable the animation completely, you can do so by setting the properties to `0ms`.

<!-- example(stepper-animations) -->
>>>>>>> 53b69108

#### Step States

#### 步骤的状态

You can set the state of a step to whatever you want. The given state by default maps to an icon.
However, it can be overridden the same way as mentioned above.

你可以随意设置某个步骤的状态。默认情况下，指定的状态会映射到一个图标。不过，你也同样可以像前面所说的那样去覆盖它。

<!-- example({"example": "stepper-states",
              "file": "stepper-states-example.html",
              "region": "states"}) -->

In order to use the custom step states, you must add the `displayDefaultIndicatorType` option to
the global default stepper options which can be specified by providing a value for
`STEPPER_GLOBAL_OPTIONS` in your application's root module.

为了使用自定义的步骤状态，你必须把 `displayDefaultIndicatorType` 选项添加到全局的默认步进器选项中。你可以通过在应用的根模块中给 `STEPPER_GLOBAL_OPTIONS` 令牌提供一个值来指定它。

```ts
@NgModule({
  providers: [
    {
      provide: STEPPER_GLOBAL_OPTIONS,
      useValue: { displayDefaultIndicatorType: false }
    }
  ]
})
```

<!-- example(stepper-states) -->

### Error State

### 错误状态

If you want to show an error when the user moved past a step that hasn't been filled out correctly,
you can set the error message through the `errorMessage` input and configure the stepper to show
errors via the `showError` option in the `STEPPER_GLOBAL_OPTIONS` injection token. Note that since
`linear` steppers prevent a user from advancing past an invalid step to begin with, this setting
will not affect steppers marked as `linear`.

如果要在用户移过一个尚未正确填写的步骤时显示错误，可以通过输入属性 `errorMessage` 设置错误信息。并且通过 `STEPPER_GLOBAL_OPTIONS` 令牌中的 `showError` 选项配置步进器显示错误的方式。请注意，由于 `linear` 步进器会阻止用户跳过无效的步骤，因此该设置不会影响标记为 `linear` 的步进器。

```ts
@NgModule({
  providers: [
    {
      provide: STEPPER_GLOBAL_OPTIONS,
      useValue: { showError: true }
    }
  ]
})
```

<!-- example(stepper-errors) -->

### Lazy rendering

### 延迟渲染

By default, the stepper will render all of it's content when it's initialized. If you have some
content that you want to defer until the particular step is opened, you can put it inside
an `ng-template` with the `matStepContent` attribute.

默认情况下，步进器将在初始化时渲染其所有内容。如果你有一些内容要推迟到打开特定步骤之前才渲染，你可以将其放入具有 `matStepContent` 属性的 `ng-template` 中。

<!-- example(stepper-lazy-content) -->

### Responsive stepper

### 响应式步进器

If your app supports a wide variety of screens and a stepper's layout doesn't fit a particular
screen size, you can control its `orientation` dynamically to change the layout based on the
viewport.

如果你的应用支持多种屏幕并且步进器的布局不适合特定的屏幕尺寸，你可以动态控制其 `orientation` 以根据视口更改布局。

<!-- example(stepper-responsive) -->

### Keyboard interaction

### 键盘交互

| Keyboard shortcut      | Action                          |
|------------------------|---------------------------------|
| 键盘快捷键                  | 操作                              |
| <kbd>Left Arrow</kbd>  | Focus the previous step header. |
| <kbd>Left Arrow</kbd>  | 聚焦上一步标题。                        |
| <kbd>Right Arrow</kbd> | Focus the next step header.     |
| <kbd>Right Arrow</kbd> | 聚焦下一步标题。                        |
| <kbd>Enter</kbd>       | Select the focused step.        |
| <kbd>Enter</kbd>       | 选择聚焦的步骤。                        |
| <kbd>Space</kbd>       | Select the focused step.        |
| <kbd>Space</kbd>       | 选择聚焦的步骤。                        |

  <kbd>TAB</kbd>+<kbd>SHIFT</kbd>：焦点移到上一个可捕获焦点的元素上

### Localizing labels

### 本地化标签

Labels used by the stepper are provided through `MatStepperIntl`. Localization of these messages
can be done by providing a subclass with translated values in your application root module.

步进器所用的标签是通过 `MatStepperIntl` 提供的。要想对这些消息进行本地化，可以在应用的根模块中提供它的一个带翻译值的子类。

```ts
@NgModule({
  imports: [MatStepperModule],
  providers: [
    {provide: MatStepperIntl, useClass: MyIntl},
  ],
})
export class MyApp {}
```

<!-- example(stepper-intl) -->

### Accessibility

### 无障碍性

The stepper is treated as a tabbed view for accessibility purposes, so it is given
`role="tablist"` by default. The header of step that can be clicked to select the step
is given `role="tab"`, and the content that can be expanded upon selection is given
`role="tabpanel"`. `aria-selected` attribute of step header and `aria-expanded` attribute of
step content is automatically set based on step selection change.

从无障碍性的角度看，步进器和选项卡视图是一样的，所以默认会为它指定 `role="tablist"`。
步骤的头可以点击，以选择该步骤，所以指定 `role="tab"`，其内容可以在选中时展开，所以指定 `role="tabpanel"`。
步骤头的 `aria-selected` 属性和步骤内容的 `aria-expanded` 属性会根据其选中状态的变化进行自动设置。

The stepper and each step should be given a meaningful label via `aria-label` or `aria-labelledby`.

<<<<<<< HEAD
步进器和每个步骤都应该通过 `aria-label` 或 `aria-labelledby` 给出一个有意义的标签。

Prefer verticl steppers when building for small screen sizes, as horizontal
=======
Prefer vertical steppers when building for small screen sizes, as horizontal
>>>>>>> 53b69108
steppers typically take up significantly more horizontal space thus introduce
horizontal scrolling. Applications with multiple scrolling dimensions make
content harder to consume for some users. See the [Responsive Stepper section](#responsive-stepper)
above for an example on building a stepper that adjusts its layout based on
viewport size.

在为小屏幕尺寸构建时更喜欢垂直步进器，因为水平步进器通常会占用更多的水平空间，从而引入水平滚动。具有多个滚动维度的应用程序会使某些用户更难以消费内容。有关构建基于视口大小调整其布局的步进器的示例，请参阅上面的[响应式步进器部分](#responsive-stepper)。

#### Forms

#### 表单

Steppers often contain forms and form controls. If validation errors inside of a
stepper's form prevents moving to another step, make sure that your form
controls communicate error messages to assistive technology. This helps the user
know why they can't advance to another step. You can accomplish this by using
`<mat-error>` with `<mat-form-field>`, or by using an ARIA live region.

步进器通常会包含表单和表单控件。如果步进器表单中的验证错误阻止了移动到另一个步骤，请确保你的表单控件将错误消息传达给辅助技术。这有助于用户了解为什么他们不能前进到另一个步骤。你可以通过将 `<mat-error>` 与 `<mat-form-field>` 结合使用或使用 ARIA 实时区域来完成此操作。

When a step contains a forms validation error, `MatStepper` will display the
error in the step's header if specified. See the [Error State section](#error-state)
for an example of a stepper with an error message. For non-linear steppers, you
should use an ARIA live region to announce error messages when users navigate
away from a step with an error message.

当某个步骤包含表单验证错误时，`MatStepper` 将在步骤的标题中显示错误（如果指定过）。有关带有错误消息的步进器示例，请参阅[错误状态部分](#error-state)。对于非线性步进器，当用户离开带有错误消息的步骤时，你应该使用 ARIA 实时区域来播报错误消息。<|MERGE_RESOLUTION|>--- conflicted
+++ resolved
@@ -1,59 +1,33 @@
 Angular Material's stepper provides a wizard-like workflow by dividing content into logical steps.
-
-Angular Material 的步进器通过把内容拆分成一些逻辑步骤，提供了一个向导式的工作流。
-
-<!-- example(stepper-overview) -->
 
 Material stepper builds on the foundation of the CDK stepper that is responsible for the logic
 that drives a stepped workflow. Material stepper extends the CDK stepper and has Material Design
 styling.
 
-Material 步进器基于 CDK 中的步进器 —— 它负责实现驱动步进式工作流的逻辑部分。而 Material 步进器扩展了 CDK 的步进器，让它具有 Material Design 的样式。
-
 ### Stepper variants
-
-### 步进器的变体形式
-
 There are two stepper variants: `horizontal` and `vertical`. You can switch between the two using
 the `orientation` attribute.
 
-有两个步进器组件：`mat-horizontal-stepper` 和 `mat-vertical-stepper`。
-他们可以用相同方式使用，唯一的区别是步进器的方向。
-
 <!-- example(stepper-overview) -->
 
 <!-- example(stepper-vertical) -->
 
 ### Labels
-
-### 标签
-
 If a step's label is only text, then the `label` attribute can be used.
-
-如果步进器的标签只是纯文本，那么可以使用 `label` 属性。
-
 <!-- example({"example": "stepper-overview",
               "file": "stepper-overview-example.html",
               "region": "label"}) -->
 
 For more complex labels, add a template with the `matStepLabel` directive inside the
 `mat-step`.
-
-对于更复杂的标签，可以在 `mat-step` 的 `matStepLabel` 指令中添加一个模板。
-
 <!-- example({"example": "stepper-editable",
               "file": "stepper-editable-example.html",
               "region": "step-label"}) -->
 
 #### Label position
-
-#### 标签位置
-
 For a horizontal `mat-stepper` it's possible to define the position of the label. `end` is the
 default value, while `bottom` will place it under the step icon instead of at its side.
 This behaviour is controlled by `labelPosition` property.
-
-`mat-horizontal-stepper` 可以定义标签的位置。`end` 是默认值，而 `bottom` 会把它放在步骤图标的下面而不是侧面。这个行为是由 `labelPosition` 属性控制的。
 
 <!-- example({"example": "stepper-label-position-bottom",
               "file": "stepper-label-position-bottom-example.html",
@@ -67,51 +41,29 @@
 <!-- example(stepper-header-position) -->
 
 ### Stepper buttons
-
-### 步进器按钮
-
 There are two button directives to support navigation between different steps:
 `matStepperPrevious` and `matStepperNext`.
-
-有两个按钮指令用来支持不同步骤之间的导航：`matStepperPrevious` 和 `matStepperNext`。
-
 <!-- example({"example": "stepper-label-position-bottom",
               "file": "stepper-label-position-bottom-example.html",
               "region": "buttons"}) -->
 
 ### Linear stepper
-
-### 线性步进器
-
 The `linear` attribute can be set on `mat-stepper` to create a linear stepper that requires the
 user to complete previous steps before proceeding to following steps. For each `mat-step`, the
 `stepControl` attribute can be set to the top level `AbstractControl` that is used to check the
 validity of the step.
 
-可以设置 `mat-horizontal-stepper` 和 `mat-vertical-stepper` 的 `linear` 属性来创建线性步进器，它会要求用户必须完成了前面的步骤才能继续。
-对于每个 `mat-step`，都可以把它的 `stepControl` 属性设置为一个上级 `AbstractControl` 来检查该步骤的有效性。
-
 There are two possible approaches. One is using a single form for stepper, and the other is
 using a different form for each step.
-
-有两种可能的实现方式。一种是为整个步进器使用单一表单，另一种是为每个步骤都使用不同的表单。
 
 Alternatively, if you don't want to use the Angular forms, you can pass in the `completed` property
 to each of the steps which won't allow the user to continue until it becomes `true`. Note that if
 both `completed` and `stepControl` are set, the `stepControl` will take precedence.
 
-另外，如果你不想使用 Angular 的表单，也可以为每个步骤传入一个 `completed` 属性，在它变为 `true` 之前，都会阻止用户前进。
-注意，如果同时设置了 `completed` 和 `stepControl`，那么 `stepControl` 优先。
-
 #### Using a single form
-
-#### 使用单一表单
-
 When using a single form for the stepper, `matStepperPrevious` and `matStepperNext` have to be
 set to `type="button"` in order to prevent submission of the form before all steps
 are completed.
-
-当步进器使用单一表单时，`matStepperPrevious` 和 `matStepperNext` 所在的元素都应该设置为 `type="button"`，以防止在完成了所有步骤之前提交该表单。
 
 ```html
 <form [formGroup]="formGroup">
@@ -135,9 +87,6 @@
 ```
 
 #### Using a different form for each step
-
-#### 为每个步骤使用不同的表单
-
 ```html
 <mat-stepper orientation="vertical" linear>
   <mat-step [stepControl]="formGroup1">
@@ -152,85 +101,51 @@
   </mat-step>
 </mat-stepper>
 ```
-
 ### Types of steps
 
-### 步骤的类型
-
 #### Optional step
-
-#### 可选步骤
-
 If completion of a step in linear stepper is not required, then the `optional` attribute can be set
 on `mat-step`.
-
-如果线性步进器中的某个步骤不是必须完成的，可以在那个 `mat-step` 上设置 `optional` 属性。
 
 <!-- example({"example": "stepper-optional",
               "file": "stepper-optional-example.html",
               "region": "optional"}) -->
 
+
 #### Editable step
-
-#### 可编辑的步骤
-
 By default, steps are editable, which means users can return to previously completed steps and
 edit their responses. `editable="false"` can be set on `mat-step` to change the default.
-
-默认情况下，每个步骤都是可编辑的，也就是说用户可以回到前一个已经完成的步骤，并编辑他们的回复。可以设置 `mat-step` 的 `editable="true"` 来修改这种默认行为。
 
 <!-- example({"example": "stepper-editable",
               "file": "stepper-editable-example.html",
               "region": "editable"}) -->
 
 #### Completed step
-
-#### 已完成的步骤
-
 By default, the `completed` attribute of a step returns `true` if the step is valid (in case of
 linear stepper) and the user has interacted with the step. The user, however, can also override
 this default `completed` behavior by setting the `completed` attribute as needed.
 
-默认情况下，如果步骤是有效的（对于线性步进器），并且用户已经与该步骤进行过互动，那么该步骤的 `completed` 属性就会是 `true`。
-不过，用户可以通过按需设置 `completed` 属性，来改写这种默认的 `completed` 行为。
-
 #### Overriding icons
-
-#### 改写图标
-
 By default, the step headers will use the `create` and `done` icons from the Material design icon
 set via `<mat-icon>` elements. If you want to provide a different set of icons, you can do so
 by placing a `matStepperIcon` for each of the icons that you want to override. The `index`,
 `active`, and `optional` values of the individual steps are available through template variables:
 
-默认情况下，步骤头中会通过 `<mat-icon>` 元素来设置 Material Design 中的 `create` 和 `done` 图标。
-如果你要提供另一个图标集，则可以为要覆盖的图标单独设置 `matStepperIcon`。每个步骤的 `index`、`active` 和 `optional`
-的值都可以通过模板变量进行访问：
-
 <!-- example({"example": "stepper-states",
               "file": "stepper-states-example.html",
               "region": "override-icons"}) -->
 
 Note that you aren't limited to using the `mat-icon` component when providing custom icons.
 
-<<<<<<< HEAD
-注意，要想提供自定义图标，你不一定非要用 `mat-icon` 组件。
-=======
 ### Controlling the stepper animation
 You can control the duration of the stepper's animation using the `animationDuration` input. If you
 want to disable the animation completely, you can do so by setting the properties to `0ms`.
 
 <!-- example(stepper-animations) -->
->>>>>>> 53b69108
 
 #### Step States
-
-#### 步骤的状态
-
 You can set the state of a step to whatever you want. The given state by default maps to an icon.
 However, it can be overridden the same way as mentioned above.
-
-你可以随意设置某个步骤的状态。默认情况下，指定的状态会映射到一个图标。不过，你也同样可以像前面所说的那样去覆盖它。
 
 <!-- example({"example": "stepper-states",
               "file": "stepper-states-example.html",
@@ -239,8 +154,6 @@
 In order to use the custom step states, you must add the `displayDefaultIndicatorType` option to
 the global default stepper options which can be specified by providing a value for
 `STEPPER_GLOBAL_OPTIONS` in your application's root module.
-
-为了使用自定义的步骤状态，你必须把 `displayDefaultIndicatorType` 选项添加到全局的默认步进器选项中。你可以通过在应用的根模块中给 `STEPPER_GLOBAL_OPTIONS` 令牌提供一个值来指定它。
 
 ```ts
 @NgModule({
@@ -257,15 +170,11 @@
 
 ### Error State
 
-### 错误状态
-
 If you want to show an error when the user moved past a step that hasn't been filled out correctly,
 you can set the error message through the `errorMessage` input and configure the stepper to show
 errors via the `showError` option in the `STEPPER_GLOBAL_OPTIONS` injection token. Note that since
 `linear` steppers prevent a user from advancing past an invalid step to begin with, this setting
 will not affect steppers marked as `linear`.
-
-如果要在用户移过一个尚未正确填写的步骤时显示错误，可以通过输入属性 `errorMessage` 设置错误信息。并且通过 `STEPPER_GLOBAL_OPTIONS` 令牌中的 `showError` 选项配置步进器显示错误的方式。请注意，由于 `linear` 步进器会阻止用户跳过无效的步骤，因此该设置不会影响标记为 `linear` 的步进器。
 
 ```ts
 @NgModule({
@@ -281,55 +190,30 @@
 <!-- example(stepper-errors) -->
 
 ### Lazy rendering
-
-### 延迟渲染
-
 By default, the stepper will render all of it's content when it's initialized. If you have some
 content that you want to defer until the particular step is opened, you can put it inside
 an `ng-template` with the `matStepContent` attribute.
 
-默认情况下，步进器将在初始化时渲染其所有内容。如果你有一些内容要推迟到打开特定步骤之前才渲染，你可以将其放入具有 `matStepContent` 属性的 `ng-template` 中。
-
 <!-- example(stepper-lazy-content) -->
 
 ### Responsive stepper
-
-### 响应式步进器
-
 If your app supports a wide variety of screens and a stepper's layout doesn't fit a particular
 screen size, you can control its `orientation` dynamically to change the layout based on the
 viewport.
 
-如果你的应用支持多种屏幕并且步进器的布局不适合特定的屏幕尺寸，你可以动态控制其 `orientation` 以根据视口更改布局。
-
 <!-- example(stepper-responsive) -->
 
 ### Keyboard interaction
-
-### 键盘交互
-
 | Keyboard shortcut      | Action                          |
 |------------------------|---------------------------------|
-| 键盘快捷键                  | 操作                              |
 | <kbd>Left Arrow</kbd>  | Focus the previous step header. |
-| <kbd>Left Arrow</kbd>  | 聚焦上一步标题。                        |
 | <kbd>Right Arrow</kbd> | Focus the next step header.     |
-| <kbd>Right Arrow</kbd> | 聚焦下一步标题。                        |
 | <kbd>Enter</kbd>       | Select the focused step.        |
-| <kbd>Enter</kbd>       | 选择聚焦的步骤。                        |
 | <kbd>Space</kbd>       | Select the focused step.        |
-| <kbd>Space</kbd>       | 选择聚焦的步骤。                        |
-
-  <kbd>TAB</kbd>+<kbd>SHIFT</kbd>：焦点移到上一个可捕获焦点的元素上
 
 ### Localizing labels
-
-### 本地化标签
-
 Labels used by the stepper are provided through `MatStepperIntl`. Localization of these messages
 can be done by providing a subclass with translated values in your application root module.
-
-步进器所用的标签是通过 `MatStepperIntl` 提供的。要想对这些消息进行本地化，可以在应用的根模块中提供它的一个带翻译值的子类。
 
 ```ts
 @NgModule({
@@ -344,52 +228,30 @@
 <!-- example(stepper-intl) -->
 
 ### Accessibility
-
-### 无障碍性
-
 The stepper is treated as a tabbed view for accessibility purposes, so it is given
 `role="tablist"` by default. The header of step that can be clicked to select the step
 is given `role="tab"`, and the content that can be expanded upon selection is given
 `role="tabpanel"`. `aria-selected` attribute of step header and `aria-expanded` attribute of
 step content is automatically set based on step selection change.
 
-从无障碍性的角度看，步进器和选项卡视图是一样的，所以默认会为它指定 `role="tablist"`。
-步骤的头可以点击，以选择该步骤，所以指定 `role="tab"`，其内容可以在选中时展开，所以指定 `role="tabpanel"`。
-步骤头的 `aria-selected` 属性和步骤内容的 `aria-expanded` 属性会根据其选中状态的变化进行自动设置。
-
 The stepper and each step should be given a meaningful label via `aria-label` or `aria-labelledby`.
 
-<<<<<<< HEAD
-步进器和每个步骤都应该通过 `aria-label` 或 `aria-labelledby` 给出一个有意义的标签。
-
-Prefer verticl steppers when building for small screen sizes, as horizontal
-=======
 Prefer vertical steppers when building for small screen sizes, as horizontal
->>>>>>> 53b69108
 steppers typically take up significantly more horizontal space thus introduce
 horizontal scrolling. Applications with multiple scrolling dimensions make
 content harder to consume for some users. See the [Responsive Stepper section](#responsive-stepper)
 above for an example on building a stepper that adjusts its layout based on
 viewport size.
 
-在为小屏幕尺寸构建时更喜欢垂直步进器，因为水平步进器通常会占用更多的水平空间，从而引入水平滚动。具有多个滚动维度的应用程序会使某些用户更难以消费内容。有关构建基于视口大小调整其布局的步进器的示例，请参阅上面的[响应式步进器部分](#responsive-stepper)。
-
 #### Forms
-
-#### 表单
-
 Steppers often contain forms and form controls. If validation errors inside of a
 stepper's form prevents moving to another step, make sure that your form
 controls communicate error messages to assistive technology. This helps the user
 know why they can't advance to another step. You can accomplish this by using
 `<mat-error>` with `<mat-form-field>`, or by using an ARIA live region.
 
-步进器通常会包含表单和表单控件。如果步进器表单中的验证错误阻止了移动到另一个步骤，请确保你的表单控件将错误消息传达给辅助技术。这有助于用户了解为什么他们不能前进到另一个步骤。你可以通过将 `<mat-error>` 与 `<mat-form-field>` 结合使用或使用 ARIA 实时区域来完成此操作。
-
 When a step contains a forms validation error, `MatStepper` will display the
 error in the step's header if specified. See the [Error State section](#error-state)
 for an example of a stepper with an error message. For non-linear steppers, you
 should use an ARIA live region to announce error messages when users navigate
-away from a step with an error message.
-
-当某个步骤包含表单验证错误时，`MatStepper` 将在步骤的标题中显示错误（如果指定过）。有关带有错误消息的步进器示例，请参阅[错误状态部分](#error-state)。对于非线性步进器，当用户离开带有错误消息的步骤时，你应该使用 ARIA 实时区域来播报错误消息。+away from a step with an error message.