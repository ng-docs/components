<<<<<<< HEAD
Please see the official documentation at <https://material.angular.io/components/component/card>

请参阅 <https://material.angular.cn/components/component/card> 上的官方文档
=======
This is a prototype of an alternate version of `MatCard` built on top of
[MDC Web](https://github.com/material-components/material-components-web). This component is
experimental and should not be used in production.

## How to use
Assuming your application is already up and running using Angular Material, you can add this
component by following these steps:

1. Install `@angular/material-experimental` and MDC Web:

   ```bash
   npm i material-components-web @angular/material-experimental
   ```

2. In your `angular.json`, make sure `node_modules/` is listed as a Sass include path. This is
   needed for the Sass compiler to be able to find the MDC Web Sass files.

   ```json
   ...
   "styles": [
     "src/styles.scss"
   ],
   "stylePreprocessorOptions": {
     "includePaths": [
       "node_modules/"
     ]
   },
   ...
   ```

3. Import the experimental `MatCardModule` and add it to the module that declares your component:

   ```ts
   import {MatCardModule} from '@angular/material/card';

   @NgModule({
     declarations: [MyComponent],
     imports: [MatCardModule],
   })
   export class MyModule {}
   ```

4. Use the card in your component's template:

   ```html
   <mat-card>
     <mat-card-title> My Card Title </mat-card-title>
     <mat-card-content>
       Card content!
     </mat-card-content>
     <mat-card-actions>
       <button> Like </button>
       <button> Share </button>
     </mat-card-actions>
   </mat-card>
   ```

5. Add the theme and typography mixins to your Sass:

   ```scss
   @use '@angular/material' as mat;
   @use '@angular/material-experimental' as mat-experimental;

   $candy-app-primary: mat.define-palette(mat.$indigo-palette);
   $candy-app-accent: mat.define-palette(mat.$pink-palette, A200, A100, A400);
   $candy-app-theme: mat.define-light-theme((
     color: (
       primary: $candy-app-primary,
       accent: $candy-app-accent,
     )
   ));


   @include mat-experimental.mdc-card-theme($candy-app-theme);
   ```

## API differences

The API of the card matches the one from `@angular/material/legacy-card`. Simply replace imports to
`@angular/material/legacy-card` with imports to `@angular/material/card`.
>>>>>>> 70cf080c
<|MERGE_RESOLUTION|>--- conflicted
+++ resolved
@@ -1,8 +1,3 @@
-<<<<<<< HEAD
-Please see the official documentation at <https://material.angular.io/components/component/card>
-
-请参阅 <https://material.angular.cn/components/component/card> 上的官方文档
-=======
 This is a prototype of an alternate version of `MatCard` built on top of
 [MDC Web](https://github.com/material-components/material-components-web). This component is
 experimental and should not be used in production.
@@ -82,5 +77,4 @@
 ## API differences
 
 The API of the card matches the one from `@angular/material/legacy-card`. Simply replace imports to
-`@angular/material/legacy-card` with imports to `@angular/material/card`.
->>>>>>> 70cf080c
+`@angular/material/legacy-card` with imports to `@angular/material/card`.