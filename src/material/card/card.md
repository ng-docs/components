--- conflicted
+++ resolved
@@ -2,7 +2,6 @@
 
 `<mat-card>` 是一个内容容器，可以包含文本、图片，并可在其上下文中表现得像一个单一主体。
 
-<<<<<<< HEAD
 <!-- example(card-overview) -->
 
 ### Basic card sections
@@ -10,75 +9,34 @@
 ### 基本卡片分节
 
 The most basic card needs only an `<mat-card>` element with some content. However, Angular Material
-provides a number of preset sections that you can use inside of an `<mat-card>`:
+provides a number of preset sections that you can use inside a `<mat-card>`:
 
 最基本的卡片只需要一个带有某些内容的 `<mat-card>` 元素。
 不过，Angular Material 也提供了几个预定义的分节，你可以把它们用在 `<mat-card>` 中：
 
-| Element | Description |
-| ------- | ----------- |
-| 元素 | 说明 |
-| `<mat-card-title>` | Card title |
-| `<mat-card-title>` | 卡片标题 |
-| `<mat-card-subtitle>` | Card subtitle |
-| `<mat-card-subtitle>` | 卡片小标题 |
-| `<mat-card-content>` | Primary card content. Intended for blocks of text |
-| `<mat-card-content>` | 主卡片内容。一般为文本块 |
-| `<img mat-card-image>` | Card image. Stretches the image to the container width |
-| `<img mat-card-image>` | 卡片图片。此图片会拉伸至容器宽度 |
-| `<mat-card-actions>` | Container for buttons at the bottom of the card |
-| `<mat-card-actions>` | 卡片底部按钮的容器 |
-| `<mat-card-footer>` | Section anchored to the bottom of the card |
-| `<mat-card-footer>` | 钉在卡片底部的小节 |
-=======
-### Basic card sections
-
-The most basic card needs only an `<mat-card>` element with some content. However, Angular Material
-provides a number of preset sections that you can use inside a `<mat-card>`:
-
-| Element                  | Description                                                    |
-|--------------------------|----------------------------------------------------------------|
-| `<mat-card-header>`      | Section anchored to the top of the card (adds padding)         |
-| `<mat-card-content>`     | Primary card content (adds padding)                            |
-| `<img mat-card-image>`   | Card image. Stretches the image to the container width         |
+| Element                  | Description                                                  |
+|--------------------------|--------------------------------------------------------------|
+| 元素 | 说明                                                           |
+| `<mat-card-header>`      | Section anchored to the top of the card (adds padding)       |
+| `<mat-card-header>`      | 锚定到卡片顶部的部分（添加了内衬距）                                           |
+| `<mat-card-content>`     | Primary card content (adds padding)                          |
+| `<mat-card-content>`     | 卡片的主要内容（添加了内衬距）                                              |
+| `<img mat-card-image>`   | Card image. Stretches the image to the container width       |
+| `<img mat-card-image>`   | 卡片图片。此图片会拉伸至容器宽度                                             |
 | `<mat-card-actions>`     | Container for buttons at the bottom of the card (adds padding) |
-| `<mat-card-footer>`      | Section anchored to the bottom of the card                     |
->>>>>>> 70cf080c
+| `<mat-card-actions>`     | 卡片底部的按钮容器（添加了内衬距）                                            |
+| `<mat-card-footer>`      | Section anchored to the bottom of the card                   |
+| `<mat-card-footer>`      | 锚定到卡片底部的部分                                                   |
 
 These elements primary serve as pre-styled content containers without any additional APIs. 
 However, the `align` property on `<mat-card-actions>` can be used to position the actions at the 
 `'start'` or `'end'` of the container.
 
-### Card padding
-
-<<<<<<< HEAD
 这些元素主要扮演一个具有预定义样式的内容容器，而没有额外的 API。
 不过，`<mat-card-actions>` 上的 `align` 属性可用于把这些按钮定位在容器的起点（`'start'`）或末尾（`'end'`）。
 
-### Card headers
+### Card padding
 
-### 卡片头
-
-In addition to the aforementioned sections, `<mat-card-header>` gives the ability to add a rich
-header to a card. This header can contain:
-
-除了前面提到的这些小节之外，`<mat-card-header>` 还可以让我们为卡片添加各种头部，包括：
-
-| Element | Description |
-| ------- | ----------- |
-| 元素 | 说明 |
-| `<mat-card-title>` | A title within the header |
-| `<mat-card-title>` | 头部的标题 |
-| `<mat-card-subtitle>` | A subtitle within the header |
-| `<mat-card-subtitle>` | 头部的小标题 |
-| `<img mat-card-avatar>` | An image used as an avatar within the header |
-| `<img mat-card-avatar>` | 头部用作头像的图片 |
-
-### Title groups
-
-### 标题组
-
-=======
 The `<mat-card>` element itself does not add any padding around its content. This allows developers
 to customize the padding to their liking by applying padding to the elements they put in the card.
 
@@ -94,22 +52,33 @@
 
 ### Card headers
 
+### 卡片头
+
 A `<mat-card-header>` can contain any content, but there are several predefined elements
 that can be used to create a rich header to a card. These include:
 
-| Element                  | Description                                          |
-|--------------------------|------------------------------------------------------|
-| `<mat-card-title>`       | A title within the header                            |
-| `<mat-card-subtitle>`    | A subtitle within the header                         |
-| `<img mat-card-avatar>`  | An image used as an avatar within the header         |
+`<mat-card-header>` 可以包含任意内容，但是也有一些预定义元素可以用来创建富有表现力的卡片头。包括：
+
+| Element                  | Description                                  |
+|--------------------------|----------------------------------------------|
+| 元素 | 说明                                           |
+| `<mat-card-title>`       | A title within the header                    |
+| `<mat-card-title>`       | 卡片头的标题                                       |
+| `<mat-card-subtitle>`    | A subtitle within the header                 |
+| `<mat-card-subtitle>`    | 卡片头的副标题                                      |
+| `<img mat-card-avatar>`  | An image used as an avatar within the header |
+| `<img mat-card-avatar>`  | 卡片头中用作头像的图片                                  |
 
 In addition to using `<mat-card-title>` and `<mat-card-subtitle>` directly within the
 `<mat-card-header>`, they can be further nested inside a `<mat-card-title-group>` in order arrange
 them with a (non-avatar) image.
 
+除了在 `<mat-card-header>` 中直接用 `<mat-card-title>` 和 `<mat-card-subtitle>` 之外，它们还可以嵌套在 `<mat-card-title-group>` 内，以便把它们和一个非头像图片进行混排。
+
 ### Title groups
 
->>>>>>> 70cf080c
+### 标题组
+
 `<mat-card-title-group>` can be used to combine a title, subtitle, and image into a single section.
 This element can contain:
 
