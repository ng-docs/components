/**
 * @license
 * Copyright Google LLC All Rights Reserved.
 *
 * Use of this source code is governed by an MIT-style license that can be
 * found in the LICENSE file at https://angular.io/license
 */

import {
  ChangeDetectionStrategy,
  Component,
  Directive,
  Inject,
  InjectionToken,
  Input,
  Optional,
  ViewEncapsulation,
} from '@angular/core';

export type MatCardAppearance = 'outlined' | 'raised';

/** Object that can be used to configure the default options for the card module. */
export interface MatCardConfig {
  /** Default appearance for cards. */
  appearance?: MatCardAppearance;
}

/** Injection token that can be used to provide the default options the card module. */
export const MAT_CARD_CONFIG = new InjectionToken<MatCardConfig>('MAT_CARD_CONFIG');

/**
<<<<<<< HEAD
 * Content of a card, needed as it's used as a selector in the API.
 *
 * 卡片的内容，在 API 中用作选择器时需要。
 *
 * @docs-private
=======
 * Material Design card component. Cards contain content and actions about a single subject.
 * See https://material.io/design/components/cards.html
 *
 * MatCard provides no behaviors, instead serving as a purely visual treatment.
>>>>>>> 70cf080c
 */
@Component({
  selector: 'mat-card',
  templateUrl: 'card.html',
  styleUrls: ['card.css'],
  host: {
    'class': 'mat-mdc-card mdc-card',
    '[class.mat-mdc-card-outlined]': 'appearance === "outlined"',
    '[class.mdc-card--outlined]': 'appearance === "outlined"',
  },
  exportAs: 'matCard',
  encapsulation: ViewEncapsulation.None,
  changeDetection: ChangeDetectionStrategy.OnPush,
})
export class MatCard {
  @Input() appearance: MatCardAppearance;

  constructor(@Inject(MAT_CARD_CONFIG) @Optional() config?: MatCardConfig) {
    this.appearance = config?.appearance || 'raised';
  }
}

// TODO(jelbourn): add `MatActionCard`, which is a card that acts like a button (and has a ripple).
// Supported in MDC with `.mdc-card__primary-action`. Will require additional a11y docs for users.

/**
<<<<<<< HEAD
 * Title of a card, needed as it's used as a selector in the API.
 *
 * 卡片的标题，在 API 中用作选择器时需要。
 *
 * @docs-private
=======
 * Title of a card, intended for use within `<mat-card>`. This component is an optional
 * convenience for one variety of card title; any custom title element may be used in its place.
 *
 * MatCardTitle provides no behaviors, instead serving as a purely visual treatment.
>>>>>>> 70cf080c
 */
@Directive({
  selector: `mat-card-title, [mat-card-title], [matCardTitle]`,
  host: {'class': 'mat-mdc-card-title'},
})
export class MatCardTitle {}

/**
<<<<<<< HEAD
 * Sub-title of a card, needed as it's used as a selector in the API.
 *
 * 卡片的副标题，在 API 中用作选择器时需要。
 *
 * @docs-private
=======
 * Container intended to be used within the `<mat-card>` component. Can contain exactly one
 * `<mat-card-title>`, one `<mat-card-subtitle>` and one content image of any size
 * (e.g. `<img matCardLgImage>`).
 */
@Component({
  selector: 'mat-card-title-group',
  templateUrl: 'card-title-group.html',
  encapsulation: ViewEncapsulation.None,
  changeDetection: ChangeDetectionStrategy.OnPush,
  host: {'class': 'mat-mdc-card-title-group'},
})
export class MatCardTitleGroup {}

/**
 * Content of a card, intended for use within `<mat-card>`. This component is an optional
 * convenience for use with other convenience elements, such as `<mat-card-title>`; any custom
 * content block element may be used in its place.
 *
 * MatCardContent provides no behaviors, instead serving as a purely visual treatment.
 */
@Directive({
  selector: 'mat-card-content',
  host: {'class': 'mat-mdc-card-content'},
})
export class MatCardContent {}

/**
 * Sub-title of a card, intended for use within `<mat-card>` beneath a `<mat-card-title>`. This
 * component is an optional convenience for use with other convenience elements, such as
 * `<mat-card-title>`.
 *
 * MatCardSubtitle provides no behaviors, instead serving as a purely visual treatment.
>>>>>>> 70cf080c
 */
@Directive({
  selector: `mat-card-subtitle, [mat-card-subtitle], [matCardSubtitle]`,
  host: {'class': 'mat-mdc-card-subtitle'},
})
export class MatCardSubtitle {}

/**
<<<<<<< HEAD
 * Action section of a card, needed as it's used as a selector in the API.
 *
 * 卡片的动作区，在 API 中用作选择器时需要。
 *
 * @docs-private
=======
 * Bottom area of a card that contains action buttons, intended for use within `<mat-card>`.
 * This component is an optional convenience for use with other convenience elements, such as
 * `<mat-card-content>`; any custom action block element may be used in its place.
 *
 * MatCardActions provides no behaviors, instead serving as a purely visual treatment.
>>>>>>> 70cf080c
 */
@Directive({
  selector: 'mat-card-actions',
  exportAs: 'matCardActions',
  host: {
    'class': 'mat-mdc-card-actions mdc-card__actions',
    '[class.mat-mdc-card-actions-align-end]': 'align === "end"',
  },
})
export class MatCardActions {
<<<<<<< HEAD
  /**
   * Position of the actions inside the card.
   *
   * 卡片内动作的位置。
   *
   */
=======
  // TODO(jelbourn): deprecate `align` in favor of `actionPosition` or `actionAlignment`
  // as to not conflict with the native `align` attribute.

  /** Position of the actions inside the card. */
>>>>>>> 70cf080c
  @Input() align: 'start' | 'end' = 'start';

  // TODO(jelbourn): support `.mdc-card__actions--full-bleed`.

  // TODO(jelbourn): support  `.mdc-card__action-buttons` and `.mdc-card__action-icons`.

  // TODO(jelbourn): figure out how to use `.mdc-card__action`, `.mdc-card__action--button`, and
  // `mdc-card__action--icon`. They're used primarily for positioning, which we might be able to
  // do implicitly.
}

/**
<<<<<<< HEAD
 * Footer of a card, needed as it's used as a selector in the API.
 *
 * 卡片的页脚，在 API 中用作选择器时需要。
 *
 * @docs-private
=======
 * Header region of a card, intended for use within `<mat-card>`. This header captures
 * a card title, subtitle, and avatar.  This component is an optional convenience for use with
 * other convenience elements, such as `<mat-card-footer>`; any custom header block element may be
 * used in its place.
 *
 * MatCardHeader provides no behaviors, instead serving as a purely visual treatment.
 */
@Component({
  selector: 'mat-card-header',
  templateUrl: 'card-header.html',
  encapsulation: ViewEncapsulation.None,
  changeDetection: ChangeDetectionStrategy.OnPush,
  host: {'class': 'mat-mdc-card-header'},
})
export class MatCardHeader {}

/**
 * Footer area a card, intended for use within `<mat-card>`.
 * This component is an optional convenience for use with other convenience elements, such as
 * `<mat-card-content>`; any custom footer block element may be used in its place.
 *
 * MatCardFooter provides no behaviors, instead serving as a purely visual treatment.
>>>>>>> 70cf080c
 */
@Directive({
  selector: 'mat-card-footer',
  host: {'class': 'mat-mdc-card-footer'},
})
export class MatCardFooter {}

// TODO(jelbourn): deprecate the "image" selectors to replace with "media".

// TODO(jelbourn): support `.mdc-card__media-content`.

/**
<<<<<<< HEAD
 * Image used in a card, needed to add the mat- CSS styling.
 *
 * 卡片中使用的图像，需要添加 mat- CSS 样式。
 *
 * @docs-private
=======
 * Primary image content for a card, intended for use within `<mat-card>`. Can be applied to
 * any media element, such as `<img>` or `<picture>`.
 *
 * This component is an optional convenience for use with other convenience elements, such as
 * `<mat-card-content>`; any custom media element may be used in its place.
 *
 * MatCardImage provides no behaviors, instead serving as a purely visual treatment.
>>>>>>> 70cf080c
 */
@Directive({
  selector: '[mat-card-image], [matCardImage]',
  host: {'class': 'mat-mdc-card-image mdc-card__media'},
})
export class MatCardImage {
  // TODO(jelbourn): support `.mdc-card__media--square` and `.mdc-card__media--16-9`.
}

<<<<<<< HEAD
/**
 * Image used in a card, needed to add the mat- CSS styling.
 *
 * 卡片中使用的图像，需要添加 mat- CSS 样式。
 *
 * @docs-private
 */
=======
/** Same as `MatCardImage`, but small. */
>>>>>>> 70cf080c
@Directive({
  selector: '[mat-card-sm-image], [matCardImageSmall]',
  host: {'class': 'mat-mdc-card-sm-image mdc-card__media'},
})
export class MatCardSmImage {}

<<<<<<< HEAD
/**
 * Image used in a card, needed to add the mat- CSS styling.
 *
 * 卡片中使用的图像，需要添加 mat- CSS 样式。
 *
 * @docs-private
 */
=======
/** Same as `MatCardImage`, but medium. */
>>>>>>> 70cf080c
@Directive({
  selector: '[mat-card-md-image], [matCardImageMedium]',
  host: {'class': 'mat-mdc-card-md-image mdc-card__media'},
})
export class MatCardMdImage {}

<<<<<<< HEAD
/**
 * Image used in a card, needed to add the mat- CSS styling.
 *
 * 卡片中使用的图像，需要添加 mat- CSS 样式。
 *
 * @docs-private
 */
=======
/** Same as `MatCardImage`, but large. */
>>>>>>> 70cf080c
@Directive({
  selector: '[mat-card-lg-image], [matCardImageLarge]',
  host: {'class': 'mat-mdc-card-lg-image mdc-card__media'},
})
export class MatCardLgImage {}

<<<<<<< HEAD
/**
 * Large image used in a card, needed to add the mat- CSS styling.
 *
 * 卡片中使用的大图像，需要添加 mat- CSS 样式。
 *
 * @docs-private
 */
=======
/** Same as `MatCardImage`, but extra-large. */
>>>>>>> 70cf080c
@Directive({
  selector: '[mat-card-xl-image], [matCardImageXLarge]',
  host: {'class': 'mat-mdc-card-xl-image mdc-card__media'},
})
export class MatCardXlImage {}

/**
<<<<<<< HEAD
 * Avatar image used in a card, needed to add the mat- CSS styling.
 *
 * 卡片中使用的头像图片，需要添加 mat- CSS 样式。
 *
 * @docs-private
 */
@Directive({
  selector: '[mat-card-avatar], [matCardAvatar]',
  host: {'class': 'mat-card-avatar'},
})
export class MatCardAvatar {}

/**
 * A basic content container component that adds the styles of a Material design card.
 *
 * 一个基本的内容容器组件，它添加了一些 Material Design 卡片的样式。
 *
 * While this component can be used alone, it also provides a number
 * of preset styles for common card sections, including:
 *
 * 虽然这个组件可以单独使用，但它也为普通的卡片区段提供了一些预设的样式，包括：
 *
 * - mat-card-title
 *
 *   卡片标题
 *
 * - mat-card-subtitle
 *
 *   卡片子标题
 *
 * - mat-card-content
 *
 *   卡片内容
 *
 * - mat-card-actions
 *
 *   卡片动作
 *
 * - mat-card-footer
 *
 *   卡片底部
 *
 */
@Component({
  selector: 'mat-card',
  exportAs: 'matCard',
  templateUrl: 'card.html',
  styleUrls: ['card.css'],
  encapsulation: ViewEncapsulation.None,
  changeDetection: ChangeDetectionStrategy.OnPush,
  host: {
    'class': 'mat-card mat-focus-indicator',
    '[class._mat-animation-noopable]': '_animationMode === "NoopAnimations"',
  },
})
export class MatCard {
  // @breaking-change 9.0.0 `_animationMode` parameter to be made required.
  constructor(@Optional() @Inject(ANIMATION_MODULE_TYPE) public _animationMode?: string) {}
}

/**
 * Component intended to be used within the `<mat-card>` component. It adds styles for a
 * preset header section (i.e. a title, subtitle, and avatar layout).
 *
 * 打算在 `<mat-card>` 组件中使用的组件。它为预设的标题部分添加样式（即标题、副标题和头像布局）。
 *
 * @docs-private
 */
@Component({
  selector: 'mat-card-header',
  templateUrl: 'card-header.html',
  encapsulation: ViewEncapsulation.None,
  changeDetection: ChangeDetectionStrategy.OnPush,
  host: {'class': 'mat-card-header'},
})
export class MatCardHeader {}

/**
 * Component intended to be used within the `<mat-card>` component. It adds styles for a preset
 * layout that groups an image with a title section.
 *
 * 打算在 `<mat-card>` 组件中使用的组件。它为预设布局添加样式，该布局将图像与标题分成一组。
 *
 * @docs-private
 */
@Component({
  selector: 'mat-card-title-group',
  templateUrl: 'card-title-group.html',
  encapsulation: ViewEncapsulation.None,
  changeDetection: ChangeDetectionStrategy.OnPush,
  host: {'class': 'mat-card-title-group'},
=======
 * Avatar image content for a card, intended for use within `<mat-card>`. Can be applied to
 * any media element, such as `<img>` or `<picture>`.
 *
 * This component is an optional convenience for use with other convenience elements, such as
 * `<mat-card-title>`; any custom media element may be used in its place.
 *
 * MatCardAvatar provides no behaviors, instead serving as a purely visual treatment.
 */
@Directive({
  selector: '[mat-card-avatar], [matCardAvatar]',
  host: {'class': 'mat-mdc-card-avatar'},
>>>>>>> 70cf080c
})
export class MatCardAvatar {}<|MERGE_RESOLUTION|>--- conflicted
+++ resolved
@@ -29,18 +29,10 @@
 export const MAT_CARD_CONFIG = new InjectionToken<MatCardConfig>('MAT_CARD_CONFIG');
 
 /**
-<<<<<<< HEAD
- * Content of a card, needed as it's used as a selector in the API.
- *
- * 卡片的内容，在 API 中用作选择器时需要。
- *
- * @docs-private
-=======
  * Material Design card component. Cards contain content and actions about a single subject.
  * See https://material.io/design/components/cards.html
  *
  * MatCard provides no behaviors, instead serving as a purely visual treatment.
->>>>>>> 70cf080c
  */
 @Component({
   selector: 'mat-card',
@@ -67,18 +59,10 @@
 // Supported in MDC with `.mdc-card__primary-action`. Will require additional a11y docs for users.
 
 /**
-<<<<<<< HEAD
- * Title of a card, needed as it's used as a selector in the API.
- *
- * 卡片的标题，在 API 中用作选择器时需要。
- *
- * @docs-private
-=======
  * Title of a card, intended for use within `<mat-card>`. This component is an optional
  * convenience for one variety of card title; any custom title element may be used in its place.
  *
  * MatCardTitle provides no behaviors, instead serving as a purely visual treatment.
->>>>>>> 70cf080c
  */
 @Directive({
   selector: `mat-card-title, [mat-card-title], [matCardTitle]`,
@@ -87,13 +71,6 @@
 export class MatCardTitle {}
 
 /**
-<<<<<<< HEAD
- * Sub-title of a card, needed as it's used as a selector in the API.
- *
- * 卡片的副标题，在 API 中用作选择器时需要。
- *
- * @docs-private
-=======
  * Container intended to be used within the `<mat-card>` component. Can contain exactly one
  * `<mat-card-title>`, one `<mat-card-subtitle>` and one content image of any size
  * (e.g. `<img matCardLgImage>`).
@@ -126,7 +103,6 @@
  * `<mat-card-title>`.
  *
  * MatCardSubtitle provides no behaviors, instead serving as a purely visual treatment.
->>>>>>> 70cf080c
  */
 @Directive({
   selector: `mat-card-subtitle, [mat-card-subtitle], [matCardSubtitle]`,
@@ -135,19 +111,11 @@
 export class MatCardSubtitle {}
 
 /**
-<<<<<<< HEAD
- * Action section of a card, needed as it's used as a selector in the API.
- *
- * 卡片的动作区，在 API 中用作选择器时需要。
- *
- * @docs-private
-=======
  * Bottom area of a card that contains action buttons, intended for use within `<mat-card>`.
  * This component is an optional convenience for use with other convenience elements, such as
  * `<mat-card-content>`; any custom action block element may be used in its place.
  *
  * MatCardActions provides no behaviors, instead serving as a purely visual treatment.
->>>>>>> 70cf080c
  */
 @Directive({
   selector: 'mat-card-actions',
@@ -158,19 +126,10 @@
   },
 })
 export class MatCardActions {
-<<<<<<< HEAD
-  /**
-   * Position of the actions inside the card.
-   *
-   * 卡片内动作的位置。
-   *
-   */
-=======
   // TODO(jelbourn): deprecate `align` in favor of `actionPosition` or `actionAlignment`
   // as to not conflict with the native `align` attribute.
 
   /** Position of the actions inside the card. */
->>>>>>> 70cf080c
   @Input() align: 'start' | 'end' = 'start';
 
   // TODO(jelbourn): support `.mdc-card__actions--full-bleed`.
@@ -183,13 +142,6 @@
 }
 
 /**
-<<<<<<< HEAD
- * Footer of a card, needed as it's used as a selector in the API.
- *
- * 卡片的页脚，在 API 中用作选择器时需要。
- *
- * @docs-private
-=======
  * Header region of a card, intended for use within `<mat-card>`. This header captures
  * a card title, subtitle, and avatar.  This component is an optional convenience for use with
  * other convenience elements, such as `<mat-card-footer>`; any custom header block element may be
@@ -212,7 +164,6 @@
  * `<mat-card-content>`; any custom footer block element may be used in its place.
  *
  * MatCardFooter provides no behaviors, instead serving as a purely visual treatment.
->>>>>>> 70cf080c
  */
 @Directive({
   selector: 'mat-card-footer',
@@ -225,13 +176,6 @@
 // TODO(jelbourn): support `.mdc-card__media-content`.
 
 /**
-<<<<<<< HEAD
- * Image used in a card, needed to add the mat- CSS styling.
- *
- * 卡片中使用的图像，需要添加 mat- CSS 样式。
- *
- * @docs-private
-=======
  * Primary image content for a card, intended for use within `<mat-card>`. Can be applied to
  * any media element, such as `<img>` or `<picture>`.
  *
@@ -239,7 +183,6 @@
  * `<mat-card-content>`; any custom media element may be used in its place.
  *
  * MatCardImage provides no behaviors, instead serving as a purely visual treatment.
->>>>>>> 70cf080c
  */
 @Directive({
   selector: '[mat-card-image], [matCardImage]',
@@ -249,68 +192,28 @@
   // TODO(jelbourn): support `.mdc-card__media--square` and `.mdc-card__media--16-9`.
 }
 
-<<<<<<< HEAD
-/**
- * Image used in a card, needed to add the mat- CSS styling.
- *
- * 卡片中使用的图像，需要添加 mat- CSS 样式。
- *
- * @docs-private
- */
-=======
 /** Same as `MatCardImage`, but small. */
->>>>>>> 70cf080c
 @Directive({
   selector: '[mat-card-sm-image], [matCardImageSmall]',
   host: {'class': 'mat-mdc-card-sm-image mdc-card__media'},
 })
 export class MatCardSmImage {}
 
-<<<<<<< HEAD
-/**
- * Image used in a card, needed to add the mat- CSS styling.
- *
- * 卡片中使用的图像，需要添加 mat- CSS 样式。
- *
- * @docs-private
- */
-=======
 /** Same as `MatCardImage`, but medium. */
->>>>>>> 70cf080c
 @Directive({
   selector: '[mat-card-md-image], [matCardImageMedium]',
   host: {'class': 'mat-mdc-card-md-image mdc-card__media'},
 })
 export class MatCardMdImage {}
 
-<<<<<<< HEAD
-/**
- * Image used in a card, needed to add the mat- CSS styling.
- *
- * 卡片中使用的图像，需要添加 mat- CSS 样式。
- *
- * @docs-private
- */
-=======
 /** Same as `MatCardImage`, but large. */
->>>>>>> 70cf080c
 @Directive({
   selector: '[mat-card-lg-image], [matCardImageLarge]',
   host: {'class': 'mat-mdc-card-lg-image mdc-card__media'},
 })
 export class MatCardLgImage {}
 
-<<<<<<< HEAD
-/**
- * Large image used in a card, needed to add the mat- CSS styling.
- *
- * 卡片中使用的大图像，需要添加 mat- CSS 样式。
- *
- * @docs-private
- */
-=======
 /** Same as `MatCardImage`, but extra-large. */
->>>>>>> 70cf080c
 @Directive({
   selector: '[mat-card-xl-image], [matCardImageXLarge]',
   host: {'class': 'mat-mdc-card-xl-image mdc-card__media'},
@@ -318,99 +221,6 @@
 export class MatCardXlImage {}
 
 /**
-<<<<<<< HEAD
- * Avatar image used in a card, needed to add the mat- CSS styling.
- *
- * 卡片中使用的头像图片，需要添加 mat- CSS 样式。
- *
- * @docs-private
- */
-@Directive({
-  selector: '[mat-card-avatar], [matCardAvatar]',
-  host: {'class': 'mat-card-avatar'},
-})
-export class MatCardAvatar {}
-
-/**
- * A basic content container component that adds the styles of a Material design card.
- *
- * 一个基本的内容容器组件，它添加了一些 Material Design 卡片的样式。
- *
- * While this component can be used alone, it also provides a number
- * of preset styles for common card sections, including:
- *
- * 虽然这个组件可以单独使用，但它也为普通的卡片区段提供了一些预设的样式，包括：
- *
- * - mat-card-title
- *
- *   卡片标题
- *
- * - mat-card-subtitle
- *
- *   卡片子标题
- *
- * - mat-card-content
- *
- *   卡片内容
- *
- * - mat-card-actions
- *
- *   卡片动作
- *
- * - mat-card-footer
- *
- *   卡片底部
- *
- */
-@Component({
-  selector: 'mat-card',
-  exportAs: 'matCard',
-  templateUrl: 'card.html',
-  styleUrls: ['card.css'],
-  encapsulation: ViewEncapsulation.None,
-  changeDetection: ChangeDetectionStrategy.OnPush,
-  host: {
-    'class': 'mat-card mat-focus-indicator',
-    '[class._mat-animation-noopable]': '_animationMode === "NoopAnimations"',
-  },
-})
-export class MatCard {
-  // @breaking-change 9.0.0 `_animationMode` parameter to be made required.
-  constructor(@Optional() @Inject(ANIMATION_MODULE_TYPE) public _animationMode?: string) {}
-}
-
-/**
- * Component intended to be used within the `<mat-card>` component. It adds styles for a
- * preset header section (i.e. a title, subtitle, and avatar layout).
- *
- * 打算在 `<mat-card>` 组件中使用的组件。它为预设的标题部分添加样式（即标题、副标题和头像布局）。
- *
- * @docs-private
- */
-@Component({
-  selector: 'mat-card-header',
-  templateUrl: 'card-header.html',
-  encapsulation: ViewEncapsulation.None,
-  changeDetection: ChangeDetectionStrategy.OnPush,
-  host: {'class': 'mat-card-header'},
-})
-export class MatCardHeader {}
-
-/**
- * Component intended to be used within the `<mat-card>` component. It adds styles for a preset
- * layout that groups an image with a title section.
- *
- * 打算在 `<mat-card>` 组件中使用的组件。它为预设布局添加样式，该布局将图像与标题分成一组。
- *
- * @docs-private
- */
-@Component({
-  selector: 'mat-card-title-group',
-  templateUrl: 'card-title-group.html',
-  encapsulation: ViewEncapsulation.None,
-  changeDetection: ChangeDetectionStrategy.OnPush,
-  host: {'class': 'mat-card-title-group'},
-=======
  * Avatar image content for a card, intended for use within `<mat-card>`. Can be applied to
  * any media element, such as `<img>` or `<picture>`.
  *
@@ -422,6 +232,5 @@
 @Directive({
   selector: '[mat-card-avatar], [matCardAvatar]',
   host: {'class': 'mat-mdc-card-avatar'},
->>>>>>> 70cf080c
 })
 export class MatCardAvatar {}