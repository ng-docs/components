/**
 * @license
 * Copyright Google LLC All Rights Reserved.
 *
 * Use of this source code is governed by an MIT-style license that can be
 * found in the LICENSE file at https://angular.io/license
 */

import {
  ComponentHarnessConstructor,
  ContentContainerComponentHarness,
  HarnessPredicate,
} from '@angular/cdk/testing';
import {CardHarnessFilters} from './card-harness-filters';

/**
 * Selectors for different sections of the mat-card that can container user content.
 *
 * 选择器，用于表示 mat-card 中容纳用户内容的不同区段。
 *
 */
export const enum MatCardSection {
  HEADER = '.mat-mdc-card-header',
  CONTENT = '.mat-mdc-card-content',
  ACTIONS = '.mat-mdc-card-actions',
  FOOTER = '.mat-mdc-card-footer',
}

<<<<<<< HEAD
/**
 * Harness for interacting with a standard mat-card in tests.
 *
 * 在测试中与标准 mat-card 进行交互的测试工具。
 *
 */
export class MatCardHarness extends ContentContainerComponentHarness<MatCardSection> {
  /**
   * The selector for the host element of a `MatCard` instance.
   *
   * `MatCard` 实例的宿主元素选择器。
   *
   */
  static hostSelector = '.mat-card';

  /**
   * Gets a `HarnessPredicate` that can be used to search for a `MatCardHarness` that meets
   * certain criteria.
   *
   * 获取一个 `HarnessPredicate`，它可以用来搜索满足一定条件的 `MatCardHarness`
   *
=======
/** Harness for interacting with an MDC-based mat-card in tests. */
export class MatCardHarness extends ContentContainerComponentHarness<MatCardSection> {
  /** The selector for the host element of a `MatCard` instance. */
  static hostSelector = '.mat-mdc-card';

  /**
   * Gets a `HarnessPredicate` that can be used to search for a card with specific attributes.
>>>>>>> 70cf080c
   * @param options Options for filtering which card instances are considered a match.
   *
   * 一个选项，用于筛选哪些卡片实例是匹配的。
   *
   * @return a `HarnessPredicate` configured with the given options.
   *
   * 一个用指定选项配置过的 `HarnessPredicate`。
   */
  static with<T extends MatCardHarness>(
    this: ComponentHarnessConstructor<T>,
    options: CardHarnessFilters = {},
  ): HarnessPredicate<T> {
    return new HarnessPredicate(this, options)
      .addOption('text', options.text, (harness, text) =>
        HarnessPredicate.stringMatches(harness.getText(), text),
      )
      .addOption('title', options.title, (harness, title) =>
        HarnessPredicate.stringMatches(harness.getTitleText(), title),
      )
      .addOption('subtitle', options.subtitle, (harness, subtitle) =>
        HarnessPredicate.stringMatches(harness.getSubtitleText(), subtitle),
      );
  }

  private _title = this.locatorForOptional('.mat-mdc-card-title');
  private _subtitle = this.locatorForOptional('.mat-mdc-card-subtitle');

  /**
   * Gets all of the card's content as text.
   *
   * 以文本形式获取该卡片的所有内容。
   *
   */
  async getText(): Promise<string> {
    return (await this.host()).text();
  }

  /**
   * Gets the cards's title text.
   *
   * 获取该卡片的标题文字。
   *
   */
  async getTitleText(): Promise<string> {
    return (await this._title())?.text() ?? '';
  }

  /**
   * Gets the cards's subtitle text.
   *
   * 获取该卡片的副标题文字。
   *
   */
  async getSubtitleText(): Promise<string> {
    return (await this._subtitle())?.text() ?? '';
  }
}<|MERGE_RESOLUTION|>--- conflicted
+++ resolved
@@ -26,9 +26,8 @@
   FOOTER = '.mat-mdc-card-footer',
 }
 
-<<<<<<< HEAD
 /**
- * Harness for interacting with a standard mat-card in tests.
+ * Harness for interacting with an MDC-based mat-card in tests.
  *
  * 在测试中与标准 mat-card 进行交互的测试工具。
  *
@@ -40,23 +39,13 @@
    * `MatCard` 实例的宿主元素选择器。
    *
    */
-  static hostSelector = '.mat-card';
-
-  /**
-   * Gets a `HarnessPredicate` that can be used to search for a `MatCardHarness` that meets
-   * certain criteria.
-   *
-   * 获取一个 `HarnessPredicate`，它可以用来搜索满足一定条件的 `MatCardHarness`
-   *
-=======
-/** Harness for interacting with an MDC-based mat-card in tests. */
-export class MatCardHarness extends ContentContainerComponentHarness<MatCardSection> {
-  /** The selector for the host element of a `MatCard` instance. */
   static hostSelector = '.mat-mdc-card';
 
   /**
    * Gets a `HarnessPredicate` that can be used to search for a card with specific attributes.
->>>>>>> 70cf080c
+   *
+   * 获取一个 `HarnessPredicate`，它可以用来搜索满足一定条件的 `MatCardHarness`
+   *
    * @param options Options for filtering which card instances are considered a match.
    *
    * 一个选项，用于筛选哪些卡片实例是匹配的。
