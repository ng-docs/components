--- conflicted
+++ resolved
@@ -28,21 +28,15 @@
 import {MatBottomSheetModule} from './bottom-sheet-module';
 import {MatBottomSheetRef} from './bottom-sheet-ref';
 
-<<<<<<< HEAD
 /**
  * Injection token that can be used to specify default bottom sheet options.
  *
  * 这个注入令牌可以用来指定底部操作表的默认选项。
  *
  */
-export const MAT_BOTTOM_SHEET_DEFAULT_OPTIONS =
-    new InjectionToken<MatBottomSheetConfig>('mat-bottom-sheet-default-options');
-=======
-/** Injection token that can be used to specify default bottom sheet options. */
 export const MAT_BOTTOM_SHEET_DEFAULT_OPTIONS = new InjectionToken<MatBottomSheetConfig>(
   'mat-bottom-sheet-default-options',
 );
->>>>>>> 03485cd6
 
 /**
  * Service to trigger Material Design bottom sheets.
