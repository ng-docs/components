--- conflicted
+++ resolved
@@ -45,12 +45,7 @@
   private _bottomSheetRefAtThisLevel: MatBottomSheetRef<any> | null = null;
   private _dialog: Dialog;
 
-  /**
-   * Reference to the currently opened bottom sheet.
-   *
-   * 引用当前打开的底部操作表。
-   *
-   */
+  /** Reference to the currently opened bottom sheet. */
   get _openedBottomSheetRef(): MatBottomSheetRef<any> | null {
     const parent = this._parentBottomSheet;
     return parent ? parent._openedBottomSheetRef : this._bottomSheetRefAtThisLevel;
@@ -88,9 +83,12 @@
    *
    * 额外的配置选项。
    *
-   * @returns Reference to the newly-opened bottom sheet.
+   * @returns
+   *
+   * Reference to the newly-opened bottom sheet.
    *
    * 指向新打开的底部操作表的引用。
+   *
    */
   open<T, D = any, R = any>(
     component: ComponentType<T>,
@@ -110,9 +108,12 @@
    *
    * 额外的配置选项。
    *
-   * @returns Reference to the newly-opened bottom sheet.
+   * @returns
+   *
+   * Reference to the newly-opened bottom sheet.
    *
    * 指向新打开的底部操作表的引用。
+   *
    */
   open<T, D = any, R = any>(
     template: TemplateRef<T>,
@@ -187,121 +188,4 @@
       this._bottomSheetRefAtThisLevel.dismiss();
     }
   }
-<<<<<<< HEAD
-
-  /**
-   * Attaches the bottom sheet container component to the overlay.
-   *
-   * 将底部操作表的容器组件连接到浮层上。
-   *
-   */
-  private _attachContainer(
-    overlayRef: OverlayRef,
-    config: MatBottomSheetConfig,
-  ): MatBottomSheetContainer {
-    const userInjector = config && config.viewContainerRef && config.viewContainerRef.injector;
-    const injector = Injector.create({
-      parent: userInjector || this._injector,
-      providers: [{provide: MatBottomSheetConfig, useValue: config}],
-    });
-
-    const containerPortal = new ComponentPortal(
-      MatBottomSheetContainer,
-      config.viewContainerRef,
-      injector,
-    );
-    const containerRef: ComponentRef<MatBottomSheetContainer> = overlayRef.attach(containerPortal);
-    return containerRef.instance;
-  }
-
-  /**
-   * Creates a new overlay and places it in the correct location.
-   *
-   * 创建一个新的浮层，并把它放在正确的位置。
-   *
-   * @param config The user-specified bottom sheet config.
-   *
-   * 用户指定的底部操作表配置。
-   *
-   */
-  private _createOverlay(config: MatBottomSheetConfig): OverlayRef {
-    const overlayConfig = new OverlayConfig({
-      direction: config.direction,
-      hasBackdrop: config.hasBackdrop,
-      disposeOnNavigation: config.closeOnNavigation,
-      maxWidth: '100%',
-      scrollStrategy: config.scrollStrategy || this._overlay.scrollStrategies.block(),
-      positionStrategy: this._overlay.position().global().centerHorizontally().bottom('0'),
-    });
-
-    if (config.backdropClass) {
-      overlayConfig.backdropClass = config.backdropClass;
-    }
-
-    return this._overlay.create(overlayConfig);
-  }
-
-  /**
-   * Creates an injector to be used inside of a bottom sheet component.
-   *
-   * 创建一个在底部操作表组件内部使用的注入器。
-   *
-   * @param config Config that was used to create the bottom sheet.
-   *
-   * 用于创建底部操作表的配置。
-   *
-   * @param bottomSheetRef Reference to the bottom sheet.
-   *
-   * 底部操作表的引用。
-   *
-   */
-  private _createInjector<T>(
-    config: MatBottomSheetConfig,
-    bottomSheetRef: MatBottomSheetRef<T>,
-  ): Injector {
-    const userInjector = config && config.viewContainerRef && config.viewContainerRef.injector;
-    const providers: StaticProvider[] = [
-      {provide: MatBottomSheetRef, useValue: bottomSheetRef},
-      {provide: MAT_BOTTOM_SHEET_DATA, useValue: config.data},
-    ];
-
-    if (
-      config.direction &&
-      (!userInjector ||
-        !userInjector.get<Directionality | null>(Directionality, null, InjectFlags.Optional))
-    ) {
-      providers.push({
-        provide: Directionality,
-        useValue: {value: config.direction, change: observableOf()},
-      });
-    }
-
-    return Injector.create({parent: userInjector || this._injector, providers});
-  }
-}
-
-/**
- * Applies default options to the bottom sheet config.
- *
- * 把默认选项应用在底部操作表配置上。
- *
- * @param defaults Object containing the default values to which to fall back.
- *
- * 包含要回退的默认值的对象。
- *
- * @param config The configuration to which the defaults will be applied.
- *
- * 要应用默认值的配置。
- *
- * @returns The new configuration object with defaults applied.
- *
- * 应用默认值后的新配置对象。
- */
-function _applyConfigDefaults(
-  defaults: MatBottomSheetConfig,
-  config?: MatBottomSheetConfig,
-): MatBottomSheetConfig {
-  return {...defaults, ...config};
-=======
->>>>>>> 53b69108
 }