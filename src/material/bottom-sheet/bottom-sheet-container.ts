--- conflicted
+++ resolved
@@ -30,9 +30,6 @@
 
 /**
  * Internal component that wraps user-provided bottom sheet content.
- *
- * 用于包装用户提供的底部操作表内容的内部组件。
- *
  * @docs-private
  */
 @Component({
@@ -60,68 +57,13 @@
 export class MatBottomSheetContainer extends CdkDialogContainer implements OnDestroy {
   private _breakpointSubscription: Subscription;
 
-<<<<<<< HEAD
-  /**
-   * The portal outlet inside of this container into which the content will be loaded.
-   *
-   * 此容器内的传送点地标（portal outlet），其内容会加载。
-   *
-   */
-  @ViewChild(CdkPortalOutlet, {static: true}) _portalOutlet: CdkPortalOutlet;
-
-  /**
-   * The state of the bottom sheet animations.
-   *
-   * 底部操作表动画的状态。
-   *
-   */
-=======
   /** The state of the bottom sheet animations. */
->>>>>>> 53b69108
   _animationState: 'void' | 'visible' | 'hidden' = 'void';
 
-  /**
-   * Emits whenever the state of the animation changes.
-   *
-   * 每当动画的状态发生变化时就会触发。
-   *
-   */
+  /** Emits whenever the state of the animation changes. */
   _animationStateChanged = new EventEmitter<AnimationEvent>();
 
-<<<<<<< HEAD
-  /**
-   * The class that traps and manages focus within the bottom sheet.
-   *
-   * 在底部操作表中捕获和管理焦点的类。
-   *
-   */
-  private _focusTrap: FocusTrap;
-
-  /**
-   * Element that was focused before the bottom sheet was opened.
-   *
-   * 在底部操作表打开之前拥有焦点的元素。
-   *
-   */
-  private _elementFocusedBeforeOpened: HTMLElement | null = null;
-
-  /**
-   * Server-side rendering-compatible reference to the global document object.
-   *
-   * 与服务器渲染兼容的对全局文档对象的引用。
-   *
-   */
-  private _document: Document;
-
-  /**
-   * Whether the component has been destroyed.
-   *
-   * 该组件是否已被销毁。
-   *
-   */
-=======
   /** Whether the component has been destroyed. */
->>>>>>> 53b69108
   private _destroyed: boolean;
 
   constructor(
@@ -165,60 +107,7 @@
       });
   }
 
-<<<<<<< HEAD
-  /**
-   * Attach a component portal as content to this bottom sheet container.
-   *
-   * 把组件传送点作为内容附加到这个底部操作表容器中。
-   *
-   */
-  attachComponentPortal<T>(portal: ComponentPortal<T>): ComponentRef<T> {
-    this._validatePortalAttached();
-    this._setPanelClass();
-    this._savePreviouslyFocusedElement();
-    return this._portalOutlet.attachComponentPortal(portal);
-  }
-
-  /**
-   * Attach a template portal as content to this bottom sheet container.
-   *
-   * 把模板传送点作为内容附加到这个底部操作表容器中。
-   *
-   */
-  attachTemplatePortal<C>(portal: TemplatePortal<C>): EmbeddedViewRef<C> {
-    this._validatePortalAttached();
-    this._setPanelClass();
-    this._savePreviouslyFocusedElement();
-    return this._portalOutlet.attachTemplatePortal(portal);
-  }
-
-  /**
-   * Attaches a DOM portal to the bottom sheet container.
-   *
-   * 把 DOM 传送点连接到底部操作表容器中。
-   *
-   * @deprecated To be turned into a method.
-   *
-   * 将会转成方法。
-   *
-   * @breaking-change 10.0.0
-   */
-  override attachDomPortal = (portal: DomPortal) => {
-    this._validatePortalAttached();
-    this._setPanelClass();
-    this._savePreviouslyFocusedElement();
-    return this._portalOutlet.attachDomPortal(portal);
-  };
-
-  /**
-   * Begin animation of bottom sheet entrance into view.
-   *
-   * 启动底部操作表进入视图动画。
-   *
-   */
-=======
   /** Begin animation of bottom sheet entrance into view. */
->>>>>>> 53b69108
   enter(): void {
     if (!this._destroyed) {
       this._animationState = 'visible';
@@ -226,12 +115,7 @@
     }
   }
 
-  /**
-   * Begin animation of the bottom sheet exiting from view.
-   *
-   * 启动底部操作表离开视图的动画。
-   *
-   */
+  /** Begin animation of the bottom sheet exiting from view. */
   exit(): void {
     if (!this._destroyed) {
       this._animationState = 'hidden';
@@ -262,154 +146,4 @@
   private _toggleClass(cssClass: string, add: boolean) {
     this._elementRef.nativeElement.classList.toggle(cssClass, add);
   }
-<<<<<<< HEAD
-
-  private _validatePortalAttached() {
-    if (this._portalOutlet.hasAttached() && (typeof ngDevMode === 'undefined' || ngDevMode)) {
-      throw Error('Attempting to attach bottom sheet content after content is already attached');
-    }
-  }
-
-  private _setPanelClass() {
-    const element: HTMLElement = this._elementRef.nativeElement;
-    element.classList.add(...coerceArray(this.bottomSheetConfig.panelClass || []));
-  }
-
-  /**
-   * Focuses the provided element. If the element is not focusable, it will add a tabIndex
-   * attribute to forcefully focus it. The attribute is removed after focus is moved.
-   *
-   * 聚焦所提供的元素。如果元素不可聚焦，它将添加一个 tabIndex 属性来强制聚焦它。移动焦点后移除该属性。
-   *
-   * @param element The element to focus.
-   *
-   * 要聚焦的元素。
-   *
-   */
-  private _forceFocus(element: HTMLElement, options?: FocusOptions) {
-    if (!this._interactivityChecker.isFocusable(element)) {
-      element.tabIndex = -1;
-      // The tabindex attribute should be removed to avoid navigating to that element again
-      this._ngZone.runOutsideAngular(() => {
-        element.addEventListener('blur', () => element.removeAttribute('tabindex'));
-        element.addEventListener('mousedown', () => element.removeAttribute('tabindex'));
-      });
-    }
-    element.focus(options);
-  }
-
-  /**
-   * Focuses the first element that matches the given selector within the focus trap.
-   *
-   * 聚焦与焦点陷阱中与给定选择器匹配的第一个元素。
-   *
-   * @param selector The CSS selector for the element to set focus to.
-   *
-   * 要设置焦点的元素的 CSS 选择器。
-   *
-   */
-  private _focusByCssSelector(selector: string, options?: FocusOptions) {
-    let elementToFocus = this._elementRef.nativeElement.querySelector(
-      selector,
-    ) as HTMLElement | null;
-    if (elementToFocus) {
-      this._forceFocus(elementToFocus, options);
-    }
-  }
-
-  /**
-   * Moves the focus inside the focus trap. When autoFocus is not set to 'bottom-sheet',
-   * if focus cannot be moved then focus will go to the bottom sheet container.
-   *
-   * 把焦点移到焦点陷阱内部。当 autoFocus 不为 'bottom-sheet' 时，如果无法这样移动焦点，则焦点会移到这个底部操作表的容器上。
-   */
-  private _trapFocus() {
-    const element = this._elementRef.nativeElement;
-
-    if (!this._focusTrap) {
-      this._focusTrap = this._focusTrapFactory.create(element);
-    }
-
-    // If were to attempt to focus immediately, then the content of the bottom sheet would not
-    // yet be ready in instances where change detection has to run first. To deal with this,
-    // we simply wait for the microtask queue to be empty when setting focus when autoFocus
-    // isn't set to bottom sheet. If the element inside the bottom sheet can't be focused,
-    // then the container is focused so the user can't tab into other elements behind it.
-    switch (this.bottomSheetConfig.autoFocus) {
-      case false:
-      case 'dialog':
-        const activeElement = _getFocusedElementPierceShadowDom();
-        // Ensure that focus is on the bottom sheet container. It's possible that a different
-        // component tried to move focus while the open animation was running. See:
-        // https://github.com/angular/components/issues/16215. Note that we only want to do this
-        // if the focus isn't inside the bottom sheet already, because it's possible that the
-        // consumer specified `autoFocus` in order to move focus themselves.
-        if (activeElement !== element && !element.contains(activeElement)) {
-          element.focus();
-        }
-        break;
-      case true:
-      case 'first-tabbable':
-        this._focusTrap.focusInitialElementWhenReady();
-        break;
-      case 'first-heading':
-        this._focusByCssSelector('h1, h2, h3, h4, h5, h6, [role="heading"]');
-        break;
-      default:
-        this._focusByCssSelector(this.bottomSheetConfig.autoFocus!);
-        break;
-    }
-  }
-
-  /**
-   * Restores focus to the element that was focused before the bottom sheet was opened.
-   *
-   * 将焦点返还给底部操作表打开前拥有焦点的元素。
-   *
-   */
-  private _restoreFocus() {
-    const toFocus = this._elementFocusedBeforeOpened;
-
-    // We need the extra check, because IE can set the `activeElement` to null in some cases.
-    if (this.bottomSheetConfig.restoreFocus && toFocus && typeof toFocus.focus === 'function') {
-      const activeElement = _getFocusedElementPierceShadowDom();
-      const element = this._elementRef.nativeElement;
-
-      // Make sure that focus is still inside the bottom sheet or is on the body (usually because a
-      // non-focusable element like the backdrop was clicked) before moving it. It's possible that
-      // the consumer moved it themselves before the animation was done, in which case we shouldn't
-      // do anything.
-      if (
-        !activeElement ||
-        activeElement === this._document.body ||
-        activeElement === element ||
-        element.contains(activeElement)
-      ) {
-        toFocus.focus();
-      }
-    }
-
-    if (this._focusTrap) {
-      this._focusTrap.destroy();
-    }
-  }
-
-  /**
-   * Saves a reference to the element that was focused before the bottom sheet was opened.
-   *
-   * 在打开底部操作表之前，保存对拥有焦点的元素的引用。
-   *
-   */
-  private _savePreviouslyFocusedElement() {
-    this._elementFocusedBeforeOpened = _getFocusedElementPierceShadowDom();
-
-    // The `focus` method isn't available during server-side rendering.
-    if (this._elementRef.nativeElement.focus) {
-      this._ngZone.runOutsideAngular(() => {
-        Promise.resolve().then(() => this._elementRef.nativeElement.focus());
-      });
-    }
-  }
-=======
->>>>>>> 53b69108
 }