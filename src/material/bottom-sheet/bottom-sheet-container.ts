/**
 * @license
 * Copyright Google LLC All Rights Reserved.
 *
 * Use of this source code is governed by an MIT-style license that can be
 * found in the LICENSE file at https://angular.io/license
 */

import {AnimationEvent} from '@angular/animations';
import {FocusTrap, FocusTrapFactory, InteractivityChecker} from '@angular/cdk/a11y';
import {coerceArray} from '@angular/cdk/coercion';
import {BreakpointObserver, Breakpoints} from '@angular/cdk/layout';
import {_getFocusedElementPierceShadowDom} from '@angular/cdk/platform';
import {
  BasePortalOutlet,
  CdkPortalOutlet,
  ComponentPortal,
  DomPortal,
  TemplatePortal,
} from '@angular/cdk/portal';
import {DOCUMENT} from '@angular/common';
import {
  ChangeDetectionStrategy,
  ChangeDetectorRef,
  Component,
  ComponentRef,
  ElementRef,
  EmbeddedViewRef,
  EventEmitter,
  Inject,
  NgZone,
  OnDestroy,
  Optional,
  ViewChild,
  ViewEncapsulation,
} from '@angular/core';
import {Subscription} from 'rxjs';
import {matBottomSheetAnimations} from './bottom-sheet-animations';
import {MatBottomSheetConfig} from './bottom-sheet-config';

// TODO(crisbeto): consolidate some logic between this, MatDialog and MatSnackBar

/**
 * Internal component that wraps user-provided bottom sheet content.
 *
 * 用于包装用户提供的底部操作表内容的内部组件。
 *
 * @docs-private
 */
@Component({
  selector: 'mat-bottom-sheet-container',
  templateUrl: 'bottom-sheet-container.html',
  styleUrls: ['bottom-sheet-container.css'],
  // In Ivy embedded views will be change detected from their declaration place, rather than where
  // they were stamped out. This means that we can't have the bottom sheet container be OnPush,
  // because it might cause the sheets that were opened from a template not to be out of date.
  // tslint:disable-next-line:validate-decorators
  changeDetection: ChangeDetectionStrategy.Default,
  encapsulation: ViewEncapsulation.None,
  animations: [matBottomSheetAnimations.bottomSheetState],
  host: {
    'class': 'mat-bottom-sheet-container',
    'tabindex': '-1',
    'role': 'dialog',
    'aria-modal': 'true',
    '[attr.aria-label]': 'bottomSheetConfig?.ariaLabel',
    '[@state]': '_animationState',
    '(@state.start)': '_onAnimationStart($event)',
    '(@state.done)': '_onAnimationDone($event)',
  },
})
export class MatBottomSheetContainer extends BasePortalOutlet implements OnDestroy {
  private _breakpointSubscription: Subscription;

  /**
   * The portal outlet inside of this container into which the content will be loaded.
   *
   * 此容器内的传送点地标（portal outlet），其内容会加载。
   *
   */
  @ViewChild(CdkPortalOutlet, {static: true}) _portalOutlet: CdkPortalOutlet;

  /**
   * The state of the bottom sheet animations.
   *
   * 底部操作表动画的状态。
   *
   */
  _animationState: 'void' | 'visible' | 'hidden' = 'void';

  /**
   * Emits whenever the state of the animation changes.
   *
   * 每当动画的状态发生变化时就会触发。
   *
   */
  _animationStateChanged = new EventEmitter<AnimationEvent>();

  /**
   * The class that traps and manages focus within the bottom sheet.
   *
   * 在底部操作表中捕获和管理焦点的类。
   *
   */
  private _focusTrap: FocusTrap;

  /**
   * Element that was focused before the bottom sheet was opened.
   *
   * 在底部操作表打开之前拥有焦点的元素。
   *
   */
  private _elementFocusedBeforeOpened: HTMLElement | null = null;

  /**
   * Server-side rendering-compatible reference to the global document object.
   *
   * 与服务器渲染兼容的对全局文档对象的引用。
   *
   */
  private _document: Document;

  /**
   * Whether the component has been destroyed.
   *
   * 该组件是否已被销毁。
   *
   */
  private _destroyed: boolean;

  constructor(
    private _elementRef: ElementRef<HTMLElement>,
    private _changeDetectorRef: ChangeDetectorRef,
    private _focusTrapFactory: FocusTrapFactory,
    private readonly _interactivityChecker: InteractivityChecker,
    private readonly _ngZone: NgZone,
    breakpointObserver: BreakpointObserver,
    @Optional() @Inject(DOCUMENT) document: any,
    /** The bottom sheet configuration. */
    public bottomSheetConfig: MatBottomSheetConfig,
  ) {
    super();

    this._document = document;
    this._breakpointSubscription = breakpointObserver
      .observe([Breakpoints.Medium, Breakpoints.Large, Breakpoints.XLarge])
      .subscribe(() => {
        this._toggleClass(
          'mat-bottom-sheet-container-medium',
          breakpointObserver.isMatched(Breakpoints.Medium),
        );
        this._toggleClass(
          'mat-bottom-sheet-container-large',
          breakpointObserver.isMatched(Breakpoints.Large),
        );
        this._toggleClass(
          'mat-bottom-sheet-container-xlarge',
          breakpointObserver.isMatched(Breakpoints.XLarge),
        );
      });
  }

  /**
   * Attach a component portal as content to this bottom sheet container.
   *
   * 把组件传送点作为内容附加到这个底部操作表容器中。
   *
   */
  attachComponentPortal<T>(portal: ComponentPortal<T>): ComponentRef<T> {
    this._validatePortalAttached();
    this._setPanelClass();
    this._savePreviouslyFocusedElement();
    return this._portalOutlet.attachComponentPortal(portal);
  }

  /**
   * Attach a template portal as content to this bottom sheet container.
   *
   * 把模板传送点作为内容附加到这个底部操作表容器中。
   *
   */
  attachTemplatePortal<C>(portal: TemplatePortal<C>): EmbeddedViewRef<C> {
    this._validatePortalAttached();
    this._setPanelClass();
    this._savePreviouslyFocusedElement();
    return this._portalOutlet.attachTemplatePortal(portal);
  }

  /**
   * Attaches a DOM portal to the bottom sheet container.
   *
   * 把 DOM 传送点连接到底部操作表容器中。
   *
   * @deprecated To be turned into a method.
   *
   * 将会转成方法。
   *
   * @breaking-change 10.0.0
   */
  override attachDomPortal = (portal: DomPortal) => {
    this._validatePortalAttached();
    this._setPanelClass();
    this._savePreviouslyFocusedElement();
    return this._portalOutlet.attachDomPortal(portal);
  };

  /**
   * Begin animation of bottom sheet entrance into view.
   *
   * 启动底部操作表进入视图动画。
   *
   */
  enter(): void {
    if (!this._destroyed) {
      this._animationState = 'visible';
      this._changeDetectorRef.detectChanges();
    }
  }

  /**
   * Begin animation of the bottom sheet exiting from view.
   *
   * 启动底部操作表离开视图的动画。
   *
   */
  exit(): void {
    if (!this._destroyed) {
      this._animationState = 'hidden';
      this._changeDetectorRef.markForCheck();
    }
  }

  ngOnDestroy() {
    this._breakpointSubscription.unsubscribe();
    this._destroyed = true;
  }

  _onAnimationDone(event: AnimationEvent) {
    if (event.toState === 'hidden') {
      this._restoreFocus();
    } else if (event.toState === 'visible') {
      this._trapFocus();
    }

    this._animationStateChanged.emit(event);
  }

  _onAnimationStart(event: AnimationEvent) {
    this._animationStateChanged.emit(event);
  }

  private _toggleClass(cssClass: string, add: boolean) {
    this._elementRef.nativeElement.classList.toggle(cssClass, add);
  }

  private _validatePortalAttached() {
    if (this._portalOutlet.hasAttached() && (typeof ngDevMode === 'undefined' || ngDevMode)) {
      throw Error('Attempting to attach bottom sheet content after content is already attached');
    }
  }

  private _setPanelClass() {
    const element: HTMLElement = this._elementRef.nativeElement;
    element.classList.add(...coerceArray(this.bottomSheetConfig.panelClass || []));
  }

  /**
   * Focuses the provided element. If the element is not focusable, it will add a tabIndex
   * attribute to forcefully focus it. The attribute is removed after focus is moved.
   * @param element The element to focus.
   */
  private _forceFocus(element: HTMLElement, options?: FocusOptions) {
    if (!this._interactivityChecker.isFocusable(element)) {
      element.tabIndex = -1;
      // The tabindex attribute should be removed to avoid navigating to that element again
      this._ngZone.runOutsideAngular(() => {
        element.addEventListener('blur', () => element.removeAttribute('tabindex'));
        element.addEventListener('mousedown', () => element.removeAttribute('tabindex'));
      });
    }
    element.focus(options);
  }

  /**
   * Focuses the first element that matches the given selector within the focus trap.
   * @param selector The CSS selector for the element to set focus to.
   */
  private _focusByCssSelector(selector: string, options?: FocusOptions) {
    let elementToFocus = this._elementRef.nativeElement.querySelector(
      selector,
    ) as HTMLElement | null;
    if (elementToFocus) {
      this._forceFocus(elementToFocus, options);
    }
  }

  /**
<<<<<<< HEAD
   * Moves the focus inside the focus trap.
   *
   * 把焦点移到焦点陷阱内部。
   *
=======
   * Moves the focus inside the focus trap. When autoFocus is not set to 'bottom-sheet',
   * if focus cannot be moved then focus will go to the bottom sheet container.
>>>>>>> 03485cd6
   */
  private _trapFocus() {
    const element = this._elementRef.nativeElement;

    if (!this._focusTrap) {
      this._focusTrap = this._focusTrapFactory.create(element);
    }

    // If were to attempt to focus immediately, then the content of the bottom sheet would not
    // yet be ready in instances where change detection has to run first. To deal with this,
    // we simply wait for the microtask queue to be empty when setting focus when autoFocus
    // isn't set to bottom sheet. If the element inside the bottom sheet can't be focused,
    // then the container is focused so the user can't tab into other elements behind it.
    switch (this.bottomSheetConfig.autoFocus) {
      case false:
      case 'dialog':
        const activeElement = _getFocusedElementPierceShadowDom();
        // Ensure that focus is on the bottom sheet container. It's possible that a different
        // component tried to move focus while the open animation was running. See:
        // https://github.com/angular/components/issues/16215. Note that we only want to do this
        // if the focus isn't inside the bottom sheet already, because it's possible that the
        // consumer specified `autoFocus` in order to move focus themselves.
        if (activeElement !== element && !element.contains(activeElement)) {
          element.focus();
        }
        break;
      case true:
      case 'first-tabbable':
        this._focusTrap.focusInitialElementWhenReady();
        break;
      case 'first-heading':
        this._focusByCssSelector('h1, h2, h3, h4, h5, h6, [role="heading"]');
        break;
      default:
        this._focusByCssSelector(this.bottomSheetConfig.autoFocus!);
        break;
    }
  }

  /**
   * Restores focus to the element that was focused before the bottom sheet was opened.
   *
   * 将焦点返还给底部操作表打开前拥有焦点的元素。
   *
   */
  private _restoreFocus() {
    const toFocus = this._elementFocusedBeforeOpened;

    // We need the extra check, because IE can set the `activeElement` to null in some cases.
    if (this.bottomSheetConfig.restoreFocus && toFocus && typeof toFocus.focus === 'function') {
      const activeElement = _getFocusedElementPierceShadowDom();
      const element = this._elementRef.nativeElement;

      // Make sure that focus is still inside the bottom sheet or is on the body (usually because a
      // non-focusable element like the backdrop was clicked) before moving it. It's possible that
      // the consumer moved it themselves before the animation was done, in which case we shouldn't
      // do anything.
      if (
        !activeElement ||
        activeElement === this._document.body ||
        activeElement === element ||
        element.contains(activeElement)
      ) {
        toFocus.focus();
      }
    }

    if (this._focusTrap) {
      this._focusTrap.destroy();
    }
  }

  /**
   * Saves a reference to the element that was focused before the bottom sheet was opened.
   *
   * 在打开底部操作表之前，保存对拥有焦点的元素的引用。
   *
   */
  private _savePreviouslyFocusedElement() {
    this._elementFocusedBeforeOpened = _getFocusedElementPierceShadowDom();

    // The `focus` method isn't available during server-side rendering.
    if (this._elementRef.nativeElement.focus) {
      this._ngZone.runOutsideAngular(() => {
        Promise.resolve().then(() => this._elementRef.nativeElement.focus());
      });
    }
  }
<<<<<<< HEAD

  /**
   * Gets the currently-focused element on the page.
   *
   * 获取页面上当前具有焦点的元素。
   *
   */
  private _getActiveElement(): HTMLElement | null {
    // If the `activeElement` is inside a shadow root, `document.activeElement` will
    // point to the shadow root so we have to descend into it ourselves.
    const activeElement = this._document.activeElement;
    return activeElement?.shadowRoot?.activeElement as HTMLElement || activeElement;
  }
=======
>>>>>>> 03485cd6
}<|MERGE_RESOLUTION|>--- conflicted
+++ resolved
@@ -295,15 +295,10 @@
   }
 
   /**
-<<<<<<< HEAD
-   * Moves the focus inside the focus trap.
-   *
-   * 把焦点移到焦点陷阱内部。
-   *
-=======
    * Moves the focus inside the focus trap. When autoFocus is not set to 'bottom-sheet',
    * if focus cannot be moved then focus will go to the bottom sheet container.
->>>>>>> 03485cd6
+   *
+   * 把焦点移到焦点陷阱内部。当 autoFocus 不为 'bottom-sheet' 时，如果无法这样移动焦点，则焦点会移到这个底部操作表的容器上。
    */
   private _trapFocus() {
     const element = this._elementRef.nativeElement;
@@ -392,20 +387,4 @@
       });
     }
   }
-<<<<<<< HEAD
-
-  /**
-   * Gets the currently-focused element on the page.
-   *
-   * 获取页面上当前具有焦点的元素。
-   *
-   */
-  private _getActiveElement(): HTMLElement | null {
-    // If the `activeElement` is inside a shadow root, `document.activeElement` will
-    // point to the shadow root so we have to descend into it ourselves.
-    const activeElement = this._document.activeElement;
-    return activeElement?.shadowRoot?.activeElement as HTMLElement || activeElement;
-  }
-=======
->>>>>>> 03485cd6
 }