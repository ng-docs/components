--- conflicted
+++ resolved
@@ -20,26 +20,18 @@
  *
  */
 export class MatBottomSheetRef<T = any, R = any> {
-<<<<<<< HEAD
   /**
    * Instance of the component making up the content of the bottom sheet.
    *
    * 该组件的实例组成了底部操作表的内容。
    *
    */
-  instance: T;
-=======
-  /** Instance of the component making up the content of the bottom sheet. */
   get instance(): T {
     return this._ref.componentInstance!;
   }
->>>>>>> 53b69108
 
   /**
    * Instance of the component into which the bottom sheet content is projected.
-   *
-   * 底部操作表内容被投影进的组件实例
-   *
    * @docs-private
    */
   containerInstance: MatBottomSheetContainer;
@@ -52,40 +44,13 @@
    */
   disableClose: boolean | undefined;
 
-<<<<<<< HEAD
-  /**
-   * Subject for notifying the user that the bottom sheet has been dismissed.
-   *
-   * 用于通知用户底部操作表已被关闭的流。
-   *
-   */
-  private readonly _afterDismissed = new Subject<R | undefined>();
-
-  /**
-   * Subject for notifying the user that the bottom sheet has opened and appeared.
-   *
-   * 用于通知用户底部操作表已打开并出现的流。
-   *
-   */
-=======
   /** Subject for notifying the user that the bottom sheet has opened and appeared. */
->>>>>>> 53b69108
   private readonly _afterOpened = new Subject<void>();
 
-  /**
-   * Result to be passed down to the `afterDismissed` stream.
-   *
-   * 要传递给 `afterDismissed` 流的结果。
-   *
-   */
+  /** Result to be passed down to the `afterDismissed` stream. */
   private _result: R | undefined;
 
-  /**
-   * Handle to the timeout that's running as a fallback in case the exit animation doesn't fire.
-   *
-   * 在退出动画未触发的情况下，要超时多久才改用回退逻辑进行处理。
-   *
-   */
+  /** Handle to the timeout that's running as a fallback in case the exit animation doesn't fire. */
   private _closeFallbackTimeout: number;
 
   constructor(
