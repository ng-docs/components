/**
 * @license
 * Copyright Google LLC All Rights Reserved.
 *
 * Use of this source code is governed by an MIT-style license that can be
 * found in the LICENSE file at https://angular.io/license
 */

import {BooleanInput, coerceBooleanProperty} from '@angular/cdk/coercion';
import {
  Directive,
  EventEmitter,
  Inject,
  InjectionToken,
  Input,
  OnChanges,
  OnDestroy,
  OnInit,
  Optional,
  Output,
} from '@angular/core';
import {CanDisable, HasInitialized, mixinDisabled, mixinInitialized} from '@angular/material/core';
import {Subject} from 'rxjs';
import {SortDirection} from './sort-direction';
import {
  getSortDuplicateSortableIdError,
  getSortHeaderMissingIdError,
  getSortInvalidDirectionError,
} from './sort-errors';

/**
 * Position of the arrow that displays when sorted.
 *
 * 排序时显示的箭头的位置。
 *
 */
export type SortHeaderArrowPosition = 'before' | 'after';

/**
 * Interface for a directive that holds sorting state consumed by `MatSortHeader`.
 *
 * 指令的接口，用于保存供 `MatSortHeader` 使用的排序状态。
 *
 */
export interface MatSortable {
  /**
   * The id of the column being sorted.
   *
   * 要被排序的列的 id。
   *
   */
  id: string;

  /**
   * Starting sort direction.
   *
   * 开始排序的方向。
   *
   */
  start: SortDirection;

  /**
   * Whether to disable clearing the sorting state.
   *
   * 是否禁止清除排序状态。
   *
   */
  disableClear: boolean;
}

/**
 * The current sort state.
 *
 * 当前的排序状态。
 *
 */
export interface Sort {
  /**
   * The id of the column being sorted.
   *
   * 要被排序的列的 id。
   *
   */
  active: string;

  /**
   * The sort direction.
   *
   * 排序的方向。
   *
   */
  direction: SortDirection;
}

/**
 * Default options for `mat-sort`.
 *
 * `mat-sort` 的默认选项。
 *
 */
export interface MatSortDefaultOptions {
  /**
   * Whether to disable clearing the sorting state.
   *
   * 是否禁止清除排序状态。
   *
   */
  disableClear?: boolean;
  /**
   * Position of the arrow that displays when sorted.
   *
   * 排序时显示的箭头的位置。
   *
   */
  arrowPosition?: SortHeaderArrowPosition;
}

/**
 * Injection token to be used to override the default options for `mat-sort`.
 *
 * `mat-sort` 的默认选项的注入令牌。
 *
 */
export const MAT_SORT_DEFAULT_OPTIONS = new InjectionToken<MatSortDefaultOptions>(
  'MAT_SORT_DEFAULT_OPTIONS',
);

// Boilerplate for applying mixins to MatSort.
/** @docs-private */
const _MatSortBase = mixinInitialized(mixinDisabled(class {}));

/**
 * Container for MatSortables to manage the sort state and provide default sort parameters.
 *
 * MatSortable 的容器，可以管理排序状态并提供默认的排序参数。
 *
 */
@Directive({
  selector: '[matSort]',
  exportAs: 'matSort',
  host: {'class': 'mat-sort'},
  inputs: ['disabled: matSortDisabled'],
})
export class MatSort
  extends _MatSortBase
  implements CanDisable, HasInitialized, OnChanges, OnDestroy, OnInit
{
  /**
   * Collection of all registered sortables that this directive manages.
   *
   * 本指令管理的所有已注册可排序对象的集合。
   *
   */
  sortables = new Map<string, MatSortable>();

  /**
   * Used to notify any child components listening to state changes.
   *
   * 用来通知那些监听状态变化的子组件。
   *
   */
  readonly _stateChanges = new Subject<void>();

  /**
   * The id of the most recently sorted MatSortable.
   *
   * 最近排序过的 MatSortable 的 id。
   *
   */
  @Input('matSortActive') active: string;

  /**
   * The direction to set when an MatSortable is initially sorted.
<<<<<<< HEAD
   * May be overriden by the MatSortable's sort start.
   *
   * 最初对 MatSortable 进行排序时要设置的方向。可以通过 MatSortable 的输入属性 start 来改写它。
   *
=======
   * May be overridden by the MatSortable's sort start.
>>>>>>> 70cf080c
   */
  @Input('matSortStart') start: SortDirection = 'asc';

  /**
   * The sort direction of the currently active MatSortable.
   *
   * 当前活动的 MatSortable 的排序方向。
   *
   */
  @Input('matSortDirection')
  get direction(): SortDirection {
    return this._direction;
  }
  set direction(direction: SortDirection) {
    if (
      direction &&
      direction !== 'asc' &&
      direction !== 'desc' &&
      (typeof ngDevMode === 'undefined' || ngDevMode)
    ) {
      throw getSortInvalidDirectionError(direction);
    }
    this._direction = direction;
  }
  private _direction: SortDirection = '';

  /**
   * Whether to disable the user from clearing the sort by finishing the sort direction cycle.
<<<<<<< HEAD
   * May be overriden by the MatSortable's disable clear input.
   *
   * 是否通过完成排序方向的循环来禁止用户清除排序。可以通过 MatSortable 的输入属性 disableClear 来改写它。
   *
=======
   * May be overridden by the MatSortable's disable clear input.
>>>>>>> 70cf080c
   */
  @Input('matSortDisableClear')
  get disableClear(): boolean {
    return this._disableClear;
  }
  set disableClear(v: BooleanInput) {
    this._disableClear = coerceBooleanProperty(v);
  }
  private _disableClear: boolean;

  /**
   * Event emitted when the user changes either the active sort or sort direction.
   *
   * 当用户改变活动的排序或排序方向时发出的事件。
   *
   */
  @Output('matSortChange') readonly sortChange: EventEmitter<Sort> = new EventEmitter<Sort>();

  constructor(
    @Optional()
    @Inject(MAT_SORT_DEFAULT_OPTIONS)
    private _defaultOptions?: MatSortDefaultOptions,
  ) {
    super();
  }

  /**
   * Register function to be used by the contained MatSortables. Adds the MatSortable to the
   * collection of MatSortables.
   *
   * 注册 MatSortable 的函数。这会把此 MatSortable 添加到 MatSortable 的集合中的。
   *
   */
  register(sortable: MatSortable): void {
    if (typeof ngDevMode === 'undefined' || ngDevMode) {
      if (!sortable.id) {
        throw getSortHeaderMissingIdError();
      }

      if (this.sortables.has(sortable.id)) {
        throw getSortDuplicateSortableIdError(sortable.id);
      }
    }

    this.sortables.set(sortable.id, sortable);
  }

  /**
   * Unregister function to be used by the contained MatSortables. Removes the MatSortable from the
   * collection of contained MatSortables.
   *
   * 取消注册 MatSortable 的函数。这会从 MatSortable 集合中删除此 MatSortable。
   *
   */
  deregister(sortable: MatSortable): void {
    this.sortables.delete(sortable.id);
  }

  /**
   * Sets the active sort id and determines the new sort direction.
   *
   * 设置当前排序的 id，并确定新的排序方向。
   *
   */
  sort(sortable: MatSortable): void {
    if (this.active != sortable.id) {
      this.active = sortable.id;
      this.direction = sortable.start ? sortable.start : this.start;
    } else {
      this.direction = this.getNextSortDirection(sortable);
    }

    this.sortChange.emit({active: this.active, direction: this.direction});
  }

  /**
   * Returns the next sort direction of the active sortable, checking for potential overrides.
   *
   * 返回活动可排序对象的下一个排序方向，检查潜在的改写。
   *
   */
  getNextSortDirection(sortable: MatSortable): SortDirection {
    if (!sortable) {
      return '';
    }

    // Get the sort direction cycle with the potential sortable overrides.
    const disableClear =
      sortable?.disableClear ?? this.disableClear ?? !!this._defaultOptions?.disableClear;
    let sortDirectionCycle = getSortDirectionCycle(sortable.start || this.start, disableClear);

    // Get and return the next direction in the cycle
    let nextDirectionIndex = sortDirectionCycle.indexOf(this.direction) + 1;
    if (nextDirectionIndex >= sortDirectionCycle.length) {
      nextDirectionIndex = 0;
    }
    return sortDirectionCycle[nextDirectionIndex];
  }

  ngOnInit() {
    this._markInitialized();
  }

  ngOnChanges() {
    this._stateChanges.next();
  }

  ngOnDestroy() {
    this._stateChanges.complete();
  }
}

/**
 * Returns the sort direction cycle to use given the provided parameters of order and clear.
 *
 * 指定所提供的 start 和 disableClear 参数，返回要使用的排序方向循环。
 *
 */
function getSortDirectionCycle(start: SortDirection, disableClear: boolean): SortDirection[] {
  let sortOrder: SortDirection[] = ['asc', 'desc'];
  if (start == 'desc') {
    sortOrder.reverse();
  }
  if (!disableClear) {
    sortOrder.push('');
  }

  return sortOrder;
}<|MERGE_RESOLUTION|>--- conflicted
+++ resolved
@@ -171,14 +171,10 @@
 
   /**
    * The direction to set when an MatSortable is initially sorted.
-<<<<<<< HEAD
-   * May be overriden by the MatSortable's sort start.
+   * May be overridden by the MatSortable's sort start.
    *
    * 最初对 MatSortable 进行排序时要设置的方向。可以通过 MatSortable 的输入属性 start 来改写它。
    *
-=======
-   * May be overridden by the MatSortable's sort start.
->>>>>>> 70cf080c
    */
   @Input('matSortStart') start: SortDirection = 'asc';
 
@@ -207,14 +203,10 @@
 
   /**
    * Whether to disable the user from clearing the sort by finishing the sort direction cycle.
-<<<<<<< HEAD
-   * May be overriden by the MatSortable's disable clear input.
+   * May be overridden by the MatSortable's disable clear input.
    *
    * 是否通过完成排序方向的循环来禁止用户清除排序。可以通过 MatSortable 的输入属性 disableClear 来改写它。
    *
-=======
-   * May be overridden by the MatSortable's disable clear input.
->>>>>>> 70cf080c
    */
   @Input('matSortDisableClear')
   get disableClear(): boolean {
