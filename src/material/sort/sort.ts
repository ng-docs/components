/**
 * @license
 * Copyright Google LLC All Rights Reserved.
 *
 * Use of this source code is governed by an MIT-style license that can be
 * found in the LICENSE file at https://angular.io/license
 */

import {BooleanInput, coerceBooleanProperty} from '@angular/cdk/coercion';
import {
  Directive,
  EventEmitter,
  Inject,
  InjectionToken,
  Input,
  OnChanges,
  OnDestroy,
  OnInit,
  Optional,
  Output,
} from '@angular/core';
import {CanDisable, HasInitialized, mixinDisabled, mixinInitialized} from '@angular/material/core';
import {Subject} from 'rxjs';
import {SortDirection} from './sort-direction';
import {
  getSortDuplicateSortableIdError,
  getSortHeaderMissingIdError,
  getSortInvalidDirectionError,
} from './sort-errors';

/**
 * Interface for a directive that holds sorting state consumed by `MatSortHeader`.
 *
 * 指令的接口，用于保存供 `MatSortHeader` 使用的排序状态。
 *
 */
export interface MatSortable {
  /**
   * The id of the column being sorted.
   *
   * 要被排序的列的 id。
   *
   */
  id: string;

  /**
   * Starting sort direction.
   *
   * 开始排序的方向。
   *
   */
  start: 'asc' | 'desc';

  /**
   * Whether to disable clearing the sorting state.
   *
   * 是否禁止清除排序状态。
   *
   */
  disableClear: boolean;
}

/**
 * The current sort state.
 *
 * 当前的排序状态。
 *
 */
export interface Sort {
  /**
   * The id of the column being sorted.
   *
   * 要被排序的列的 id。
   *
   */
  active: string;

  /**
   * The sort direction.
   *
   * 排序的方向。
   *
   */
  direction: SortDirection;
}

/**
 * Default options for `mat-sort`.
 *
 * `mat-sort` 的默认选项。
 *
 */
export interface MatSortDefaultOptions {
  /**
   * Whether to disable clearing the sorting state.
   *
   * 是否禁止清除排序状态。
   *
   */
  disableClear?: boolean;
}

<<<<<<< HEAD
/**
 * Injection token to be used to override the default options for `mat-sort`.
 *
 * `mat-sort` 的默认选项的注入令牌。
 *
 */
export const MAT_SORT_DEFAULT_OPTIONS =
    new InjectionToken<MatSortDefaultOptions>('MAT_SORT_DEFAULT_OPTIONS');

=======
/** Injection token to be used to override the default options for `mat-sort`. */
export const MAT_SORT_DEFAULT_OPTIONS = new InjectionToken<MatSortDefaultOptions>(
  'MAT_SORT_DEFAULT_OPTIONS',
);
>>>>>>> 03485cd6

// Boilerplate for applying mixins to MatSort.
/** @docs-private */
const _MatSortBase = mixinInitialized(mixinDisabled(class {}));

/**
 * Container for MatSortables to manage the sort state and provide default sort parameters.
 *
 * MatSortable 的容器，可以管理排序状态并提供默认的排序参数。
 *
 */
@Directive({
  selector: '[matSort]',
  exportAs: 'matSort',
  host: {'class': 'mat-sort'},
  inputs: ['disabled: matSortDisabled'],
})
<<<<<<< HEAD
export class MatSort extends _MatSortMixinBase
    implements CanDisable, HasInitialized, OnChanges, OnDestroy, OnInit {
  /**
   * Collection of all registered sortables that this directive manages.
   *
   * 本指令管理的所有已注册可排序对象的集合。
   *
   */
=======
export class MatSort
  extends _MatSortBase
  implements CanDisable, HasInitialized, OnChanges, OnDestroy, OnInit
{
  /** Collection of all registered sortables that this directive manages. */
>>>>>>> 03485cd6
  sortables = new Map<string, MatSortable>();

  /**
   * Used to notify any child components listening to state changes.
   *
   * 用来通知那些监听状态变化的子组件。
   *
   */
  readonly _stateChanges = new Subject<void>();

  /**
   * The id of the most recently sorted MatSortable.
   *
   * 最近排序过的 MatSortable 的 id。
   *
   */
  @Input('matSortActive') active: string;

  /**
   * The direction to set when an MatSortable is initially sorted.
   * May be overriden by the MatSortable's sort start.
   *
   * 最初对 MatSortable 进行排序时要设置的方向。可以通过 MatSortable 的输入属性 start 来改写它。
   *
   */
  @Input('matSortStart') start: 'asc' | 'desc' = 'asc';

  /**
   * The sort direction of the currently active MatSortable.
   *
   * 当前活动的 MatSortable 的排序方向。
   *
   */
  @Input('matSortDirection')
  get direction(): SortDirection {
    return this._direction;
  }
  set direction(direction: SortDirection) {
    if (
      direction &&
      direction !== 'asc' &&
      direction !== 'desc' &&
      (typeof ngDevMode === 'undefined' || ngDevMode)
    ) {
      throw getSortInvalidDirectionError(direction);
    }
    this._direction = direction;
  }
  private _direction: SortDirection = '';

  /**
   * Whether to disable the user from clearing the sort by finishing the sort direction cycle.
   * May be overriden by the MatSortable's disable clear input.
   *
   * 是否通过完成排序方向的循环来禁止用户清除排序。可以通过 MatSortable 的输入属性 disableClear 来改写它。
   *
   */
  @Input('matSortDisableClear')
  get disableClear(): boolean {
    return this._disableClear;
  }
  set disableClear(v: BooleanInput) {
    this._disableClear = coerceBooleanProperty(v);
  }
  private _disableClear: boolean;

  /**
   * Event emitted when the user changes either the active sort or sort direction.
   *
   * 当用户改变活动的排序或排序方向时发出的事件。
   *
   */
  @Output('matSortChange') readonly sortChange: EventEmitter<Sort> = new EventEmitter<Sort>();

  constructor(
    @Optional()
    @Inject(MAT_SORT_DEFAULT_OPTIONS)
    private _defaultOptions?: MatSortDefaultOptions,
  ) {
    super();
  }

  /**
   * Register function to be used by the contained MatSortables. Adds the MatSortable to the
   * collection of MatSortables.
   *
   * 注册 MatSortable 的函数。这会把此 MatSortable 添加到 MatSortable 的集合中的。
   *
   */
  register(sortable: MatSortable): void {
    if (typeof ngDevMode === 'undefined' || ngDevMode) {
      if (!sortable.id) {
        throw getSortHeaderMissingIdError();
      }

      if (this.sortables.has(sortable.id)) {
        throw getSortDuplicateSortableIdError(sortable.id);
      }
    }

    this.sortables.set(sortable.id, sortable);
  }

  /**
   * Unregister function to be used by the contained MatSortables. Removes the MatSortable from the
   * collection of contained MatSortables.
   *
   * 取消注册 MatSortable 的函数。这会从 MatSortable 集合中删除此 MatSortable。
   *
   */
  deregister(sortable: MatSortable): void {
    this.sortables.delete(sortable.id);
  }

  /**
   * Sets the active sort id and determines the new sort direction.
   *
   * 设置当前排序的 id，并确定新的排序方向。
   *
   */
  sort(sortable: MatSortable): void {
    if (this.active != sortable.id) {
      this.active = sortable.id;
      this.direction = sortable.start ? sortable.start : this.start;
    } else {
      this.direction = this.getNextSortDirection(sortable);
    }

    this.sortChange.emit({active: this.active, direction: this.direction});
  }

  /**
   * Returns the next sort direction of the active sortable, checking for potential overrides.
   *
   * 返回活动可排序对象的下一个排序方向，检查潜在的改写。
   *
   */
  getNextSortDirection(sortable: MatSortable): SortDirection {
    if (!sortable) {
      return '';
    }

    // Get the sort direction cycle with the potential sortable overrides.
    const disableClear =
      sortable?.disableClear ?? this.disableClear ?? !!this._defaultOptions?.disableClear;
    let sortDirectionCycle = getSortDirectionCycle(sortable.start || this.start, disableClear);

    // Get and return the next direction in the cycle
    let nextDirectionIndex = sortDirectionCycle.indexOf(this.direction) + 1;
    if (nextDirectionIndex >= sortDirectionCycle.length) {
      nextDirectionIndex = 0;
    }
    return sortDirectionCycle[nextDirectionIndex];
  }

  ngOnInit() {
    this._markInitialized();
  }

  ngOnChanges() {
    this._stateChanges.next();
  }

  ngOnDestroy() {
    this._stateChanges.complete();
  }
}

<<<<<<< HEAD
/**
 * Returns the sort direction cycle to use given the provided parameters of order and clear.
 *
 * 指定所提供的 start 和 disableClear 参数，返回要使用的排序方向循环。
 *
 */
function getSortDirectionCycle(start: 'asc' | 'desc',
                               disableClear: boolean): SortDirection[] {
=======
/** Returns the sort direction cycle to use given the provided parameters of order and clear. */
function getSortDirectionCycle(start: 'asc' | 'desc', disableClear: boolean): SortDirection[] {
>>>>>>> 03485cd6
  let sortOrder: SortDirection[] = ['asc', 'desc'];
  if (start == 'desc') {
    sortOrder.reverse();
  }
  if (!disableClear) {
    sortOrder.push('');
  }

  return sortOrder;
}<|MERGE_RESOLUTION|>--- conflicted
+++ resolved
@@ -100,22 +100,15 @@
   disableClear?: boolean;
 }
 
-<<<<<<< HEAD
 /**
  * Injection token to be used to override the default options for `mat-sort`.
  *
  * `mat-sort` 的默认选项的注入令牌。
  *
  */
-export const MAT_SORT_DEFAULT_OPTIONS =
-    new InjectionToken<MatSortDefaultOptions>('MAT_SORT_DEFAULT_OPTIONS');
-
-=======
-/** Injection token to be used to override the default options for `mat-sort`. */
 export const MAT_SORT_DEFAULT_OPTIONS = new InjectionToken<MatSortDefaultOptions>(
   'MAT_SORT_DEFAULT_OPTIONS',
 );
->>>>>>> 03485cd6
 
 // Boilerplate for applying mixins to MatSort.
 /** @docs-private */
@@ -133,22 +126,16 @@
   host: {'class': 'mat-sort'},
   inputs: ['disabled: matSortDisabled'],
 })
-<<<<<<< HEAD
-export class MatSort extends _MatSortMixinBase
-    implements CanDisable, HasInitialized, OnChanges, OnDestroy, OnInit {
-  /**
-   * Collection of all registered sortables that this directive manages.
-   *
-   * 本指令管理的所有已注册可排序对象的集合。
-   *
-   */
-=======
 export class MatSort
   extends _MatSortBase
   implements CanDisable, HasInitialized, OnChanges, OnDestroy, OnInit
 {
-  /** Collection of all registered sortables that this directive manages. */
->>>>>>> 03485cd6
+  /**
+   * Collection of all registered sortables that this directive manages.
+   *
+   * 本指令管理的所有已注册可排序对象的集合。
+   *
+   */
   sortables = new Map<string, MatSortable>();
 
   /**
@@ -317,19 +304,13 @@
   }
 }
 
-<<<<<<< HEAD
 /**
  * Returns the sort direction cycle to use given the provided parameters of order and clear.
  *
  * 指定所提供的 start 和 disableClear 参数，返回要使用的排序方向循环。
  *
  */
-function getSortDirectionCycle(start: 'asc' | 'desc',
-                               disableClear: boolean): SortDirection[] {
-=======
-/** Returns the sort direction cycle to use given the provided parameters of order and clear. */
 function getSortDirectionCycle(start: 'asc' | 'desc', disableClear: boolean): SortDirection[] {
->>>>>>> 03485cd6
   let sortOrder: SortDirection[] = ['asc', 'desc'];
   if (start == 'desc') {
     sortOrder.reverse();
