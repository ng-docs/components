--- conflicted
+++ resolved
@@ -12,17 +12,9 @@
 /**
  * To modify the labels and text displayed, create a new instance of MatSortHeaderIntl and
  * include it in a custom provider.
-<<<<<<< HEAD
  *
  * 要修改显示的标签和文本，就要创建一个 MatSortHeaderIntl 的新实例，并把它包含在自定义提供者中。
  *
- * @deprecated No longer being used. To be removed.
- *
- * 不再使用。即将被删除。
- *
- * @breaking-change 13.0.0
-=======
->>>>>>> 03485cd6
  */
 @Injectable({providedIn: 'root'})
 export class MatSortHeaderIntl {
