/**
 * @license
 * Copyright Google LLC All Rights Reserved.
 *
 * Use of this source code is governed by an MIT-style license that can be
 * found in the LICENSE file at https://angular.io/license
 */

import {AriaDescriber, FocusMonitor} from '@angular/cdk/a11y';
import {BooleanInput, coerceBooleanProperty} from '@angular/cdk/coercion';
import {ENTER, SPACE} from '@angular/cdk/keycodes';
import {
  AfterViewInit,
  ChangeDetectionStrategy,
  ChangeDetectorRef,
  Component,
  ElementRef,
  Inject,
  Input,
  OnDestroy,
  OnInit,
  Optional,
  ViewEncapsulation,
} from '@angular/core';
import {CanDisable, mixinDisabled} from '@angular/material/core';
import {merge, Subscription} from 'rxjs';
import {
  MAT_SORT_DEFAULT_OPTIONS,
  MatSort,
  MatSortable,
  MatSortDefaultOptions,
  SortHeaderArrowPosition,
} from './sort';
import {matSortAnimations} from './sort-animations';
import {SortDirection} from './sort-direction';
import {getSortHeaderNotContainedWithinSortError} from './sort-errors';
import {MatSortHeaderIntl} from './sort-header-intl';

// Boilerplate for applying mixins to the sort header.
/** @docs-private */
const _MatSortHeaderBase = mixinDisabled(class {});

/**
 * Valid positions for the arrow to be in for its opacity and translation. If the state is a
 * sort direction, the position of the arrow will be above/below and opacity 0. If the state is
 * hint, the arrow will be in the center with a slight opacity. Active state means the arrow will
 * be fully opaque in the center.
 *
 * 箭头要出现在的有效位置，主要其不透明度和平移值。如果状态是一个排序方向，箭头的位置会高于/低于此值，不透明度为 0。
 * 如果该状态是 hint，那么该箭头将位于中心，且略有不透明度。active 状态表示箭头在中心处是完全不透明的。
 *
 * @docs-private
 */
export type ArrowViewState = SortDirection | 'hint' | 'active';

/**
 * States describing the arrow's animated position (animating fromState to toState).
 * If the fromState is not defined, there will be no animated transition to the toState.
 *
 * 描述箭头动画位置的状态（动画从 fromState 变为 toState）。如果没有定义 fromState，就不会有到 toState 的过渡动画。
 *
 * @docs-private
 */
export interface ArrowViewStateTransition {
  fromState?: ArrowViewState;
  toState?: ArrowViewState;
}

/**
 * Column definition associated with a `MatSortHeader`.
 *
 * `MatSortHeader` 关联的列定义。
 *
 */
interface MatSortHeaderColumnDef {
  name: string;
}

/**
 * Applies sorting behavior (click to change sort) and styles to an element, including an
 * arrow to display the current sort direction.
 *
 * 对元素应用排序行为（点击以改变排序）和样式，包括一个显示当前排序方向的箭头。
 *
 * Must be provided with an id and contained within a parent MatSort directive.
 *
 * 必须提供一个 id 并将其包含在父 MatSort 指令中。
 *
 * If used on header cells in a CdkTable, it will automatically default its id from its containing
 * column definition.
 *
 * 如果在 CdkTable 的头单元格中使用它，它会自动默认包含列的定义。
 *
 */
@Component({
  selector: '[mat-sort-header]',
  exportAs: 'matSortHeader',
  templateUrl: 'sort-header.html',
  styleUrls: ['sort-header.css'],
  host: {
    'class': 'mat-sort-header',
    '(click)': '_handleClick()',
    '(keydown)': '_handleKeydown($event)',
    '(mouseenter)': '_setIndicatorHintVisible(true)',
    '(mouseleave)': '_setIndicatorHintVisible(false)',
    '[attr.aria-sort]': '_getAriaSortAttribute()',
    '[class.mat-sort-header-disabled]': '_isDisabled()',
  },
  encapsulation: ViewEncapsulation.None,
  changeDetection: ChangeDetectionStrategy.OnPush,
  inputs: ['disabled'],
  animations: [
    matSortAnimations.indicator,
    matSortAnimations.leftPointer,
    matSortAnimations.rightPointer,
    matSortAnimations.arrowOpacity,
    matSortAnimations.arrowPosition,
    matSortAnimations.allowChildren,
  ],
})
export class MatSortHeader
  extends _MatSortHeaderBase
  implements CanDisable, MatSortable, OnDestroy, OnInit, AfterViewInit
{
  private _rerenderSubscription: Subscription;

  /**
   * The element with role="button" inside this component's view. We need this
   * in order to apply a description with AriaDescriber.
   *
   * 此组件视图中具有 role="button" 的元素。我们需要它来应用 AriaDescriber 的描述。
   *
   */
  private _sortButton: HTMLElement;

  /**
   * Flag set to true when the indicator should be displayed while the sort is not active. Used to
   * provide an affordance that the header is sortable by showing on focus and hover.
   *
   * 当排序处于非活动状态时，如果要显示指示器，此标志为 true。用于在聚焦和悬停时表明可以通过表头进行排序。
   *
   */
  _showIndicatorHint: boolean = false;

  /**
   * The view transition state of the arrow (translation/ opacity) - indicates its `from` and `to`
   * position through the animation. If animations are currently disabled, the fromState is removed
   * so that there is no animation displayed.
   *
   * 箭头的视图过渡状态（平移/透明度） - 表示通过动画来从 `from` 的位置移到 `to` 的位置。
   * 如果当前禁用了动画，则会删除 fromState，以免显示任何动画。
   *
   */
  _viewState: ArrowViewStateTransition = {};

  /**
   * The direction the arrow should be facing according to the current state.
   *
   * 箭头应根据当前状态朝向的方向。
   *
   */
  _arrowDirection: SortDirection = '';

  /**
   * Whether the view state animation should show the transition between the `from` and `to` states.
   *
   * 视图状态动画是否应该显示在 `from` 和 `to` 状态之间的过渡。
   *
   */
  _disableViewStateAnimation = false;

  /**
   * ID of this sort header. If used within the context of a CdkColumnDef, this will default to
   * the column's name.
   *
   * 此排序头的 ID。如果在 CdkColumnDef 的上下文中使用，则默认为该列的名字。
   *
   */
  @Input('mat-sort-header') id: string;

<<<<<<< HEAD
  /**
   * Sets the position of the arrow that displays when sorted.
   *
   * 设置排序后显示的箭头位置。
   *
   */
  @Input() arrowPosition: 'before' | 'after' = 'after';

  /**
   * Overrides the sort start value of the containing MatSort for this MatSortable.
   *
   * 改写这个 MatSortable 中包含 MatSort 的 sort 起始值。
   *
   */
  @Input() start: 'asc' | 'desc';
=======
  /** Sets the position of the arrow that displays when sorted. */
  @Input() arrowPosition: SortHeaderArrowPosition = 'after';

  /** Overrides the sort start value of the containing MatSort for this MatSortable. */
  @Input() start: SortDirection;
>>>>>>> 53b69108

  /**
   * Description applied to MatSortHeader's button element with aria-describedby. This text should
   * describe the action that will occur when the user clicks the sort header.
   *
   * 描述应用于 MatSortHeader 的按钮元素，带有 aria-describedby。此文本应描述用户单击排序标题时将发生的操作。
   *
   */
  @Input()
  get sortActionDescription(): string {
    return this._sortActionDescription;
  }
  set sortActionDescription(value: string) {
    this._updateSortActionDescription(value);
  }
  // Default the action description to "Sort" because it's better than nothing.
  // Without a description, the button's label comes from the sort header text content,
  // which doesn't give any indication that it performs a sorting operation.
  private _sortActionDescription: string = 'Sort';

  /**
   * Overrides the disable clear value of the containing MatSort for this MatSortable.
   *
   * 为这个 MatSortable 改写包含其中的 MatSort 的 disableClear 值。
   *
   */
  @Input()
  get disableClear(): boolean {
    return this._disableClear;
  }
  set disableClear(v: BooleanInput) {
    this._disableClear = coerceBooleanProperty(v);
  }
  private _disableClear: boolean;

  constructor(
    /**
     * @deprecated `_intl` parameter isn't being used anymore and it'll be removed.
     * @breaking-change 13.0.0
     */
    public _intl: MatSortHeaderIntl,
    private _changeDetectorRef: ChangeDetectorRef,
    // `MatSort` is not optionally injected, but just asserted manually w/ better error.
    // tslint:disable-next-line: lightweight-tokens
    @Optional() public _sort: MatSort,
    @Inject('MAT_SORT_HEADER_COLUMN_DEF')
    @Optional()
    public _columnDef: MatSortHeaderColumnDef,
    private _focusMonitor: FocusMonitor,
    private _elementRef: ElementRef<HTMLElement>,
    /** @breaking-change 14.0.0 _ariaDescriber will be required. */
    @Optional() private _ariaDescriber?: AriaDescriber | null,
    @Optional()
    @Inject(MAT_SORT_DEFAULT_OPTIONS)
    defaultOptions?: MatSortDefaultOptions,
  ) {
    // Note that we use a string token for the `_columnDef`, because the value is provided both by
    // `material/table` and `cdk/table` and we can't have the CDK depending on Material,
    // and we want to avoid having the sort header depending on the CDK table because
    // of this single reference.
    super();

    if (!_sort && (typeof ngDevMode === 'undefined' || ngDevMode)) {
      throw getSortHeaderNotContainedWithinSortError();
    }

    if (defaultOptions?.arrowPosition) {
      this.arrowPosition = defaultOptions?.arrowPosition;
    }

    this._handleStateChanges();
  }

  ngOnInit() {
    if (!this.id && this._columnDef) {
      this.id = this._columnDef.name;
    }

    // Initialize the direction of the arrow and set the view state to be immediately that state.
    this._updateArrowDirection();
    this._setAnimationTransitionState({
      toState: this._isSorted() ? 'active' : this._arrowDirection,
    });

    this._sort.register(this);

    this._sortButton = this._elementRef.nativeElement.querySelector('.mat-sort-header-container')!;
    this._updateSortActionDescription(this._sortActionDescription);
  }

  ngAfterViewInit() {
    // We use the focus monitor because we also want to style
    // things differently based on the focus origin.
    this._focusMonitor.monitor(this._elementRef, true).subscribe(origin => {
      const newState = !!origin;
      if (newState !== this._showIndicatorHint) {
        this._setIndicatorHintVisible(newState);
        this._changeDetectorRef.markForCheck();
      }
    });
  }

  ngOnDestroy() {
    this._focusMonitor.stopMonitoring(this._elementRef);
    this._sort.deregister(this);
    this._rerenderSubscription.unsubscribe();
  }

  /**
   * Sets the "hint" state such that the arrow will be semi-transparently displayed as a hint to the
   * user showing what the active sort will become. If set to false, the arrow will fade away.
   *
   * 设置 “hint” 状态，以便箭头半透明地显示为提示，向用户表明可以激活此排序。如果设置为 false，箭头就会消失。
   *
   */
  _setIndicatorHintVisible(visible: boolean) {
    // No-op if the sort header is disabled - should not make the hint visible.
    if (this._isDisabled() && visible) {
      return;
    }

    this._showIndicatorHint = visible;

    if (!this._isSorted()) {
      this._updateArrowDirection();
      if (this._showIndicatorHint) {
        this._setAnimationTransitionState({fromState: this._arrowDirection, toState: 'hint'});
      } else {
        this._setAnimationTransitionState({fromState: 'hint', toState: this._arrowDirection});
      }
    }
  }

  /**
   * Sets the animation transition view state for the arrow's position and opacity. If the
   * `disableViewStateAnimation` flag is set to true, the `fromState` will be ignored so that
   * no animation appears.
   *
   * 为箭头的 position 和 opacity 设置动画过渡视图的状态。如果 `disableViewStateAnimation` 标志设置为 true，那么 `fromState` 就会被忽略，以免出现动画。
   *
   */
  _setAnimationTransitionState(viewState: ArrowViewStateTransition) {
    this._viewState = viewState || {};

    // If the animation for arrow position state (opacity/translation) should be disabled,
    // remove the fromState so that it jumps right to the toState.
    if (this._disableViewStateAnimation) {
      this._viewState = {toState: viewState.toState};
    }
  }

  /**
   * Triggers the sort on this sort header and removes the indicator hint.
   *
   * 在这个排序头上触发排序并删除提示指示器。
   *
   */
  _toggleOnInteraction() {
    this._sort.sort(this);

    // Do not show the animation if the header was already shown in the right position.
    if (this._viewState.toState === 'hint' || this._viewState.toState === 'active') {
      this._disableViewStateAnimation = true;
    }
  }

  _handleClick() {
    if (!this._isDisabled()) {
      this._sort.sort(this);
    }
  }

  _handleKeydown(event: KeyboardEvent) {
    if (!this._isDisabled() && (event.keyCode === SPACE || event.keyCode === ENTER)) {
      event.preventDefault();
      this._toggleOnInteraction();
    }
  }

  /**
   * Whether this MatSortHeader is currently sorted in either ascending or descending order.
   *
   * 这个 MatSortHeader 当前是以升序还是降序的。
   *
   */
  _isSorted() {
    return (
      this._sort.active == this.id &&
      (this._sort.direction === 'asc' || this._sort.direction === 'desc')
    );
  }

  /**
   * Returns the animation state for the arrow direction (indicator and pointers).
   *
   * 返回箭头方向的动画状态（指示器和指针）。
   *
   */
  _getArrowDirectionState() {
    return `${this._isSorted() ? 'active-' : ''}${this._arrowDirection}`;
  }

  /**
   * Returns the arrow position state (opacity, translation).
   *
   * 返回箭头位置的状态（不透明度，平移）。
   *
   */
  _getArrowViewState() {
    const fromState = this._viewState.fromState;
    return (fromState ? `${fromState}-to-` : '') + this._viewState.toState;
  }

  /**
   * Updates the direction the arrow should be pointing. If it is not sorted, the arrow should be
   * facing the start direction. Otherwise if it is sorted, the arrow should point in the currently
   * active sorted direction. The reason this is updated through a function is because the direction
   * should only be changed at specific times - when deactivated but the hint is displayed and when
   * the sort is active and the direction changes. Otherwise the arrow's direction should linger
   * in cases such as the sort becoming deactivated but we want to animate the arrow away while
   * preserving its direction, even though the next sort direction is actually different and should
   * only be changed once the arrow displays again (hint or activation).
   *
   * 更新箭头指向的方向。如果没有排序，箭头应朝向起始方向。如果有排序，箭头应指向当前活动的排序方向。
   * 这就是要通过函数进行更新的原因，因为该方向只能在特定的时候更改 - 当停用时。当排序处于活动状态且方向发生变化时却要显示提示。
   * 否则箭头的方向会停留在排序刚停止时的情况，但我们希望在保留其方向的同时让箭头以动画方式离开，
   * 即使下一个排序方向实际上是不同的，也只有在箭头再次显示时才改变（提示或激活） ）。
   *
   */
  _updateArrowDirection() {
    this._arrowDirection = this._isSorted() ? this._sort.direction : this.start || this._sort.start;
  }

  _isDisabled() {
    return this._sort.disabled || this.disabled;
  }

  /**
   * Gets the aria-sort attribute that should be applied to this sort header. If this header
   * is not sorted, returns null so that the attribute is removed from the host element. Aria spec
   * says that the aria-sort property should only be present on one header at a time, so removing
   * ensures this is true.
   *
   * 获取那些应该应用在此排序头上的 aria-sort 属性。如果这个头没有排序，则返回 null，以便该属性从宿主元素中删除。
   * Aria 规范规定，aria-sort 属性一次只能出现在一个排序头中，所以删除可以确保这是真的。
   *
   */
  _getAriaSortAttribute() {
    if (!this._isSorted()) {
      return 'none';
    }

    return this._sort.direction == 'asc' ? 'ascending' : 'descending';
  }

  /**
   * Whether the arrow inside the sort header should be rendered.
   *
   * 是否应该渲染排序头中的箭头。
   *
   */
  _renderArrow() {
    return !this._isDisabled() || this._isSorted();
  }

  private _updateSortActionDescription(newDescription: string) {
    // We use AriaDescriber for the sort button instead of setting an `aria-label` because some
    // screen readers (notably VoiceOver) will read both the column header *and* the button's label
    // for every *cell* in the table, creating a lot of unnecessary noise.

    // If _sortButton is undefined, the component hasn't been initialized yet so there's
    // nothing to update in the DOM.
    if (this._sortButton) {
      // removeDescription will no-op if there is no existing message.
      // TODO(jelbourn): remove optional chaining when AriaDescriber is required.
      this._ariaDescriber?.removeDescription(this._sortButton, this._sortActionDescription);
      this._ariaDescriber?.describe(this._sortButton, newDescription);
    }

    this._sortActionDescription = newDescription;
  }

  /**
   * Handles changes in the sorting state.
   *
   * 处理排序状态中的变更。
   *
   */
  private _handleStateChanges() {
    this._rerenderSubscription = merge(
      this._sort.sortChange,
      this._sort._stateChanges,
      this._intl.changes,
    ).subscribe(() => {
      if (this._isSorted()) {
        this._updateArrowDirection();

        // Do not show the animation if the header was already shown in the right position.
        if (this._viewState.toState === 'hint' || this._viewState.toState === 'active') {
          this._disableViewStateAnimation = true;
        }

        this._setAnimationTransitionState({fromState: this._arrowDirection, toState: 'active'});
        this._showIndicatorHint = false;
      }

      // If this header was recently active and now no longer sorted, animate away the arrow.
      if (!this._isSorted() && this._viewState && this._viewState.toState === 'active') {
        this._disableViewStateAnimation = false;
        this._setAnimationTransitionState({fromState: 'active', toState: this._arrowDirection});
      }

      this._changeDetectorRef.markForCheck();
    });
  }
}<|MERGE_RESOLUTION|>--- conflicted
+++ resolved
@@ -46,9 +46,6 @@
  * hint, the arrow will be in the center with a slight opacity. Active state means the arrow will
  * be fully opaque in the center.
  *
- * 箭头要出现在的有效位置，主要其不透明度和平移值。如果状态是一个排序方向，箭头的位置会高于/低于此值，不透明度为 0。
- * 如果该状态是 hint，那么该箭头将位于中心，且略有不透明度。active 状态表示箭头在中心处是完全不透明的。
- *
  * @docs-private
  */
 export type ArrowViewState = SortDirection | 'hint' | 'active';
@@ -56,9 +53,6 @@
 /**
  * States describing the arrow's animated position (animating fromState to toState).
  * If the fromState is not defined, there will be no animated transition to the toState.
- *
- * 描述箭头动画位置的状态（动画从 fromState 变为 toState）。如果没有定义 fromState，就不会有到 toState 的过渡动画。
- *
  * @docs-private
  */
 export interface ArrowViewStateTransition {
@@ -66,12 +60,7 @@
   toState?: ArrowViewState;
 }
 
-/**
- * Column definition associated with a `MatSortHeader`.
- *
- * `MatSortHeader` 关联的列定义。
- *
- */
+/** Column definition associated with a `MatSortHeader`. */
 interface MatSortHeaderColumnDef {
   name: string;
 }
@@ -127,18 +116,12 @@
   /**
    * The element with role="button" inside this component's view. We need this
    * in order to apply a description with AriaDescriber.
-   *
-   * 此组件视图中具有 role="button" 的元素。我们需要它来应用 AriaDescriber 的描述。
-   *
    */
   private _sortButton: HTMLElement;
 
   /**
    * Flag set to true when the indicator should be displayed while the sort is not active. Used to
    * provide an affordance that the header is sortable by showing on focus and hover.
-   *
-   * 当排序处于非活动状态时，如果要显示指示器，此标志为 true。用于在聚焦和悬停时表明可以通过表头进行排序。
-   *
    */
   _showIndicatorHint: boolean = false;
 
@@ -146,26 +129,14 @@
    * The view transition state of the arrow (translation/ opacity) - indicates its `from` and `to`
    * position through the animation. If animations are currently disabled, the fromState is removed
    * so that there is no animation displayed.
-   *
-   * 箭头的视图过渡状态（平移/透明度） - 表示通过动画来从 `from` 的位置移到 `to` 的位置。
-   * 如果当前禁用了动画，则会删除 fromState，以免显示任何动画。
-   *
    */
   _viewState: ArrowViewStateTransition = {};
 
-  /**
-   * The direction the arrow should be facing according to the current state.
-   *
-   * 箭头应根据当前状态朝向的方向。
-   *
-   */
+  /** The direction the arrow should be facing according to the current state. */
   _arrowDirection: SortDirection = '';
 
   /**
    * Whether the view state animation should show the transition between the `from` and `to` states.
-   *
-   * 视图状态动画是否应该显示在 `from` 和 `to` 状态之间的过渡。
-   *
    */
   _disableViewStateAnimation = false;
 
@@ -178,14 +149,13 @@
    */
   @Input('mat-sort-header') id: string;
 
-<<<<<<< HEAD
   /**
    * Sets the position of the arrow that displays when sorted.
    *
    * 设置排序后显示的箭头位置。
    *
    */
-  @Input() arrowPosition: 'before' | 'after' = 'after';
+  @Input() arrowPosition: SortHeaderArrowPosition = 'after';
 
   /**
    * Overrides the sort start value of the containing MatSort for this MatSortable.
@@ -193,14 +163,7 @@
    * 改写这个 MatSortable 中包含 MatSort 的 sort 起始值。
    *
    */
-  @Input() start: 'asc' | 'desc';
-=======
-  /** Sets the position of the arrow that displays when sorted. */
-  @Input() arrowPosition: SortHeaderArrowPosition = 'after';
-
-  /** Overrides the sort start value of the containing MatSort for this MatSortable. */
   @Input() start: SortDirection;
->>>>>>> 53b69108
 
   /**
    * Description applied to MatSortHeader's button element with aria-describedby. This text should
@@ -312,9 +275,6 @@
   /**
    * Sets the "hint" state such that the arrow will be semi-transparently displayed as a hint to the
    * user showing what the active sort will become. If set to false, the arrow will fade away.
-   *
-   * 设置 “hint” 状态，以便箭头半透明地显示为提示，向用户表明可以激活此排序。如果设置为 false，箭头就会消失。
-   *
    */
   _setIndicatorHintVisible(visible: boolean) {
     // No-op if the sort header is disabled - should not make the hint visible.
@@ -338,9 +298,6 @@
    * Sets the animation transition view state for the arrow's position and opacity. If the
    * `disableViewStateAnimation` flag is set to true, the `fromState` will be ignored so that
    * no animation appears.
-   *
-   * 为箭头的 position 和 opacity 设置动画过渡视图的状态。如果 `disableViewStateAnimation` 标志设置为 true，那么 `fromState` 就会被忽略，以免出现动画。
-   *
    */
   _setAnimationTransitionState(viewState: ArrowViewStateTransition) {
     this._viewState = viewState || {};
@@ -352,12 +309,7 @@
     }
   }
 
-  /**
-   * Triggers the sort on this sort header and removes the indicator hint.
-   *
-   * 在这个排序头上触发排序并删除提示指示器。
-   *
-   */
+  /** Triggers the sort on this sort header and removes the indicator hint. */
   _toggleOnInteraction() {
     this._sort.sort(this);
 
@@ -380,12 +332,7 @@
     }
   }
 
-  /**
-   * Whether this MatSortHeader is currently sorted in either ascending or descending order.
-   *
-   * 这个 MatSortHeader 当前是以升序还是降序的。
-   *
-   */
+  /** Whether this MatSortHeader is currently sorted in either ascending or descending order. */
   _isSorted() {
     return (
       this._sort.active == this.id &&
@@ -393,22 +340,12 @@
     );
   }
 
-  /**
-   * Returns the animation state for the arrow direction (indicator and pointers).
-   *
-   * 返回箭头方向的动画状态（指示器和指针）。
-   *
-   */
+  /** Returns the animation state for the arrow direction (indicator and pointers). */
   _getArrowDirectionState() {
     return `${this._isSorted() ? 'active-' : ''}${this._arrowDirection}`;
   }
 
-  /**
-   * Returns the arrow position state (opacity, translation).
-   *
-   * 返回箭头位置的状态（不透明度，平移）。
-   *
-   */
+  /** Returns the arrow position state (opacity, translation). */
   _getArrowViewState() {
     const fromState = this._viewState.fromState;
     return (fromState ? `${fromState}-to-` : '') + this._viewState.toState;
@@ -423,12 +360,6 @@
    * in cases such as the sort becoming deactivated but we want to animate the arrow away while
    * preserving its direction, even though the next sort direction is actually different and should
    * only be changed once the arrow displays again (hint or activation).
-   *
-   * 更新箭头指向的方向。如果没有排序，箭头应朝向起始方向。如果有排序，箭头应指向当前活动的排序方向。
-   * 这就是要通过函数进行更新的原因，因为该方向只能在特定的时候更改 - 当停用时。当排序处于活动状态且方向发生变化时却要显示提示。
-   * 否则箭头的方向会停留在排序刚停止时的情况，但我们希望在保留其方向的同时让箭头以动画方式离开，
-   * 即使下一个排序方向实际上是不同的，也只有在箭头再次显示时才改变（提示或激活） ）。
-   *
    */
   _updateArrowDirection() {
     this._arrowDirection = this._isSorted() ? this._sort.direction : this.start || this._sort.start;
@@ -443,10 +374,6 @@
    * is not sorted, returns null so that the attribute is removed from the host element. Aria spec
    * says that the aria-sort property should only be present on one header at a time, so removing
    * ensures this is true.
-   *
-   * 获取那些应该应用在此排序头上的 aria-sort 属性。如果这个头没有排序，则返回 null，以便该属性从宿主元素中删除。
-   * Aria 规范规定，aria-sort 属性一次只能出现在一个排序头中，所以删除可以确保这是真的。
-   *
    */
   _getAriaSortAttribute() {
     if (!this._isSorted()) {
@@ -456,12 +383,7 @@
     return this._sort.direction == 'asc' ? 'ascending' : 'descending';
   }
 
-  /**
-   * Whether the arrow inside the sort header should be rendered.
-   *
-   * 是否应该渲染排序头中的箭头。
-   *
-   */
+  /** Whether the arrow inside the sort header should be rendered. */
   _renderArrow() {
     return !this._isDisabled() || this._isSorted();
   }
@@ -483,12 +405,7 @@
     this._sortActionDescription = newDescription;
   }
 
-  /**
-   * Handles changes in the sorting state.
-   *
-   * 处理排序状态中的变更。
-   *
-   */
+  /** Handles changes in the sorting state. */
   private _handleStateChanges() {
     this._rerenderSubscription = merge(
       this._sort.sortChange,
