--- conflicted
+++ resolved
@@ -42,16 +42,8 @@
 
 ### Accessibility
 
-<<<<<<< HEAD
-### 无障碍性
-
-Each progress spinner should be given a meaningful label via `aria-label` or `aria-labelledby`.
-
-每个进度圈都应该通过 `aria-label` 或 `aria-labelledby` 给出一个有意义的标签。
-=======
 `MatProgressSpinner` implements the ARIA `role="progressbar"` pattern. By default, the spinner
 sets `aria-valuemin` to `0` and `aria-valuemax` to `100`. Avoid changing these values, as this may
 cause incompatiblity with some assitive technology.
 
-Always provide an accessible label via `aria-label` or `aria-labelledby` for each spinner.
->>>>>>> 03485cd6
+Always provide an accessible label via `aria-label` or `aria-labelledby` for each spinner.