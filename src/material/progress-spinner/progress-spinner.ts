/**
 * @license
 * Copyright Google LLC All Rights Reserved.
 *
 * Use of this source code is governed by an MIT-style license that can be
 * found in the LICENSE file at https://angular.io/license
 */

import {coerceNumberProperty, NumberInput} from '@angular/cdk/coercion';
import {Platform, _getShadowRoot} from '@angular/cdk/platform';
import {ViewportRuler} from '@angular/cdk/scrolling';
import {DOCUMENT} from '@angular/common';
import {
  ChangeDetectionStrategy,
  Component,
  ElementRef,
  Inject,
  InjectionToken,
  Input,
  Optional,
  ViewEncapsulation,
  OnInit,
  ChangeDetectorRef,
  OnDestroy,
  NgZone,
} from '@angular/core';
import {CanColor, mixinColor, ThemePalette} from '@angular/material/core';
import {ANIMATION_MODULE_TYPE} from '@angular/platform-browser/animations';
import {Subscription} from 'rxjs';

/**
 * Possible mode for a progress spinner.
 *
 * 进度圈的可能模式。
 *
 */
export type ProgressSpinnerMode = 'determinate' | 'indeterminate';

/**
 * Base reference size of the spinner.
 *
 * 进度圈的基本引用大小。
 *
 * @docs-private
 */
const BASE_SIZE = 100;

/**
 * Base reference stroke width of the spinner.
 *
 * 进度圈的基本引用线宽。
 *
 * @docs-private
 */
const BASE_STROKE_WIDTH = 10;

// Boilerplate for applying mixins to MatProgressSpinner.
/** @docs-private */
const _MatProgressSpinnerBase = mixinColor(
  class {
    constructor(public _elementRef: ElementRef) {}
  },
  'primary',
);

/**
 * Default `mat-progress-spinner` options that can be overridden.
 *
 * 默认的 `mat-progress-spinner` 选项，可以改写它们。
 *
 */
export interface MatProgressSpinnerDefaultOptions {
<<<<<<< HEAD
  /**
   * Diameter of the spinner.
   *
   * 进度圈的直径。
   *
   */
=======
  /** Default color of the spinner. */
  color?: ThemePalette;
  /** Diameter of the spinner. */
>>>>>>> 53b69108
  diameter?: number;
  /**
   * Width of the spinner's stroke.
   *
   * 进度圈的线宽。
   *
   */
  strokeWidth?: number;
  /**
   * Whether the animations should be force to be enabled, ignoring if the current environment is
   * using NoopAnimationsModule.
   *
   * 是否要强制启用动画，忽略当前环境是否正在使用 NoopAnimationsModule。
   *
   */
  _forceAnimations?: boolean;
}

/**
 * Injection token to be used to override the default options for `mat-progress-spinner`.
 *
 * 注入令牌，用于改写 `mat-progress-spinner` 的默认选项。
 *
 */
export const MAT_PROGRESS_SPINNER_DEFAULT_OPTIONS =
  new InjectionToken<MatProgressSpinnerDefaultOptions>('mat-progress-spinner-default-options', {
    providedIn: 'root',
    factory: MAT_PROGRESS_SPINNER_DEFAULT_OPTIONS_FACTORY,
  });

/** @docs-private */
export function MAT_PROGRESS_SPINNER_DEFAULT_OPTIONS_FACTORY(): MatProgressSpinnerDefaultOptions {
  return {diameter: BASE_SIZE};
}

// .0001 percentage difference is necessary in order to avoid unwanted animation frames
// for example because the animation duration is 4 seconds, .1% accounts to 4ms
// which are enough to see the flicker described in
// https://github.com/angular/components/issues/8984
const INDETERMINATE_ANIMATION_TEMPLATE = `
 @keyframes mat-progress-spinner-stroke-rotate-DIAMETER {
    0%      { stroke-dashoffset: START_VALUE;  transform: rotate(0); }
    12.5%   { stroke-dashoffset: END_VALUE;    transform: rotate(0); }
    12.5001%  { stroke-dashoffset: END_VALUE;    transform: rotateX(180deg) rotate(72.5deg); }
    25%     { stroke-dashoffset: START_VALUE;  transform: rotateX(180deg) rotate(72.5deg); }

    25.0001%   { stroke-dashoffset: START_VALUE;  transform: rotate(270deg); }
    37.5%   { stroke-dashoffset: END_VALUE;    transform: rotate(270deg); }
    37.5001%  { stroke-dashoffset: END_VALUE;    transform: rotateX(180deg) rotate(161.5deg); }
    50%     { stroke-dashoffset: START_VALUE;  transform: rotateX(180deg) rotate(161.5deg); }

    50.0001%  { stroke-dashoffset: START_VALUE;  transform: rotate(180deg); }
    62.5%   { stroke-dashoffset: END_VALUE;    transform: rotate(180deg); }
    62.5001%  { stroke-dashoffset: END_VALUE;    transform: rotateX(180deg) rotate(251.5deg); }
    75%     { stroke-dashoffset: START_VALUE;  transform: rotateX(180deg) rotate(251.5deg); }

    75.0001%  { stroke-dashoffset: START_VALUE;  transform: rotate(90deg); }
    87.5%   { stroke-dashoffset: END_VALUE;    transform: rotate(90deg); }
    87.5001%  { stroke-dashoffset: END_VALUE;    transform: rotateX(180deg) rotate(341.5deg); }
    100%    { stroke-dashoffset: START_VALUE;  transform: rotateX(180deg) rotate(341.5deg); }
  }
`;

/**
 * `<mat-progress-spinner>` component.
 *
 * `<mat-progress-spinner>` 组件
 *
 */
@Component({
  selector: 'mat-progress-spinner, mat-spinner',
  exportAs: 'matProgressSpinner',
  host: {
    'role': 'progressbar',
    // `mat-spinner` is here for backward compatibility.
    'class': 'mat-progress-spinner mat-spinner',
    // set tab index to -1 so screen readers will read the aria-label
    // Note: there is a known issue with JAWS that does not read progressbar aria labels on FireFox
    'tabindex': '-1',
    '[class._mat-animation-noopable]': `_noopAnimations`,
    '[style.width.px]': 'diameter',
    '[style.height.px]': 'diameter',
    '[attr.aria-valuemin]': 'mode === "determinate" ? 0 : null',
    '[attr.aria-valuemax]': 'mode === "determinate" ? 100 : null',
    '[attr.aria-valuenow]': 'mode === "determinate" ? value : null',
    '[attr.mode]': 'mode',
  },
  inputs: ['color'],
  templateUrl: 'progress-spinner.html',
  styleUrls: ['progress-spinner.css'],
  changeDetection: ChangeDetectionStrategy.OnPush,
  encapsulation: ViewEncapsulation.None,
})
export class MatProgressSpinner
  extends _MatProgressSpinnerBase
  implements OnInit, OnDestroy, CanColor
{
  private _diameter = BASE_SIZE;
  private _value = 0;
  private _strokeWidth: number;
  private _resizeSubscription = Subscription.EMPTY;

  /**
   * Element to which we should add the generated style tags for the indeterminate animation.
   * For most elements this is the document, but for the ones in the Shadow DOM we need to
   * use the shadow root.
   *
   * 要为未定动画添加生成的样式标签的元素。对于大多数元素来说，这是 document，但对于 Shadow DOM 中的那些，我们要使用 Shadow DOM 根。
   *
   */
  private _styleRoot: Node;

  /**
   * Tracks diameters of existing instances to de-dupe generated styles (default d = 100).
   * We need to keep track of which elements the diameters were attached to, because for
   * elements in the Shadow DOM the style tags are attached to the shadow root, rather
   * than the document head.
   *
   * 跟踪现有实例的直径，以便对生成的样式进行重复数据删除（默认 d = 100）。我们需要跟踪这个直径已附加到哪些元素，因为对于 Shadow DOM 中的元素，样式标签会附加到 Shadow DOM 根上，而不是 document 头中。
   *
   */
  private static _diameters = new WeakMap<Node, Set<number>>();

  /**
   * Whether the \_mat-animation-noopable class should be applied, disabling animations.
   *
<<<<<<< HEAD
   * 是否应该使用 \_mat-animation-noopable 类，以禁用动画。
   *
=======
>>>>>>> 53b69108
   */
  _noopAnimations: boolean;

  /**
   * A string that is used for setting the spinner animation-name CSS property
   *
   * 一个字符串，用于设置进度圈的 animation-name CSS 属性
   *
   */
  _spinnerAnimationLabel: string;

  /**
   * The diameter of the progress spinner (will set width and height of svg).
   *
   * 进度圈的直径（用于设置 svg 的宽度和高度）。
   *
   */
  @Input()
  get diameter(): number {
    return this._diameter;
  }
  set diameter(size: NumberInput) {
    this._diameter = coerceNumberProperty(size);
    this._spinnerAnimationLabel = this._getSpinnerAnimationLabel();

    // If this is set before `ngOnInit`, the style root may not have been resolved yet.
    if (this._styleRoot) {
      this._attachStyleNode();
    }
  }

  /**
   * Stroke width of the progress spinner.
   *
   * 进度圈的线宽。
   *
   */
  @Input()
  get strokeWidth(): number {
    return this._strokeWidth || this.diameter / 10;
  }
  set strokeWidth(value: NumberInput) {
    this._strokeWidth = coerceNumberProperty(value);
  }

  /**
   * Mode of the progress circle
   *
   * 进步圈的模式
   *
   */
  @Input() mode: ProgressSpinnerMode = 'determinate';

  /**
   * Value of the progress circle.
   *
   * 进度圈的值
   *
   */
  @Input()
  get value(): number {
    return this.mode === 'determinate' ? this._value : 0;
  }
  set value(newValue: NumberInput) {
    this._value = Math.max(0, Math.min(100, coerceNumberProperty(newValue)));
  }

  constructor(
    elementRef: ElementRef<HTMLElement>,
    _platform: Platform,
    @Optional() @Inject(DOCUMENT) private _document: any,
    @Optional() @Inject(ANIMATION_MODULE_TYPE) animationMode: string,
    @Inject(MAT_PROGRESS_SPINNER_DEFAULT_OPTIONS)
    defaults?: MatProgressSpinnerDefaultOptions,
    /**
     * @deprecated `changeDetectorRef`, `viewportRuler` and `ngZone`
     * parameters to become required.
     * @breaking-change 14.0.0
     */
    changeDetectorRef?: ChangeDetectorRef,
    viewportRuler?: ViewportRuler,
    ngZone?: NgZone,
  ) {
    super(elementRef);

    const trackedDiameters = MatProgressSpinner._diameters;
    this._spinnerAnimationLabel = this._getSpinnerAnimationLabel();

    // The base size is already inserted via the component's structural styles. We still
    // need to track it so we don't end up adding the same styles again.
    if (!trackedDiameters.has(_document.head)) {
      trackedDiameters.set(_document.head, new Set<number>([BASE_SIZE]));
    }

    this._noopAnimations =
      animationMode === 'NoopAnimations' && !!defaults && !defaults._forceAnimations;

    if (elementRef.nativeElement.nodeName.toLowerCase() === 'mat-spinner') {
      this.mode = 'indeterminate';
    }

    if (defaults) {
      if (defaults.color) {
        this.color = this.defaultColor = defaults.color;
      }

      if (defaults.diameter) {
        this.diameter = defaults.diameter;
      }

      if (defaults.strokeWidth) {
        this.strokeWidth = defaults.strokeWidth;
      }
    }

    // Safari has an issue where the circle isn't positioned correctly when the page has a
    // different zoom level from the default. This handler triggers a recalculation of the
    // `transform-origin` when the page zoom level changes.
    // See `_getCircleTransformOrigin` for more info.
    // @breaking-change 14.0.0 Remove null checks for `_changeDetectorRef`,
    // `viewportRuler` and `ngZone`.
    if (_platform.isBrowser && _platform.SAFARI && viewportRuler && changeDetectorRef && ngZone) {
      this._resizeSubscription = viewportRuler.change(150).subscribe(() => {
        // When the window is resize while the spinner is in `indeterminate` mode, we
        // have to mark for check so the transform origin of the circle can be recomputed.
        if (this.mode === 'indeterminate') {
          ngZone.run(() => changeDetectorRef.markForCheck());
        }
      });
    }
  }

  ngOnInit() {
    const element = this._elementRef.nativeElement;

    // Note that we need to look up the root node in ngOnInit, rather than the constructor, because
    // Angular seems to create the element outside the shadow root and then moves it inside, if the
    // node is inside an `ngIf` and a ShadowDom-encapsulated component.
    this._styleRoot = _getShadowRoot(element) || this._document.head;
    this._attachStyleNode();
    element.classList.add('mat-progress-spinner-indeterminate-animation');
  }

<<<<<<< HEAD
  /**
   * The radius of the spinner, adjusted for stroke width.
   *
   * 进度圈的半径，根据线宽调整。
   *
   */
=======
  ngOnDestroy() {
    this._resizeSubscription.unsubscribe();
  }

  /** The radius of the spinner, adjusted for stroke width. */
>>>>>>> 53b69108
  _getCircleRadius() {
    return (this.diameter - BASE_STROKE_WIDTH) / 2;
  }

  /**
   * The view box of the spinner's svg element.
   *
   * 进度圈 svg 元素的 viewBox。
   *
   */
  _getViewBox() {
    const viewBox = this._getCircleRadius() * 2 + this.strokeWidth;
    return `0 0 ${viewBox} ${viewBox}`;
  }

  /**
   * The stroke circumference of the svg circle.
   *
   * svg circle 的笔画周长。
   *
   */
  _getStrokeCircumference(): number {
    return 2 * Math.PI * this._getCircleRadius();
  }

  /**
   * The dash offset of the svg circle.
   *
   * svg circle 的短划线偏移量。
   *
   */
  _getStrokeDashOffset() {
    if (this.mode === 'determinate') {
      return (this._getStrokeCircumference() * (100 - this._value)) / 100;
    }

    return null;
  }

  /**
   * Stroke width of the circle in percent.
   *
   * 圆的线宽，以百分比表示。
   *
   */
  _getCircleStrokeWidth() {
    return (this.strokeWidth / this.diameter) * 100;
  }

<<<<<<< HEAD
  /**
   * Dynamically generates a style tag containing the correct animation for this diameter.
   *
   * 动态生成一个样式标签，里面包含这个直径的正确动画。
   *
   */
=======
  /** Gets the `transform-origin` for the inner circle element. */
  _getCircleTransformOrigin(svg: HTMLElement): string {
    // Safari has an issue where the `transform-origin` doesn't work as expected when the page
    // has a different zoom level from the default. The problem appears to be that a zoom
    // is applied on the `svg` node itself. We can work around it by calculating the origin
    // based on the zoom level. On all other browsers the `currentScale` appears to always be 1.
    const scale = ((svg as unknown as SVGSVGElement).currentScale ?? 1) * 50;
    return `${scale}% ${scale}%`;
  }

  /** Dynamically generates a style tag containing the correct animation for this diameter. */
>>>>>>> 53b69108
  private _attachStyleNode(): void {
    const styleRoot = this._styleRoot;
    const currentDiameter = this._diameter;
    const diameters = MatProgressSpinner._diameters;
    let diametersForElement = diameters.get(styleRoot);

    if (!diametersForElement || !diametersForElement.has(currentDiameter)) {
      const styleTag: HTMLStyleElement = this._document.createElement('style');
      styleTag.setAttribute('mat-spinner-animation', this._spinnerAnimationLabel);
      styleTag.textContent = this._getAnimationText();
      styleRoot.appendChild(styleTag);

      if (!diametersForElement) {
        diametersForElement = new Set<number>();
        diameters.set(styleRoot, diametersForElement);
      }

      diametersForElement.add(currentDiameter);
    }
  }

  /**
   * Generates animation styles adjusted for the spinner's diameter.
   *
   * 根据进度圈的直径生成动画样式。
   *
   */
  private _getAnimationText(): string {
    const strokeCircumference = this._getStrokeCircumference();
    return (
      INDETERMINATE_ANIMATION_TEMPLATE
        // Animation should begin at 5% and end at 80%
        .replace(/START_VALUE/g, `${0.95 * strokeCircumference}`)
        .replace(/END_VALUE/g, `${0.2 * strokeCircumference}`)
        .replace(/DIAMETER/g, `${this._spinnerAnimationLabel}`)
    );
  }

  /**
   * Returns the circle diameter formatted for use with the animation-name CSS property.
   *
   * 返回格式化过的圆直径，以便与 animation-name CSS 属性一起使用。
   *
   */
  private _getSpinnerAnimationLabel(): string {
    // The string of a float point number will include a period ‘.’ character,
    // which is not valid for a CSS animation-name.
    return this.diameter.toString().replace('.', '_');
  }
<<<<<<< HEAD
}

/**
 * `<mat-spinner>` component.
 *
 * `<mat-spinner>` 组件
 *
 * This is a component definition to be used as a convenience reference to create an
 * indeterminate `<mat-progress-spinner>` instance.
 *
 * 这是一个组件定义，可以作为方便的引用它来创建一个未定 `<mat-progress-spinner>` 的实例。
 *
 */
@Component({
  selector: 'mat-spinner',
  host: {
    'role': 'progressbar',
    'mode': 'indeterminate',
    'class': 'mat-spinner mat-progress-spinner',
    '[class._mat-animation-noopable]': `_noopAnimations`,
    '[style.width.px]': 'diameter',
    '[style.height.px]': 'diameter',
  },
  inputs: ['color'],
  templateUrl: 'progress-spinner.html',
  styleUrls: ['progress-spinner.css'],
  changeDetection: ChangeDetectionStrategy.OnPush,
  encapsulation: ViewEncapsulation.None,
})
export class MatSpinner extends MatProgressSpinner {
  constructor(
    elementRef: ElementRef<HTMLElement>,
    platform: Platform,
    @Optional() @Inject(DOCUMENT) document: any,
    @Optional() @Inject(ANIMATION_MODULE_TYPE) animationMode: string,
    @Inject(MAT_PROGRESS_SPINNER_DEFAULT_OPTIONS)
    defaults?: MatProgressSpinnerDefaultOptions,
  ) {
    super(elementRef, platform, document, animationMode, defaults);
    this.mode = 'indeterminate';
  }
=======
>>>>>>> 53b69108
}<|MERGE_RESOLUTION|>--- conflicted
+++ resolved
@@ -38,18 +38,12 @@
 
 /**
  * Base reference size of the spinner.
- *
- * 进度圈的基本引用大小。
- *
  * @docs-private
  */
 const BASE_SIZE = 100;
 
 /**
  * Base reference stroke width of the spinner.
- *
- * 进度圈的基本引用线宽。
- *
  * @docs-private
  */
 const BASE_STROKE_WIDTH = 10;
@@ -70,18 +64,14 @@
  *
  */
 export interface MatProgressSpinnerDefaultOptions {
-<<<<<<< HEAD
-  /**
-   * Diameter of the spinner.
-   *
-   * 进度圈的直径。
-   *
-   */
-=======
   /** Default color of the spinner. */
   color?: ThemePalette;
-  /** Diameter of the spinner. */
->>>>>>> 53b69108
+  /**
+   * Diameter of the spinner.
+   *
+   * 进度圈的直径。
+   *
+   */
   diameter?: number;
   /**
    * Width of the spinner's stroke.
@@ -93,9 +83,6 @@
   /**
    * Whether the animations should be force to be enabled, ignoring if the current environment is
    * using NoopAnimationsModule.
-   *
-   * 是否要强制启用动画，忽略当前环境是否正在使用 NoopAnimationsModule。
-   *
    */
   _forceAnimations?: boolean;
 }
@@ -148,7 +135,7 @@
 /**
  * `<mat-progress-spinner>` component.
  *
- * `<mat-progress-spinner>` 组件
+ * `<mat-progress-spinner>` 组件。
  *
  */
 @Component({
@@ -188,9 +175,6 @@
    * Element to which we should add the generated style tags for the indeterminate animation.
    * For most elements this is the document, but for the ones in the Shadow DOM we need to
    * use the shadow root.
-   *
-   * 要为未定动画添加生成的样式标签的元素。对于大多数元素来说，这是 document，但对于 Shadow DOM 中的那些，我们要使用 Shadow DOM 根。
-   *
    */
   private _styleRoot: Node;
 
@@ -199,29 +183,16 @@
    * We need to keep track of which elements the diameters were attached to, because for
    * elements in the Shadow DOM the style tags are attached to the shadow root, rather
    * than the document head.
-   *
-   * 跟踪现有实例的直径，以便对生成的样式进行重复数据删除（默认 d = 100）。我们需要跟踪这个直径已附加到哪些元素，因为对于 Shadow DOM 中的元素，样式标签会附加到 Shadow DOM 根上，而不是 document 头中。
-   *
    */
   private static _diameters = new WeakMap<Node, Set<number>>();
 
   /**
    * Whether the \_mat-animation-noopable class should be applied, disabling animations.
    *
-<<<<<<< HEAD
-   * 是否应该使用 \_mat-animation-noopable 类，以禁用动画。
-   *
-=======
->>>>>>> 53b69108
    */
   _noopAnimations: boolean;
 
-  /**
-   * A string that is used for setting the spinner animation-name CSS property
-   *
-   * 一个字符串，用于设置进度圈的 animation-name CSS 属性
-   *
-   */
+  /** A string that is used for setting the spinner animation-name CSS property */
   _spinnerAnimationLabel: string;
 
   /**
@@ -269,7 +240,7 @@
   /**
    * Value of the progress circle.
    *
-   * 进度圈的值
+   * 进度圈的值。
    *
    */
   @Input()
@@ -356,51 +327,27 @@
     element.classList.add('mat-progress-spinner-indeterminate-animation');
   }
 
-<<<<<<< HEAD
-  /**
-   * The radius of the spinner, adjusted for stroke width.
-   *
-   * 进度圈的半径，根据线宽调整。
-   *
-   */
-=======
   ngOnDestroy() {
     this._resizeSubscription.unsubscribe();
   }
 
   /** The radius of the spinner, adjusted for stroke width. */
->>>>>>> 53b69108
   _getCircleRadius() {
     return (this.diameter - BASE_STROKE_WIDTH) / 2;
   }
 
-  /**
-   * The view box of the spinner's svg element.
-   *
-   * 进度圈 svg 元素的 viewBox。
-   *
-   */
+  /** The view box of the spinner's svg element. */
   _getViewBox() {
     const viewBox = this._getCircleRadius() * 2 + this.strokeWidth;
     return `0 0 ${viewBox} ${viewBox}`;
   }
 
-  /**
-   * The stroke circumference of the svg circle.
-   *
-   * svg circle 的笔画周长。
-   *
-   */
+  /** The stroke circumference of the svg circle. */
   _getStrokeCircumference(): number {
     return 2 * Math.PI * this._getCircleRadius();
   }
 
-  /**
-   * The dash offset of the svg circle.
-   *
-   * svg circle 的短划线偏移量。
-   *
-   */
+  /** The dash offset of the svg circle. */
   _getStrokeDashOffset() {
     if (this.mode === 'determinate') {
       return (this._getStrokeCircumference() * (100 - this._value)) / 100;
@@ -409,24 +356,11 @@
     return null;
   }
 
-  /**
-   * Stroke width of the circle in percent.
-   *
-   * 圆的线宽，以百分比表示。
-   *
-   */
+  /** Stroke width of the circle in percent. */
   _getCircleStrokeWidth() {
     return (this.strokeWidth / this.diameter) * 100;
   }
 
-<<<<<<< HEAD
-  /**
-   * Dynamically generates a style tag containing the correct animation for this diameter.
-   *
-   * 动态生成一个样式标签，里面包含这个直径的正确动画。
-   *
-   */
-=======
   /** Gets the `transform-origin` for the inner circle element. */
   _getCircleTransformOrigin(svg: HTMLElement): string {
     // Safari has an issue where the `transform-origin` doesn't work as expected when the page
@@ -438,7 +372,6 @@
   }
 
   /** Dynamically generates a style tag containing the correct animation for this diameter. */
->>>>>>> 53b69108
   private _attachStyleNode(): void {
     const styleRoot = this._styleRoot;
     const currentDiameter = this._diameter;
@@ -460,12 +393,7 @@
     }
   }
 
-  /**
-   * Generates animation styles adjusted for the spinner's diameter.
-   *
-   * 根据进度圈的直径生成动画样式。
-   *
-   */
+  /** Generates animation styles adjusted for the spinner's diameter. */
   private _getAnimationText(): string {
     const strokeCircumference = this._getStrokeCircumference();
     return (
@@ -477,59 +405,10 @@
     );
   }
 
-  /**
-   * Returns the circle diameter formatted for use with the animation-name CSS property.
-   *
-   * 返回格式化过的圆直径，以便与 animation-name CSS 属性一起使用。
-   *
-   */
+  /** Returns the circle diameter formatted for use with the animation-name CSS property. */
   private _getSpinnerAnimationLabel(): string {
     // The string of a float point number will include a period ‘.’ character,
     // which is not valid for a CSS animation-name.
     return this.diameter.toString().replace('.', '_');
   }
-<<<<<<< HEAD
-}
-
-/**
- * `<mat-spinner>` component.
- *
- * `<mat-spinner>` 组件
- *
- * This is a component definition to be used as a convenience reference to create an
- * indeterminate `<mat-progress-spinner>` instance.
- *
- * 这是一个组件定义，可以作为方便的引用它来创建一个未定 `<mat-progress-spinner>` 的实例。
- *
- */
-@Component({
-  selector: 'mat-spinner',
-  host: {
-    'role': 'progressbar',
-    'mode': 'indeterminate',
-    'class': 'mat-spinner mat-progress-spinner',
-    '[class._mat-animation-noopable]': `_noopAnimations`,
-    '[style.width.px]': 'diameter',
-    '[style.height.px]': 'diameter',
-  },
-  inputs: ['color'],
-  templateUrl: 'progress-spinner.html',
-  styleUrls: ['progress-spinner.css'],
-  changeDetection: ChangeDetectionStrategy.OnPush,
-  encapsulation: ViewEncapsulation.None,
-})
-export class MatSpinner extends MatProgressSpinner {
-  constructor(
-    elementRef: ElementRef<HTMLElement>,
-    platform: Platform,
-    @Optional() @Inject(DOCUMENT) document: any,
-    @Optional() @Inject(ANIMATION_MODULE_TYPE) animationMode: string,
-    @Inject(MAT_PROGRESS_SPINNER_DEFAULT_OPTIONS)
-    defaults?: MatProgressSpinnerDefaultOptions,
-  ) {
-    super(elementRef, platform, document, animationMode, defaults);
-    this.mode = 'indeterminate';
-  }
-=======
->>>>>>> 53b69108
 }