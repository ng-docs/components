/**
 * @license
 * Copyright Google LLC All Rights Reserved.
 *
 * Use of this source code is governed by an MIT-style license that can be
 * found in the LICENSE file at https://angular.io/license
 */

import {coerceNumberProperty, NumberInput} from '@angular/cdk/coercion';
import {Platform, _getShadowRoot} from '@angular/cdk/platform';
import {DOCUMENT} from '@angular/common';
import {
  ChangeDetectionStrategy,
  Component,
  ElementRef,
  Inject,
  InjectionToken,
  Input,
  Optional,
  ViewEncapsulation,
  OnInit,
} from '@angular/core';
import {CanColor, mixinColor} from '@angular/material/core';
import {ANIMATION_MODULE_TYPE} from '@angular/platform-browser/animations';

<<<<<<< HEAD
/**
 * Possible mode for a progress spinner.
 *
 * 进度圈的可能模式。
 *
 */
=======
/** Possible mode for a progress spinner. */
>>>>>>> 03485cd6
export type ProgressSpinnerMode = 'determinate' | 'indeterminate';

/**
 * Base reference size of the spinner.
 *
 * 进度圈的基本引用大小。
 *
 * @docs-private
 */
const BASE_SIZE = 100;

/**
 * Base reference stroke width of the spinner.
 *
 * 进度圈的基本引用线宽。
 *
 * @docs-private
 */
const BASE_STROKE_WIDTH = 10;

// Boilerplate for applying mixins to MatProgressSpinner.
/** @docs-private */
const _MatProgressSpinnerBase = mixinColor(
  class {
    constructor(public _elementRef: ElementRef) {}
  },
  'primary',
);

/**
 * Default `mat-progress-spinner` options that can be overridden.
 *
 * 默认的 `mat-progress-spinner` 选项，可以改写它们。
 *
 */
export interface MatProgressSpinnerDefaultOptions {
  /**
   * Diameter of the spinner.
   *
   * 进度圈的直径。
   *
   */
  diameter?: number;
  /**
   * Width of the spinner's stroke.
   *
   * 进度圈的线宽。
   *
   */
  strokeWidth?: number;
  /**
   * Whether the animations should be force to be enabled, ignoring if the current environment is
   * using NoopAnimationsModule.
   *
   * 是否要强制启用动画，忽略当前环境是否正在使用 NoopAnimationsModule。
   *
   */
  _forceAnimations?: boolean;
}

/**
 * Injection token to be used to override the default options for `mat-progress-spinner`.
 *
 * 注入令牌，用于改写 `mat-progress-spinner` 的默认选项。
 *
 */
export const MAT_PROGRESS_SPINNER_DEFAULT_OPTIONS =
  new InjectionToken<MatProgressSpinnerDefaultOptions>('mat-progress-spinner-default-options', {
    providedIn: 'root',
    factory: MAT_PROGRESS_SPINNER_DEFAULT_OPTIONS_FACTORY,
  });

/** @docs-private */
export function MAT_PROGRESS_SPINNER_DEFAULT_OPTIONS_FACTORY(): MatProgressSpinnerDefaultOptions {
  return {diameter: BASE_SIZE};
}

// .0001 percentage difference is necessary in order to avoid unwanted animation frames
// for example because the animation duration is 4 seconds, .1% accounts to 4ms
// which are enough to see the flicker described in
// https://github.com/angular/components/issues/8984
const INDETERMINATE_ANIMATION_TEMPLATE = `
 @keyframes mat-progress-spinner-stroke-rotate-DIAMETER {
    0%      { stroke-dashoffset: START_VALUE;  transform: rotate(0); }
    12.5%   { stroke-dashoffset: END_VALUE;    transform: rotate(0); }
    12.5001%  { stroke-dashoffset: END_VALUE;    transform: rotateX(180deg) rotate(72.5deg); }
    25%     { stroke-dashoffset: START_VALUE;  transform: rotateX(180deg) rotate(72.5deg); }

    25.0001%   { stroke-dashoffset: START_VALUE;  transform: rotate(270deg); }
    37.5%   { stroke-dashoffset: END_VALUE;    transform: rotate(270deg); }
    37.5001%  { stroke-dashoffset: END_VALUE;    transform: rotateX(180deg) rotate(161.5deg); }
    50%     { stroke-dashoffset: START_VALUE;  transform: rotateX(180deg) rotate(161.5deg); }

    50.0001%  { stroke-dashoffset: START_VALUE;  transform: rotate(180deg); }
    62.5%   { stroke-dashoffset: END_VALUE;    transform: rotate(180deg); }
    62.5001%  { stroke-dashoffset: END_VALUE;    transform: rotateX(180deg) rotate(251.5deg); }
    75%     { stroke-dashoffset: START_VALUE;  transform: rotateX(180deg) rotate(251.5deg); }

    75.0001%  { stroke-dashoffset: START_VALUE;  transform: rotate(90deg); }
    87.5%   { stroke-dashoffset: END_VALUE;    transform: rotate(90deg); }
    87.5001%  { stroke-dashoffset: END_VALUE;    transform: rotateX(180deg) rotate(341.5deg); }
    100%    { stroke-dashoffset: START_VALUE;  transform: rotateX(180deg) rotate(341.5deg); }
  }
`;

/**
 * `<mat-progress-spinner>` component.
 *
 * `<mat-progress-spinner>` 组件
 *
 */
@Component({
  selector: 'mat-progress-spinner',
  exportAs: 'matProgressSpinner',
  host: {
    'role': 'progressbar',
    'class': 'mat-progress-spinner',
    // set tab index to -1 so screen readers will read the aria-label
    // Note: there is a known issue with JAWS that does not read progressbar aria labels on FireFox
    'tabindex': '-1',
    '[class._mat-animation-noopable]': `_noopAnimations`,
    '[style.width.px]': 'diameter',
    '[style.height.px]': 'diameter',
    '[attr.aria-valuemin]': 'mode === "determinate" ? 0 : null',
    '[attr.aria-valuemax]': 'mode === "determinate" ? 100 : null',
    '[attr.aria-valuenow]': 'mode === "determinate" ? value : null',
    '[attr.mode]': 'mode',
  },
  inputs: ['color'],
  templateUrl: 'progress-spinner.html',
  styleUrls: ['progress-spinner.css'],
  changeDetection: ChangeDetectionStrategy.OnPush,
  encapsulation: ViewEncapsulation.None,
})
export class MatProgressSpinner extends _MatProgressSpinnerBase implements OnInit, CanColor {
  private _diameter = BASE_SIZE;
  private _value = 0;
  private _strokeWidth: number;

  /**
   * Element to which we should add the generated style tags for the indeterminate animation.
   * For most elements this is the document, but for the ones in the Shadow DOM we need to
   * use the shadow root.
   *
   * 要为未定动画添加生成的样式标签的元素。对于大多数元素来说，这是 document，但对于 Shadow DOM 中的那些，我们要使用 Shadow DOM 根。
   *
   */
  private _styleRoot: Node;

  /**
   * Tracks diameters of existing instances to de-dupe generated styles (default d = 100).
   * We need to keep track of which elements the diameters were attached to, because for
   * elements in the Shadow DOM the style tags are attached to the shadow root, rather
   * than the document head.
   *
   * 跟踪现有实例的直径，以便对生成的样式进行重复数据删除（默认 d = 100）。我们需要跟踪这个直径已附加到哪些元素，因为对于 Shadow DOM 中的元素，样式标签会附加到 Shadow DOM 根上，而不是 document 头中。
   *
   */
  private static _diameters = new WeakMap<Node, Set<number>>();

  /**
   * Whether the \_mat-animation-noopable class should be applied, disabling animations.
   *
   * 是否应该使用 \_mat-animation-noopable 类，以禁用动画。
   *
   */
  _noopAnimations: boolean;

  /**
   * A string that is used for setting the spinner animation-name CSS property
   *
   * 一个字符串，用于设置进度圈的 animation-name CSS 属性
   *
   */
  _spinnerAnimationLabel: string;

  /**
   * The diameter of the progress spinner (will set width and height of svg).
   *
   * 进度圈的直径（用于设置 svg 的宽度和高度）。
   *
   */
  @Input()
  get diameter(): number {
    return this._diameter;
  }
  set diameter(size: NumberInput) {
    this._diameter = coerceNumberProperty(size);
    this._spinnerAnimationLabel = this._getSpinnerAnimationLabel();

    // If this is set before `ngOnInit`, the style root may not have been resolved yet.
    if (this._styleRoot) {
      this._attachStyleNode();
    }
  }

  /**
   * Stroke width of the progress spinner.
   *
   * 进度圈的线宽。
   *
   */
  @Input()
  get strokeWidth(): number {
    return this._strokeWidth || this.diameter / 10;
  }
  set strokeWidth(value: NumberInput) {
    this._strokeWidth = coerceNumberProperty(value);
  }

  /**
   * Mode of the progress circle
   *
   * 进步圈的模式
   *
   */
  @Input() mode: ProgressSpinnerMode = 'determinate';

  /**
   * Value of the progress circle.
   *
   * 进度圈的值
   *
   */
  @Input()
  get value(): number {
    return this.mode === 'determinate' ? this._value : 0;
  }
  set value(newValue: NumberInput) {
    this._value = Math.max(0, Math.min(100, coerceNumberProperty(newValue)));
  }

  constructor(
    elementRef: ElementRef<HTMLElement>,
    /**
     * @deprecated `_platform` parameter no longer being used.
     * @breaking-change 14.0.0
     */
    _platform: Platform,
    @Optional() @Inject(DOCUMENT) private _document: any,
    @Optional() @Inject(ANIMATION_MODULE_TYPE) animationMode: string,
    @Inject(MAT_PROGRESS_SPINNER_DEFAULT_OPTIONS)
    defaults?: MatProgressSpinnerDefaultOptions,
  ) {
    super(elementRef);

    const trackedDiameters = MatProgressSpinner._diameters;
    this._spinnerAnimationLabel = this._getSpinnerAnimationLabel();

    // The base size is already inserted via the component's structural styles. We still
    // need to track it so we don't end up adding the same styles again.
    if (!trackedDiameters.has(_document.head)) {
      trackedDiameters.set(_document.head, new Set<number>([BASE_SIZE]));
    }

    this._noopAnimations =
      animationMode === 'NoopAnimations' && !!defaults && !defaults._forceAnimations;

    if (defaults) {
      if (defaults.diameter) {
        this.diameter = defaults.diameter;
      }

      if (defaults.strokeWidth) {
        this.strokeWidth = defaults.strokeWidth;
      }
    }
  }

  ngOnInit() {
    const element = this._elementRef.nativeElement;

    // Note that we need to look up the root node in ngOnInit, rather than the constructor, because
    // Angular seems to create the element outside the shadow root and then moves it inside, if the
    // node is inside an `ngIf` and a ShadowDom-encapsulated component.
    this._styleRoot = _getShadowRoot(element) || this._document.head;
    this._attachStyleNode();
    element.classList.add('mat-progress-spinner-indeterminate-animation');
  }

  /**
   * The radius of the spinner, adjusted for stroke width.
   *
   * 进度圈的半径，根据线宽调整。
   *
   */
  _getCircleRadius() {
    return (this.diameter - BASE_STROKE_WIDTH) / 2;
  }

  /**
   * The view box of the spinner's svg element.
   *
   * 进度圈 svg 元素的 viewBox。
   *
   */
  _getViewBox() {
    const viewBox = this._getCircleRadius() * 2 + this.strokeWidth;
    return `0 0 ${viewBox} ${viewBox}`;
  }

  /**
   * The stroke circumference of the svg circle.
   *
   * svg circle 的笔画周长。
   *
   */
  _getStrokeCircumference(): number {
    return 2 * Math.PI * this._getCircleRadius();
  }

  /**
   * The dash offset of the svg circle.
   *
   * svg circle 的短划线偏移量。
   *
   */
  _getStrokeDashOffset() {
    if (this.mode === 'determinate') {
      return (this._getStrokeCircumference() * (100 - this._value)) / 100;
    }

    return null;
  }

  /**
   * Stroke width of the circle in percent.
   *
   * 圆的线宽，以百分比表示。
   *
   */
  _getCircleStrokeWidth() {
    return (this.strokeWidth / this.diameter) * 100;
  }

  /**
   * Dynamically generates a style tag containing the correct animation for this diameter.
   *
   * 动态生成一个样式标签，里面包含这个直径的正确动画。
   *
   */
  private _attachStyleNode(): void {
    const styleRoot = this._styleRoot;
    const currentDiameter = this._diameter;
    const diameters = MatProgressSpinner._diameters;
    let diametersForElement = diameters.get(styleRoot);

    if (!diametersForElement || !diametersForElement.has(currentDiameter)) {
      const styleTag: HTMLStyleElement = this._document.createElement('style');
      styleTag.setAttribute('mat-spinner-animation', this._spinnerAnimationLabel);
      styleTag.textContent = this._getAnimationText();
      styleRoot.appendChild(styleTag);

      if (!diametersForElement) {
        diametersForElement = new Set<number>();
        diameters.set(styleRoot, diametersForElement);
      }

      diametersForElement.add(currentDiameter);
    }
  }

  /**
   * Generates animation styles adjusted for the spinner's diameter.
   *
   * 根据进度圈的直径生成动画样式。
   *
   */
  private _getAnimationText(): string {
    const strokeCircumference = this._getStrokeCircumference();
    return (
      INDETERMINATE_ANIMATION_TEMPLATE
        // Animation should begin at 5% and end at 80%
        .replace(/START_VALUE/g, `${0.95 * strokeCircumference}`)
        .replace(/END_VALUE/g, `${0.2 * strokeCircumference}`)
        .replace(/DIAMETER/g, `${this._spinnerAnimationLabel}`)
    );
  }

  /**
   * Returns the circle diameter formatted for use with the animation-name CSS property.
   *
   * 返回格式化过的圆直径，以便与 animation-name CSS 属性一起使用。
   *
   */
  private _getSpinnerAnimationLabel(): string {
    // The string of a float point number will include a period ‘.’ character,
    // which is not valid for a CSS animation-name.
    return this.diameter.toString().replace('.', '_');
  }
}

/**
 * `<mat-spinner>` component.
 *
 * `<mat-spinner>` 组件
 *
 * This is a component definition to be used as a convenience reference to create an
 * indeterminate `<mat-progress-spinner>` instance.
 *
 * 这是一个组件定义，可以作为方便的引用它来创建一个未定 `<mat-progress-spinner>` 的实例。
 *
 */
@Component({
  selector: 'mat-spinner',
  host: {
    'role': 'progressbar',
    'mode': 'indeterminate',
    'class': 'mat-spinner mat-progress-spinner',
    '[class._mat-animation-noopable]': `_noopAnimations`,
    '[style.width.px]': 'diameter',
    '[style.height.px]': 'diameter',
  },
  inputs: ['color'],
  templateUrl: 'progress-spinner.html',
  styleUrls: ['progress-spinner.css'],
  changeDetection: ChangeDetectionStrategy.OnPush,
  encapsulation: ViewEncapsulation.None,
})
export class MatSpinner extends MatProgressSpinner {
  constructor(
    elementRef: ElementRef<HTMLElement>,
    platform: Platform,
    @Optional() @Inject(DOCUMENT) document: any,
    @Optional() @Inject(ANIMATION_MODULE_TYPE) animationMode: string,
    @Inject(MAT_PROGRESS_SPINNER_DEFAULT_OPTIONS)
    defaults?: MatProgressSpinnerDefaultOptions,
  ) {
    super(elementRef, platform, document, animationMode, defaults);
    this.mode = 'indeterminate';
  }
}<|MERGE_RESOLUTION|>--- conflicted
+++ resolved
@@ -23,16 +23,12 @@
 import {CanColor, mixinColor} from '@angular/material/core';
 import {ANIMATION_MODULE_TYPE} from '@angular/platform-browser/animations';
 
-<<<<<<< HEAD
 /**
  * Possible mode for a progress spinner.
  *
  * 进度圈的可能模式。
  *
  */
-=======
-/** Possible mode for a progress spinner. */
->>>>>>> 03485cd6
 export type ProgressSpinnerMode = 'determinate' | 'indeterminate';
 
 /**
