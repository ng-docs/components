/**
 * @license
 * Copyright Google LLC All Rights Reserved.
 *
 * Use of this source code is governed by an MIT-style license that can be
 * found in the LICENSE file at https://angular.io/license
 */

import {coerceNumberProperty} from '@angular/cdk/coercion';
import {ComponentHarness, HarnessPredicate} from '@angular/cdk/testing';
import {ProgressSpinnerMode} from '@angular/material/progress-spinner';
import {ProgressSpinnerHarnessFilters} from './progress-spinner-harness-filters';

/**
 * Harness for interacting with a standard mat-progress-spinner in tests.
 *
 * 在测试中用来与标准 mat-progress-spinner 进行交互的测试工具。
 *
 */
export class MatProgressSpinnerHarness extends ComponentHarness {
  /**
   * The selector for the host element of a `MatProgressSpinner` instance.
   *
   * `MatProgressSpinner` 实例的宿主元素选择器。
   *
   */
  static hostSelector = '.mat-progress-spinner';

  /**
   * Gets a `HarnessPredicate` that can be used to search for a `MatProgressSpinnerHarness` that
   * meets certain criteria.
   *
   * 获取一个 `HarnessPredicate`，该 HarnessPredicate 可用于搜索满足某些条件的 `MatProgressSpinnerHarness`。
   *
   * @param options Options for filtering which progress spinner instances are considered a match.
   *
   * 用于筛选哪些进度圈实例应该视为匹配项的选项。
   *
   * @return a `HarnessPredicate` configured with the given options.
   *
   * 用指定选项配置过的 `HarnessPredicate` 服务。
   */
  static with(
    options: ProgressSpinnerHarnessFilters = {},
  ): HarnessPredicate<MatProgressSpinnerHarness> {
    return new HarnessPredicate(MatProgressSpinnerHarness, options);
  }

<<<<<<< HEAD
  /**
   * Gets the progress spinner's value.
   *
   * 获取此进度圈的值。
   *
   */
  async getValue(): Promise<number|null> {
=======
  /** Gets the progress spinner's value. */
  async getValue(): Promise<number | null> {
>>>>>>> 03485cd6
    const host = await this.host();
    const ariaValue = await host.getAttribute('aria-valuenow');
    return ariaValue ? coerceNumberProperty(ariaValue) : null;
  }

  /**
   * Gets the progress spinner's mode.
   *
   * 获取此进度圈的模式。
   *
   */
  async getMode(): Promise<ProgressSpinnerMode> {
    const modeAttr = (await this.host()).getAttribute('mode');
    return (await modeAttr) as ProgressSpinnerMode;
  }
}<|MERGE_RESOLUTION|>--- conflicted
+++ resolved
@@ -46,18 +46,13 @@
     return new HarnessPredicate(MatProgressSpinnerHarness, options);
   }
 
-<<<<<<< HEAD
   /**
    * Gets the progress spinner's value.
    *
    * 获取此进度圈的值。
    *
    */
-  async getValue(): Promise<number|null> {
-=======
-  /** Gets the progress spinner's value. */
   async getValue(): Promise<number | null> {
->>>>>>> 03485cd6
     const host = await this.host();
     const ariaValue = await host.getAttribute('aria-valuenow');
     return ariaValue ? coerceNumberProperty(ariaValue) : null;
