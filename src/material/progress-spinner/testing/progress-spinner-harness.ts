--- conflicted
+++ resolved
@@ -15,9 +15,8 @@
 import {ProgressSpinnerMode} from '@angular/material/progress-spinner';
 import {ProgressSpinnerHarnessFilters} from './progress-spinner-harness-filters';
 
-<<<<<<< HEAD
 /**
- * Harness for interacting with a standard mat-progress-spinner in tests.
+ * Harness for interacting with a MDC based mat-progress-spinner in tests.
  *
  * 在测试中用来与标准 mat-progress-spinner 进行交互的测试工具。
  *
@@ -29,24 +28,14 @@
    * `MatProgressSpinner` 实例的宿主元素选择器。
    *
    */
-  static hostSelector = '.mat-progress-spinner';
-
-  /**
-   * Gets a `HarnessPredicate` that can be used to search for a `MatProgressSpinnerHarness` that
-   * meets certain criteria.
-   *
-   * 获取一个 `HarnessPredicate`，该 HarnessPredicate 可用于搜索满足某些条件的 `MatProgressSpinnerHarness`。
-   *
-=======
-/** Harness for interacting with a MDC based mat-progress-spinner in tests. */
-export class MatProgressSpinnerHarness extends ComponentHarness {
-  /** The selector for the host element of a `MatProgressSpinner` instance. */
   static hostSelector = '.mat-mdc-progress-spinner';
 
   /**
    * Gets a `HarnessPredicate` that can be used to search for a progress spinnner with specific
    * attributes.
->>>>>>> 70cf080c
+   *
+   * 获取一个 `HarnessPredicate`，该 HarnessPredicate 可用于搜索满足某些条件的 `MatProgressSpinnerHarness`。
+   *
    * @param options Options for filtering which progress spinner instances are considered a match.
    *
    * 用于筛选哪些进度圈实例应该视为匹配项的选项。
