/**
 * @license
 * Copyright Google LLC All Rights Reserved.
 *
 * Use of this source code is governed by an MIT-style license that can be
 * found in the LICENSE file at https://angular.io/license
 */

import {NgModule} from '@angular/core';
import {MatPseudoCheckbox} from './pseudo-checkbox/pseudo-checkbox';
import {MatCommonModule} from '../common-behaviors/common-module';

@NgModule({
  imports: [MatCommonModule],
  exports: [MatPseudoCheckbox],
  declarations: [MatPseudoCheckbox],
})
<<<<<<< HEAD
export class MatPseudoCheckboxModule { }
=======
export class MatPseudoCheckboxModule {}
>>>>>>> 03485cd6

export * from './pseudo-checkbox/pseudo-checkbox';<|MERGE_RESOLUTION|>--- conflicted
+++ resolved
@@ -15,10 +15,6 @@
   exports: [MatPseudoCheckbox],
   declarations: [MatPseudoCheckbox],
 })
-<<<<<<< HEAD
-export class MatPseudoCheckboxModule { }
-=======
 export class MatPseudoCheckboxModule {}
->>>>>>> 03485cd6
 
 export * from './pseudo-checkbox/pseudo-checkbox';