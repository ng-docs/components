--- conflicted
+++ resolved
@@ -139,19 +139,15 @@
   // tslint:disable-next-line:no-output-on-prefix
   @Output() readonly onSelectionChange = new EventEmitter<MatOptionSelectionChange<T>>();
 
-<<<<<<< HEAD
-  /**
-   * Emits when the state of the option changes and any parents have to be notified.
-   *
-   * 当选项的状态发生变化时发出，任何父级都会被通知到。
-   *
-   */
-=======
   /** Element containing the option's text. */
   @ViewChild('text', {static: true}) _text: ElementRef<HTMLElement> | undefined;
 
-  /** Emits when the state of the option changes and any parents have to be notified. */
->>>>>>> 70cf080c
+  /**
+   * Emits when the state of the option changes and any parents have to be notified.
+   *
+   * 当选项的状态发生变化时发出，任何父级都会被通知到。
+   *
+   */
   readonly _stateChanges = new Subject<void>();
 
   constructor(
