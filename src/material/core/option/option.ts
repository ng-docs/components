--- conflicted
+++ resolved
@@ -32,41 +32,20 @@
 /**
  * Option IDs need to be unique across components, so this counter exists outside of
  * the component definition.
- *
- * 选项的 ID 在各个组件之间必须是唯一的，因此此计数器存在于组件定义之外。
- *
  */
 let _uniqueIdCounter = 0;
 
-<<<<<<< HEAD
 /**
  * Event object emitted by MatOption when selected or deselected.
  *
  * 选中或取消选中 MatOption 发出的事件对象。
  *
  */
-export class MatOptionSelectionChange {
-  constructor(
-    /**
-     * Reference to the option that emmited the event.
-     *
-     * 到发出此事件的选项的引用。
-     *
-     */
-    public source: _MatOptionBase,
-    /**
-     * Whether the change in the option's value was a result of a user action.
-     *
-     * 本次结果值的变化是否有用户操作导致的。
-     */
-=======
-/** Event object emitted by MatOption when selected or deselected. */
 export class MatOptionSelectionChange<T = any> {
   constructor(
     /** Reference to the option that emitted the event. */
     public source: _MatOptionBase<T>,
     /** Whether the change in the option's value was a result of a user action. */
->>>>>>> 53b69108
     public isUserInput = false,
   ) {}
 }
@@ -98,18 +77,13 @@
     return this._selected;
   }
 
-<<<<<<< HEAD
   /**
    * The form value of the option.
    *
    * 此选项的表单值。
    *
    */
-  @Input() value: any;
-=======
-  /** The form value of the option. */
   @Input() value: T;
->>>>>>> 53b69108
 
   /**
    * The unique ID of the option.
@@ -122,7 +96,7 @@
   /**
    * Whether the option is disabled.
    *
-   * 此选项是否已禁用。
+   * 该选项是否已禁用。
    *
    */
   @Input()
@@ -152,12 +126,7 @@
   // tslint:disable-next-line:no-output-on-prefix
   @Output() readonly onSelectionChange = new EventEmitter<MatOptionSelectionChange<T>>();
 
-  /**
-   * Emits when the state of the option changes and any parents have to be notified.
-   *
-   * 当选项的状态发生变化时发出，任何父级都会被通知到。
-   *
-   */
+  /** Emits when the state of the option changes and any parents have to be notified. */
   readonly _stateChanges = new Subject<void>();
 
   constructor(
@@ -276,12 +245,7 @@
     return this.viewValue;
   }
 
-  /**
-   * Ensures the option is selected when activated from the keyboard.
-   *
-   * 确保从键盘激活后已选中该选项。
-   *
-   */
+  /** Ensures the option is selected when activated from the keyboard. */
   _handleKeydown(event: KeyboardEvent): void {
     if ((event.keyCode === ENTER || event.keyCode === SPACE) && !hasModifierKey(event)) {
       this._selectViaInteraction();
@@ -308,30 +272,17 @@
    * attribute from single-selection, unselected options. Including the `aria-selected="false"`
    * attributes adds a significant amount of noise to screen-reader users without providing useful
    * information.
-   *
-   * 获取该选项的 `aria-selected` 值。我们未选中的选项中显式省略了单选的 `aria-selected` 属性。如果包含 `aria-selected="false"` 属性会在未提供有用信息的情况下为屏幕阅读器用户带来大量干扰。
-   *
    */
   _getAriaSelected(): boolean | null {
     return this.selected || (this.multiple ? false : null);
   }
 
-  /**
-   * Returns the correct tabindex for the option depending on disabled state.
-   *
-   * 根据禁用状态返回此选项的正确 tabindex。
-   *
-   */
+  /** Returns the correct tabindex for the option depending on disabled state. */
   _getTabIndex(): string {
     return this.disabled ? '-1' : '0';
   }
 
-  /**
-   * Gets the host DOM element.
-   *
-   * 获取宿主 DOM 元素。
-   *
-   */
+  /** Gets the host DOM element. */
   _getHostElement(): HTMLElement {
     return this._element.nativeElement;
   }
@@ -356,12 +307,7 @@
     this._stateChanges.complete();
   }
 
-  /**
-   * Emits the selection change event.
-   *
-   * 发出选择更改事件。
-   *
-   */
+  /** Emits the selection change event. */
   private _emitSelectionChangeEvent(isUserInput = false): void {
     this.onSelectionChange.emit(new MatOptionSelectionChange<T>(this, isUserInput));
   }
@@ -408,21 +354,9 @@
 
 /**
  * Counts the amount of option group labels that precede the specified option.
- *
- * 计算指定选项之前的选项组标签的数量。
- *
  * @param optionIndex Index of the option at which to start counting.
- *
- * 开始计数的选项的索引。
- *
  * @param options Flat list of all of the options.
- *
- * 所有选项的扁平列表。
- *
  * @param optionGroups Flat list of all of the option groups.
- *
- * 所有选项组的扁平列表。
- *
  * @docs-private
  */
 export function _countGroupLabelsBeforeOption(
@@ -449,25 +383,10 @@
 
 /**
  * Determines the position to which to scroll a panel in order for an option to be into view.
- *
- * 确定将面板滚动到哪个位置才能看到某个选项。
- *
  * @param optionOffset Offset of the option from the top of the panel.
- *
- * 面板顶部选项的偏移量。
- *
  * @param optionHeight Height of the options.
- *
- * 选项的高度。
- *
  * @param currentScrollPosition Current scroll position of the panel.
- *
- * 面板的当前滚动位置。
- *
  * @param panelHeight Height of the panel.
- *
- * 面板的高度。
- *
  * @docs-private
  */
 export function _getOptionScrollPosition(
