/**
 * @license
 * Copyright Google LLC All Rights Reserved.
 *
 * Use of this source code is governed by an MIT-style license that can be
 * found in the LICENSE file at https://angular.io/license
 */

import {
  ComponentHarness,
  ComponentHarnessConstructor,
  HarnessPredicate,
} from '@angular/cdk/testing';
import {OptionHarnessFilters} from './option-harness-filters';

<<<<<<< HEAD
/**
 * Harness for interacting with a `mat-option` in tests.
 *
 * 在测试中与 `mat-option` 进行交互的测试工具。
 *
 */
export class MatOptionHarness extends ComponentHarness {
  /**
   * Selector used to locate option instances.
   *
   * 选择器，用于定位选项实例。
   *
   */
  static hostSelector = '.mat-option';

  /**
   * Element containing the option's text.
   *
   * 包含选项文本的元素。
   *
   */
  private _text = this.locatorFor('.mat-option-text');

  /**
   * Gets a `HarnessPredicate` that can be used to search for a `MatOptionsHarness` that meets
   * certain criteria.
   *
   * 获取一个 `HarnessPredicate`，可用于搜索满足某些条件的 `MatOptionsHarness`。
   *
=======
/** Harness for interacting with an MDC-based `mat-option` in tests. */
export class MatOptionHarness extends ComponentHarness {
  /** Selector used to locate option instances. */
  static hostSelector = '.mat-mdc-option';

  /** Element containing the option's text. */
  private _text = this.locatorFor('.mdc-list-item__primary-text');

  /**
   * Gets a `HarnessPredicate` that can be used to search for an option with specific attributes.
>>>>>>> 70cf080c
   * @param options Options for filtering which option instances are considered a match.
   *
   * 用于过滤哪些选项实例应该视为匹配的选项。
   *
   * @return a `HarnessPredicate` configured with the given options.
   *
   * 用指定选项配置过的 `HarnessPredicate` 服务。
   */
  static with<T extends MatOptionHarness>(
    this: ComponentHarnessConstructor<T>,
    options: OptionHarnessFilters = {},
  ): HarnessPredicate<T> {
    return new HarnessPredicate(this, options)
      .addOption('text', options.text, async (harness, title) =>
        HarnessPredicate.stringMatches(await harness.getText(), title),
      )
      .addOption(
        'isSelected',
        options.isSelected,
        async (harness, isSelected) => (await harness.isSelected()) === isSelected,
      );
  }

  /**
   * Clicks the option.
   *
   * 单击此选项。
   *
   */
  async click(): Promise<void> {
    return (await this.host()).click();
  }

  /**
   * Gets the option's label text.
   *
   * 获取此选项的标签文本。
   *
   */
  async getText(): Promise<string> {
    return (await this._text()).text();
  }

  /**
   * Gets whether the option is disabled.
   *
   * 获取是否已禁用此选项。
   *
   */
  async isDisabled(): Promise<boolean> {
    return (await this.host()).hasClass('mdc-list-item--disabled');
  }

  /**
   * Gets whether the option is selected.
   *
   * 获取是否选择了此选项。
   *
   */
  async isSelected(): Promise<boolean> {
    return (await this.host()).hasClass('mdc-list-item--selected');
  }

  /**
   * Gets whether the option is active.
   *
   * 获取此选项是否处于活动状态。
   *
   */
  async isActive(): Promise<boolean> {
    return (await this.host()).hasClass('mat-mdc-option-active');
  }

  /**
   * Gets whether the option is in multiple selection mode.
   *
   * 获取此选项是否处于多选模式。
   *
   */
  async isMultiple(): Promise<boolean> {
    return (await this.host()).hasClass('mat-mdc-option-multiple');
  }
}<|MERGE_RESOLUTION|>--- conflicted
+++ resolved
@@ -13,9 +13,8 @@
 } from '@angular/cdk/testing';
 import {OptionHarnessFilters} from './option-harness-filters';
 
-<<<<<<< HEAD
 /**
- * Harness for interacting with a `mat-option` in tests.
+ * Harness for interacting with an MDC-based `mat-option` in tests.
  *
  * 在测试中与 `mat-option` 进行交互的测试工具。
  *
@@ -27,7 +26,7 @@
    * 选择器，用于定位选项实例。
    *
    */
-  static hostSelector = '.mat-option';
+  static hostSelector = '.mat-mdc-option';
 
   /**
    * Element containing the option's text.
@@ -35,26 +34,13 @@
    * 包含选项文本的元素。
    *
    */
-  private _text = this.locatorFor('.mat-option-text');
-
-  /**
-   * Gets a `HarnessPredicate` that can be used to search for a `MatOptionsHarness` that meets
-   * certain criteria.
-   *
-   * 获取一个 `HarnessPredicate`，可用于搜索满足某些条件的 `MatOptionsHarness`。
-   *
-=======
-/** Harness for interacting with an MDC-based `mat-option` in tests. */
-export class MatOptionHarness extends ComponentHarness {
-  /** Selector used to locate option instances. */
-  static hostSelector = '.mat-mdc-option';
-
-  /** Element containing the option's text. */
   private _text = this.locatorFor('.mdc-list-item__primary-text');
 
   /**
    * Gets a `HarnessPredicate` that can be used to search for an option with specific attributes.
->>>>>>> 70cf080c
+   *
+   * 获取一个 `HarnessPredicate`，可用于搜索满足某些条件的 `MatOptionsHarness`。
+   *
    * @param options Options for filtering which option instances are considered a match.
    *
    * 用于过滤哪些选项实例应该视为匹配的选项。
