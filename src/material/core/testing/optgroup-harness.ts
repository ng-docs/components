--- conflicted
+++ resolved
@@ -15,9 +15,8 @@
 import {MatOptionHarness} from './option-harness';
 import {OptionHarnessFilters} from './option-harness-filters';
 
-<<<<<<< HEAD
 /**
- * Harness for interacting with a `mat-optgroup` in tests.
+ * Harness for interacting with an MDC-based `mat-optgroup` in tests.
  *
  * 在测试中用来与 `mat-optgroup` 交互的测试工具。
  *
@@ -29,26 +28,15 @@
    * 选择器，用于定位选项组实例。
    *
    */
-  static hostSelector = '.mat-optgroup';
-  private _label = this.locatorFor('.mat-optgroup-label');
-
-  /**
-   * Gets a `HarnessPredicate` that can be used to search for a `MatOptgroupHarness` that meets
-   * certain criteria.
-   *
-   * 获取一个 `HarnessPredicate`，可用于搜索满足某些条件的 `MatOptgroupHarness`。
-   *
-=======
-/** Harness for interacting with an MDC-based `mat-optgroup` in tests. */
-export class MatOptgroupHarness extends ComponentHarness {
-  /** Selector used to locate option group instances. */
   static hostSelector = '.mat-mdc-optgroup';
   private _label = this.locatorFor('.mat-mdc-optgroup-label');
 
   /**
    * Gets a `HarnessPredicate` that can be used to search for a option group with specific
    * attributes.
->>>>>>> 70cf080c
+   *
+   * 获取一个 `HarnessPredicate`，可用于搜索满足某些条件的 `MatOptgroupHarness`。
+   *
    * @param options Options for filtering which option instances are considered a match.
    *
    * 用于过滤哪些选项实例应该视为匹配的选项。
