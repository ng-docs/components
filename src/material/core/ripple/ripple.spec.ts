--- conflicted
+++ resolved
@@ -18,18 +18,6 @@
   RippleGlobalOptions,
   RippleState,
 } from './index';
-<<<<<<< HEAD
-import {NoopAnimationsModule} from '@angular/platform-browser/animations';
-
-/**
- * Shorthands for the enter and exit duration of ripples.
- *
- * 涟漪进入和退出持续时间的简写。
- *
- */
-const {enterDuration, exitDuration} = defaultRippleAnimationConfig;
-=======
->>>>>>> 53b69108
 
 describe('MatRipple', () => {
   let fixture: ComponentFixture<any>;
@@ -37,12 +25,7 @@
   let originalBodyMargin: string | null;
   let platform: Platform;
 
-  /**
-   * Extracts the numeric value of a pixel size string like '123px'.
-   *
-   * 提取像 “123px” 这样的像素尺寸字符串的数值。
-   *
-   */
+  /** Extracts the numeric value of a pixel size string like '123px'. */
   const pxStringToFloat = (s: string | null) => (s ? parseFloat(s) : 0);
   const startingWindowWidth = window.innerWidth;
   const startingWindowHeight = window.innerHeight;
