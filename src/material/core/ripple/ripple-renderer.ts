--- conflicted
+++ resolved
@@ -70,21 +70,16 @@
  */
 const ignoreMouseEventsTimeout = 800;
 
-<<<<<<< HEAD
-/**
- * Options that apply to all the event listeners that are bound by the ripple renderer.
+/**
+ * Options used to bind a passive capturing event.
  *
  * 适用于由涟漪渲染器绑定的所有事件侦听器的选项。
  *
  */
-const passiveEventOptions = normalizePassiveListenerOptions({passive: true});
-=======
-/** Options used to bind a passive capturing event. */
 const passiveCapturingEventOptions = normalizePassiveListenerOptions({
   passive: true,
   capture: true,
 });
->>>>>>> 70cf080c
 
 /**
  * Events that signal that the pointer is down.
@@ -559,23 +554,6 @@
     });
   }
 
-<<<<<<< HEAD
-  /**
-   * Registers event listeners for a given list of events.
-   *
-   * 注册事件侦听器以获取给定的事件列表。
-   *
-   */
-  private _registerEvents(eventTypes: string[]) {
-    this._ngZone.runOutsideAngular(() => {
-      eventTypes.forEach(type => {
-        this._triggerElement!.addEventListener(type, this, passiveEventOptions);
-      });
-    });
-  }
-
-=======
->>>>>>> 70cf080c
   private _getActiveRipples(): RippleRef[] {
     return Array.from(this._activeRipples.keys());
   }
