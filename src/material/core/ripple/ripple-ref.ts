--- conflicted
+++ resolved
@@ -59,17 +59,12 @@
  *
  */
 export class RippleRef {
-<<<<<<< HEAD
-
   /**
    * Current state of the ripple.
    *
    * 涟漪的当前状态。
    *
    */
-=======
-  /** Current state of the ripple. */
->>>>>>> 03485cd6
   state: RippleState = RippleState.HIDDEN;
 
   constructor(
