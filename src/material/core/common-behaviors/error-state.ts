--- conflicted
+++ resolved
@@ -13,23 +13,12 @@
 
 /** @docs-private */
 export interface CanUpdateErrorState {
-<<<<<<< HEAD
-  /**
-   * Emits whenever the component state changes.
-   *
-   * 每当组件状态改变时发出事件。
-   *
-   */
-  readonly stateChanges: Subject<void>;
   /**
    * Updates the error state based on the provided error state matcher.
    *
    * 根据所提供的错误状态匹配器更新错误状态。
    *
    */
-=======
-  /** Updates the error state based on the provided error state matcher. */
->>>>>>> 53b69108
   updateErrorState(): void;
   /**
    * Whether the component is in an error state.
@@ -66,9 +55,6 @@
 /**
  * Mixin to augment a directive with updateErrorState method.
  * For component with `errorState` and need to update `errorState`.
- *
- * 混入 updateErrorState 方法，以扩展指令。对于具有 `errorState` 组件，需要更新其 `errorState`。
- *
  */
 export function mixinErrorState<T extends AbstractConstructor<HasErrorState>>(
   base: T,
@@ -77,28 +63,12 @@
   base: T,
 ): CanUpdateErrorStateCtor & T {
   return class extends base {
-<<<<<<< HEAD
-    // This class member exists as an interop with `MatFormFieldControl` which expects
-    // a public `stateChanges` observable to emit whenever the form field should be updated.
-    // The description is not specifically mentioning the error state, as classes using this
-    // mixin can/should emit an event in other cases too.
-    /**
-     * Emits whenever the component state changes.
-     *
-     * 每当组件状态改变时发出。
-     *
-     */
-    readonly stateChanges = new Subject<void>();
-
     /**
      * Whether the component is in an error state.
      *
-     * 组件是否处于错误状态。
+     * 组件是否处于错误状态下。
      *
      */
-=======
-    /** Whether the component is in an error state. */
->>>>>>> 53b69108
     errorState: boolean = false;
 
     /**
