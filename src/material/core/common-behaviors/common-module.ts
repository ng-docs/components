/**
 * @license
 * Copyright Google LLC All Rights Reserved.
 *
 * Use of this source code is governed by an MIT-style license that can be
 * found in the LICENSE file at https://angular.io/license
 */

import {HighContrastModeDetector} from '@angular/cdk/a11y';
import {BidiModule} from '@angular/cdk/bidi';
import {inject, Inject, InjectionToken, NgModule, Optional} from '@angular/core';
import {VERSION as CDK_VERSION} from '@angular/cdk';
import {DOCUMENT} from '@angular/common';
import {Platform, _isTestEnvironment} from '@angular/cdk/platform';
import {VERSION} from '../version';

/** @docs-private */
export function MATERIAL_SANITY_CHECKS_FACTORY(): SanityChecks {
  return true;
}

/**
 * Injection token that configures whether the Material sanity checks are enabled.
 *
 * 注入令牌，用于配置是否启用 Material 的完整性检查。
 *
 */
export const MATERIAL_SANITY_CHECKS = new InjectionToken<SanityChecks>('mat-sanity-checks', {
  providedIn: 'root',
  factory: MATERIAL_SANITY_CHECKS_FACTORY,
});

/**
 * Possible sanity checks that can be enabled. If set to
 * true/false, all checks will be enabled/disabled.
 *
 * 可以启用可能的完整性检查。如果设置为 true / false，则将启用/禁用所有检查。
 *
 */
export type SanityChecks = boolean | GranularSanityChecks;

/**
 * Object that can be used to configure the sanity checks granularly.
 *
 * 可用于对完整性检查进行精细配置的对象。
 *
 */
export interface GranularSanityChecks {
  doctype: boolean;
  theme: boolean;
  version: boolean;
}

/**
 * Module that captures anything that should be loaded and/or run for *all* Angular Material
 * components. This includes Bidi, etc.
 *
 * 用来捕捉那些应该为*所有* Angular Material 组件加载和/或运行的内容的模块。包括 bidi（双向文字）等
 *
 * This module should be imported to each top-level component module (e.g., MatTabsModule).
 *
 * 该模块应导入到每个顶级组件模块（例如 MatTabsModule）中。
 *
 */
@NgModule({
  imports: [BidiModule],
  exports: [BidiModule],
})
export class MatCommonModule {
  /**
   * Whether we've done the global sanity checks (e.g. a theme is loaded, there is a doctype).
   *
   * 是否进行了全局完整性检查（例如，已加载了主题，具有 doctype 等）。
   *
   */
  private _hasDoneGlobalChecks = false;

  constructor(
    highContrastModeDetector: HighContrastModeDetector,
    @Optional() @Inject(MATERIAL_SANITY_CHECKS) private _sanityChecks: SanityChecks,
    @Inject(DOCUMENT) private _document: Document,
  ) {
    // While A11yModule also does this, we repeat it here to avoid importing A11yModule
    // in MatCommonModule.
    highContrastModeDetector._applyBodyHighContrastModeCssClasses();

    if (!this._hasDoneGlobalChecks) {
      this._hasDoneGlobalChecks = true;

      if (typeof ngDevMode === 'undefined' || ngDevMode) {
        // Inject in here so the reference to `Platform` can be removed in production mode.
        const platform = inject(Platform, {optional: true});

        if (this._checkIsEnabled('doctype')) {
          _checkDoctypeIsDefined(this._document);
        }

        if (this._checkIsEnabled('theme')) {
          _checkThemeIsPresent(this._document, !!platform?.isBrowser);
        }

        if (this._checkIsEnabled('version')) {
          _checkCdkVersionMatch();
        }
      }
    }
  }

  /**
   * Gets whether a specific sanity check is enabled.
   *
   * 获取是否启用了特定的健全性检查。
   *
   */
  private _checkIsEnabled(name: keyof GranularSanityChecks): boolean {
    if (_isTestEnvironment()) {
      return false;
    }

    if (typeof this._sanityChecks === 'boolean') {
      return this._sanityChecks;
    }

    return !!this._sanityChecks[name];
  }
}

/**
 * Checks that the page has a doctype.
 *
 * 检查本页面是否有 doctype。
 *
 */
function _checkDoctypeIsDefined(doc: Document): void {
  if (!doc.doctype) {
    console.warn(
      'Current document does not have a doctype. This may cause ' +
        'some Angular Material components not to behave as expected.',
    );
  }
}

<<<<<<< HEAD
/**
 * Checks that a theme has been included.
 *
 * 检查是否已包含主题。
 *
 */
function _checkThemeIsPresent(doc: Document): void {
=======
/** Checks that a theme has been included. */
function _checkThemeIsPresent(doc: Document, isBrowser: boolean): void {
>>>>>>> 69652b09
  // We need to assert that the `body` is defined, because these checks run very early
  // and the `body` won't be defined if the consumer put their scripts in the `head`.
  if (!doc.body || !isBrowser) {
    return;
  }

  const testElement = doc.createElement('div');
  testElement.classList.add('mat-theme-loaded-marker');
  doc.body.appendChild(testElement);

  const computedStyle = getComputedStyle(testElement);

  // In some situations the computed style of the test element can be null. For example in
  // Firefox, the computed style is null if an application is running inside of a hidden iframe.
  // See: https://bugzilla.mozilla.org/show_bug.cgi?id=548397
  if (computedStyle && computedStyle.display !== 'none') {
    console.warn(
      'Could not find Angular Material core theme. Most Material ' +
        'components may not work as expected. For more info refer ' +
        'to the theming guide: https://material.angular.io/guide/theming',
    );
  }

  testElement.remove();
}

/**
 * Checks whether the Material version matches the CDK version.
 *
 * 检查 Material 版本是否与 CDK 版本相匹配。
 *
 */
function _checkCdkVersionMatch(): void {
  if (VERSION.full !== CDK_VERSION.full) {
    console.warn(
      'The Angular Material version (' +
        VERSION.full +
        ') does not match ' +
        'the Angular CDK version (' +
        CDK_VERSION.full +
        ').\n' +
        'Please ensure the versions of these two packages exactly match.',
    );
  }
}<|MERGE_RESOLUTION|>--- conflicted
+++ resolved
@@ -140,18 +140,13 @@
   }
 }
 
-<<<<<<< HEAD
 /**
  * Checks that a theme has been included.
  *
  * 检查是否已包含主题。
  *
  */
-function _checkThemeIsPresent(doc: Document): void {
-=======
-/** Checks that a theme has been included. */
 function _checkThemeIsPresent(doc: Document, isBrowser: boolean): void {
->>>>>>> 69652b09
   // We need to assert that the `body` is defined, because these checks run very early
   // and the `body` won't be defined if the consumer put their scripts in the `head`.
   if (!doc.body || !isBrowser) {
