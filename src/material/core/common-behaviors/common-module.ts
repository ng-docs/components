--- conflicted
+++ resolved
@@ -80,25 +80,6 @@
    */
   private _hasDoneGlobalChecks = false;
 
-<<<<<<< HEAD
-  /**
-   * Configured sanity checks.
-   *
-   * 已配置的完整性检查。
-   *
-   */
-  private _sanityChecks: SanityChecks;
-
-  /**
-   * Used to reference correct document/window
-   *
-   * 用于引用正确的 document/window
-   *
-   */
-  protected _document: Document;
-
-=======
->>>>>>> 03485cd6
   constructor(
     highContrastModeDetector: HighContrastModeDetector,
     @Optional() @Inject(MATERIAL_SANITY_CHECKS) private _sanityChecks: SanityChecks,
@@ -111,42 +92,6 @@
     if (!this._hasDoneGlobalChecks) {
       this._hasDoneGlobalChecks = true;
 
-<<<<<<< HEAD
-  /**
-   * Use defaultView of injected document if available or fallback to global window reference
-   *
-   * 使用已注入的 document 中的 defaultView（如果可用）或回退到全局 window 引用
-   *
-   */
-  private _getWindow(): Window | null {
-    const win = this._document.defaultView || window;
-    return typeof win === 'object' && win ? win : null;
-  }
-
-  /**
-   * Whether any sanity checks are enabled.
-   *
-   * 是否启用任何完整性检查。
-   *
-   */
-  private _checksAreEnabled(): boolean {
-    // TODO(crisbeto): we can't use `ngDevMode` here yet, because ViewEngine apps might not support
-    // it. Since these checks can have performance implications and they aren't tree shakeable
-    // in their current form, we can leave the `isDevMode` check in for now.
-    // tslint:disable-next-line:ban
-    return isDevMode() && !this._isTestEnv();
-  }
-
-  /**
-   * Whether the code is running in tests.
-   *
-   * 代码是否正在测试中运行。
-   *
-   */
-  private _isTestEnv() {
-    const window = this._getWindow() as any;
-    return window && (window.__karma__ || window.jasmine);
-=======
       if (typeof ngDevMode === 'undefined' || ngDevMode) {
         if (this._checkIsEnabled('doctype')) {
           _checkDoctypeIsDefined(this._document);
@@ -161,7 +106,6 @@
         }
       }
     }
->>>>>>> 03485cd6
   }
 
   /** Gets whether a specific sanity check is enabled. */
@@ -213,29 +157,15 @@
     );
   }
 
-<<<<<<< HEAD
-  /**
-   * Checks whether the material version matches the cdk version
-   *
-   * 检查 Material 版本是否与 cdk 版本相匹配
-   *
-   */
-  private _checkCdkVersionMatch(): void {
-    const isEnabled = this._checksAreEnabled() &&
-      (this._sanityChecks === true || (this._sanityChecks as GranularSanityChecks).version);
-
-    if (isEnabled && VERSION.full !== CDK_VERSION.full) {
-      console.warn(
-          'The Angular Material version (' + VERSION.full + ') does not match ' +
-          'the Angular CDK version (' + CDK_VERSION.full + ').\n' +
-          'Please ensure the versions of these two packages exactly match.'
-      );
-    }
-=======
   testElement.remove();
 }
 
-/** Checks whether the Material version matches the CDK version. */
+/**
+ * Checks whether the Material version matches the CDK version.
+ *
+ * 检查 Material 版本是否与 CDK 版本相匹配。
+ *
+ */
 function _checkCdkVersionMatch(): void {
   if (VERSION.full !== CDK_VERSION.full) {
     console.warn(
@@ -247,6 +177,5 @@
         ').\n' +
         'Please ensure the versions of these two packages exactly match.',
     );
->>>>>>> 03485cd6
   }
 }