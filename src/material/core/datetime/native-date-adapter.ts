--- conflicted
+++ resolved
@@ -15,21 +15,11 @@
  * (<https://tools.ietf.org/html/rfc3339>). Note that the string may not actually be a valid date
  * because the regex will match strings an with out of bounds month, date, etc.
  *
-<<<<<<< HEAD
- * 匹配具有有效 RFC 3339 字符串（ <https://tools.ietf.org/html/rfc3339> ）形式的字符串。请注意，该字符串实际上可能不是有效的日期，因为正则表达式将匹配具有超出范围的月份、日期等的字符串。
- *
-=======
->>>>>>> 53b69108
  */
 const ISO_8601_REGEX =
   /^\d{4}-\d{2}-\d{2}(?:T\d{2}:\d{2}:\d{2}(?:\.\d+)?(?:Z|(?:(?:\+|-)\d{2}:\d{2}))?)?$/;
 
-/**
- * Creates an array and fills it with values.
- *
- * 创建一个数组，并用值填充它。
- *
- */
+/** Creates an array and fills it with values. */
 function range<T>(length: number, valueFunction: (index: number) => T): T[] {
   const valuesArray = Array(length);
   for (let i = 0; i < length; i++) {
@@ -48,9 +38,6 @@
 export class NativeDateAdapter extends DateAdapter<Date> {
   /**
    * @deprecated No longer being used. To be removed.
-   *
-   * 不再使用。即将被删除。
-   *
    * @breaking-change 14.0.0
    */
   useUtcForDisplay: boolean = false;
@@ -205,11 +192,8 @@
    * (<https://www.ietf.org/rfc/rfc3339.txt>) into valid Dates and empty string into null. Returns an
    * invalid date for all other values.
    *
-<<<<<<< HEAD
    * 如果给定有效的 Date 或 null，则返回给定的值。将有效的 ISO 8601 字符串（ <https://www.ietf.org/rfc/rfc3339.txt> ）反序列化为有效的日期，并将空字符串转换为 null。返回所有其他值的无效日期。
    *
-=======
->>>>>>> 53b69108
    */
   override deserialize(value: any): Date | null {
     if (typeof value === 'string') {
@@ -240,12 +224,7 @@
     return new Date(NaN);
   }
 
-  /**
-   * Creates a date but allows the month and date to overflow.
-   *
-   * 创建日期，但允许月份和日期溢出。
-   *
-   */
+  /** Creates a date but allows the month and date to overflow. */
   private _createDateWithOverflow(year: number, month: number, date: number) {
     // Passing the year to the constructor causes year numbers <100 to be converted to 19xx.
     // To work around this we use `setFullYear` and `setHours` instead.
@@ -257,17 +236,8 @@
 
   /**
    * Pads a number to make it two digits.
-   *
-   * 填充数字以使其为两位数。
-   *
    * @param n The number to pad.
-   *
-   * 要填充的数字。
-   *
    * @returns The padded number.
-   *
-   * 填充后的数字。
-   *
    */
   private _2digit(n: number) {
     return ('00' + n).slice(-2);
@@ -279,22 +249,10 @@
    * very frequently, and the current valid rule is not always valid in previous years though.
    * We work around this problem building a new Date object which has its internal UTC
    * representation with the local date and time.
-   *
-   * 将 Date 对象转换为字符串时，javascript 内置函数可能会返回错误结果，因为它应用了其内部 DST 规则。世界各地的 DST 规则变化非常频繁，尽管当前有效的规则在前几年并不总是有效的。为了解决这个问题，我们构建了一个新的 Date 对象，该对象具有内部 UTC 表示以及本地日期和时间。
-   *
    * @param dtf Intl.DateTimeFormat object, containg the desired string format. It must have
    *    timeZone set to 'utc' to work fine.
-   *
-   * Intl.DateTimeFormat 对象，包含所需的字符串格式。必须将 timeZone 设置为 'utc' 才能正常工作。
-   *
    * @param date Date from which we want to get the string representation according to dtf
-   *
-   * 我们要根据 dtf 获取字符串表示形式的日期
-   *
    * @returns A Date object with its UTC representation based on the passed in date info
-   *
-   * 基于传入的日期信息及其 UTC 表示形式的 Date 对象
-   *
    */
   private _format(dtf: Intl.DateTimeFormat, date: Date) {
     // Passing the year to the constructor causes year numbers <100 to be converted to 19xx.
