/**
 * @license
 * Copyright Google LLC All Rights Reserved.
 *
 * Use of this source code is governed by an MIT-style license that can be
 * found in the LICENSE file at https://angular.io/license
 */

import {inject, InjectionToken, LOCALE_ID} from '@angular/core';
import {Observable, Subject} from 'rxjs';

<<<<<<< HEAD
/**
 * InjectionToken for datepicker that can be used to override default locale code.
 *
 * 日期选择器的 InjectionToken，可用于覆盖默认语言环境代码。
 *
 */
export const MAT_DATE_LOCALE = new InjectionToken<string>('MAT_DATE_LOCALE', {
=======
/** InjectionToken for datepicker that can be used to override default locale code. */
export const MAT_DATE_LOCALE = new InjectionToken<{}>('MAT_DATE_LOCALE', {
>>>>>>> 03485cd6
  providedIn: 'root',
  factory: MAT_DATE_LOCALE_FACTORY,
});

/** @docs-private */
export function MAT_DATE_LOCALE_FACTORY(): {} {
  return inject(LOCALE_ID);
}

<<<<<<< HEAD
/**
 * Adapts type `D` to be usable as a date by cdk-based components that work with dates.
 *
 * 将类型 `D` 适配成可与那些基于 cdk 的组件配合使用的日期对象。
 *
 */
export abstract class DateAdapter<D> {
  /**
   * The locale to use for all dates.
   *
   * 所有日期要使用的语言环境。
   *
   */
  protected locale: any;
=======
/** Adapts type `D` to be usable as a date by cdk-based components that work with dates. */
export abstract class DateAdapter<D, L = any> {
  /** The locale to use for all dates. */
  protected locale: L;
>>>>>>> 03485cd6
  protected readonly _localeChanges = new Subject<void>();

  /**
   * A stream that emits when the locale changes.
   *
   * 语言环境更改时发出的流。
   *
   */
  readonly localeChanges: Observable<void> = this._localeChanges;

  /**
   * Gets the year component of the given date.
   *
   * 获取给定日期的年份部分。
   *
   * @param date The date to extract the year from.
   *
   * 要从中提取年份的日期。
   *
   * @returns The year component.
   *
   * 年份部分。
   *
   */
  abstract getYear(date: D): number;

  /**
   * Gets the month component of the given date.
   *
   * 获取给定日期的月份部分。
   *
   * @param date The date to extract the month from.
   *
   * 要从中提取月份的日期。
   *
   * @returns The month component (0-indexed, 0 = January).
   *
   * 月份组成部分（从 0 开始的索引，0 表示一月）。
   *
   */
  abstract getMonth(date: D): number;

  /**
   * Gets the date of the month component of the given date.
   *
   * 获取给定日期的月份部分。
   *
   * @param date The date to extract the date of the month from.
   *
   * 要从中提取月份日期的日期。
   *
   * @returns The month component (1-indexed, 1 = first of month).
   *
   * 月份的组成部分（从 1 开始的索引，1 表示月初）。
   *
   */
  abstract getDate(date: D): number;

  /**
   * Gets the day of the week component of the given date.
   *
   * 获取给定日期的星期几部分。
   *
   * @param date The date to extract the day of the week from.
   *
   * 要从中提取星期几的日期。
   *
   * @returns The month component (0-indexed, 0 = Sunday).
   *
   * 月份组成部分（从 0 开始的索引，0 表示星期日）。
   *
   */
  abstract getDayOfWeek(date: D): number;

  /**
   * Gets a list of names for the months.
   *
   * 获取月份的名称列表。
   *
   * @param style The naming style (e.g. long = 'January', short = 'Jan', narrow = 'J').
   *
   * 命名样式（例如 long = 'January', short = 'Jan', narrow = 'J'）。
   *
   * @returns An ordered list of all month names, starting with January.
   *
   * 从一月开始的所有月份名称的有序列表。
   *
   */
  abstract getMonthNames(style: 'long' | 'short' | 'narrow'): string[];

  /**
   * Gets a list of names for the dates of the month.
   *
   * 获取月份日期的名称列表。
   *
   * @returns An ordered list of all date of the month names, starting with '1'.
   *
   * 月份名称的所有日期的有序列表，从 “1” 开始。
   *
   */
  abstract getDateNames(): string[];

  /**
   * Gets a list of names for the days of the week.
   *
   * 获取星期几的名称列表。
   *
   * @param style The naming style (e.g. long = 'Sunday', short = 'Sun', narrow = 'S').
   *
   * 命名样式（例如，long = 'Sunday', short = 'Sun', narrow = 'S'）。
   *
   * @returns An ordered list of all weekday names, starting with Sunday.
   *
   * 从星期天开始的所有工作日名称的有序列表。
   *
   */
  abstract getDayOfWeekNames(style: 'long' | 'short' | 'narrow'): string[];

  /**
   * Gets the name for the year of the given date.
   *
   * 获取给定日期的年份的名称。
   *
   * @param date The date to get the year name for.
   *
   * 要获取年份名称的日期。
   *
   * @returns The name of the given year (e.g. '2017').
   *
   * 给定年份的名称（例如 “2017”）。
   *
   */
  abstract getYearName(date: D): string;

  /**
   * Gets the first day of the week.
   *
   * 获取一周的第一天。
   *
   * @returns The first day of the week (0-indexed, 0 = Sunday).
   *
   * 一周的第一天（从 0 开始的索引，0 表示星期日）。
   *
   */
  abstract getFirstDayOfWeek(): number;

  /**
   * Gets the number of days in the month of the given date.
   *
   * 获取给定日期的月份中的天数。
   *
   * @param date The date whose month should be checked.
   *
   * 要检查其月份的日期。
   *
   * @returns The number of days in the month of the given date.
   *
   * 给定日期的月份中的天数。
   *
   */
  abstract getNumDaysInMonth(date: D): number;

  /**
   * Clones the given date.
   *
   * 克隆给定日期。
   *
   * @param date The date to clone
   *
   * 要克隆的日期
   *
   * @returns A new date equal to the given date.
   *
   * 等于给定日期的新日期。
   *
   */
  abstract clone(date: D): D;

  /**
   * Creates a date with the given year, month, and date. Does not allow over/under-flow of the
   * month and date.
   *
   * 创建具有给定年份、月份和日期的日期对象。不允许月份和日期的上溢/下溢。
   *
   * @param year The full year of the date. (e.g. 89 means the year 89, not the year 1989).
   *
   * 日期中的完整年份。（例如 89 表示 89 年，而不是 1989 年）。
   *
   * @param month The month of the date (0-indexed, 0 = January). Must be an integer 0 - 11.
   *
   * 日期中的月份（0 索引，0 =一月）。必须为 0 到 11 的整数。
   *
   * @param date The date of month of the date. Must be an integer 1 - length of the given month.
   *
   * 日期中的月内日期。必须为整数 1 ~ 给定月份的天数。
   *
   * @returns The new date, or null if invalid.
   *
   * 新日期；如果无效，则为 null。
   *
   */
  abstract createDate(year: number, month: number, date: number): D;

  /**
   * Gets today's date.
   *
   * 获取今天的日期。
   *
   * @returns Today's date.
   *
   * 今天的日期。
   *
   */
  abstract today(): D;

  /**
   * Parses a date from a user-provided value.
   *
   * 根据用户提供的值解析日期。
   *
   * @param value The value to parse.
   *
   * 要解析的值。
   *
   * @param parseFormat The expected format of the value being parsed
   *     (type is implementation-dependent).
   *
   * 要解析值的预期格式（类型取决于实现）。
   *
   * @returns The parsed date.
   *
   * 解析后的日期。
   *
   */
  abstract parse(value: any, parseFormat: any): D | null;

  /**
   * Formats a date as a string according to the given format.
   *
   * 根据给定的格式将日期格式化为字符串。
   *
   * @param date The value to format.
   *
   * 要格式化的值。
   *
   * @param displayFormat The format to use to display the date as a string.
   *
   * 用于将日期显示为字符串的格式。
   *
   * @returns The formatted date string.
   *
   * 格式化后的日期字符串。
   *
   */
  abstract format(date: D, displayFormat: any): string;

  /**
   * Adds the given number of years to the date. Years are counted as if flipping 12 pages on the
   * calendar for each year and then finding the closest date in the new month. For example when
   * adding 1 year to Feb 29, 2016, the resulting date will be Feb 28, 2017.
   *
   * 将给定的年数添加到日期。年份的添加方式就像在日历上翻过 12 个月一样，然后查找新月份中与之最接近的日期。例如，当把 1 年添加到 2016 年 2 月 29 日时，其结果日期将是 2017 年 2 月 28 日。
   *
   * @param date The date to add years to.
   *
   * 要添加年份的日期。
   *
   * @param years The number of years to add (may be negative).
   *
   * 要增加的年数（可能为负）。
   *
   * @returns A new date equal to the given one with the specified number of years added.
   *
   * 一个等于给定日期加上指定年数的新日期。
   *
   */
  abstract addCalendarYears(date: D, years: number): D;

  /**
   * Adds the given number of months to the date. Months are counted as if flipping a page on the
   * calendar for each month and then finding the closest date in the new month. For example when
   * adding 1 month to Jan 31, 2017, the resulting date will be Feb 28, 2017.
   *
   * 将给定的月数添加到日期。月份的计算方式就像在日历上翻过一页一样，然后在新月份中找到最接近的日期。例如，当把 1 个月添加到 2017 年 1 月 31 日时，结果日期将是 2017 年 2 月 28 日。
   *
   * @param date The date to add months to.
   *
   * 要添加月份的日期。
   *
   * @param months The number of months to add (may be negative).
   *
   * 要添加的月数（可能为负）。
   *
   * @returns A new date equal to the given one with the specified number of months added.
   *
   * 一个等于给定的日期加上指定的月份数的新日期。
   *
   */
  abstract addCalendarMonths(date: D, months: number): D;

  /**
   * Adds the given number of days to the date. Days are counted as if moving one cell on the
   * calendar for each day.
   *
   * 将给定的天数添加到日期。天数的计算方式就像在日历上移动一个单元格一样。
   *
   * @param date The date to add days to.
   *
   * 要添加天数的日期。
   *
   * @param days The number of days to add (may be negative).
   *
   * 要添加的天数（可能为负）。
   *
   * @returns A new date equal to the given one with the specified number of days added.
   *
   * 一个等于给定的日期加上指定的天数的新日期。
   *
   */
  abstract addCalendarDays(date: D, days: number): D;

  /**
   * Gets the RFC 3339 compatible string (<https://tools.ietf.org/html/rfc3339>) for the given date.
   * This method is used to generate date strings that are compatible with native HTML attributes
   * such as the `min` or `max` attribute of an `<input>`.
   *
   * 获取给定日期的 RFC 3339 兼容字符串（ [https://tools.ietf.org/html/rfc3339](https://tools.ietf.org/html/rfc3339)）此方法用于生成与原生 HTML 属性（例如 `<input>` `min` 或 `max` 属性）兼容的日期字符串。
   *
   * @param date The date to get the ISO date string for.
   *
   * 要获取 ISO 日期字符串的日期。
   *
   * @returns The ISO date string date string.
   *
   * ISO 日期字符串日期字符串。
   *
   */
  abstract toIso8601(date: D): string;

  /**
   * Checks whether the given object is considered a date instance by this DateAdapter.
   *
   * 检查此 DateAdapter 是否将给定对象视为日期实例。
   *
   * @param obj The object to check
   *
   * 要检查的对象
   *
   * @returns Whether the object is a date instance.
   *
   * 该对象是否为日期实例。
   *
   */
  abstract isDateInstance(obj: any): boolean;

  /**
   * Checks whether the given date is valid.
   *
   * 检查给定日期是否有效。
   *
   * @param date The date to check.
   *
   * 要检查的日期。
   *
   * @returns Whether the date is valid.
   *
   * 此日期是否有效。
   *
   */
  abstract isValid(date: D): boolean;

  /**
   * Gets date instance that is not valid.
   *
   * 获取无效的日期实例。
   *
   * @returns An invalid date.
   *
   * 无效的日期。
   *
   */
  abstract invalid(): D;

<<<<<<< HEAD
 /**
   * Given a potential date object, returns that same date object if it is
   * a valid date, or `null` if it's not a valid date.
   *
   * 给定一个潜在的日期对象，如果该日期对象是有效日期，则返回该日期对象；如果它不是有效日期，则返回 `null`。
   *
   * @param obj The object to check.
   *
   * 要检查的对象。
   *
   * @returns A date or `null`.
   *
   * 日期或 `null`。
   *
=======
  /**
   * Given a potential date object, returns that same date object if it is
   * a valid date, or `null` if it's not a valid date.
   * @param obj The object to check.
   * @returns A date or `null`.
>>>>>>> 03485cd6
   */
  getValidDateOrNull(obj: unknown): D | null {
    return this.isDateInstance(obj) && this.isValid(obj as D) ? (obj as D) : null;
  }

  /**
   * Attempts to deserialize a value to a valid date object. This is different from parsing in that
   * deserialize should only accept non-ambiguous, locale-independent formats (e.g. a ISO 8601
   * string). The default implementation does not allow any deserialization, it simply checks that
   * the given value is already a valid date object or null. The `<mat-datepicker>` will call this
   * method on all of its `@Input()` properties that accept dates. It is therefore possible to
   * support passing values from your backend directly to these properties by overriding this method
   * to also deserialize the format used by your backend.
   *
   * 尝试将某个值反序列化为有效的日期对象。这与解析的不同之处在于，反序列化应仅接受无歧义的、与语言环境无关的格式（例如，ISO 8601 字符串）。其默认实现不允许任何反序列化，它只是检查给定的值是否已经是有效的日期对象或 null。`<mat-datepicker>` 将在其所有接受日期的 `@Input()` 上调用此方法。因此，可以通过重写此方法来反序列化后端使用的格式，从而支持将各种值从后端直接传递给这些属性。
   *
   * @param value The value to be deserialized into a date object.
   *
   * 要反序列化为日期对象的值。
   *
   * @returns The deserialized date object, either a valid date, null if the value can be
   *     deserialized into a null date (e.g. the empty string), or an invalid date.
   *
   * 反序列化后的日期对象，可以是有效日期，如果可以将该值反序列化为空日期（例如，空字符串），则为 null 或无效日期。
   *
   */
  deserialize(value: any): D | null {
    if (value == null || (this.isDateInstance(value) && this.isValid(value))) {
      return value;
    }
    return this.invalid();
  }

  /**
   * Sets the locale used for all dates.
   *
   * 设置所有日期使用的语言环境。
   *
   * @param locale The new locale.
   *
   * 新的语言环境。
   *
   */
  setLocale(locale: L) {
    this.locale = locale;
    this._localeChanges.next();
  }

  /**
   * Compares two dates.
   *
   * 比较两个日期。
   *
   * @param first The first date to compare.
   *
   * 要比较的第一个日期。
   *
   * @param second The second date to compare.
   *
   * 要比较的第二个日期。
   *
   * @returns 0 if the dates are equal, a number less than 0 if the first date is earlier,
   *     a number greater than 0 if the first date is later.
   *
   * 如果日期相等，则为 0；如果第一个日期较早，则小于 0；如果第一个日期较晚，则大于 0。
   *
   */
  compareDate(first: D, second: D): number {
    return (
      this.getYear(first) - this.getYear(second) ||
      this.getMonth(first) - this.getMonth(second) ||
      this.getDate(first) - this.getDate(second)
    );
  }

  /**
   * Checks if two dates are equal.
   *
   * 检查两个日期是否相等。
   *
   * @param first The first date to check.
   *
   * 要检查的第一个日期。
   *
   * @param second The second date to check.
   *
   * 要检查的第二个日期。
   *
   * @returns Whether the two dates are equal.
   *     Null dates are considered equal to other null dates.
   *
   * 两个日期是否相等。空日期视为等于其他空日期。
   *
   */
  sameDate(first: D | null, second: D | null): boolean {
    if (first && second) {
      let firstValid = this.isValid(first);
      let secondValid = this.isValid(second);
      if (firstValid && secondValid) {
        return !this.compareDate(first, second);
      }
      return firstValid == secondValid;
    }
    return first == second;
  }

  /**
   * Clamp the given date between min and max dates.
   *
   * 将给定日期限制在最小日期和最大日期之间。
   *
   * @param date The date to clamp.
   *
   * 要限制的日期。
   *
   * @param min The minimum value to allow. If null or omitted no min is enforced.
   *
   * 允许的最小值。如果为 null 或省略，则不强制执行 min。
   *
   * @param max The maximum value to allow. If null or omitted no max is enforced.
   *
   * 允许的最大值。如果为 null 或省略，则不强制使用 max。
   *
   * @returns `min` if `date` is less than `min`, `max` if date is greater than `max`,
   *     otherwise `date`.
   *
   * 如果 `date` 小于 `min` 则为 `min`，如果日期大于 `max` 则为 `max`，否则为 `date`。
   *
   */
  clampDate(date: D, min?: D | null, max?: D | null): D {
    if (min && this.compareDate(date, min) < 0) {
      return min;
    }
    if (max && this.compareDate(date, max) > 0) {
      return max;
    }
    return date;
  }
}<|MERGE_RESOLUTION|>--- conflicted
+++ resolved
@@ -9,18 +9,13 @@
 import {inject, InjectionToken, LOCALE_ID} from '@angular/core';
 import {Observable, Subject} from 'rxjs';
 
-<<<<<<< HEAD
 /**
  * InjectionToken for datepicker that can be used to override default locale code.
  *
  * 日期选择器的 InjectionToken，可用于覆盖默认语言环境代码。
  *
  */
-export const MAT_DATE_LOCALE = new InjectionToken<string>('MAT_DATE_LOCALE', {
-=======
-/** InjectionToken for datepicker that can be used to override default locale code. */
 export const MAT_DATE_LOCALE = new InjectionToken<{}>('MAT_DATE_LOCALE', {
->>>>>>> 03485cd6
   providedIn: 'root',
   factory: MAT_DATE_LOCALE_FACTORY,
 });
@@ -30,27 +25,20 @@
   return inject(LOCALE_ID);
 }
 
-<<<<<<< HEAD
 /**
  * Adapts type `D` to be usable as a date by cdk-based components that work with dates.
  *
  * 将类型 `D` 适配成可与那些基于 cdk 的组件配合使用的日期对象。
  *
  */
-export abstract class DateAdapter<D> {
+export abstract class DateAdapter<D, L = any> {
   /**
    * The locale to use for all dates.
    *
    * 所有日期要使用的语言环境。
    *
    */
-  protected locale: any;
-=======
-/** Adapts type `D` to be usable as a date by cdk-based components that work with dates. */
-export abstract class DateAdapter<D, L = any> {
-  /** The locale to use for all dates. */
   protected locale: L;
->>>>>>> 03485cd6
   protected readonly _localeChanges = new Subject<void>();
 
   /**
@@ -434,8 +422,7 @@
    */
   abstract invalid(): D;
 
-<<<<<<< HEAD
- /**
+  /**
    * Given a potential date object, returns that same date object if it is
    * a valid date, or `null` if it's not a valid date.
    *
@@ -449,13 +436,6 @@
    *
    * 日期或 `null`。
    *
-=======
-  /**
-   * Given a potential date object, returns that same date object if it is
-   * a valid date, or `null` if it's not a valid date.
-   * @param obj The object to check.
-   * @returns A date or `null`.
->>>>>>> 03485cd6
    */
   getValidDateOrNull(obj: unknown): D | null {
     return this.isDateInstance(obj) && this.isValid(obj as D) ? (obj as D) : null;
