--- conflicted
+++ resolved
@@ -125,19 +125,10 @@
   /** Value that was assigned before the listbox was initialized. */
   private _pendingInitialValue: any;
 
-<<<<<<< HEAD
-  /**
-   * Whether the user should be allowed to select multiple chips.
-   *
-   * 是否允许用户选择多个纸片。
-   *
-   */
-=======
   /** Default chip options. */
   private _defaultOptions = inject(MAT_CHIPS_DEFAULT_OPTIONS, {optional: true});
 
   /** Whether the user should be allowed to select multiple chips. */
->>>>>>> 69652b09
   @Input()
   get multiple(): boolean {
     return this._multiple;
@@ -213,14 +204,6 @@
   }
   protected _required: boolean = false;
 
-<<<<<<< HEAD
-  /**
-   * Combined stream of all of the child chips' selection change events.
-   *
-   * 所有子纸片的选定状态更改事件的组合流。
-   *
-   */
-=======
   /** Whether checkmark indicator for single-selection options is hidden. */
   @Input()
   get hideSingleSelectionIndicator(): boolean {
@@ -234,7 +217,6 @@
     this._defaultOptions?.hideSingleSelectionIndicator ?? false;
 
   /** Combined stream of all of the child chips' selection change events. */
->>>>>>> 69652b09
   get chipSelectionChanges(): Observable<MatChipSelectionChange> {
     return this._getChipStream<MatChipSelectionChange, MatChipOption>(chip => chip.selectionChange);
   }
