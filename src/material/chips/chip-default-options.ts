--- conflicted
+++ resolved
@@ -24,18 +24,12 @@
   separatorKeyCodes: readonly number[] | ReadonlySet<number>;
 }
 
-<<<<<<< HEAD
 /**
  * Injection token to be used to override the default options for the chips module.
  *
  * 注入令牌，用于改写纸片模块的默认选项。
  *
  */
-export const MAT_CHIPS_DEFAULT_OPTIONS =
-    new InjectionToken<MatChipsDefaultOptions>('mat-chips-default-options');
-=======
-/** Injection token to be used to override the default options for the chips module. */
 export const MAT_CHIPS_DEFAULT_OPTIONS = new InjectionToken<MatChipsDefaultOptions>(
   'mat-chips-default-options',
-);
->>>>>>> 03485cd6
+);