/**
 * @license
 * Copyright Google LLC All Rights Reserved.
 *
 * Use of this source code is governed by an MIT-style license that can be
 * found in the LICENSE file at https://angular.io/license
 */

import {ENTER} from '@angular/cdk/keycodes';
import {ANIMATION_MODULE_TYPE} from '@angular/platform-browser/animations';
import {
  AfterViewInit,
  Attribute,
  ChangeDetectionStrategy,
  ChangeDetectorRef,
  Component,
  ContentChild,
  ElementRef,
  EventEmitter,
  Inject,
  Input,
  NgZone,
  Optional,
  Output,
  ViewChild,
  ViewEncapsulation,
} from '@angular/core';
import {DOCUMENT} from '@angular/common';
import {MAT_RIPPLE_GLOBAL_OPTIONS, RippleGlobalOptions} from '@angular/material/core';
import {FocusMonitor} from '@angular/cdk/a11y';
import {MatChip, MatChipEvent} from './chip';
import {MatChipEditInput} from './chip-edit-input';
import {takeUntil} from 'rxjs/operators';
import {MAT_CHIP} from './tokens';

/**
 * Represents an event fired on an individual `mat-chip` when it is edited.
 *
 * 表示当单个 `mat-chip` 被编辑时触发的事件。
 *
 */
export interface MatChipEditedEvent extends MatChipEvent {
  /**
   * The final edit value.
   *
   * 最终的编辑值。
   *
   */
  value: string;
}

/**
 * An extension of the MatChip component used with MatChipGrid and
 * the matChipInputFor directive.
 *
 * 与 MatChipGrid 和 matChipInputFor 指令一起使用的 MatChip 组件的扩展。
 *
 */
@Component({
  selector: 'mat-chip-row, [mat-chip-row], mat-basic-chip-row, [mat-basic-chip-row]',
  templateUrl: 'chip-row.html',
  styleUrls: ['chip.css'],
  inputs: ['color', 'disabled', 'disableRipple', 'tabIndex'],
  host: {
    'class': 'mat-mdc-chip mat-mdc-chip-row mdc-evolution-chip',
    '[class.mat-mdc-chip-with-avatar]': 'leadingIcon',
    '[class.mat-mdc-chip-disabled]': 'disabled',
    '[class.mat-mdc-chip-editing]': '_isEditing',
    '[class.mat-mdc-chip-editable]': 'editable',
    '[class.mdc-evolution-chip--disabled]': 'disabled',
    '[class.mdc-evolution-chip--with-trailing-action]': '_hasTrailingIcon()',
    '[class.mdc-evolution-chip--with-primary-graphic]': 'leadingIcon',
    '[class.mdc-evolution-chip--with-primary-icon]': 'leadingIcon',
    '[class.mdc-evolution-chip--with-avatar]': 'leadingIcon',
    '[class.mat-mdc-chip-highlighted]': 'highlighted',
    '[class.mat-mdc-chip-with-trailing-icon]': '_hasTrailingIcon()',
    '[id]': 'id',
    // Has to have a negative tabindex in order to capture
    // focus and redirect it to the primary action.
    '[attr.tabindex]': 'disabled ? null : -1',
    '[attr.aria-label]': 'null',
    '[attr.aria-description]': 'null',
    '[attr.role]': 'role',
    '(focus)': '_handleFocus($event)',
    '(dblclick)': '_handleDoubleclick($event)',
  },
  providers: [
    {provide: MatChip, useExisting: MatChipRow},
    {provide: MAT_CHIP, useExisting: MatChipRow},
  ],
  encapsulation: ViewEncapsulation.None,
  changeDetection: ChangeDetectionStrategy.OnPush,
})
export class MatChipRow extends MatChip implements AfterViewInit {
  protected override basicChipAttrName = 'mat-basic-chip-row';

  /**
   * The editing action has to be triggered in a timeout. While we're waiting on it, a blur
   * event might occur which will interrupt the editing. This flag is used to avoid interruptions
   * while the editing action is being initialized.
   */
  private _editStartPending = false;

  @Input() editable: boolean = false;

  /**
   * Emitted when the chip is edited.
   *
   * 编辑纸片时发出。
   *
   */
  @Output() readonly edited: EventEmitter<MatChipEditedEvent> =
    new EventEmitter<MatChipEditedEvent>();

  /**
   * The default chip edit input that is used if none is projected into this chip row.
   *
   * 如果没有投影到此纸片行，则使用默认的纸片编辑输入框。
   *
   */
  @ViewChild(MatChipEditInput) defaultEditInput?: MatChipEditInput;

  /**
   * The projected chip edit input.
   *
   * 投影进来的纸片编辑输入框。
   *
   */
  @ContentChild(MatChipEditInput) contentEditInput?: MatChipEditInput;

  _isEditing = false;

  constructor(
    changeDetectorRef: ChangeDetectorRef,
    elementRef: ElementRef,
    ngZone: NgZone,
    focusMonitor: FocusMonitor,
    @Inject(DOCUMENT) _document: any,
    @Optional() @Inject(ANIMATION_MODULE_TYPE) animationMode?: string,
    @Optional()
    @Inject(MAT_RIPPLE_GLOBAL_OPTIONS)
    globalRippleOptions?: RippleGlobalOptions,
    @Attribute('tabindex') tabIndex?: string,
  ) {
    super(
      changeDetectorRef,
      elementRef,
      ngZone,
      focusMonitor,
      _document,
      animationMode,
      globalRippleOptions,
      tabIndex,
    );

    this.role = 'row';
    this._onBlur.pipe(takeUntil(this.destroyed)).subscribe(() => {
      if (this._isEditing && !this._editStartPending) {
        this._onEditFinish();
      }
    });
  }

  override _hasTrailingIcon() {
    // The trailing icon is hidden while editing.
    return !this._isEditing && super._hasTrailingIcon();
  }

<<<<<<< HEAD
  /**
   * Sends focus to the first gridcell when the user clicks anywhere inside the chip.
   *
   * 当用户单击纸片内的任意位置时，将焦点发送到第一个网格单元。
   *
   */
  _mousedown(event: MouseEvent) {
    if (!this._isEditing) {
      if (!this.disabled) {
        this.focus();
      }

      event.preventDefault();
=======
  /** Sends focus to the first gridcell when the user clicks anywhere inside the chip. */
  _handleFocus() {
    if (!this._isEditing && !this.disabled) {
      this.focus();
>>>>>>> 69652b09
    }
  }

  override _handleKeydown(event: KeyboardEvent): void {
    if (event.keyCode === ENTER && !this.disabled) {
      if (this._isEditing) {
        event.preventDefault();
        this._onEditFinish();
      } else if (this.editable) {
        this._startEditing(event);
      }
    } else if (this._isEditing) {
      // Stop the event from reaching the chip set in order to avoid navigating.
      event.stopPropagation();
    } else {
      super._handleKeydown(event);
    }
  }

  _handleDoubleclick(event: MouseEvent) {
    if (!this.disabled && this.editable) {
      this._startEditing(event);
    }
  }

  private _startEditing(event: Event) {
    if (
      !this.primaryAction ||
      (this.removeIcon && this._getSourceAction(event.target as Node) === this.removeIcon)
    ) {
      return;
    }

    // The value depends on the DOM so we need to extract it before we flip the flag.
    const value = this.value;

    this._isEditing = this._editStartPending = true;

    // Starting the editing sequence below depends on the edit input
    // query resolving on time. Trigger a synchronous change detection to
    // ensure that it happens by the time we hit the timeout below.
    this._changeDetectorRef.detectChanges();

    // TODO(crisbeto): this timeout shouldn't be necessary given the `detectChange` call above.
    // Defer initializing the input so it has time to be added to the DOM.
    setTimeout(() => {
      this._getEditInput().initialize(value);
      this._editStartPending = false;
    });
  }

  private _onEditFinish() {
    this._isEditing = this._editStartPending = false;
    this.edited.emit({chip: this, value: this._getEditInput().getValue()});

    // If the edit input is still focused or focus was returned to the body after it was destroyed,
    // return focus to the chip contents.
    if (
      this._document.activeElement === this._getEditInput().getNativeElement() ||
      this._document.activeElement === this._document.body
    ) {
      this.primaryAction.focus();
    }
  }

  override _isRippleDisabled(): boolean {
    return super._isRippleDisabled() || this._isEditing;
  }

  /**
   * Gets the projected chip edit input, or the default input if none is projected in. One of these
   * two values is guaranteed to be defined.
   */
  private _getEditInput(): MatChipEditInput {
    return this.contentEditInput || this.defaultEditInput!;
  }
}<|MERGE_RESOLUTION|>--- conflicted
+++ resolved
@@ -166,26 +166,15 @@
     return !this._isEditing && super._hasTrailingIcon();
   }
 
-<<<<<<< HEAD
   /**
    * Sends focus to the first gridcell when the user clicks anywhere inside the chip.
    *
    * 当用户单击纸片内的任意位置时，将焦点发送到第一个网格单元。
    *
    */
-  _mousedown(event: MouseEvent) {
-    if (!this._isEditing) {
-      if (!this.disabled) {
-        this.focus();
-      }
-
-      event.preventDefault();
-=======
-  /** Sends focus to the first gridcell when the user clicks anywhere inside the chip. */
   _handleFocus() {
     if (!this._isEditing && !this.disabled) {
       this.focus();
->>>>>>> 69652b09
     }
   }
 
