/**
 * @license
 * Copyright Google LLC All Rights Reserved.
 *
 * Use of this source code is governed by an MIT-style license that can be
 * found in the LICENSE file at https://angular.io/license
 */

import {FocusKeyManager} from '@angular/cdk/a11y';
import {Directionality} from '@angular/cdk/bidi';
import {BooleanInput, coerceBooleanProperty} from '@angular/cdk/coercion';
import {SelectionModel} from '@angular/cdk/collections';
import {
  AfterContentInit,
  ChangeDetectionStrategy,
  ChangeDetectorRef,
  Component,
  ContentChildren,
  DoCheck,
  ElementRef,
  EventEmitter,
  Input,
  OnDestroy,
  OnInit,
  Optional,
  Output,
  QueryList,
  Self,
  ViewEncapsulation,
} from '@angular/core';
import {
  ControlValueAccessor,
  FormGroupDirective,
  NgControl,
  NgForm,
  Validators,
} from '@angular/forms';
import {CanUpdateErrorState, ErrorStateMatcher, mixinErrorState} from '@angular/material/core';
import {MatFormFieldControl} from '@angular/material/form-field';
import {merge, Observable, Subject, Subscription} from 'rxjs';
import {startWith, takeUntil} from 'rxjs/operators';
import {MatChip, MatChipEvent, MatChipSelectionChange} from './chip';
import {MatChipTextControl} from './chip-text-control';

// Boilerplate for applying mixins to MatChipList.
/** @docs-private */
<<<<<<< HEAD
class MatChipListBase {
  constructor(public _defaultErrorStateMatcher: ErrorStateMatcher,
              public _parentForm: NgForm,
              public _parentFormGroup: FormGroupDirective,
              /** @docs-private */
              public ngControl: NgControl) {}
}
const _MatChipListMixinBase: CanUpdateErrorStateCtor & typeof MatChipListBase =
    mixinErrorState(MatChipListBase);
=======
const _MatChipListBase = mixinErrorState(
  class {
    constructor(
      public _defaultErrorStateMatcher: ErrorStateMatcher,
      public _parentForm: NgForm,
      public _parentFormGroup: FormGroupDirective,
      /** @docs-private */
      public ngControl: NgControl,
    ) {}
  },
);
>>>>>>> 03485cd6

// Increasing integer for generating unique ids for chip-list components.
let nextUniqueId = 0;

/**
 * Change event object that is emitted when the chip list value has changed.
 *
 * 纸片列表的值发生变化时发出的事件对象。
 *
 */
export class MatChipListChange {
  constructor(
    /**
     * Chip list that emmited the event.
     *
     * 发出此事件的纸片列表。
     *
     */
    public source: MatChipList,
<<<<<<< HEAD
    /**
     * Value of the chip list when the event was emitted.
     *
     * 当此事件发出时，此纸片列表的值。
     */
    public value: any) { }
=======
    /** Value of the chip list when the event was emitted. */
    public value: any,
  ) {}
>>>>>>> 03485cd6
}

/**
 * A material design chips component (named ChipList for its similarity to the List component).
 *
 * 一种 Material Design 纸片组件（由于类似于 List 组件，因此得名 ChipList）。
 *
 */
@Component({
  selector: 'mat-chip-list',
  template: `<div class="mat-chip-list-wrapper"><ng-content></ng-content></div>`,
  exportAs: 'matChipList',
  host: {
    '[attr.tabindex]': 'disabled ? null : _tabIndex',
    '[attr.aria-describedby]': '_ariaDescribedby || null',
    '[attr.aria-required]': 'role ? required : null',
    '[attr.aria-disabled]': 'disabled.toString()',
    '[attr.aria-invalid]': 'errorState',
    '[attr.aria-multiselectable]': 'multiple',
    '[attr.role]': 'role',
    '[class.mat-chip-list-disabled]': 'disabled',
    '[class.mat-chip-list-invalid]': 'errorState',
    '[class.mat-chip-list-required]': 'required',
    '[attr.aria-orientation]': 'ariaOrientation',
    'class': 'mat-chip-list',
    '(focus)': 'focus()',
    '(blur)': '_blur()',
    '(keydown)': '_keydown($event)',
    '[id]': '_uid',
  },
  providers: [{provide: MatFormFieldControl, useExisting: MatChipList}],
  styleUrls: ['chips.css'],
  encapsulation: ViewEncapsulation.None,
  changeDetection: ChangeDetectionStrategy.OnPush,
})
export class MatChipList
  extends _MatChipListBase
  implements
    MatFormFieldControl<any>,
    ControlValueAccessor,
    AfterContentInit,
    DoCheck,
    OnInit,
    OnDestroy,
    CanUpdateErrorState
{
  /**
   * Implemented as part of MatFormFieldControl.
   *
   *是 MatFormFieldControl 实现的一部分。
   *
   * @docs-private
   */
  readonly controlType: string = 'mat-chip-list';

  /**
   * When a chip is destroyed, we store the index of the destroyed chip until the chips
   * query list notifies about the update. This is necessary because we cannot determine an
   * appropriate chip that should receive focus until the array of chips updated completely.
   *
   * 当纸片被销毁时，我们会把要销毁的纸片的索引存起来，直到纸片查询列表通知该更新为止。这是必要的，因为在完全更新纸片数组之前，我们无法确定哪个纸片适合获得焦点。
   *
   */
  private _lastDestroyedChipIndex: number | null = null;

  /**
   * Subject that emits when the component has been destroyed.
   *
   * 主体对象，在组件被销毁后发出数据。
   *
   */
  private readonly _destroyed = new Subject<void>();

  /**
   * Subscription to focus changes in the chips.
   *
   * 订阅纸片的焦点变更事件。
   *
   */
  private _chipFocusSubscription: Subscription | null;

  /**
   * Subscription to blur changes in the chips.
   *
   * 订阅纸片列表的失焦事件。
   *
   */
  private _chipBlurSubscription: Subscription | null;

  /**
   * Subscription to selection changes in chips.
   *
   * 订阅纸片列表选定纸片的事件
   *
   */
  private _chipSelectionSubscription: Subscription | null;

  /**
   * Subscription to remove changes in chips.
   *
   * 订阅纸片列表中删除纸片的事件。
   *
   */
  private _chipRemoveSubscription: Subscription | null;

  /**
   * The chip input to add more chips
   *
   * 添加更多纸片时使用的纸片输入框
   *
   */
  protected _chipInput: MatChipTextControl;

  /**
   * Uid of the chip list
   *
   * 纸片列表的唯一 ID
   *
   */
  _uid: string = `mat-chip-list-${nextUniqueId++}`;

  /**
   * The aria-describedby attribute on the chip list for improved a11y.
   *
   * 纸片列表中的 aria-describedby 属性提升了无障碍性。
   *
   */
  _ariaDescribedby: string;

  /**
   * Tab index for the chip list.
   *
   * 纸片列表的 Tabindex。
   *
   */
  _tabIndex = 0;

  /**
   * User defined tab index.
   * When it is not null, use user defined tab index. Otherwise use \_tabIndex
   *
   * 用户自定义的 Tabindex。当它不为 null 时，使用用户自定义的 tab 索引。否则，使用 \_tabIndex
   *
   */
  _userTabIndex: number | null = null;

  /**
   * The FocusKeyManager which handles focus.
   *
   * FocusKeyManager 用于处理焦点。
   *
   */
  _keyManager: FocusKeyManager<MatChip>;

  /**
   * Function when touched
   *
   * 已接触后的函数
   *
   */
  _onTouched = () => {};

  /**
   * Function when changed
   *
   * 已更改时的函数
   *
   */
  _onChange: (value: any) => void = () => {};

  _selectionModel: SelectionModel<MatChip>;

  /**
   * The array of selected chips inside chip list.
   *
   * 纸片列表中选定纸片的数组。
   *
   */
  get selected(): MatChip[] | MatChip {
    return this.multiple ? this._selectionModel?.selected || [] : this._selectionModel?.selected[0];
  }

<<<<<<< HEAD
  /**
   * The ARIA role applied to the chip list.
   *
   * ARIA 的角色，应用于纸片列表中。
   *
   */
  get role(): string | null { return this.empty ? null : 'listbox'; }

  /**
   * An object used to control when error messages are shown.
   *
   * 用于控制何时显示错误信息的对象。
   *
   */
  @Input() errorStateMatcher: ErrorStateMatcher;
=======
  /** The ARIA role applied to the chip list. */
  get role(): string | null {
    return this.empty ? null : 'listbox';
  }

  /** An object used to control when error messages are shown. */
  @Input() override errorStateMatcher: ErrorStateMatcher;
>>>>>>> 03485cd6

  /**
   * Whether the user should be allowed to select multiple chips.
   *
   * 是否允许用户选择多个纸片。
   *
   */
  @Input()
  get multiple(): boolean {
    return this._multiple;
  }
  set multiple(value: BooleanInput) {
    this._multiple = coerceBooleanProperty(value);
    this._syncChipsState();
  }
  private _multiple: boolean = false;

  /**
   * A function to compare the option values with the selected values. The first argument
   * is a value from an option. The second is a value from the selection. A boolean
   * should be returned.
   *
   * 用来比较选项值和当前选择的函数。第一个参数是选项的值，第二个选定的值。应该返回一个布尔值。
   *
   */
  @Input()
  get compareWith(): (o1: any, o2: any) => boolean {
    return this._compareWith;
  }
  set compareWith(fn: (o1: any, o2: any) => boolean) {
    this._compareWith = fn;
    if (this._selectionModel) {
      // A different comparator means the selection could change.
      this._initializeSelection();
    }
  }
  private _compareWith = (o1: any, o2: any) => o1 === o2;

  /**
   * Implemented as part of MatFormFieldControl.
   *
   * 实现为作为 MatFormFieldControl 的一部分。
   *
   * @docs-private
   */
  @Input()
  get value(): any {
    return this._value;
  }
  set value(value: any) {
    this.writeValue(value);
    this._value = value;
  }
  protected _value: any;

  /**
   * Implemented as part of MatFormFieldControl.
   *
   *是 MatFormFieldControl 实现的一部分。
   *
   * @docs-private
   */
  get id(): string {
    return this._chipInput ? this._chipInput.id : this._uid;
  }

  /**
   * Implemented as part of MatFormFieldControl.
   *
   *是 MatFormFieldControl 实现的一部分。
   *
   * @docs-private
   */
  @Input()
  get required(): boolean {
    return this._required ?? this.ngControl?.control?.hasValidator(Validators.required) ?? false;
  }
  set required(value: BooleanInput) {
    this._required = coerceBooleanProperty(value);
    this.stateChanges.next();
  }
  protected _required: boolean | undefined;

  /**
   * Implemented as part of MatFormFieldControl.
   *
   *是 MatFormFieldControl 实现的一部分。
   *
   * @docs-private
   */
  @Input()
  get placeholder(): string {
    return this._chipInput ? this._chipInput.placeholder : this._placeholder;
  }
  set placeholder(value: string) {
    this._placeholder = value;
    this.stateChanges.next();
  }
  protected _placeholder: string;

  /**
   * Whether any chips or the matChipInput inside of this chip-list has focus.
   *
   * 这个纸片列表中是否存在任何拥有焦点的纸片或 matChipInput。
   *
   */
  get focused(): boolean {
    return (this._chipInput && this._chipInput.focused) || this._hasFocusedChip();
  }

  /**
   * Implemented as part of MatFormFieldControl.
   *
   *是 MatFormFieldControl 实现的一部分。
   *
   * @docs-private
   */
  get empty(): boolean {
    return (!this._chipInput || this._chipInput.empty) && (!this.chips || this.chips.length === 0);
  }

  /**
   * Implemented as part of MatFormFieldControl.
   *
   *是 MatFormFieldControl 实现的一部分。
   *
   * @docs-private
   */
  get shouldLabelFloat(): boolean {
    return !this.empty || this.focused;
  }

  /**
   * Implemented as part of MatFormFieldControl.
   *
   *是 MatFormFieldControl 实现的一部分。
   *
   * @docs-private
   */
  @Input()
  get disabled(): boolean {
    return this.ngControl ? !!this.ngControl.disabled : this._disabled;
  }
  set disabled(value: BooleanInput) {
    this._disabled = coerceBooleanProperty(value);
    this._syncChipsState();
  }
  protected _disabled: boolean = false;

  /**
   * Orientation of the chip list.
   *
   * 纸片列表的方向。
   *
   */
  @Input('aria-orientation') ariaOrientation: 'horizontal' | 'vertical' = 'horizontal';

  /**
   * Whether or not this chip list is selectable. When a chip list is not selectable,
   * the selected states for all the chips inside the chip list are always ignored.
   *
   * 这个纸片列表是否可以选择。当纸片列表不可选时，纸片列表中所有纸片的选定状态总会被忽略。
   *
   */
  @Input()
  get selectable(): boolean {
    return this._selectable;
  }
  set selectable(value: BooleanInput) {
    this._selectable = coerceBooleanProperty(value);

    if (this.chips) {
      this.chips.forEach(chip => (chip.chipListSelectable = this._selectable));
    }
  }
  protected _selectable: boolean = true;

  @Input()
  set tabIndex(value: number) {
    this._userTabIndex = value;
    this._tabIndex = value;
  }

  /**
   * Combined stream of all of the child chips' selection change events.
   *
   * 所有子纸片的选定状态更改事件的组合流。
   *
   */
  get chipSelectionChanges(): Observable<MatChipSelectionChange> {
    return merge(...this.chips.map(chip => chip.selectionChange));
  }

  /**
   * Combined stream of all of the child chips' focus change events.
   *
   * 所有子纸片的聚焦事件的组合流。
   *
   */
  get chipFocusChanges(): Observable<MatChipEvent> {
    return merge(...this.chips.map(chip => chip._onFocus));
  }

  /**
   * Combined stream of all of the child chips' blur change events.
   *
   * 所有子纸片的失焦事件的组合流。
   *
   */
  get chipBlurChanges(): Observable<MatChipEvent> {
    return merge(...this.chips.map(chip => chip._onBlur));
  }

  /**
   * Combined stream of all of the child chips' remove change events.
   *
   * 所有子纸片的删除事件的组合流。
   *
   */
  get chipRemoveChanges(): Observable<MatChipEvent> {
    return merge(...this.chips.map(chip => chip.destroyed));
  }

  /**
   * Event emitted when the selected chip list value has been changed by the user.
   *
   * 当纸片列表当前选择被用户改变时发出的事件。
   *
   */
  @Output() readonly change = new EventEmitter<MatChipListChange>();

  /**
   * Event that emits whenever the raw value of the chip-list changes. This is here primarily
   * to facilitate the two-way binding for the `value` input.
   *
   * 每当纸片列表的原始值发生变化时就会发出本事件。这主要是为了方便 `value` 输入的双向绑定。
   *
   * @docs-private
   */
  @Output() readonly valueChange = new EventEmitter<any>();

  /**
   * The chip components contained within this chip list.
   *
   * 这个纸片列表中包含的纸片组件。
   *
   */
  @ContentChildren(MatChip, {
    // We need to use `descendants: true`, because Ivy will no longer match
    // indirect descendants if it's left as false.
    descendants: true,
  })
  chips: QueryList<MatChip>;

  constructor(
    protected _elementRef: ElementRef<HTMLElement>,
    private _changeDetectorRef: ChangeDetectorRef,
    @Optional() private _dir: Directionality,
    @Optional() _parentForm: NgForm,
    @Optional() _parentFormGroup: FormGroupDirective,
    _defaultErrorStateMatcher: ErrorStateMatcher,
    @Optional() @Self() ngControl: NgControl,
  ) {
    super(_defaultErrorStateMatcher, _parentForm, _parentFormGroup, ngControl);
    if (this.ngControl) {
      this.ngControl.valueAccessor = this;
    }
  }

  ngAfterContentInit() {
    this._keyManager = new FocusKeyManager<MatChip>(this.chips)
      .withWrap()
      .withVerticalOrientation()
      .withHomeAndEnd()
      .withHorizontalOrientation(this._dir ? this._dir.value : 'ltr');

    if (this._dir) {
      this._dir.change
        .pipe(takeUntil(this._destroyed))
        .subscribe(dir => this._keyManager.withHorizontalOrientation(dir));
    }

    this._keyManager.tabOut.pipe(takeUntil(this._destroyed)).subscribe(() => {
      this._allowFocusEscape();
    });

    // When the list changes, re-subscribe
    this.chips.changes.pipe(startWith(null), takeUntil(this._destroyed)).subscribe(() => {
      if (this.disabled) {
        // Since this happens after the content has been
        // checked, we need to defer it to the next tick.
        Promise.resolve().then(() => {
          this._syncChipsState();
        });
      }

      this._resetChips();

      // Reset chips selected/deselected status
      this._initializeSelection();

      // Check to see if we need to update our tab index
      this._updateTabIndex();

      // Check to see if we have a destroyed chip and need to refocus
      this._updateFocusForDestroyedChips();

      this.stateChanges.next();
    });
  }

  ngOnInit() {
    this._selectionModel = new SelectionModel<MatChip>(this.multiple, undefined, false);
    this.stateChanges.next();
  }

  ngDoCheck() {
    if (this.ngControl) {
      // We need to re-evaluate this on every change detection cycle, because there are some
      // error triggers that we can't subscribe to (e.g. parent form submissions). This means
      // that whatever logic is in here has to be super lean or we risk destroying the performance.
      this.updateErrorState();

      if (this.ngControl.disabled !== this._disabled) {
        this.disabled = !!this.ngControl.disabled;
      }
    }
  }

  ngOnDestroy() {
    this._destroyed.next();
    this._destroyed.complete();
    this.stateChanges.complete();

    this._dropSubscriptions();
  }

  /**
   * Associates an HTML input element with this chip list.
   *
   * 将 HTML 输入框元素与该纸片列表关联起来。
   *
   */
  registerInput(inputElement: MatChipTextControl): void {
    this._chipInput = inputElement;

    // We use this attribute to match the chip list to its input in test harnesses.
    // Set the attribute directly here to avoid "changed after checked" errors.
    this._elementRef.nativeElement.setAttribute('data-mat-chip-input', inputElement.id);
  }

  /**
   * Implemented as part of MatFormFieldControl.
   *
   *是 MatFormFieldControl 实现的一部分。
   *
   * @docs-private
   */
  setDescribedByIds(ids: string[]) {
    this._ariaDescribedby = ids.join(' ');
  }

  // Implemented as part of ControlValueAccessor.
  writeValue(value: any): void {
    if (this.chips) {
      this._setSelectionByValue(value, false);
    }
  }

  // Implemented as part of ControlValueAccessor.
  registerOnChange(fn: (value: any) => void): void {
    this._onChange = fn;
  }

  // Implemented as part of ControlValueAccessor.
  registerOnTouched(fn: () => void): void {
    this._onTouched = fn;
  }

  // Implemented as part of ControlValueAccessor.
  setDisabledState(isDisabled: boolean): void {
    this.disabled = isDisabled;
    this.stateChanges.next();
  }

  /**
   * Implemented as part of MatFormFieldControl.
   *
   *是 MatFormFieldControl 实现的一部分。
   *
   * @docs-private
   */
  onContainerClick(event: MouseEvent) {
    if (!this._originatesFromChip(event)) {
      this.focus();
    }
  }

  /**
   * Focuses the first non-disabled chip in this chip list, or the associated input when there
   * are no eligible chips.
   *
   * 让这个纸片列表中的第一个非禁用纸片获得焦点，或在没有合格纸片时让其关联输入框获得焦点。
   *
   */
  focus(options?: FocusOptions): void {
    if (this.disabled) {
      return;
    }

    // TODO: ARIA says this should focus the first `selected` chip if any are selected.
    // Focus on first element if there's no chipInput inside chip-list
    if (this._chipInput && this._chipInput.focused) {
      // do nothing
    } else if (this.chips.length > 0) {
      this._keyManager.setFirstItemActive();
      this.stateChanges.next();
    } else {
      this._focusInput(options);
      this.stateChanges.next();
    }
  }

  /**
   * Attempt to focus an input if we have one.
   *
   * 如果我们有一个输入框，尝试让它获得焦点。
   *
   */
  _focusInput(options?: FocusOptions) {
    if (this._chipInput) {
      this._chipInput.focus(options);
    }
  }

  /**
   * Pass events to the keyboard manager. Available here for tests.
   *
   * 把事件传给按键管理器。这里是供测试用的。
   *
   */
  _keydown(event: KeyboardEvent) {
    const target = event.target as HTMLElement;

    if (target && target.classList.contains('mat-chip')) {
      this._keyManager.onKeydown(event);
      this.stateChanges.next();
    }
  }

  /**
   * Check the tab index as you should not be allowed to focus an empty list.
   *
   * 检查 Tabindex，因为不应该允许空白列表获得焦点。
   *
   */
  protected _updateTabIndex(): void {
    // If we have 0 chips, we should not allow keyboard focus
    this._tabIndex = this._userTabIndex || (this.chips.length === 0 ? -1 : 0);
  }

  /**
   * If the amount of chips changed, we need to update the
   * key manager state and focus the next closest chip.
   *
   * 如果纸片数量发生了变化，我们就需要更新按键管理器的状态并让下一个最近的纸片获得焦点。
   *
   */
  protected _updateFocusForDestroyedChips() {
    // Move focus to the closest chip. If no other chips remain, focus the chip-list itself.
    if (this._lastDestroyedChipIndex != null) {
      if (this.chips.length) {
        const newChipIndex = Math.min(this._lastDestroyedChipIndex, this.chips.length - 1);
        this._keyManager.setActiveItem(newChipIndex);
      } else {
        this.focus();
      }
    }

    this._lastDestroyedChipIndex = null;
  }

  /**
   * Utility to ensure all indexes are valid.
   *
   * 用来确保所有索引都有效的工具。
   *
   * @param index The index to be checked.
   *
   * 要检查的索引。
   *
   * @returns True if the index is valid for our list of chips.
   *
   * 如果该索引对我们的纸片列表有效，则为真。
   */
  private _isValidIndex(index: number): boolean {
    return index >= 0 && index < this.chips.length;
  }

  _setSelectionByValue(value: any, isUserInput: boolean = true) {
    this._clearSelection();
    this.chips.forEach(chip => chip.deselect());

    if (Array.isArray(value)) {
      value.forEach(currentValue => this._selectValue(currentValue, isUserInput));
      this._sortValues();
    } else {
      const correspondingChip = this._selectValue(value, isUserInput);

      // Shift focus to the active item. Note that we shouldn't do this in multiple
      // mode, because we don't know what chip the user interacted with last.
      if (correspondingChip) {
        if (isUserInput) {
          this._keyManager.setActiveItem(correspondingChip);
        }
      }
    }
  }

  /**
   * Finds and selects the chip based on its value.
   *
   * 根据纸片的值，查找并选择它。
   *
   * @returns Chip that has the corresponding value.
   *
   * 具有相应值的纸片。
   */
  private _selectValue(value: any, isUserInput: boolean = true): MatChip | undefined {
    const correspondingChip = this.chips.find(chip => {
      return chip.value != null && this._compareWith(chip.value, value);
    });

    if (correspondingChip) {
      isUserInput ? correspondingChip.selectViaInteraction() : correspondingChip.select();
      this._selectionModel.select(correspondingChip);
    }

    return correspondingChip;
  }

  private _initializeSelection(): void {
    // Defer setting the value in order to avoid the "Expression
    // has changed after it was checked" errors from Angular.
    Promise.resolve().then(() => {
      if (this.ngControl || this._value) {
        this._setSelectionByValue(this.ngControl ? this.ngControl.value : this._value, false);
        this.stateChanges.next();
      }
    });
  }

  /**
   * Deselects every chip in the list.
   *
   * 取消选定列表中的每一个纸片。
   *
   * @param skip Chip that should not be deselected.
   *
   * 不应该被取消选择的纸片。
   *
   */
  private _clearSelection(skip?: MatChip): void {
    this._selectionModel.clear();
    this.chips.forEach(chip => {
      if (chip !== skip) {
        chip.deselect();
      }
    });
    this.stateChanges.next();
  }

  /**
   * Sorts the model values, ensuring that they keep the same
   * order that they have in the panel.
   *
   * 对模型值进行排序，确保它们与面板中的顺序保持一致。
   *
   */
  private _sortValues(): void {
    if (this._multiple) {
      this._selectionModel.clear();

      this.chips.forEach(chip => {
        if (chip.selected) {
          this._selectionModel.select(chip);
        }
      });
      this.stateChanges.next();
    }
  }

  /**
   * Emits change event to set the model value.
   *
   * 发出 change 事件来设置模型值。
   *
   */
  private _propagateChanges(fallbackValue?: any): void {
    let valueToEmit: any = null;

    if (Array.isArray(this.selected)) {
      valueToEmit = this.selected.map(chip => chip.value);
    } else {
      valueToEmit = this.selected ? this.selected.value : fallbackValue;
    }
    this._value = valueToEmit;
    this.change.emit(new MatChipListChange(this, valueToEmit));
    this.valueChange.emit(valueToEmit);
    this._onChange(valueToEmit);
    this._changeDetectorRef.markForCheck();
  }

  /**
   * When blurred, mark the field as touched when focus moved outside the chip list.
   *
   * 当失焦时，如果焦点移动到了纸片列表之外，就把该字段标记为“已接触”。
   *
   */
  _blur() {
    if (!this._hasFocusedChip()) {
      this._keyManager.setActiveItem(-1);
    }

    if (!this.disabled) {
      if (this._chipInput) {
        // If there's a chip input, we should check whether the focus moved to chip input.
        // If the focus is not moved to chip input, mark the field as touched. If the focus moved
        // to chip input, do nothing.
        // Timeout is needed to wait for the focus() event trigger on chip input.
        setTimeout(() => {
          if (!this.focused) {
            this._markAsTouched();
          }
        });
      } else {
        // If there's no chip input, then mark the field as touched.
        this._markAsTouched();
      }
    }
  }

  /**
   * Mark the field as touched
   *
   * 把这个字段标记为已接触。
   *
   */
  _markAsTouched() {
    this._onTouched();
    this._changeDetectorRef.markForCheck();
    this.stateChanges.next();
  }

  /**
   * Removes the `tabindex` from the chip list and resets it back afterwards, allowing the
   * user to tab out of it. This prevents the list from capturing focus and redirecting
   * it back to the first chip, creating a focus trap, if it user tries to tab away.
   *
   * 从纸片列表中删除 `tabindex`，然后重置它，以便用户可以跳出去。这会阻止该列表捕获焦点并将其重定向回第一个纸片，如果用户试图离开，就会创建一个焦点陷阱。
   *
   */
  _allowFocusEscape() {
    if (this._tabIndex !== -1) {
      this._tabIndex = -1;

      setTimeout(() => {
        this._tabIndex = this._userTabIndex || 0;
        this._changeDetectorRef.markForCheck();
      });
    }
  }

  private _resetChips() {
    this._dropSubscriptions();
    this._listenToChipsFocus();
    this._listenToChipsSelection();
    this._listenToChipsRemoved();
  }

  private _dropSubscriptions() {
    if (this._chipFocusSubscription) {
      this._chipFocusSubscription.unsubscribe();
      this._chipFocusSubscription = null;
    }

    if (this._chipBlurSubscription) {
      this._chipBlurSubscription.unsubscribe();
      this._chipBlurSubscription = null;
    }

    if (this._chipSelectionSubscription) {
      this._chipSelectionSubscription.unsubscribe();
      this._chipSelectionSubscription = null;
    }

    if (this._chipRemoveSubscription) {
      this._chipRemoveSubscription.unsubscribe();
      this._chipRemoveSubscription = null;
    }
  }

  /**
   * Listens to user-generated selection events on each chip.
   *
   * 在每张纸片上监听用户自己造成的选定事件。
   *
   */
  private _listenToChipsSelection(): void {
    this._chipSelectionSubscription = this.chipSelectionChanges.subscribe(event => {
      event.source.selected
        ? this._selectionModel.select(event.source)
        : this._selectionModel.deselect(event.source);

      // For single selection chip list, make sure the deselected value is unselected.
      if (!this.multiple) {
        this.chips.forEach(chip => {
          if (!this._selectionModel.isSelected(chip) && chip.selected) {
            chip.deselect();
          }
        });
      }

      if (event.isUserInput) {
        this._propagateChanges();
      }
    });
  }

  /**
   * Listens to user-generated selection events on each chip.
   *
   * 在每张纸片上监听用户自己造成的选定事件。
   *
   */
  private _listenToChipsFocus(): void {
    this._chipFocusSubscription = this.chipFocusChanges.subscribe(event => {
      let chipIndex: number = this.chips.toArray().indexOf(event.chip);

      if (this._isValidIndex(chipIndex)) {
        this._keyManager.updateActiveItem(chipIndex);
      }
      this.stateChanges.next();
    });

    this._chipBlurSubscription = this.chipBlurChanges.subscribe(() => {
      this._blur();
      this.stateChanges.next();
    });
  }

  private _listenToChipsRemoved(): void {
    this._chipRemoveSubscription = this.chipRemoveChanges.subscribe(event => {
      const chip = event.chip;
      const chipIndex = this.chips.toArray().indexOf(event.chip);

      // In case the chip that will be removed is currently focused, we temporarily store
      // the index in order to be able to determine an appropriate sibling chip that will
      // receive focus.
      if (this._isValidIndex(chipIndex) && chip._hasFocus) {
        this._lastDestroyedChipIndex = chipIndex;
      }
    });
  }

  /**
   * Checks whether an event comes from inside a chip element.
   *
   * 检查事件是否来自纸片内部。
   *
   */
  private _originatesFromChip(event: Event): boolean {
    let currentElement = event.target as HTMLElement | null;

    while (currentElement && currentElement !== this._elementRef.nativeElement) {
      if (currentElement.classList.contains('mat-chip')) {
        return true;
      }

      currentElement = currentElement.parentElement;
    }

    return false;
  }

  /**
   * Checks whether any of the chips is focused.
   *
   * 检查是否有任何纸片获得焦点了。
   *
   */
  private _hasFocusedChip() {
    return this.chips && this.chips.some(chip => chip._hasFocus);
  }

  /**
   * Syncs the list's state with the individual chips.
   *
   * 将列表的状态与各个纸片同步。
   *
   */
  private _syncChipsState() {
    if (this.chips) {
      this.chips.forEach(chip => {
        chip._chipListDisabled = this._disabled;
        chip._chipListMultiple = this.multiple;
      });
    }
  }
}<|MERGE_RESOLUTION|>--- conflicted
+++ resolved
@@ -44,17 +44,6 @@
 
 // Boilerplate for applying mixins to MatChipList.
 /** @docs-private */
-<<<<<<< HEAD
-class MatChipListBase {
-  constructor(public _defaultErrorStateMatcher: ErrorStateMatcher,
-              public _parentForm: NgForm,
-              public _parentFormGroup: FormGroupDirective,
-              /** @docs-private */
-              public ngControl: NgControl) {}
-}
-const _MatChipListMixinBase: CanUpdateErrorStateCtor & typeof MatChipListBase =
-    mixinErrorState(MatChipListBase);
-=======
 const _MatChipListBase = mixinErrorState(
   class {
     constructor(
@@ -66,8 +55,6 @@
     ) {}
   },
 );
->>>>>>> 03485cd6
-
 // Increasing integer for generating unique ids for chip-list components.
 let nextUniqueId = 0;
 
@@ -86,18 +73,13 @@
      *
      */
     public source: MatChipList,
-<<<<<<< HEAD
     /**
      * Value of the chip list when the event was emitted.
      *
      * 当此事件发出时，此纸片列表的值。
      */
-    public value: any) { }
-=======
-    /** Value of the chip list when the event was emitted. */
     public value: any,
   ) {}
->>>>>>> 03485cd6
 }
 
 /**
@@ -280,31 +262,23 @@
     return this.multiple ? this._selectionModel?.selected || [] : this._selectionModel?.selected[0];
   }
 
-<<<<<<< HEAD
   /**
    * The ARIA role applied to the chip list.
    *
    * ARIA 的角色，应用于纸片列表中。
    *
    */
-  get role(): string | null { return this.empty ? null : 'listbox'; }
-
-  /**
-   * An object used to control when error messages are shown.
-   *
-   * 用于控制何时显示错误信息的对象。
-   *
-   */
-  @Input() errorStateMatcher: ErrorStateMatcher;
-=======
-  /** The ARIA role applied to the chip list. */
   get role(): string | null {
     return this.empty ? null : 'listbox';
   }
 
-  /** An object used to control when error messages are shown. */
+  /**
+   * An object used to control when error messages are shown.
+   *
+   * 用于控制何时显示错误信息的对象。
+   *
+   */
   @Input() override errorStateMatcher: ErrorStateMatcher;
->>>>>>> 03485cd6
 
   /**
    * Whether the user should be allowed to select multiple chips.
