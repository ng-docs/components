--- conflicted
+++ resolved
@@ -90,7 +90,6 @@
   placeholder?: string | RegExp;
 }
 
-<<<<<<< HEAD
 /**
  * A set of criteria that can be used to filter a list of `MatChipRemoveHarness` instances.
  *
@@ -98,10 +97,6 @@
  *
  */
 export interface ChipRemoveHarnessFilters extends BaseHarnessFilters {}
-=======
-/** A set of criteria that can be used to filter a list of `MatChipRemoveHarness` instances. */
-export interface ChipRemoveHarnessFilters extends BaseHarnessFilters {}
 
 /** A set of criteria that can be used to filter a list of `MatChipAvatarHarness` instances. */
-export interface ChipAvatarHarnessFilters extends BaseHarnessFilters {}
->>>>>>> 03485cd6
+export interface ChipAvatarHarnessFilters extends BaseHarnessFilters {}