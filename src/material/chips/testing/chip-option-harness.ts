/**
 * @license
 * Copyright Google LLC All Rights Reserved.
 *
 * Use of this source code is governed by an MIT-style license that can be
 * found in the LICENSE file at https://angular.io/license
 */

import {HarnessPredicate} from '@angular/cdk/testing';
import {MatChipHarness} from './chip-harness';
import {ChipOptionHarnessFilters} from './chip-harness-filters';

export class MatChipOptionHarness extends MatChipHarness {
<<<<<<< HEAD
  /**
   * The selector for the host element of a selectable chip instance.
   *
   * 可选择纸片实例的宿主元素选择器。
   *
   */
  static hostSelector = '.mat-chip';
=======
  /** The selector for the host element of a selectable chip instance. */
  static override hostSelector = '.mat-chip';
>>>>>>> 03485cd6

  /**
   * Gets a `HarnessPredicate` that can be used to search for a `MatChipOptionHarness`
   * that meets certain criteria.
   *
   * 获取一个 `HarnessPredicate`，它可以用来搜索满足一定条件 `MatChipOptionHarness`
   *
   * @param options Options for filtering which chip instances are considered a match.
   *
   * 一个选项，用来过滤哪些纸片实例是匹配的。
   *
   * @return a `HarnessPredicate` configured with the given options.
   *
   * 用指定选项配置过的 `HarnessPredicate` 服务。
   */
  static override with(
    options: ChipOptionHarnessFilters = {},
  ): HarnessPredicate<MatChipOptionHarness> {
    return new HarnessPredicate(MatChipOptionHarness, options)
      .addOption('text', options.text, (harness, label) =>
        HarnessPredicate.stringMatches(harness.getText(), label),
      )
      .addOption(
        'selected',
        options.selected,
        async (harness, selected) => (await harness.isSelected()) === selected,
      );
  }

<<<<<<< HEAD
  /**
   * Whether the chip is selected.
   *
   * 纸片是否被选定。
   *
   */
  async isSelected(): Promise<boolean> {
    return (await this.host()).hasClass('mat-chip-selected');
  }

  /**
   * Selects the given chip. Only applies if it's selectable.
   *
   * 选择指定的纸片。仅当它可以选择时才适用。
   *
   */
  async select(): Promise<void> {
=======
  /** Whether the chip is selected. */
  override async isSelected(): Promise<boolean> {
    return (await this.host()).hasClass('mat-chip-selected');
  }

  /** Selects the given chip. Only applies if it's selectable. */
  override async select(): Promise<void> {
>>>>>>> 03485cd6
    if (!(await this.isSelected())) {
      await this.toggle();
    }
  }

<<<<<<< HEAD
  /**
   * Deselects the given chip. Only applies if it's selectable.
   *
   * 取消选择指定的纸片。仅当它可以选择时才适用。
   *
   */
  async deselect(): Promise<void> {
=======
  /** Deselects the given chip. Only applies if it's selectable. */
  override async deselect(): Promise<void> {
>>>>>>> 03485cd6
    if (await this.isSelected()) {
      await this.toggle();
    }
  }

<<<<<<< HEAD
  /**
   * Toggles the selected state of the given chip.
   *
   * 切换指定纸片的选定状态。
   *
   */
  async toggle(): Promise<void> {
=======
  /** Toggles the selected state of the given chip. */
  override async toggle(): Promise<void> {
>>>>>>> 03485cd6
    return (await this.host()).sendKeys(' ');
  }
}<|MERGE_RESOLUTION|>--- conflicted
+++ resolved
@@ -11,18 +11,13 @@
 import {ChipOptionHarnessFilters} from './chip-harness-filters';
 
 export class MatChipOptionHarness extends MatChipHarness {
-<<<<<<< HEAD
   /**
    * The selector for the host element of a selectable chip instance.
    *
    * 可选择纸片实例的宿主元素选择器。
    *
    */
-  static hostSelector = '.mat-chip';
-=======
-  /** The selector for the host element of a selectable chip instance. */
   static override hostSelector = '.mat-chip';
->>>>>>> 03485cd6
 
   /**
    * Gets a `HarnessPredicate` that can be used to search for a `MatChipOptionHarness`
@@ -52,14 +47,13 @@
       );
   }
 
-<<<<<<< HEAD
   /**
    * Whether the chip is selected.
    *
    * 纸片是否被选定。
    *
    */
-  async isSelected(): Promise<boolean> {
+  override async isSelected(): Promise<boolean> {
     return (await this.host()).hasClass('mat-chip-selected');
   }
 
@@ -69,50 +63,31 @@
    * 选择指定的纸片。仅当它可以选择时才适用。
    *
    */
-  async select(): Promise<void> {
-=======
-  /** Whether the chip is selected. */
-  override async isSelected(): Promise<boolean> {
-    return (await this.host()).hasClass('mat-chip-selected');
-  }
-
-  /** Selects the given chip. Only applies if it's selectable. */
   override async select(): Promise<void> {
->>>>>>> 03485cd6
     if (!(await this.isSelected())) {
       await this.toggle();
     }
   }
 
-<<<<<<< HEAD
   /**
    * Deselects the given chip. Only applies if it's selectable.
    *
    * 取消选择指定的纸片。仅当它可以选择时才适用。
    *
    */
-  async deselect(): Promise<void> {
-=======
-  /** Deselects the given chip. Only applies if it's selectable. */
   override async deselect(): Promise<void> {
->>>>>>> 03485cd6
     if (await this.isSelected()) {
       await this.toggle();
     }
   }
 
-<<<<<<< HEAD
   /**
    * Toggles the selected state of the given chip.
    *
    * 切换指定纸片的选定状态。
    *
    */
-  async toggle(): Promise<void> {
-=======
-  /** Toggles the selected state of the given chip. */
   override async toggle(): Promise<void> {
->>>>>>> 03485cd6
     return (await this.host()).sendKeys(' ');
   }
 }