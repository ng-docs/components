--- conflicted
+++ resolved
@@ -14,30 +14,21 @@
 } from '@angular/cdk/testing';
 import {ChipInputHarnessFilters} from './chip-harness-filters';
 
-<<<<<<< HEAD
 /**
- * Harness for interacting with a standard Material chip inputs in tests.
+ * Harness for interacting with a grid's chip input in tests.
  *
  * 在测试中用来与标准 Material 纸片组件交互的测试工具。
  *
  */
-=======
-/** Harness for interacting with a grid's chip input in tests. */
->>>>>>> 70cf080c
 export class MatChipInputHarness extends ComponentHarness {
   static hostSelector = '.mat-mdc-chip-input';
 
   /**
-<<<<<<< HEAD
-   * Gets a `HarnessPredicate` that can be used to search for a `MatChipInputHarness` that meets
-   * certain criteria.
+   * Gets a `HarnessPredicate` that can be used to search for a chip input with specific
+   * attributes.
    *
    * 获取一个 `HarnessPredicate`，它可以用来搜索满足一定条件 `MatChipInputHarness`
    *
-=======
-   * Gets a `HarnessPredicate` that can be used to search for a chip input with specific
-   * attributes.
->>>>>>> 70cf080c
    * @param options Options for filtering which input instances are considered a match.
    *
    * 一个选项，用于筛选哪些输入框实例是匹配的。
