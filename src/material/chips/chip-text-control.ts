--- conflicted
+++ resolved
@@ -45,19 +45,14 @@
    */
   empty: boolean;
 
-<<<<<<< HEAD
   /**
    * Focuses the text control.
    *
    * 让文本控件获得焦点。
    *
    */
-  focus(options?: FocusOptions): void;
-=======
-  /** Focuses the text control. */
   focus(): void;
 
   /** Sets the list of ids the input is described by. */
   setDescribedByIds(ids: string[]): void;
->>>>>>> 70cf080c
 }