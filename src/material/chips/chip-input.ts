/**
 * @license
 * Copyright Google LLC All Rights Reserved.
 *
 * Use of this source code is governed by an MIT-style license that can be
 * found in the LICENSE file at https://angular.io/license
 */

import {BooleanInput, coerceBooleanProperty} from '@angular/cdk/coercion';
import {BACKSPACE, hasModifierKey, TAB} from '@angular/cdk/keycodes';
import {
  AfterContentInit,
  Directive,
  ElementRef,
  EventEmitter,
  Inject,
  Input,
  OnChanges,
  OnDestroy,
  Output,
} from '@angular/core';
import {MatChipsDefaultOptions, MAT_CHIPS_DEFAULT_OPTIONS} from './chip-default-options';
import {MatChipList} from './chip-list';
import {MatChipTextControl} from './chip-text-control';

/**
 * Represents an input event on a `matChipInput`.
 *
 * 表示 `matChipInput` 上的输入事件。
 *
 */
export interface MatChipInputEvent {
  /**
   * The native `<input>` element that the event is being fired for.
   *
   * 触发该事件的原生 `<input>`
   *
   * @deprecated Use `MatChipInputEvent#chipInput.inputElement` instead.
   *
   * 请改用 `MatChipInputEvent#chipInput.inputElement`。
   *
   * @breaking-change 13.0.0 This property will be removed.
   *
   * 此属性将被删除。
   *
   */
  input: HTMLInputElement;

  /**
   * The value of the input.
   *
   * 输入框的值。
   *
   */
  value: string;

<<<<<<< HEAD
  /**
   * Reference to the chip input that emitted the event.
   *
   * 对发出事件的纸片输入的引用。
   *
   * @breaking-change 13.0.0 This property will be made required.
   *
   * 此属性为必填项。
   *
   */
  chipInput?: MatChipInput;
=======
  /** Reference to the chip input that emitted the event. */
  chipInput: MatChipInput;
>>>>>>> 53b69108
}

// Increasing integer for generating unique ids.
let nextUniqueId = 0;

/**
 * Directive that adds chip-specific behaviors to an input element inside `<mat-form-field>`.
 * May be placed inside or outside of an `<mat-chip-list>`.
 *
 * 该指令用于把纸片特有的行为添加到 `<mat-form-field>` 里面的输入框元素中。可以放在 `<mat-chip-list>` 的内部或外部。
 *
 */
@Directive({
  selector: 'input[matChipInputFor]',
  exportAs: 'matChipInput, matChipInputFor',
  host: {
    'class': 'mat-chip-input mat-input-element',
    '(keydown)': '_keydown($event)',
    '(keyup)': '_keyup($event)',
    '(blur)': '_blur()',
    '(focus)': '_focus()',
    '(input)': '_onInput()',
    '[id]': 'id',
    '[attr.disabled]': 'disabled || null',
    '[attr.placeholder]': 'placeholder || null',
    '[attr.aria-invalid]': '_chipList && _chipList.ngControl ? _chipList.ngControl.invalid : null',
    '[attr.aria-required]': '_chipList && _chipList.required || null',
  },
})
export class MatChipInput implements MatChipTextControl, OnChanges, OnDestroy, AfterContentInit {
  /**
   * Used to prevent focus moving to chips while user is holding backspace
   *
   * 用于防止在用户按住退格键时将焦点移到纸片上
   *
   */
  private _focusLastChipOnBackspace: boolean;

  /**
   * Whether the control is focused.
   *
   * 控件是否有焦点。
   *
   */
  focused: boolean = false;
  _chipList: MatChipList;

  /**
   * Register input for chip list
   *
   * 注册纸片列表的输入框
   *
   */
  @Input('matChipInputFor')
  set chipList(value: MatChipList) {
    if (value) {
      this._chipList = value;
      this._chipList.registerInput(this);
    }
  }

  /**
   * Whether or not the chipEnd event will be emitted when the input is blurred.
   *
   * 当输入失焦时，是否会发出 chipEnd 事件。
   *
   */
  @Input('matChipInputAddOnBlur')
  get addOnBlur(): boolean {
    return this._addOnBlur;
  }
  set addOnBlur(value: BooleanInput) {
    this._addOnBlur = coerceBooleanProperty(value);
  }
  _addOnBlur: boolean = false;

  /**
   * The list of key codes that will trigger a chipEnd event.
   *
   * 会触发 chipEnd 事件的键盘代码列表。
   *
   * Defaults to `[ENTER]`.
   *
   * 默认为 `[ENTER]`。
   *
   */
  @Input('matChipInputSeparatorKeyCodes')
  separatorKeyCodes: readonly number[] | ReadonlySet<number> =
    this._defaultOptions.separatorKeyCodes;

  /**
   * Emitted when a chip is to be added.
   *
   * 当要添加纸片时会触发。
   *
   */
  @Output('matChipInputTokenEnd') readonly chipEnd = new EventEmitter<MatChipInputEvent>();

  /**
   * The input's placeholder text.
   *
   * 输入框的占位符文本。
   *
   */
  @Input() placeholder: string = '';

  /**
   * Unique id for the input.
   *
   * 该输入框的唯一 ID。
   *
   */
  @Input() id: string = `mat-chip-list-input-${nextUniqueId++}`;

  /**
   * Whether the input is disabled.
   *
   * 输入框是否已禁用。
   *
   */
  @Input()
  get disabled(): boolean {
    return this._disabled || (this._chipList && this._chipList.disabled);
  }
  set disabled(value: BooleanInput) {
    this._disabled = coerceBooleanProperty(value);
  }
  private _disabled: boolean = false;

  /**
   * Whether the input is empty.
   *
   * 输入框是否为空。
   *
   */
  get empty(): boolean {
    return !this.inputElement.value;
  }

  /**
   * The native input element to which this directive is attached.
   *
   * 该指令所附属的原生输入框元素。
   *
   */
  readonly inputElement!: HTMLInputElement;

  constructor(
    protected _elementRef: ElementRef<HTMLInputElement>,
    @Inject(MAT_CHIPS_DEFAULT_OPTIONS) private _defaultOptions: MatChipsDefaultOptions,
  ) {
    this.inputElement = this._elementRef.nativeElement as HTMLInputElement;
  }

  ngOnChanges(): void {
    this._chipList.stateChanges.next();
  }

  ngOnDestroy(): void {
    this.chipEnd.complete();
  }

  ngAfterContentInit(): void {
    this._focusLastChipOnBackspace = this.empty;
  }

  /**
   * Utility method to make host definition/tests more clear.
   *
   * 一种让宿主的定义/测试更清晰的实用工具。
   *
   */
  _keydown(event?: KeyboardEvent) {
    if (event) {
      // Allow the user's focus to escape when they're tabbing forward. Note that we don't
      // want to do this when going backwards, because focus should go back to the first chip.
      if (event.keyCode === TAB && !hasModifierKey(event, 'shiftKey')) {
        this._chipList._allowFocusEscape();
      }

      // To prevent the user from accidentally deleting chips when pressing BACKSPACE continuously,
      // We focus the last chip on backspace only after the user has released the backspace button,
      // and the input is empty (see behaviour in _keyup)
      if (event.keyCode === BACKSPACE && this._focusLastChipOnBackspace) {
        this._chipList._keyManager.setLastItemActive();
        event.preventDefault();
        return;
      } else {
        this._focusLastChipOnBackspace = false;
      }
    }

    this._emitChipEnd(event);
  }

  /**
   * Pass events to the keyboard manager. Available here for tests.
   *
   * 将事件传递给键盘管理器。这是为测试准备的。
   *
   */
  _keyup(event: KeyboardEvent) {
    // Allow user to move focus to chips next time he presses backspace
    if (!this._focusLastChipOnBackspace && event.keyCode === BACKSPACE && this.empty) {
      this._focusLastChipOnBackspace = true;
      event.preventDefault();
    }
  }

  /**
   * Checks to see if the blur should emit the (chipEnd) event.
   *
   * 检查失焦时是否应该发出（chipEnd）事件。
   *
   */
  _blur() {
    if (this.addOnBlur) {
      this._emitChipEnd();
    }
    this.focused = false;
    // Blur the chip list if it is not focused
    if (!this._chipList.focused) {
      this._chipList._blur();
    }
    this._chipList.stateChanges.next();
  }

  _focus() {
    this.focused = true;
    this._focusLastChipOnBackspace = this.empty;
    this._chipList.stateChanges.next();
  }

  /**
   * Checks to see if the (chipEnd) event needs to be emitted.
   *
   * 检查是否需要发出（chipEnd）事件。
   *
   */
  _emitChipEnd(event?: KeyboardEvent) {
    if (!this.inputElement.value && !!event) {
      this._chipList._keydown(event);
    }

    if (!event || this._isSeparatorKey(event)) {
      this.chipEnd.emit({
        input: this.inputElement,
        value: this.inputElement.value,
        chipInput: this,
      });

      event?.preventDefault();
    }
  }

  _onInput() {
    // Let chip list know whenever the value changes.
    this._chipList.stateChanges.next();
  }

  /**
   * Focuses the input.
   *
   * 让输入框获得焦点。
   *
   */
  focus(options?: FocusOptions): void {
    this.inputElement.focus(options);
  }

  /**
   * Clears the input
   *
   * 清除输入
   *
   */
  clear(): void {
    this.inputElement.value = '';
    this._focusLastChipOnBackspace = true;
  }

  /**
   * Checks whether a keycode is one of the configured separators.
   *
   * 检查键盘代码是否为配置的分隔符之一。
   *
   */
  private _isSeparatorKey(event: KeyboardEvent) {
    return !hasModifierKey(event) && new Set(this.separatorKeyCodes).has(event.keyCode);
  }
}<|MERGE_RESOLUTION|>--- conflicted
+++ resolved
@@ -33,16 +33,10 @@
   /**
    * The native `<input>` element that the event is being fired for.
    *
-   * 触发该事件的原生 `<input>`
+   * 触发该事件的原生 `<input>`。
    *
    * @deprecated Use `MatChipInputEvent#chipInput.inputElement` instead.
-   *
-   * 请改用 `MatChipInputEvent#chipInput.inputElement`。
-   *
    * @breaking-change 13.0.0 This property will be removed.
-   *
-   * 此属性将被删除。
-   *
    */
   input: HTMLInputElement;
 
@@ -54,22 +48,13 @@
    */
   value: string;
 
-<<<<<<< HEAD
   /**
    * Reference to the chip input that emitted the event.
    *
    * 对发出事件的纸片输入的引用。
    *
-   * @breaking-change 13.0.0 This property will be made required.
-   *
-   * 此属性为必填项。
-   *
-   */
-  chipInput?: MatChipInput;
-=======
-  /** Reference to the chip input that emitted the event. */
+   */
   chipInput: MatChipInput;
->>>>>>> 53b69108
 }
 
 // Increasing integer for generating unique ids.
@@ -100,12 +85,7 @@
   },
 })
 export class MatChipInput implements MatChipTextControl, OnChanges, OnDestroy, AfterContentInit {
-  /**
-   * Used to prevent focus moving to chips while user is holding backspace
-   *
-   * 用于防止在用户按住退格键时将焦点移到纸片上
-   *
-   */
+  /** Used to prevent focus moving to chips while user is holding backspace */
   private _focusLastChipOnBackspace: boolean;
 
   /**
@@ -236,12 +216,7 @@
     this._focusLastChipOnBackspace = this.empty;
   }
 
-  /**
-   * Utility method to make host definition/tests more clear.
-   *
-   * 一种让宿主的定义/测试更清晰的实用工具。
-   *
-   */
+  /** Utility method to make host definition/tests more clear. */
   _keydown(event?: KeyboardEvent) {
     if (event) {
       // Allow the user's focus to escape when they're tabbing forward. Note that we don't
@@ -267,9 +242,6 @@
 
   /**
    * Pass events to the keyboard manager. Available here for tests.
-   *
-   * 将事件传递给键盘管理器。这是为测试准备的。
-   *
    */
   _keyup(event: KeyboardEvent) {
     // Allow user to move focus to chips next time he presses backspace
@@ -279,12 +251,7 @@
     }
   }
 
-  /**
-   * Checks to see if the blur should emit the (chipEnd) event.
-   *
-   * 检查失焦时是否应该发出（chipEnd）事件。
-   *
-   */
+  /** Checks to see if the blur should emit the (chipEnd) event. */
   _blur() {
     if (this.addOnBlur) {
       this._emitChipEnd();
@@ -303,12 +270,7 @@
     this._chipList.stateChanges.next();
   }
 
-  /**
-   * Checks to see if the (chipEnd) event needs to be emitted.
-   *
-   * 检查是否需要发出（chipEnd）事件。
-   *
-   */
+  /** Checks to see if the (chipEnd) event needs to be emitted. */
   _emitChipEnd(event?: KeyboardEvent) {
     if (!this.inputElement.value && !!event) {
       this._chipList._keydown(event);
@@ -351,12 +313,7 @@
     this._focusLastChipOnBackspace = true;
   }
 
-  /**
-   * Checks whether a keycode is one of the configured separators.
-   *
-   * 检查键盘代码是否为配置的分隔符之一。
-   *
-   */
+  /** Checks whether a keycode is one of the configured separators. */
   private _isSeparatorKey(event: KeyboardEvent) {
     return !hasModifierKey(event) && new Set(this.separatorKeyCodes).has(event.keyCode);
   }
