/**
 * @license
 * Copyright Google LLC All Rights Reserved.
 *
 * Use of this source code is governed by an MIT-style license that can be
 * found in the LICENSE file at https://angular.io/license
 */

import {BooleanInput, coerceBooleanProperty} from '@angular/cdk/coercion';
import {BACKSPACE, hasModifierKey, TAB} from '@angular/cdk/keycodes';
import {
  AfterContentInit,
  Directive,
  ElementRef,
  EventEmitter,
  Inject,
  Input,
  OnChanges,
  OnDestroy,
  Output,
} from '@angular/core';
import {MatChipsDefaultOptions, MAT_CHIPS_DEFAULT_OPTIONS} from './chip-default-options';
import {MatChipList} from './chip-list';
import {MatChipTextControl} from './chip-text-control';

/**
 * Represents an input event on a `matChipInput`.
 *
 * 表示 `matChipInput` 上的输入事件。
 *
 */
export interface MatChipInputEvent {
  /**
   * The native `<input>` element that the event is being fired for.
   *
   * 触发该事件的原生 `<input>`
   *
   * @deprecated Use `MatChipInputEvent#chipInput.inputElement` instead.
   *
   * 请改用 `MatChipInputEvent#chipInput.inputElement`。
   *
   * @breaking-change 13.0.0 This property will be removed.
   *
   * 此属性将被删除。
   *
   */
  input: HTMLInputElement;

  /**
   * The value of the input.
   *
   * 输入框的值。
   *
   */
  value: string;

  /**
   * Reference to the chip input that emitted the event.
   *
   * 对发出事件的纸片输入的引用。
   *
   * @breaking-change 13.0.0 This property will be made required.
   *
   * 此属性为必填项。
   *
   */
  chipInput?: MatChipInput;
}

// Increasing integer for generating unique ids.
let nextUniqueId = 0;

/**
 * Directive that adds chip-specific behaviors to an input element inside `<mat-form-field>`.
 * May be placed inside or outside of an `<mat-chip-list>`.
 *
 * 该指令用于把纸片特有的行为添加到 `<mat-form-field>` 里面的输入框元素中。可以放在 `<mat-chip-list>` 的内部或外部。
 *
 */
@Directive({
  selector: 'input[matChipInputFor]',
  exportAs: 'matChipInput, matChipInputFor',
  host: {
    'class': 'mat-chip-input mat-input-element',
    '(keydown)': '_keydown($event)',
    '(keyup)': '_keyup($event)',
    '(blur)': '_blur()',
    '(focus)': '_focus()',
    '(input)': '_onInput()',
    '[id]': 'id',
    '[attr.disabled]': 'disabled || null',
    '[attr.placeholder]': 'placeholder || null',
    '[attr.aria-invalid]': '_chipList && _chipList.ngControl ? _chipList.ngControl.invalid : null',
    '[attr.aria-required]': '_chipList && _chipList.required || null',
  },
})
export class MatChipInput implements MatChipTextControl, OnChanges, OnDestroy, AfterContentInit {
  /**
   * Used to prevent focus moving to chips while user is holding backspace
   *
   * 用于防止在用户按住退格键时将焦点移到纸片上
   *
   */
  private _focusLastChipOnBackspace: boolean;

  /**
   * Whether the control is focused.
   *
   * 控件是否有焦点。
   *
   */
  focused: boolean = false;
  _chipList: MatChipList;

  /**
   * Register input for chip list
   *
   * 注册纸片列表的输入框
   *
   */
  @Input('matChipInputFor')
  set chipList(value: MatChipList) {
    if (value) {
      this._chipList = value;
      this._chipList.registerInput(this);
    }
  }

  /**
   * Whether or not the chipEnd event will be emitted when the input is blurred.
   *
   * 当输入失焦时，是否会发出 chipEnd 事件。
   *
   */
  @Input('matChipInputAddOnBlur')
  get addOnBlur(): boolean {
    return this._addOnBlur;
  }
  set addOnBlur(value: BooleanInput) {
    this._addOnBlur = coerceBooleanProperty(value);
  }
  _addOnBlur: boolean = false;

  /**
   * The list of key codes that will trigger a chipEnd event.
   *
   * 会触发 chipEnd 事件的键盘代码列表。
   *
   * Defaults to `[ENTER]`.
   *
   * 默认为 `[ENTER]`。
   *
   */
  @Input('matChipInputSeparatorKeyCodes')
  separatorKeyCodes: readonly number[] | ReadonlySet<number> =
    this._defaultOptions.separatorKeyCodes;

  /**
   * Emitted when a chip is to be added.
   *
   * 当要添加纸片时会触发。
   *
   */
  @Output('matChipInputTokenEnd') readonly chipEnd = new EventEmitter<MatChipInputEvent>();

  /**
   * The input's placeholder text.
   *
   * 输入框的占位符文本。
   *
   */
  @Input() placeholder: string = '';

  /**
   * Unique id for the input.
   *
   * 该输入框的唯一 ID。
   *
   */
  @Input() id: string = `mat-chip-list-input-${nextUniqueId++}`;

  /**
   * Whether the input is disabled.
   *
   * 输入框是否已禁用。
   *
   */
  @Input()
  get disabled(): boolean {
    return this._disabled || (this._chipList && this._chipList.disabled);
  }
  set disabled(value: BooleanInput) {
    this._disabled = coerceBooleanProperty(value);
  }
  private _disabled: boolean = false;

<<<<<<< HEAD
  /**
   * Whether the input is empty.
   *
   * 输入框是否为空。
   *
   */
  get empty(): boolean { return !this.inputElement.value; }

  /**
   * The native input element to which this directive is attached.
   *
   * 该指令所附属的原生输入框元素。
   *
   */
  readonly inputElement: HTMLInputElement;
=======
  /** Whether the input is empty. */
  get empty(): boolean {
    return !this.inputElement.value;
  }

  /** The native input element to which this directive is attached. */
  readonly inputElement!: HTMLInputElement;
>>>>>>> 03485cd6

  constructor(
    protected _elementRef: ElementRef<HTMLInputElement>,
    @Inject(MAT_CHIPS_DEFAULT_OPTIONS) private _defaultOptions: MatChipsDefaultOptions,
  ) {
    this.inputElement = this._elementRef.nativeElement as HTMLInputElement;
  }

  ngOnChanges(): void {
    this._chipList.stateChanges.next();
  }

  ngOnDestroy(): void {
    this.chipEnd.complete();
  }

  ngAfterContentInit(): void {
    this._focusLastChipOnBackspace = this.empty;
  }

  /**
   * Utility method to make host definition/tests more clear.
   *
   * 一种让宿主的定义/测试更清晰的实用工具。
   *
   */
  _keydown(event?: KeyboardEvent) {
    if (event) {
      // Allow the user's focus to escape when they're tabbing forward. Note that we don't
      // want to do this when going backwards, because focus should go back to the first chip.
      if (event.keyCode === TAB && !hasModifierKey(event, 'shiftKey')) {
        this._chipList._allowFocusEscape();
      }

      // To prevent the user from accidentally deleting chips when pressing BACKSPACE continuously,
      // We focus the last chip on backspace only after the user has released the backspace button,
      // and the input is empty (see behaviour in _keyup)
      if (event.keyCode === BACKSPACE && this._focusLastChipOnBackspace) {
        this._chipList._keyManager.setLastItemActive();
        event.preventDefault();
        return;
      } else {
        this._focusLastChipOnBackspace = false;
      }
    }

    this._emitChipEnd(event);
  }

  /**
   * Pass events to the keyboard manager. Available here for tests.
   *
   * 将事件传递给键盘管理器。这是为测试准备的。
   *
   */
  _keyup(event: KeyboardEvent) {
    // Allow user to move focus to chips next time he presses backspace
    if (!this._focusLastChipOnBackspace && event.keyCode === BACKSPACE && this.empty) {
      this._focusLastChipOnBackspace = true;
      event.preventDefault();
    }
  }

  /**
   * Checks to see if the blur should emit the (chipEnd) event.
   *
   * 检查失焦时是否应该发出（chipEnd）事件。
   *
   */
  _blur() {
    if (this.addOnBlur) {
      this._emitChipEnd();
    }
    this.focused = false;
    // Blur the chip list if it is not focused
    if (!this._chipList.focused) {
      this._chipList._blur();
    }
    this._chipList.stateChanges.next();
  }

  _focus() {
    this.focused = true;
    this._focusLastChipOnBackspace = this.empty;
    this._chipList.stateChanges.next();
  }

  /**
   * Checks to see if the (chipEnd) event needs to be emitted.
   *
   * 检查是否需要发出（chipEnd）事件。
   *
   */
  _emitChipEnd(event?: KeyboardEvent) {
    if (!this.inputElement.value && !!event) {
      this._chipList._keydown(event);
    }

    if (!event || this._isSeparatorKey(event)) {
      this.chipEnd.emit({
        input: this.inputElement,
        value: this.inputElement.value,
        chipInput: this,
      });

      event?.preventDefault();
    }
  }

  _onInput() {
    // Let chip list know whenever the value changes.
    this._chipList.stateChanges.next();
  }

  /**
   * Focuses the input.
   *
   * 让输入框获得焦点。
   *
   */
  focus(options?: FocusOptions): void {
    this.inputElement.focus(options);
  }

  /**
   * Clears the input
   *
   * 清除输入
   *
   */
  clear(): void {
    this.inputElement.value = '';
    this._focusLastChipOnBackspace = true;
  }

  /**
   * Checks whether a keycode is one of the configured separators.
   *
   * 检查键盘代码是否为配置的分隔符之一。
   *
   */
  private _isSeparatorKey(event: KeyboardEvent) {
    return !hasModifierKey(event) && new Set(this.separatorKeyCodes).has(event.keyCode);
  }
}<|MERGE_RESOLUTION|>--- conflicted
+++ resolved
@@ -194,31 +194,23 @@
   }
   private _disabled: boolean = false;
 
-<<<<<<< HEAD
   /**
    * Whether the input is empty.
    *
    * 输入框是否为空。
    *
    */
-  get empty(): boolean { return !this.inputElement.value; }
-
-  /**
-   * The native input element to which this directive is attached.
-   *
-   * 该指令所附属的原生输入框元素。
-   *
-   */
-  readonly inputElement: HTMLInputElement;
-=======
-  /** Whether the input is empty. */
   get empty(): boolean {
     return !this.inputElement.value;
   }
 
-  /** The native input element to which this directive is attached. */
+  /**
+   * The native input element to which this directive is attached.
+   *
+   * 该指令所附属的原生输入框元素。
+   *
+   */
   readonly inputElement!: HTMLInputElement;
->>>>>>> 03485cd6
 
   constructor(
     protected _elementRef: ElementRef<HTMLInputElement>,
