Chips allow users to view information, make selections, filter content, and enter data.

<<<<<<< HEAD
`<mat-chip-list>` 把一组值显示为独立的、可通过键盘访问的纸片。

<!-- example({"example": "chips-overview",
              "file": "chips-overview-example.html"}) -->

### Unstyled chips

### 无样式的纸片

By default, `<mat-chip>` has Material Design styles applied. For a chip with no styles applied,
use `<mat-basic-chip>`. You can then customize the chip appearance by adding your own CSS.

默认情况下，`<mat-chip>` 具有 Material Design 样式。要想不用样式，请使用 `<mat-basic-chip>`。
然后你可以通过添加自己的 CSS 来定制该纸片的外观。

_Hint: `<mat-basic-chip>` receives the `mat-basic-chip` CSS class in addition to the `mat-chip` class._

*提示：`<mat-basic-chip>` 除了 `mat-chip` 类之外，还会添加 `mat-basic-chip` 类。*

### Selection

### 选择

Chips can be selected via the `selected` property. Selection can be disabled by setting
`selectable` to `false` on the `<mat-chip-list>`.

纸片可以通过 `selected` 属性进行选择。可以通过把 `<mat-chip-list>` 的 `selectable` 设置为 `false` 来禁止选择。

Whenever the selection state changes, a `ChipSelectionChange` event will be emitted via
`(selectionChange)`.

每当选择状态发生变化时，它就会通过 `(selectionChange)` 发出一个 `ChipSelectionChange` 事件。

### Disabled chips

### 禁用纸片

Individual chips may be disabled by applying the `disabled` attribute to the chip. When disabled,
chips are neither selectable nor focusable.

每个独立纸片都可以通过使用 `disabled` 属性来禁用。当被禁用时，它既不能被选择，也不能获得焦点。
目前，禁用的纸片没有任何特殊样式。

### Chip input

### 纸片输入框

The `MatChipInput` directive can be used together with a chip-list to streamline the interaction
between the two components. This directive adds chip-specific behaviors to the input element
within `<mat-form-field>` for adding and removing chips. The `<input>` with `MatChipInput` can
be placed inside or outside the chip-list element.

`MatChipInput` 指令可以和纸片列表一起使用，以简化两个组件之间的交互。
该指令把一些纸片专属的行为添加到 `<mat-form-field>` 中的输入框元素上，以添加和删除纸片。
这个带有 `MatChipInput` 的 `<input>` 可放在纸片列表元素的内部或外部。

An example of chip input placed inside the chip-list element.

下面的例子把纸片输入框放在纸片列表内部。

=======
### Static Chips

Chips are always used inside a container. To create chips, start with a `<mat-chip-set>` element. Then, nest `<mat-chip>` elements inside the `<mat-chip-set>`.

<!-- example(chips-overview) -->

By default, `<mat-chip>` renders a chip with Material Design styles applied. For a chip with no styles applied, use `<mat-basic-chip>`.

*Hint: `<mat-basic-chip>` receives the `mat-mdc-basic-chip` CSS class in addition to the `mat-mdc-chip` class.*

#### Disabled appearance

Although `<mat-chip>` is not interactive, you can set the `disabled` Input to give it disabled appearance.

```html
<mat-chip disabled>Orange</mat-chip>
```

### Selection Chips

Use `<mat-chip-listbox>` and `<mat-chip-option>` for selecting one or many items from a list. Start with creating a `<mat-chip-listbox>` element. If the user may select more than one option, add the `multiple` attribute. Nest a `<mat-chip-option>` element inside the `<mat-chip-listbox>` for each available option.

#### Disabled `<mat-chip-option>`

Use the `disabled` Input to disable a `<mat-chip-option>`. This gives the `<mat-chip-option>` a disabled appearance and prevents the user from interacting with it.

```html
<mat-chip-option disabled>Orange</mat-chip-option>
```

#### Keyboard Interactions

Users can move through the chips using the arrow keys and select/deselect them with space. Chips also gain focus when clicked, ensuring keyboard navigation starts at the currently focused chip.

### Chips connected to an input field

Use `<mat-chip-grid>` and `<mat-chip-row>` for assisting users with text entry.

Chips are always used inside a container. To create chips connected to an input field, start by creating a `<mat-chip-grid>` as the container. Add an `<input/>` element, and register it to the `<mat-chip-grid>` by passing the `matChipInputFor` Input. Always use an `<input/>` elemnt with `<mat-chip-grid>`. Nest a `<mat-chip-row>` element inside the `<mat-chip-grid>` for each piece of data entered by the user. An example of of using chips for text input.

>>>>>>> 70cf080c
<!-- example(chips-input) -->

#### Disabled `<mat-chip-row>`

Use the `disabled` Input to disable a `<mat-chip-row>`. This  gives the `<mat-chip-row>` a disabled appearance and prevents the user from interacting with it.

下面的例子把纸片输入框放在纸片列表外部。

```html
<mat-chip-row disabled>Orange</mat-chip-row>
```

<<<<<<< HEAD
An example of chip input with an autocomplete placed inside the chip-list element.

下面的例子把带有自动完成功能的纸片输入框放在纸片列表元素内部。

<!-- example(chips-autocomplete) -->

### Keyboard interaction

### 键盘交互

Users can move through the chips using the arrow keys and select/deselect them with the space. Chips
also gain focus when clicked, ensuring keyboard navigation starts at the appropriate chip.
=======
#### Keyboard Interactions

Users can move through the chips using the arrow keys and select/deselect them with the space. Chips also gain focus when clicked, ensuring keyboard navigation starts at the appropriate chip.

Users can press delete to remove a chip. Pressing delete triggers the `removed` Output on the chip, so be sure to implement `removed` if you require that functionality.

#### Autocomplete

An example of chip input with autocomplete.

<!-- example(chips-autocomplete) -->

### Icons
You can add icons to chips to identify entities (like individuals) and provide additional functionality.

#### Adding up to two icons with content projection

You can add two additional icons to an individual chip. A chip has two slots to display icons using content projection. All variants of chips support adding icons including `<mat-chip>`, `<mat-chip-option>`, and `<mat-chip-row>`.

A chip has a front slot for adding an avatar image. To add an avatar, nest an element with `matChipAvatar` attribute inside of `<mat-chip>`.

<!-- example(chips-avatar) -->

You can add an additional icon to the back slot by nesting an element with either the `matChipTrailingIcon` or `matChipRemove` attribute.

#### Remove Button

Sometimes the end user would like the ability to remove a chip. You can provide that functionality using `matChipRemove`. `matChipRemove` renders to the back slot of a chip and triggers the `removed` Output when clicked.

To create a remove button, nest a `<button>` element with `matChipRemove` attribute inside the `<mat-chip-option>`. Be sure to implement the `removed` Output.

```html
 <mat-chip-option>
  Orange
  <button matChipRemove aria-label="Remove orange">
    <mat-icon>cancel</mat-icon>
  </button>
</mat-chip-option>
```

See the [accessibility](#accessibility) section for how to create accessible icons.
>>>>>>> 70cf080c

用户可以使用方向键在纸片之间移动，也可以用空格键选择它们或取消选择。
在点击时，纸片还会获得焦点，以确保会从合适的纸片开始导航。

### Orientation
<<<<<<< HEAD

### 方向

If you want the chips in the list to be stacked vertically, instead of horizontally, you can apply
the `mat-chip-list-stacked` class, as well as the `aria-orientation="vertical"` attribute:

如果你希望列表中的纸片垂直排列而不是水平排列，你可以添加 `mat-chip-list-stacked` 类，以及 `aria-orientation="vertical"` 属性：

<!-- example({"example": "chips-stacked",
              "file": "chips-stacked-example.html"}) -->

### Specifying global configuration defaults

### 指定默认的全局配置

Default options for the chips module can be specified using the `MAT_CHIPS_DEFAULT_OPTIONS`
injection token.

纸片模块的默认选项用依赖注入令牌 `MAT_CHIPS_DEFAULT_OPTIONS` 表示。

```ts
=======

By default, chips are displayed horizontally. To stack chips vertically, apply the `mat-mdc-chip-set-stacked` class to `<mat-chip-set>`, `<mat-chip-listbox>` or `<mat-chip-grid>`. 

<!-- example(chips-stacked) -->

### Specifying global configuration defaults
Use the `MAT_CHIPS_DEFAULT_OPTIONS` token to specify default options for the chips module.

```html
>>>>>>> 70cf080c
@NgModule({
  providers: [
    {
      provide: MAT_CHIPS_DEFAULT_OPTIONS,
      useValue: {
        separatorKeyCodes: [COMMA, SPACE]
      }
    }
  ]
})
```

### Theming

<<<<<<< HEAD
### 主题

The selected color of an `<mat-chip>` can be changed by using the `color` property. By default, chips
use a neutral background color based on the current theme (light or dark). This can be changed to
`'primary'`, `'accent'`, or `'warn'`.
=======
By default, chips use the primary color. Specify the `color` property to change the color to `accent` or `warn`.

### Interaction Patterns

The chips components support 3 user interaction patterns, each with its own container and chip elements:

#### Listbox

`<mat-chip-listbox>` and `<mat-chip-option>` : These elements implement a listbox accessibility pattern. Use them to present set of user selectable options.

```html
<mat-chip-listbox aria-label="select a shirt size">
  <mat-chip-option> Small </mat-chip-option>
  <mat-chip-option> Medium </mat-chip-option>
  <mat-chip-option> Large </mat-chip-option>
</mat-chip-listbox>
```

#### Text Entry

`<mat-chip-grid>` and `<mat-chip-row>` : These elements implement a grid accessibility pattern. Use them as part of a free form input that allows users to enter text to add chips.

```html
<mat-form-field>
  <mat-chip-grid #myChipGrid [(ngModel)]="mySelection"
  aria-label="enter sandwich fillings">
    <mat-chip-row *ngFor="let filling of fillings"
                 (removed)="remove(filling)">
      {{filling.name}}
      <button matChipRemove>
        <mat-icon>cancel</mat-icon>
      </button>
    </mat-chip-row>
    <input [matChipInputFor]="myChipGrid"
           [matChipInputSeparatorKeyCodes]="separatorKeysCodes"
           (matChipInputTokenEnd)="add($event)" />
  </mat-chip-grid>
</mat-form-field>
```

#### Static Content

`<mat-chip-set>` and `<mat-chip>` as an unordered list : Present a list of items that are not interactive. This interaction pattern mimics using `ul` and `li` elements. Apply role="list" to the `<mat-list>`. Apply role="listitem" to each `<mat-list-item>`.

```html
<mat-chip-set role="list">
  <mat-chip role="listitem"> Sugar </mat-chip>
  <mat-chip role="listitem"> Spice </mat-chip>
  <mat-chip role="listitem"> Everything Nice </mat-chip>
</mat-chip-set>
```

`<mat-chip-set>` and `<mat-chip>` : These elements do not implement any specific accessibility pattern. Add the appropriate accessibility depending on the context. Note that Angular Material does not intend `<mat-chip>`, `<mat-basic-chip>`, and `<mat-chip-set>` to be interactive.

```html
<mat-chip-set>
  <mat-chip> John </mat-chip>
  <mat-chip> Paul </mat-chip>
  <mat-chip> James </mat-chip>
</mat-chip-set>
```
>>>>>>> 70cf080c

`<mat-chip>` 中选中纸片的颜色可以用 `color` 属性来改变。
默认情况下，纸片使用当前主题（无论亮色还是暗色）下的 `neutral`（中性）背景色。
此颜色可以修改为 `'primary'`、`'accent'` 或 `'warn'`。

### Accessibility

<<<<<<< HEAD
### 无障碍性

A chip-list behaves as a `role="listbox"`, with each chip being a `role="option"`. The chip input
should have a placeholder or be given a meaningful label via `aria-label` or `aria-labelledby`.

纸片列表的行为是 `role="listbox"`，其中的每张纸片则是 `role="option"`。
纸片输入框要具有一个占位符或借助 `aria-label` 或 `aria-labelledby` 来指定一个有意义的标签。
=======
The [Interaction Patterns](#interaction-patterns) section describes the three variants of chips available. Choose the chip variant that best matches your use case.

For both MatChipGrid and MatChipListbox, always apply an accessible label to the control via `aria-label` or `aria-labelledby`.

Always apply MatChipRemove to a `<button>` element, never a `<mat-icon>` element.

When using MatChipListbox, never nest other interactive controls inside of the `<mat-chip-option>` element. Nesting controls degrades the experience for assistive technology users.
>>>>>>> 70cf080c
<|MERGE_RESOLUTION|>--- conflicted
+++ resolved
@@ -1,67 +1,5 @@
 Chips allow users to view information, make selections, filter content, and enter data.
 
-<<<<<<< HEAD
-`<mat-chip-list>` 把一组值显示为独立的、可通过键盘访问的纸片。
-
-<!-- example({"example": "chips-overview",
-              "file": "chips-overview-example.html"}) -->
-
-### Unstyled chips
-
-### 无样式的纸片
-
-By default, `<mat-chip>` has Material Design styles applied. For a chip with no styles applied,
-use `<mat-basic-chip>`. You can then customize the chip appearance by adding your own CSS.
-
-默认情况下，`<mat-chip>` 具有 Material Design 样式。要想不用样式，请使用 `<mat-basic-chip>`。
-然后你可以通过添加自己的 CSS 来定制该纸片的外观。
-
-_Hint: `<mat-basic-chip>` receives the `mat-basic-chip` CSS class in addition to the `mat-chip` class._
-
-*提示：`<mat-basic-chip>` 除了 `mat-chip` 类之外，还会添加 `mat-basic-chip` 类。*
-
-### Selection
-
-### 选择
-
-Chips can be selected via the `selected` property. Selection can be disabled by setting
-`selectable` to `false` on the `<mat-chip-list>`.
-
-纸片可以通过 `selected` 属性进行选择。可以通过把 `<mat-chip-list>` 的 `selectable` 设置为 `false` 来禁止选择。
-
-Whenever the selection state changes, a `ChipSelectionChange` event will be emitted via
-`(selectionChange)`.
-
-每当选择状态发生变化时，它就会通过 `(selectionChange)` 发出一个 `ChipSelectionChange` 事件。
-
-### Disabled chips
-
-### 禁用纸片
-
-Individual chips may be disabled by applying the `disabled` attribute to the chip. When disabled,
-chips are neither selectable nor focusable.
-
-每个独立纸片都可以通过使用 `disabled` 属性来禁用。当被禁用时，它既不能被选择，也不能获得焦点。
-目前，禁用的纸片没有任何特殊样式。
-
-### Chip input
-
-### 纸片输入框
-
-The `MatChipInput` directive can be used together with a chip-list to streamline the interaction
-between the two components. This directive adds chip-specific behaviors to the input element
-within `<mat-form-field>` for adding and removing chips. The `<input>` with `MatChipInput` can
-be placed inside or outside the chip-list element.
-
-`MatChipInput` 指令可以和纸片列表一起使用，以简化两个组件之间的交互。
-该指令把一些纸片专属的行为添加到 `<mat-form-field>` 中的输入框元素上，以添加和删除纸片。
-这个带有 `MatChipInput` 的 `<input>` 可放在纸片列表元素的内部或外部。
-
-An example of chip input placed inside the chip-list element.
-
-下面的例子把纸片输入框放在纸片列表内部。
-
-=======
 ### Static Chips
 
 Chips are always used inside a container. To create chips, start with a `<mat-chip-set>` element. Then, nest `<mat-chip>` elements inside the `<mat-chip-set>`.
@@ -102,33 +40,16 @@
 
 Chips are always used inside a container. To create chips connected to an input field, start by creating a `<mat-chip-grid>` as the container. Add an `<input/>` element, and register it to the `<mat-chip-grid>` by passing the `matChipInputFor` Input. Always use an `<input/>` elemnt with `<mat-chip-grid>`. Nest a `<mat-chip-row>` element inside the `<mat-chip-grid>` for each piece of data entered by the user. An example of of using chips for text input.
 
->>>>>>> 70cf080c
 <!-- example(chips-input) -->
 
 #### Disabled `<mat-chip-row>`
 
 Use the `disabled` Input to disable a `<mat-chip-row>`. This  gives the `<mat-chip-row>` a disabled appearance and prevents the user from interacting with it.
 
-下面的例子把纸片输入框放在纸片列表外部。
-
 ```html
 <mat-chip-row disabled>Orange</mat-chip-row>
 ```
 
-<<<<<<< HEAD
-An example of chip input with an autocomplete placed inside the chip-list element.
-
-下面的例子把带有自动完成功能的纸片输入框放在纸片列表元素内部。
-
-<!-- example(chips-autocomplete) -->
-
-### Keyboard interaction
-
-### 键盘交互
-
-Users can move through the chips using the arrow keys and select/deselect them with the space. Chips
-also gain focus when clicked, ensuring keyboard navigation starts at the appropriate chip.
-=======
 #### Keyboard Interactions
 
 Users can move through the chips using the arrow keys and select/deselect them with the space. Chips also gain focus when clicked, ensuring keyboard navigation starts at the appropriate chip.
@@ -170,35 +91,8 @@
 ```
 
 See the [accessibility](#accessibility) section for how to create accessible icons.
->>>>>>> 70cf080c
-
-用户可以使用方向键在纸片之间移动，也可以用空格键选择它们或取消选择。
-在点击时，纸片还会获得焦点，以确保会从合适的纸片开始导航。
 
 ### Orientation
-<<<<<<< HEAD
-
-### 方向
-
-If you want the chips in the list to be stacked vertically, instead of horizontally, you can apply
-the `mat-chip-list-stacked` class, as well as the `aria-orientation="vertical"` attribute:
-
-如果你希望列表中的纸片垂直排列而不是水平排列，你可以添加 `mat-chip-list-stacked` 类，以及 `aria-orientation="vertical"` 属性：
-
-<!-- example({"example": "chips-stacked",
-              "file": "chips-stacked-example.html"}) -->
-
-### Specifying global configuration defaults
-
-### 指定默认的全局配置
-
-Default options for the chips module can be specified using the `MAT_CHIPS_DEFAULT_OPTIONS`
-injection token.
-
-纸片模块的默认选项用依赖注入令牌 `MAT_CHIPS_DEFAULT_OPTIONS` 表示。
-
-```ts
-=======
 
 By default, chips are displayed horizontally. To stack chips vertically, apply the `mat-mdc-chip-set-stacked` class to `<mat-chip-set>`, `<mat-chip-listbox>` or `<mat-chip-grid>`. 
 
@@ -208,7 +102,6 @@
 Use the `MAT_CHIPS_DEFAULT_OPTIONS` token to specify default options for the chips module.
 
 ```html
->>>>>>> 70cf080c
 @NgModule({
   providers: [
     {
@@ -223,13 +116,6 @@
 
 ### Theming
 
-<<<<<<< HEAD
-### 主题
-
-The selected color of an `<mat-chip>` can be changed by using the `color` property. By default, chips
-use a neutral background color based on the current theme (light or dark). This can be changed to
-`'primary'`, `'accent'`, or `'warn'`.
-=======
 By default, chips use the primary color. Specify the `color` property to change the color to `accent` or `warn`.
 
 ### Interaction Patterns
@@ -291,28 +177,13 @@
   <mat-chip> James </mat-chip>
 </mat-chip-set>
 ```
->>>>>>> 70cf080c
-
-`<mat-chip>` 中选中纸片的颜色可以用 `color` 属性来改变。
-默认情况下，纸片使用当前主题（无论亮色还是暗色）下的 `neutral`（中性）背景色。
-此颜色可以修改为 `'primary'`、`'accent'` 或 `'warn'`。
 
 ### Accessibility
 
-<<<<<<< HEAD
-### 无障碍性
-
-A chip-list behaves as a `role="listbox"`, with each chip being a `role="option"`. The chip input
-should have a placeholder or be given a meaningful label via `aria-label` or `aria-labelledby`.
-
-纸片列表的行为是 `role="listbox"`，其中的每张纸片则是 `role="option"`。
-纸片输入框要具有一个占位符或借助 `aria-label` 或 `aria-labelledby` 来指定一个有意义的标签。
-=======
 The [Interaction Patterns](#interaction-patterns) section describes the three variants of chips available. Choose the chip variant that best matches your use case.
 
 For both MatChipGrid and MatChipListbox, always apply an accessible label to the control via `aria-label` or `aria-labelledby`.
 
 Always apply MatChipRemove to a `<button>` element, never a `<mat-icon>` element.
 
-When using MatChipListbox, never nest other interactive controls inside of the `<mat-chip-option>` element. Nesting controls degrades the experience for assistive technology users.
->>>>>>> 70cf080c
+When using MatChipListbox, never nest other interactive controls inside of the `<mat-chip-option>` element. Nesting controls degrades the experience for assistive technology users.