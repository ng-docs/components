/**
 * @license
 * Copyright Google LLC All Rights Reserved.
 *
 * Use of this source code is governed by an MIT-style license that can be
 * found in the LICENSE file at https://angular.io/license
 */

import {FocusableOption} from '@angular/cdk/a11y';
import {BooleanInput, coerceBooleanProperty} from '@angular/cdk/coercion';
import {BACKSPACE, DELETE, SPACE} from '@angular/cdk/keycodes';
import {Platform} from '@angular/cdk/platform';
import {DOCUMENT} from '@angular/common';
import {
  Attribute,
  ChangeDetectorRef,
  ContentChild,
  Directive,
  ElementRef,
  EventEmitter,
  Inject,
  InjectionToken,
  Input,
  NgZone,
  OnDestroy,
  Optional,
  Output,
} from '@angular/core';
import {
  CanColor,
  CanDisable,
  CanDisableRipple,
  HasTabIndex,
  MAT_RIPPLE_GLOBAL_OPTIONS,
  mixinColor,
  mixinDisableRipple,
  mixinTabIndex,
  RippleConfig,
  RippleGlobalOptions,
  RippleRenderer,
  RippleTarget,
} from '@angular/material/core';
import {ANIMATION_MODULE_TYPE} from '@angular/platform-browser/animations';
import {Subject} from 'rxjs';
import {take} from 'rxjs/operators';

/**
 * Represents an event fired on an individual `mat-chip`.
 *
 * 表示单个 `mat-chip` 上触发的事件。
 *
 */
export interface MatChipEvent {
  /**
   * The chip the event was fired on.
   *
   * 触发该事件的纸片。
   *
   */
  chip: MatChip;
}

/**
 * Event object emitted by MatChip when selected or deselected.
 *
 * MatChip 在选定或取消选定时会发出本事件对象。
 *
 */
export class MatChipSelectionChange {
  constructor(
    /**
     * Reference to the chip that emmited the event.
     *
     * 到发出此事件的the chip的引用。
     *
     */
    public source: MatChip,
    /**
     * Whether the chip that emitted the event is selected.
     *
     * 发出此事件的纸片是否已选中。
     */
    public selected: boolean,
    /**
     * Whether the selection change was a result of a user interaction.
     *
     * 此选中结果的变化是否由用户交互导致的。
     */
    public isUserInput = false,
  ) {}
}

/**
 * Injection token that can be used to reference instances of `MatChipRemove`. It serves as
 * alternative token to the actual `MatChipRemove` class which could cause unnecessary
 * retention of the class and its directive metadata.
 *
 * 这个注入令牌可以用来引用 `MatChipRemove` 实例。它可以作为实际 `MatChipRemove` 类的备用令牌，直接使用实际类可能导致该类及其元数据无法被优化掉。
 *
 */
export const MAT_CHIP_REMOVE = new InjectionToken<MatChipRemove>('MatChipRemove');

/**
 * Injection token that can be used to reference instances of `MatChipAvatar`. It serves as
 * alternative token to the actual `MatChipAvatar` class which could cause unnecessary
 * retention of the class and its directive metadata.
 *
 * 这个注入令牌可以用来引用 `MatChipAvatar` 实例。它可以作为实际 `MatChipAvatar` 类的备用令牌，直接使用实际类可能导致该类及其元数据无法被优化掉。
 *
 */
export const MAT_CHIP_AVATAR = new InjectionToken<MatChipAvatar>('MatChipAvatar');

/**
 * Injection token that can be used to reference instances of `MatChipTrailingIcon`. It serves as
 * alternative token to the actual `MatChipTrailingIcon` class which could cause unnecessary
 * retention of the class and its directive metadata.
 *
 * 这个注入令牌可以用来引用 `MatChipTrailingIcon` 实例。它可以作为实际 `MatChipTrailingIcon` 类的备用令牌，直接使用实际类可能导致该类及其元数据无法被优化掉。
 *
 */
export const MAT_CHIP_TRAILING_ICON = new InjectionToken<MatChipTrailingIcon>(
  'MatChipTrailingIcon',
);

// Boilerplate for applying mixins to MatChip.
/** @docs-private */
abstract class MatChipBase {
  abstract disabled: boolean;
  constructor(public _elementRef: ElementRef) {}
}

const _MatChipMixinBase = mixinTabIndex(mixinColor(mixinDisableRipple(MatChipBase), 'primary'), -1);

/**
 * Dummy directive to add CSS class to chip avatar.
 *
 * 这个仿真指令用于把 CSS 类添加到纸片头像中。
 *
 * @docs-private
 */
@Directive({
  selector: 'mat-chip-avatar, [matChipAvatar]',
  host: {'class': 'mat-chip-avatar'},
  providers: [{provide: MAT_CHIP_AVATAR, useExisting: MatChipAvatar}],
})
export class MatChipAvatar {}

/**
 * Dummy directive to add CSS class to chip trailing icon.
 *
 * 这个仿真指令用于把 CSS 类添加到纸片的尾部图标中。
 *
 * @docs-private
 */
@Directive({
  selector: 'mat-chip-trailing-icon, [matChipTrailingIcon]',
  host: {'class': 'mat-chip-trailing-icon'},
  providers: [{provide: MAT_CHIP_TRAILING_ICON, useExisting: MatChipTrailingIcon}],
})
export class MatChipTrailingIcon {}

<<<<<<< HEAD
/**
 * Material design styled Chip component. Used inside the MatChipList component.
 *
 * Material Design 风格的纸片组件。在 MatChipList 组件中使用。
 *
 */
=======
/** Material Design styled chip directive. Used inside the MatChipList component. */
>>>>>>> 53b69108
@Directive({
  selector: `mat-basic-chip, [mat-basic-chip], mat-chip, [mat-chip]`,
  inputs: ['color', 'disableRipple', 'tabIndex'],
  exportAs: 'matChip',
  host: {
    'class': 'mat-chip mat-focus-indicator',
    '[attr.tabindex]': 'disabled ? null : tabIndex',
    '[attr.role]': 'role',
    '[class.mat-chip-selected]': 'selected',
    '[class.mat-chip-with-avatar]': 'avatar',
    '[class.mat-chip-with-trailing-icon]': 'trailingIcon || removeIcon',
    '[class.mat-chip-disabled]': 'disabled',
    '[class._mat-animation-noopable]': '_animationsDisabled',
    '[attr.disabled]': 'disabled || null',
    '[attr.aria-disabled]': 'disabled.toString()',
    '[attr.aria-selected]': 'ariaSelected',
    '(click)': '_handleClick($event)',
    '(keydown)': '_handleKeydown($event)',
    '(focus)': 'focus()',
    '(blur)': '_blur()',
  },
})
export class MatChip
  extends _MatChipMixinBase
  implements
    FocusableOption,
    OnDestroy,
    CanColor,
    CanDisableRipple,
    RippleTarget,
    HasTabIndex,
    CanDisable
{
  /**
   * Reference to the RippleRenderer for the chip.
   *
   * 该纸片引用的 RippleRenderer。
   *
   */
  private _chipRipple: RippleRenderer;

  /**
   * Reference to the element that acts as the chip's ripple target. This element is
   * dynamically added as a child node of the chip. The chip itself cannot be used as the
   * ripple target because it must be the host of the focus indicator.
   *
   * 引用作为本纸片的涟漪目标的元素。该元素被动态添加为纸片的子节点。纸片本身不能用作涟漪目标，因为它必须是焦点指示器的宿主元素。
   *
   */
  private _chipRippleTarget: HTMLElement;

  /**
   * Ripple configuration for ripples that are launched on pointer down. The ripple config
   * is set to the global ripple options since we don't have any configurable options for
   * the chip ripples.
   *
   * 当指针按下时的涟漪配置。涟漪配置会设置为全局涟漪选项，因为纸片自身没有任何可配置的涟漪选项。
   *
   * @docs-private
   */
  rippleConfig: RippleConfig & RippleGlobalOptions;

  /**
   * Whether ripples are disabled on interaction
   *
   * 是否在交互时禁用了涟漪
   *
   * @docs-private
   */
  get rippleDisabled(): boolean {
    return (
      this.disabled ||
      this.disableRipple ||
      this._animationsDisabled ||
      !!this.rippleConfig.disabled
    );
  }

  /**
   * Whether the chip has focus.
   *
   * 纸片是否具有焦点。
   *
   */
  _hasFocus: boolean = false;

  /**
   * Whether animations for the chip are enabled.
   *
   * 是否启用了该纸片的动画。
   *
   */
  _animationsDisabled: boolean;

  /**
   * Whether the chip list is selectable
   *
   * 纸片列表是否可选
   *
   */
  chipListSelectable: boolean = true;

  /**
   * Whether the chip list is in multi-selection mode.
   *
   * 纸片列表是否处于多选模式。
   *
   */
  _chipListMultiple: boolean = false;

  /**
   * Whether the chip list as a whole is disabled.
   *
   * 纸片列表是否作为一个整体被禁用了。
   *
   */
  _chipListDisabled: boolean = false;

  /**
   * The chip avatar
   *
   * 该纸片的头像
   *
   */
  @ContentChild(MAT_CHIP_AVATAR) avatar: MatChipAvatar;

  /**
   * The chip's trailing icon.
   *
   * 该纸片的尾部图标。
   *
   */
  @ContentChild(MAT_CHIP_TRAILING_ICON) trailingIcon: MatChipTrailingIcon;

  /**
   * The chip's remove toggler.
   *
   * 该纸片的移除切换器。
   *
   */
  @ContentChild(MAT_CHIP_REMOVE) removeIcon: MatChipRemove;

<<<<<<< HEAD
  /**
   * Whether the chip is selected.
   *
   * 该纸片是否被选定。
   *
   */
=======
  /** ARIA role that should be applied to the chip. */
  @Input() role: string = 'option';

  /** Whether the chip is selected. */
>>>>>>> 53b69108
  @Input()
  get selected(): boolean {
    return this._selected;
  }
  set selected(value: BooleanInput) {
    const coercedValue = coerceBooleanProperty(value);

    if (coercedValue !== this._selected) {
      this._selected = coercedValue;
      this._dispatchSelectionChange();
    }
  }
  protected _selected: boolean = false;

  /**
   * The value of the chip. Defaults to the content inside `<mat-chip>` tags.
   *
   * 该纸片的值。默认为 `<mat-chip>` 标签中的内容。
   *
   */
  @Input()
  get value(): any {
    return this._value !== undefined ? this._value : this._elementRef.nativeElement.textContent;
  }
  set value(value: any) {
    this._value = value;
  }
  protected _value: any;

  /**
   * Whether or not the chip is selectable. When a chip is not selectable,
   * changes to its selected state are always ignored. By default a chip is
   * selectable, and it becomes non-selectable if its parent chip list is
   * not selectable.
   *
   * 该纸片是否可以选择。当纸片不可选时，总会忽略对选定状态的更改。默认情况下，纸片是可选择的，如果它的父纸片列表不可选，它就会变得不可选。
   *
   */
  @Input()
  get selectable(): boolean {
    return this._selectable && this.chipListSelectable;
  }
  set selectable(value: BooleanInput) {
    this._selectable = coerceBooleanProperty(value);
  }
  protected _selectable: boolean = true;

  /**
   * Whether the chip is disabled.
   *
   * 该纸片是否已禁用了。
   *
   */
  @Input()
  get disabled(): boolean {
    return this._chipListDisabled || this._disabled;
  }
  set disabled(value: BooleanInput) {
    this._disabled = coerceBooleanProperty(value);
  }
  protected _disabled: boolean = false;

  /**
   * Determines whether or not the chip displays the remove styling and emits (removed) events.
   *
   * 确定该纸片是否显示移除样式并发出 (removed) 事件。
   *
   */
  @Input()
  get removable(): boolean {
    return this._removable;
  }
  set removable(value: BooleanInput) {
    this._removable = coerceBooleanProperty(value);
  }
  protected _removable: boolean = true;

  /**
   * Emits when the chip is focused.
   *
   * 该纸片获得焦点时会触发。
   *
   */
  readonly _onFocus = new Subject<MatChipEvent>();

  /**
   * Emits when the chip is blured.
   *
   * 该纸片失焦时会触发。
   *
   */
  readonly _onBlur = new Subject<MatChipEvent>();

  /**
   * Emitted when the chip is selected or deselected.
   *
   * 该纸片被选定或取消选定时会触发。
   *
   */
  @Output() readonly selectionChange: EventEmitter<MatChipSelectionChange> =
    new EventEmitter<MatChipSelectionChange>();

  /**
   * Emitted when the chip is destroyed.
   *
   * 当该纸片被销毁时会触发。
   *
   */
  @Output() readonly destroyed: EventEmitter<MatChipEvent> = new EventEmitter<MatChipEvent>();

  /**
   * Emitted when a chip is to be removed.
   *
   * 当要移除某个纸片时会触发。
   *
   */
  @Output() readonly removed: EventEmitter<MatChipEvent> = new EventEmitter<MatChipEvent>();

  /**
   * The ARIA selected applied to the chip.
   *
   * 应用于该纸片的 ARIA 选定属性。
   *
   */
  get ariaSelected(): string | null {
    // Remove the `aria-selected` when the chip is deselected in single-selection mode, because
    // it adds noise to NVDA users where "not selected" will be read out for each chip.
    return this.selectable && (this._chipListMultiple || this.selected)
      ? this.selected.toString()
      : null;
  }

  constructor(
    elementRef: ElementRef<HTMLElement>,
    private _ngZone: NgZone,
    platform: Platform,
    @Optional()
    @Inject(MAT_RIPPLE_GLOBAL_OPTIONS)
    globalRippleOptions: RippleGlobalOptions | null,
    private _changeDetectorRef: ChangeDetectorRef,
    @Inject(DOCUMENT) _document: any,
    @Optional() @Inject(ANIMATION_MODULE_TYPE) animationMode?: string,
    @Attribute('tabindex') tabIndex?: string,
  ) {
    super(elementRef);

    this._addHostClassName();

    // Dynamically create the ripple target, append it within the chip, and use it as the
    // chip's ripple target. Adding the class '.mat-chip-ripple' ensures that it will have
    // the proper styles.
    this._chipRippleTarget = _document.createElement('div');
    this._chipRippleTarget.classList.add('mat-chip-ripple');
    this._elementRef.nativeElement.appendChild(this._chipRippleTarget);
    this._chipRipple = new RippleRenderer(this, _ngZone, this._chipRippleTarget, platform);
    this._chipRipple.setupTriggerEvents(elementRef);

    this.rippleConfig = globalRippleOptions || {};
    this._animationsDisabled = animationMode === 'NoopAnimations';
    this.tabIndex = tabIndex != null ? parseInt(tabIndex) || -1 : -1;
  }

  _addHostClassName() {
    const basicChipAttrName = 'mat-basic-chip';
    const element = this._elementRef.nativeElement as HTMLElement;

    if (
      element.hasAttribute(basicChipAttrName) ||
      element.tagName.toLowerCase() === basicChipAttrName
    ) {
      element.classList.add(basicChipAttrName);
      return;
    } else {
      element.classList.add('mat-standard-chip');
    }
  }

  ngOnDestroy() {
    this.destroyed.emit({chip: this});
    this._chipRipple._removeTriggerEvents();
  }

  /**
   * Selects the chip.
   *
   * 选择该纸片。
   *
   */
  select(): void {
    if (!this._selected) {
      this._selected = true;
      this._dispatchSelectionChange();
      this._changeDetectorRef.markForCheck();
    }
  }

  /**
   * Deselects the chip.
   *
   * 取消选择该纸片。
   *
   */
  deselect(): void {
    if (this._selected) {
      this._selected = false;
      this._dispatchSelectionChange();
      this._changeDetectorRef.markForCheck();
    }
  }

  /**
   * Select this chip and emit selected event
   *
   * 选择这个纸片并发出 selected 事件
   *
   */
  selectViaInteraction(): void {
    if (!this._selected) {
      this._selected = true;
      this._dispatchSelectionChange(true);
      this._changeDetectorRef.markForCheck();
    }
  }

  /**
   * Toggles the current selected state of this chip.
   *
   * 切换当前纸片的选定状态。
   *
   */
  toggleSelected(isUserInput: boolean = false): boolean {
    this._selected = !this.selected;
    this._dispatchSelectionChange(isUserInput);
    this._changeDetectorRef.markForCheck();
    return this.selected;
  }

  /**
   * Allows for programmatic focusing of the chip.
   *
   * 允许通过编程把该纸片设为焦点。
   *
   */
  focus(): void {
    if (!this._hasFocus) {
      this._elementRef.nativeElement.focus();
      this._onFocus.next({chip: this});
    }
    this._hasFocus = true;
  }

  /**
   * Allows for programmatic removal of the chip. Called by the MatChipList when the DELETE or
   * BACKSPACE keys are pressed.
   *
   * 允许以编程方式移除该纸片。当按下 DELETE 或 BACKSPACE 键时，会由 MatChipList 调用。
   *
   * Informs any listeners of the removal request. Does not remove the chip from the DOM.
   *
   * 通知任何监听器这个删除请求。但不会从 DOM 中移除纸片。
   *
   */
  remove(): void {
    if (this.removable) {
      this.removed.emit({chip: this});
    }
  }

  /**
   * Handles click events on the chip.
   *
   * 处理纸片上的点击事件。
   *
   */
  _handleClick(event: Event) {
    if (this.disabled) {
      event.preventDefault();
    }
  }

  /**
   * Handle custom key presses.
   *
   * 处理自定义按键。
   *
   */
  _handleKeydown(event: KeyboardEvent): void {
    if (this.disabled) {
      return;
    }

    switch (event.keyCode) {
      case DELETE:
      case BACKSPACE:
        // If we are removable, remove the focused chip
        this.remove();
        // Always prevent so page navigation does not occur
        event.preventDefault();
        break;
      case SPACE:
        // If we are selectable, toggle the focused chip
        if (this.selectable) {
          this.toggleSelected(true);
        }

        // Always prevent space from scrolling the page since the list has focus
        event.preventDefault();
        break;
    }
  }

  _blur(): void {
    // When animations are enabled, Angular may end up removing the chip from the DOM a little
    // earlier than usual, causing it to be blurred and throwing off the logic in the chip list
    // that moves focus not the next item. To work around the issue, we defer marking the chip
    // as not focused until the next time the zone stabilizes.
    this._ngZone.onStable.pipe(take(1)).subscribe(() => {
      this._ngZone.run(() => {
        this._hasFocus = false;
        this._onBlur.next({chip: this});
      });
    });
  }

  private _dispatchSelectionChange(isUserInput = false) {
    this.selectionChange.emit({
      source: this,
      isUserInput,
      selected: this._selected,
    });
  }
}

/**
 * Applies proper (click) support and adds styling for use with the Material Design "cancel" icon
 * available at <https://material.io/icons/#ic_cancel>.
<<<<<<< HEAD
 *
 * 应用正确的（click）支持，并为 <https://material.io/icons/#ic_cancel> 提供的 Material Design “cancel” 图标添加样式。
 *
 * Example:
 *
 * 示例：
 *
=======
 *
 * Example:
 *
>>>>>>> 53b69108
 * ```
 * `<mat-chip>
 *   <mat-icon matChipRemove>cancel</mat-icon>
 * </mat-chip>`
 * ```
 *
 * You *may* use a custom icon, but you may need to override the `mat-chip-remove` positioning
 * styles to properly center the icon within the chip.
 *
<<<<<<< HEAD
 * 你*可以*使用自定义图标，但是可能需要改写 `mat-chip-remove` 的定位样式，这样才能让图标在纸片内正确居中。
=======
>>>>>>> 53b69108
 */
@Directive({
  selector: '[matChipRemove]',
  host: {
    'class': 'mat-chip-remove mat-chip-trailing-icon',
    '(click)': '_handleClick($event)',
  },
  providers: [{provide: MAT_CHIP_REMOVE, useExisting: MatChipRemove}],
})
export class MatChipRemove {
  constructor(protected _parentChip: MatChip, elementRef: ElementRef<HTMLElement>) {
    if (elementRef.nativeElement.nodeName === 'BUTTON') {
      elementRef.nativeElement.setAttribute('type', 'button');
    }
  }

  /**
   * Calls the parent chip's public `remove()` method if applicable.
   *
   * 如果适用的话，调用父纸片的公共方法 `remove()`
   *
   */
  _handleClick(event: Event): void {
    const parentChip = this._parentChip;

    if (parentChip.removable && !parentChip.disabled) {
      parentChip.remove();
    }

    // We need to stop event propagation because otherwise the event will bubble up to the
    // form field and cause the `onContainerClick` method to be invoked. This method would then
    // reset the focused chip that has been focused after chip removal. Usually the parent
    // the parent click listener of the `MatChip` would prevent propagation, but it can happen
    // that the chip is being removed before the event bubbles up.
    event.stopPropagation();
    event.preventDefault();
  }
}<|MERGE_RESOLUTION|>--- conflicted
+++ resolved
@@ -68,24 +68,11 @@
  */
 export class MatChipSelectionChange {
   constructor(
-    /**
-     * Reference to the chip that emmited the event.
-     *
-     * 到发出此事件的the chip的引用。
-     *
-     */
+    /** Reference to the chip that emitted the event. */
     public source: MatChip,
-    /**
-     * Whether the chip that emitted the event is selected.
-     *
-     * 发出此事件的纸片是否已选中。
-     */
+    /** Whether the chip that emitted the event is selected. */
     public selected: boolean,
-    /**
-     * Whether the selection change was a result of a user interaction.
-     *
-     * 此选中结果的变化是否由用户交互导致的。
-     */
+    /** Whether the selection change was a result of a user interaction. */
     public isUserInput = false,
   ) {}
 }
@@ -133,9 +120,6 @@
 
 /**
  * Dummy directive to add CSS class to chip avatar.
- *
- * 这个仿真指令用于把 CSS 类添加到纸片头像中。
- *
  * @docs-private
  */
 @Directive({
@@ -147,9 +131,6 @@
 
 /**
  * Dummy directive to add CSS class to chip trailing icon.
- *
- * 这个仿真指令用于把 CSS 类添加到纸片的尾部图标中。
- *
  * @docs-private
  */
 @Directive({
@@ -159,16 +140,7 @@
 })
 export class MatChipTrailingIcon {}
 
-<<<<<<< HEAD
-/**
- * Material design styled Chip component. Used inside the MatChipList component.
- *
- * Material Design 风格的纸片组件。在 MatChipList 组件中使用。
- *
- */
-=======
 /** Material Design styled chip directive. Used inside the MatChipList component. */
->>>>>>> 53b69108
 @Directive({
   selector: `mat-basic-chip, [mat-basic-chip], mat-chip, [mat-chip]`,
   inputs: ['color', 'disableRipple', 'tabIndex'],
@@ -202,21 +174,13 @@
     HasTabIndex,
     CanDisable
 {
-  /**
-   * Reference to the RippleRenderer for the chip.
-   *
-   * 该纸片引用的 RippleRenderer。
-   *
-   */
+  /** Reference to the RippleRenderer for the chip. */
   private _chipRipple: RippleRenderer;
 
   /**
    * Reference to the element that acts as the chip's ripple target. This element is
    * dynamically added as a child node of the chip. The chip itself cannot be used as the
    * ripple target because it must be the host of the focus indicator.
-   *
-   * 引用作为本纸片的涟漪目标的元素。该元素被动态添加为纸片的子节点。纸片本身不能用作涟漪目标，因为它必须是焦点指示器的宿主元素。
-   *
    */
   private _chipRippleTarget: HTMLElement;
 
@@ -224,18 +188,12 @@
    * Ripple configuration for ripples that are launched on pointer down. The ripple config
    * is set to the global ripple options since we don't have any configurable options for
    * the chip ripples.
-   *
-   * 当指针按下时的涟漪配置。涟漪配置会设置为全局涟漪选项，因为纸片自身没有任何可配置的涟漪选项。
-   *
    * @docs-private
    */
   rippleConfig: RippleConfig & RippleGlobalOptions;
 
   /**
    * Whether ripples are disabled on interaction
-   *
-   * 是否在交互时禁用了涟漪
-   *
    * @docs-private
    */
   get rippleDisabled(): boolean {
@@ -247,20 +205,10 @@
     );
   }
 
-  /**
-   * Whether the chip has focus.
-   *
-   * 纸片是否具有焦点。
-   *
-   */
+  /** Whether the chip has focus. */
   _hasFocus: boolean = false;
 
-  /**
-   * Whether animations for the chip are enabled.
-   *
-   * 是否启用了该纸片的动画。
-   *
-   */
+  /** Whether animations for the chip are enabled. */
   _animationsDisabled: boolean;
 
   /**
@@ -271,20 +219,10 @@
    */
   chipListSelectable: boolean = true;
 
-  /**
-   * Whether the chip list is in multi-selection mode.
-   *
-   * 纸片列表是否处于多选模式。
-   *
-   */
+  /** Whether the chip list is in multi-selection mode. */
   _chipListMultiple: boolean = false;
 
-  /**
-   * Whether the chip list as a whole is disabled.
-   *
-   * 纸片列表是否作为一个整体被禁用了。
-   *
-   */
+  /** Whether the chip list as a whole is disabled. */
   _chipListDisabled: boolean = false;
 
   /**
@@ -311,19 +249,15 @@
    */
   @ContentChild(MAT_CHIP_REMOVE) removeIcon: MatChipRemove;
 
-<<<<<<< HEAD
-  /**
-   * Whether the chip is selected.
-   *
-   * 该纸片是否被选定。
-   *
-   */
-=======
   /** ARIA role that should be applied to the chip. */
   @Input() role: string = 'option';
 
-  /** Whether the chip is selected. */
->>>>>>> 53b69108
+  /**
+   * Whether the chip is selected.
+   *
+   * 纸片是否被选定。
+   *
+   */
   @Input()
   get selected(): boolean {
     return this._selected;
@@ -374,7 +308,7 @@
   /**
    * Whether the chip is disabled.
    *
-   * 该纸片是否已禁用了。
+   * 纸片是否已禁用了。
    *
    */
   @Input()
@@ -401,20 +335,10 @@
   }
   protected _removable: boolean = true;
 
-  /**
-   * Emits when the chip is focused.
-   *
-   * 该纸片获得焦点时会触发。
-   *
-   */
+  /** Emits when the chip is focused. */
   readonly _onFocus = new Subject<MatChipEvent>();
 
-  /**
-   * Emits when the chip is blured.
-   *
-   * 该纸片失焦时会触发。
-   *
-   */
+  /** Emits when the chip is blured. */
   readonly _onBlur = new Subject<MatChipEvent>();
 
   /**
@@ -592,24 +516,14 @@
     }
   }
 
-  /**
-   * Handles click events on the chip.
-   *
-   * 处理纸片上的点击事件。
-   *
-   */
+  /** Handles click events on the chip. */
   _handleClick(event: Event) {
     if (this.disabled) {
       event.preventDefault();
     }
   }
 
-  /**
-   * Handle custom key presses.
-   *
-   * 处理自定义按键。
-   *
-   */
+  /** Handle custom key presses. */
   _handleKeydown(event: KeyboardEvent): void {
     if (this.disabled) {
       return;
@@ -660,7 +574,6 @@
 /**
  * Applies proper (click) support and adds styling for use with the Material Design "cancel" icon
  * available at <https://material.io/icons/#ic_cancel>.
-<<<<<<< HEAD
  *
  * 应用正确的（click）支持，并为 <https://material.io/icons/#ic_cancel> 提供的 Material Design “cancel” 图标添加样式。
  *
@@ -668,11 +581,6 @@
  *
  * 示例：
  *
-=======
- *
- * Example:
- *
->>>>>>> 53b69108
  * ```
  * `<mat-chip>
  *   <mat-icon matChipRemove>cancel</mat-icon>
@@ -682,10 +590,8 @@
  * You *may* use a custom icon, but you may need to override the `mat-chip-remove` positioning
  * styles to properly center the icon within the chip.
  *
-<<<<<<< HEAD
  * 你*可以*使用自定义图标，但是可能需要改写 `mat-chip-remove` 的定位样式，这样才能让图标在纸片内正确居中。
-=======
->>>>>>> 53b69108
+ *
  */
 @Directive({
   selector: '[matChipRemove]',
@@ -702,12 +608,7 @@
     }
   }
 
-  /**
-   * Calls the parent chip's public `remove()` method if applicable.
-   *
-   * 如果适用的话，调用父纸片的公共方法 `remove()`
-   *
-   */
+  /** Calls the parent chip's public `remove()` method if applicable. */
   _handleClick(event: Event): void {
     const parentChip = this._parentChip;
 
