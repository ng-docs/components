Badges are small status descriptors for UI elements. A badge consists of a small circle, 
typically containing a number or other short set of characters, that appears in proximity to
another object.

<<<<<<< HEAD
徽章是对 UI 元素的小型状态描述器。徽章包括一个小圆圈，通常还包括一个数字或一组其它短字符。
徽章通常会出现在另一个对象附近。
=======
Badges must always be applied to [block-level elements][block-level].

[block-level]: https://developer.mozilla.org/en-US/docs/Web/HTML/Block-level_elements
>>>>>>> 94076af5

<!-- example(badge-overview) -->

### Badge position

### 徽章位置

By default, the badge will be placed `above after`. The direction can be changed by defining
the attribute `matBadgePosition` follow by `above|below` and `before|after`.

默认情况下，徽章会出现在右上方（`above after`）。要修改此方位，可以定义 `matBadgePosition` 属性，并将其赋值为 `above|below` 和 `before|after` 的组合。

<!-- example({"example":"badge-overview",
              "file":"badge-overview-example.html", 
              "region":"mat-badge-position"}) -->

The overlap of the badge in relation to its inner contents can also be defined
using the `matBadgeOverlap` tag. Typically, you want the badge to overlap an icon and not
a text phrase. By default it will overlap.

还可以用 `matBadgeOverlap` 属性来定义此徽章与其内容的重叠度。
通常，你会希望徽章与图标重叠，而不要与文本重叠。默认情况下它会重叠。

<!-- example({"example":"badge-overview",
              "file":"badge-overview-example.html", 
              "region":"mat-badge-overlap"}) -->

### Badge sizing

### 徽章尺寸

The badge has 3 sizes: `small`, `medium` and `large`. By default, the badge is set to `medium`.
You can change the size by adding `matBadgeSize` to the host element.

徽章有三种尺寸：`small`（小）、`medium`（中）和 `large`（大）。默认情况下，徽章尺寸是 `medium`。
你可以在宿主元素上添加 `matBadgeSize` 属性来改变徽章尺寸。

<!-- example({"example":"badge-overview",
              "file":"badge-overview-example.html", 
              "region":"mat-badge-size"}) -->

### Badge visibility

### 徽章可见性

The badge visibility can be toggled programmatically by defining `matBadgeHidden`.

徽章的可见性可以通过定义 `matBadgeHidden` 属性来在程序控制下进行切换。

<!-- example({"example":"badge-overview",
              "file":"badge-overview-example.html", 
              "region":"mat-badge-hide"}) -->

### Theming

### 主题

Badges can be colored in terms of the current theme using the `matBadgeColor` property to set the
background color to `primary`, `accent`, or `warn`.

徽章可以通过把 `matBadgeColor` 属性设置为 `primary`、`accent` 或 `warn` 之一来指定在它当前主题下的背景色。 

<!-- example({"example":"badge-overview",
              "file":"badge-overview-example.html", 
              "region":"mat-badge-color"}) -->

### Accessibility

### 无障碍性

Badges should be given a meaningful description via `matBadgeDescription`. This description will be
applied, via `aria-describedby` to the element decorated by `matBadge`.

徽章应该通过 `matBadgeDescription` 来给出一个有意义的描述信息。该描述信息将会通过 `aria-describedby` 属性应用到 `matBadge` 所修饰的元素上。

When applying a badge to a `<mat-icon>`, it is important to know that the icon is marked as
`aria-hidden` by default. If the combination of icon and badge communicates some meaningful
information, that information should be surfaced in another way. [See the guidance on indicator
icons for more information](https://material.angular.io/components/icon/overview#indicator-icons).

当给 `<mat-icon>` 添加徽章时，一定要知道一点：此图标默认是标记为 `aria-hidden` 的。
如果要通过图标和徽章的组合表达某些信息，那么该信息就要通过其它方式表现出来。[欲知详情，参见指示器图标的指南](/components/icon/overview#indicator-icons)<|MERGE_RESOLUTION|>--- conflicted
+++ resolved
@@ -2,14 +2,14 @@
 typically containing a number or other short set of characters, that appears in proximity to
 another object.
 
-<<<<<<< HEAD
 徽章是对 UI 元素的小型状态描述器。徽章包括一个小圆圈，通常还包括一个数字或一组其它短字符。
 徽章通常会出现在另一个对象附近。
-=======
+
 Badges must always be applied to [block-level elements][block-level].
 
+徽章必须应用于[块级元素][block-level]。
+
 [block-level]: https://developer.mozilla.org/en-US/docs/Web/HTML/Block-level_elements
->>>>>>> 94076af5
 
 <!-- example(badge-overview) -->
 
