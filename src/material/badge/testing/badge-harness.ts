--- conflicted
+++ resolved
@@ -26,19 +26,16 @@
    *
    * @param options Options for narrowing the search:
    *
-<<<<<<< HEAD
    * 用来收窄搜索范围的选项：
    *
    * - `text` finds a badge host with a particular text.
    *
-   *    `text` 查找带有特定文本的徽章宿主。
-=======
-   * - `text` finds a badge host with a particular text.
+   *   `text` 查找带有特定文本的徽章宿主。
    *
->>>>>>> 53b69108
    * @return a `HarnessPredicate` configured with the given options.
    *
-   * 用指定选项配置过的 `HarnessPredicate` 服务。
+   * 使用给定选项配置过的 `HarnessPredicate`。
+   *
    */
   static with(options: BadgeHarnessFilters = {}): HarnessPredicate<MatBadgeHarness> {
     return new HarnessPredicate(MatBadgeHarness, options).addOption(
