--- conflicted
+++ resolved
@@ -10,16 +10,12 @@
 import {MatBadgePosition, MatBadgeSize} from '@angular/material/badge';
 import {BadgeHarnessFilters} from './badge-harness-filters';
 
-<<<<<<< HEAD
 /**
  * Harness for interacting with a standard Material badge in tests.
  *
  * 在测试中与标准 Material 徽章进行交互的测试工具。
  *
  */
-=======
-/** Harness for interacting with a standard Material badge in tests. */
->>>>>>> 03485cd6
 export class MatBadgeHarness extends ComponentHarness {
   static hostSelector = '.mat-badge';
 
