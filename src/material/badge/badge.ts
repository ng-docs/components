--- conflicted
+++ resolved
@@ -189,19 +189,10 @@
    */
   private _badgeElement: HTMLElement | undefined;
 
-<<<<<<< HEAD
-  /**
-   * Whether the OnInit lifecycle hook has run yet
-   *
-   * OnInit 生命周期钩子是否已经运行
-   *
-   */
-=======
   /** Inline badge description. Used when the badge is applied to non-interactive host elements. */
   private _inlineBadgeDescription: HTMLElement | undefined;
 
   /** Whether the OnInit lifecycle hook has run yet */
->>>>>>> 69652b09
   private _isInitialized = false;
 
   /** InteractivityChecker to determine if the badge host is focusable. */
@@ -298,14 +289,6 @@
     this._ariaDescriber.removeDescription(this._elementRef.nativeElement, this.description);
   }
 
-<<<<<<< HEAD
-  /**
-   * Creates the badge element
-   *
-   * 创建徽章元素
-   *
-   */
-=======
   /** Gets whether the badge's host element is interactive. */
   private _isHostInteractive(): boolean {
     // Ignore visibility since it requires an expensive style caluclation.
@@ -315,7 +298,6 @@
   }
 
   /** Creates the badge element */
->>>>>>> 69652b09
   private _createBadgeElement(): HTMLElement {
     const badgeElement = this._renderer.createElement('span');
     const activeClass = 'mat-badge-active';
@@ -370,19 +352,14 @@
     this._content = newContentNormalized;
   }
 
-<<<<<<< HEAD
   /**
    * Updates the host element's aria description via AriaDescriber.
    *
    * 通过 AriaDescriber 更新宿主元素的 aria 描述。
    *
    */
-  private _updateHostAriaDescription(newDescription: string): void {
-=======
-  /** Updates the host element's aria description via AriaDescriber. */
   private _updateDescription(newDescription: string): void {
     // Always start by removing the aria-describedby; we will add a new one if necessary.
->>>>>>> 69652b09
     this._ariaDescriber.removeDescription(this._elementRef.nativeElement, this.description);
 
     // NOTE: We only check whether the host is interactive here, which happens during
