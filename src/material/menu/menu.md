--- conflicted
+++ resolved
@@ -172,8 +172,6 @@
 Always provide an accessible label via `aria-label` or `aria-labelledby` for any menu
 triggers or menu items without descriptive text content.
 
-<<<<<<< HEAD
 总是要通过 `aria-label` 或 `aria-labelledby` 来为没有描述性文本内容的任何菜单触发器或菜单项提供无障碍标签。
-=======
-MatMenu should not contain any interactive controls aside from MatMenuItem.
->>>>>>> 69652b09
+
+MatMenu should not contain any interactive controls aside from MatMenuItem.