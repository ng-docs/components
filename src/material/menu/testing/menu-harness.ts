--- conflicted
+++ resolved
@@ -300,31 +300,23 @@
   }
 }
 
-<<<<<<< HEAD
-
 /**
  * Harness for interacting with a standard mat-menu in tests.
  *
  * 在测试中可与标准 mat-menu 进行交互的测试工具。
  *
  */
-export class MatMenuHarness extends _MatMenuHarnessBase<
-  typeof MatMenuItemHarness, MatMenuItemHarness, MenuItemHarnessFilters> {
-  /**
-   * The selector for the host element of a `MatMenu` instance.
-   *
-   * `MatMenu` 实例的宿主元素选择器。
-   *
-   */
-=======
-/** Harness for interacting with a standard mat-menu in tests. */
 export class MatMenuHarness extends _MatMenuHarnessBase<
   typeof MatMenuItemHarness,
   MatMenuItemHarness,
   MenuItemHarnessFilters
 > {
-  /** The selector for the host element of a `MatMenu` instance. */
->>>>>>> 03485cd6
+  /**
+   * The selector for the host element of a `MatMenu` instance.
+   *
+   * `MatMenu` 实例的宿主元素选择器。
+   *
+   */
   static hostSelector = '.mat-menu-trigger';
   protected _itemClass = MatMenuItemHarness;
 
@@ -352,29 +344,22 @@
   }
 }
 
-<<<<<<< HEAD
 /**
  * Harness for interacting with a standard mat-menu-item in tests.
  *
  * 在测试中可与标准 mat-menu-item 进行交互的测试工具。
  *
  */
-export class MatMenuItemHarness extends
-  _MatMenuItemHarnessBase<typeof MatMenuHarness, MatMenuHarness> {
-  /**
-   * The selector for the host element of a `MatMenuItem` instance.
-   *
-   * `MatMenuItem` 实例的宿主元素选择器。
-   *
-   */
-=======
-/** Harness for interacting with a standard mat-menu-item in tests. */
 export class MatMenuItemHarness extends _MatMenuItemHarnessBase<
   typeof MatMenuHarness,
   MatMenuHarness
 > {
-  /** The selector for the host element of a `MatMenuItem` instance. */
->>>>>>> 03485cd6
+  /**
+   * The selector for the host element of a `MatMenuItem` instance.
+   *
+   * `MatMenuItem` 实例的宿主元素选择器。
+   *
+   */
   static hostSelector = '.mat-menu-item';
   protected _menuClass = MatMenuHarness;
 
