--- conflicted
+++ resolved
@@ -19,18 +19,6 @@
 import {coerceBooleanProperty} from '@angular/cdk/coercion';
 import {MenuHarnessFilters, MenuItemHarnessFilters} from './menu-harness-filters';
 
-<<<<<<< HEAD
-/**
- * Harness for interacting with a standard mat-menu in tests.
- *
- * 在测试中用来与标准 mat-menu 进行交互的测试工具。
- *
- */
-export class MatMenuHarness extends ContentContainerComponentHarness<string> {
-  /** The selector for the host element of a `MatMenu` instance. */
-  static hostSelector = '.mat-menu-trigger';
-
-=======
 export abstract class _MatMenuHarnessBase<
   ItemType extends (ComponentHarnessConstructor<Item> & {
     with: (options?: ItemFilters) => HarnessPredicate<Item>}),
@@ -39,29 +27,11 @@
     getSubmenu(): Promise<_MatMenuHarnessBase<ItemType, Item, ItemFilters> | null>},
   ItemFilters extends BaseHarnessFilters
 > extends ContentContainerComponentHarness<string> {
->>>>>>> 94076af5
   private _documentRootLocator = this.documentRootLocatorFactory();
   protected abstract _itemClass: ItemType;
 
   // TODO: potentially extend MatButtonHarness
 
-<<<<<<< HEAD
-  /**
-   * Gets a `HarnessPredicate` that can be used to search for a `MatMenuHarness` that meets certain
-   * criteria.
-   * @param options Options for filtering which menu instances are considered a match.
-   * @return a `HarnessPredicate` configured with the given options.
-   *
-   * 用指定选项配置过的 `HarnessPredicate` 服务。
-   */
-  static with(options: MenuHarnessFilters = {}): HarnessPredicate<MatMenuHarness> {
-    return new HarnessPredicate(MatMenuHarness, options)
-        .addOption('triggerText', options.triggerText,
-            (harness, text) => HarnessPredicate.stringMatches(harness.getTriggerText(), text));
-  }
-
-=======
->>>>>>> 94076af5
   /** Whether the menu is disabled. */
   async isDisabled(): Promise<boolean> {
     const disabled = (await this.host()).getAttribute('disabled');
@@ -184,24 +154,95 @@
   }
 }
 
-<<<<<<< HEAD
-/**
- * Harness for interacting with a standard mat-menu-item in tests.
- *
- * 在测试中用来与标准 mat-menu-item 进行交互的测试工具。
- *
- */
-export class MatMenuItemHarness extends ContentContainerComponentHarness<string> {
+export abstract class _MatMenuItemHarnessBase<
+  MenuType extends ComponentHarnessConstructor<Menu>,
+  Menu extends ComponentHarness,
+> extends ContentContainerComponentHarness<string> {
+  protected abstract _menuClass: MenuType;
+
+  /** Whether the menu is disabled. */
+  async isDisabled(): Promise<boolean> {
+    const disabled = (await this.host()).getAttribute('disabled');
+    return coerceBooleanProperty(await disabled);
+  }
+
+  /** Gets the text of the menu item. */
+  async getText(): Promise<string> {
+    return (await this.host()).text();
+  }
+
+  /**
+   * Focuses the menu item.
+   *
+   * 让本菜单项获得焦点。
+   *
+   */
+  async focus(): Promise<void> {
+    return (await this.host()).focus();
+  }
+
+  /** Blurs the menu item. */
+  async blur(): Promise<void> {
+    return (await this.host()).blur();
+  }
+
+  /** Whether the menu item is focused. */
+  async isFocused(): Promise<boolean> {
+    return (await this.host()).isFocused();
+  }
+
+  /** Clicks the menu item. */
+  async click(): Promise<void> {
+    return (await this.host()).click();
+  }
+
+  /** Whether this item has a submenu. */
+  async hasSubmenu(): Promise<boolean> {
+    return (await this.host()).matchesSelector(this._menuClass.hostSelector);
+  }
+
+  /** Gets the submenu associated with this menu item, or null if none. */
+  async getSubmenu(): Promise<Menu | null> {
+    if (await this.hasSubmenu()) {
+      return new this._menuClass(this.locatorFactory);
+    }
+    return null;
+  }
+}
+
+
+/** Harness for interacting with a standard mat-menu in tests. */
+export class MatMenuHarness extends _MatMenuHarnessBase<
+  typeof MatMenuItemHarness, MatMenuItemHarness, MenuItemHarnessFilters> {
+  /** The selector for the host element of a `MatMenu` instance. */
+  static hostSelector = '.mat-menu-trigger';
+  protected _itemClass = MatMenuItemHarness;
+
+  /**
+   * Gets a `HarnessPredicate` that can be used to search for a `MatMenuHarness` that meets certain
+   * criteria.
+   * @param options Options for filtering which menu instances are considered a match.
+   * @return a `HarnessPredicate` configured with the given options.
+   */
+  static with(options: MenuHarnessFilters = {}): HarnessPredicate<MatMenuHarness> {
+    return new HarnessPredicate(MatMenuHarness, options)
+        .addOption('triggerText', options.triggerText,
+            (harness, text) => HarnessPredicate.stringMatches(harness.getTriggerText(), text));
+  }
+}
+
+/** Harness for interacting with a standard mat-menu-item in tests. */
+export class MatMenuItemHarness extends
+  _MatMenuItemHarnessBase<typeof MatMenuHarness, MatMenuHarness> {
   /** The selector for the host element of a `MatMenuItem` instance. */
   static hostSelector = '.mat-menu-item';
+  protected _menuClass = MatMenuHarness;
 
   /**
    * Gets a `HarnessPredicate` that can be used to search for a `MatMenuItemHarness` that meets
    * certain criteria.
    * @param options Options for filtering which menu item instances are considered a match.
    * @return a `HarnessPredicate` configured with the given options.
-   *
-   * 用指定选项配置过的 `HarnessPredicate` 服务。
    */
   static with(options: MenuItemHarnessFilters = {}): HarnessPredicate<MatMenuItemHarness> {
     return new HarnessPredicate(MatMenuItemHarness, options)
@@ -210,103 +251,4 @@
         .addOption('hasSubmenu', options.hasSubmenu,
             async (harness, hasSubmenu) => (await harness.hasSubmenu()) === hasSubmenu);
   }
-=======
-export abstract class _MatMenuItemHarnessBase<
-  MenuType extends ComponentHarnessConstructor<Menu>,
-  Menu extends ComponentHarness,
-> extends ContentContainerComponentHarness<string> {
-  protected abstract _menuClass: MenuType;
->>>>>>> 94076af5
-
-  /** Whether the menu is disabled. */
-  async isDisabled(): Promise<boolean> {
-    const disabled = (await this.host()).getAttribute('disabled');
-    return coerceBooleanProperty(await disabled);
-  }
-
-  /** Gets the text of the menu item. */
-  async getText(): Promise<string> {
-    return (await this.host()).text();
-  }
-
-  /**
-   * Focuses the menu item.
-   *
-   * 让本菜单项获得焦点。
-   *
-   */
-  async focus(): Promise<void> {
-    return (await this.host()).focus();
-  }
-
-  /** Blurs the menu item. */
-  async blur(): Promise<void> {
-    return (await this.host()).blur();
-  }
-
-  /** Whether the menu item is focused. */
-  async isFocused(): Promise<boolean> {
-    return (await this.host()).isFocused();
-  }
-
-  /** Clicks the menu item. */
-  async click(): Promise<void> {
-    return (await this.host()).click();
-  }
-
-  /** Whether this item has a submenu. */
-  async hasSubmenu(): Promise<boolean> {
-    return (await this.host()).matchesSelector(this._menuClass.hostSelector);
-  }
-
-  /** Gets the submenu associated with this menu item, or null if none. */
-  async getSubmenu(): Promise<Menu | null> {
-    if (await this.hasSubmenu()) {
-      return new this._menuClass(this.locatorFactory);
-    }
-    return null;
-  }
-}
-
-
-/** Harness for interacting with a standard mat-menu in tests. */
-export class MatMenuHarness extends _MatMenuHarnessBase<
-  typeof MatMenuItemHarness, MatMenuItemHarness, MenuItemHarnessFilters> {
-  /** The selector for the host element of a `MatMenu` instance. */
-  static hostSelector = '.mat-menu-trigger';
-  protected _itemClass = MatMenuItemHarness;
-
-  /**
-   * Gets a `HarnessPredicate` that can be used to search for a `MatMenuHarness` that meets certain
-   * criteria.
-   * @param options Options for filtering which menu instances are considered a match.
-   * @return a `HarnessPredicate` configured with the given options.
-   */
-  static with(options: MenuHarnessFilters = {}): HarnessPredicate<MatMenuHarness> {
-    return new HarnessPredicate(MatMenuHarness, options)
-        .addOption('triggerText', options.triggerText,
-            (harness, text) => HarnessPredicate.stringMatches(harness.getTriggerText(), text));
-  }
-}
-
-/** Harness for interacting with a standard mat-menu-item in tests. */
-export class MatMenuItemHarness extends
-  _MatMenuItemHarnessBase<typeof MatMenuHarness, MatMenuHarness> {
-  /** The selector for the host element of a `MatMenuItem` instance. */
-  static hostSelector = '.mat-menu-item';
-  protected _menuClass = MatMenuHarness;
-
-  /**
-   * Gets a `HarnessPredicate` that can be used to search for a `MatMenuItemHarness` that meets
-   * certain criteria.
-   * @param options Options for filtering which menu item instances are considered a match.
-   * @return a `HarnessPredicate` configured with the given options.
-   */
-  static with(options: MenuItemHarnessFilters = {}): HarnessPredicate<MatMenuItemHarness> {
-    return new HarnessPredicate(MatMenuItemHarness, options)
-        .addOption('text', options.text,
-            (harness, text) => HarnessPredicate.stringMatches(harness.getText(), text))
-        .addOption('hasSubmenu', options.hasSubmenu,
-            async (harness, hasSubmenu) => (await harness.hasSubmenu()) === hasSubmenu);
-  }
 }