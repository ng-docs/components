/**
 * @license
 * Copyright Google LLC All Rights Reserved.
 *
 * Use of this source code is governed by an MIT-style license that can be
 * found in the LICENSE file at https://angular.io/license
 */

/**
<<<<<<< HEAD
 * Throws an exception for the case when menu trigger doesn't have a valid mat-menu instance
 *
 * 当菜单触发器没有一个有效的菜单菜单实例时会抛出异常
 *
 * @docs-private
 */
export function throwMatMenuMissingError() {
  throw Error(`matMenuTriggerFor: must pass in an mat-menu instance.

    Example:
      <mat-menu #menu="matMenu"></mat-menu>
      <button [matMenuTriggerFor]="menu"></button>`);
}

/**
=======
>>>>>>> 53b69108
 * Throws an exception for the case when menu's x-position value isn't valid.
 * In other words, it doesn't match 'before' or 'after'.
 *
 * 当菜单的 x 位置值无效时会抛出异常。换句话说，它不是 'before' 或 'after' 之一。
 *
 * @docs-private
 */
export function throwMatMenuInvalidPositionX() {
  throw Error(`xPosition value must be either 'before' or after'.
      Example: <mat-menu xPosition="before" #menu="matMenu"></mat-menu>`);
}

/**
 * Throws an exception for the case when menu's y-position value isn't valid.
 * In other words, it doesn't match 'above' or 'below'.
 *
 * 当菜单的 y 位值无效时会抛出异常。它不是 'before' 或 'after' 之一。
 *
 * @docs-private
 */
export function throwMatMenuInvalidPositionY() {
  throw Error(`yPosition value must be either 'above' or below'.
      Example: <mat-menu yPosition="above" #menu="matMenu"></mat-menu>`);
}

/**
 * Throws an exception for the case when a menu is assigned
 * to a trigger that is placed inside the same menu.
 *
 * 当菜单被赋值给位于同一个菜单里面的触发器时会抛出异常。
 *
 * @docs-private
 */
export function throwMatMenuRecursiveError() {
  throw Error(
    `matMenuTriggerFor: menu cannot contain its own trigger. Assign a menu that is ` +
      `not a parent of the trigger or move the trigger outside of the menu.`,
  );
}<|MERGE_RESOLUTION|>--- conflicted
+++ resolved
@@ -7,29 +7,8 @@
  */
 
 /**
-<<<<<<< HEAD
- * Throws an exception for the case when menu trigger doesn't have a valid mat-menu instance
- *
- * 当菜单触发器没有一个有效的菜单菜单实例时会抛出异常
- *
- * @docs-private
- */
-export function throwMatMenuMissingError() {
-  throw Error(`matMenuTriggerFor: must pass in an mat-menu instance.
-
-    Example:
-      <mat-menu #menu="matMenu"></mat-menu>
-      <button [matMenuTriggerFor]="menu"></button>`);
-}
-
-/**
-=======
->>>>>>> 53b69108
  * Throws an exception for the case when menu's x-position value isn't valid.
  * In other words, it doesn't match 'before' or 'after'.
- *
- * 当菜单的 x 位置值无效时会抛出异常。换句话说，它不是 'before' 或 'after' 之一。
- *
  * @docs-private
  */
 export function throwMatMenuInvalidPositionX() {
@@ -40,9 +19,6 @@
 /**
  * Throws an exception for the case when menu's y-position value isn't valid.
  * In other words, it doesn't match 'above' or 'below'.
- *
- * 当菜单的 y 位值无效时会抛出异常。它不是 'before' 或 'after' 之一。
- *
  * @docs-private
  */
 export function throwMatMenuInvalidPositionY() {
@@ -53,9 +29,6 @@
 /**
  * Throws an exception for the case when a menu is assigned
  * to a trigger that is placed inside the same menu.
- *
- * 当菜单被赋值给位于同一个菜单里面的触发器时会抛出异常。
- *
  * @docs-private
  */
 export function throwMatMenuRecursiveError() {
