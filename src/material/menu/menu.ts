/**
 * @license
 * Copyright Google LLC All Rights Reserved.
 *
 * Use of this source code is governed by an MIT-style license that can be
 * found in the LICENSE file at https://angular.io/license
 */

import {FocusKeyManager, FocusOrigin} from '@angular/cdk/a11y';
import {Direction} from '@angular/cdk/bidi';
import {BooleanInput, coerceBooleanProperty} from '@angular/cdk/coercion';
import {
  ESCAPE,
  LEFT_ARROW,
  RIGHT_ARROW,
  DOWN_ARROW,
  UP_ARROW,
  hasModifierKey,
} from '@angular/cdk/keycodes';
import {
  AfterContentInit,
  ChangeDetectionStrategy,
  Component,
  ContentChild,
  ContentChildren,
  Directive,
  ElementRef,
  EventEmitter,
  Inject,
  InjectionToken,
  Input,
  NgZone,
  OnDestroy,
  Output,
  TemplateRef,
  QueryList,
  ViewChild,
  ViewEncapsulation,
  OnInit,
} from '@angular/core';
import {merge, Observable, Subject, Subscription} from 'rxjs';
import {startWith, switchMap, take} from 'rxjs/operators';
import {matMenuAnimations} from './menu-animations';
import {MAT_MENU_CONTENT, MatMenuContent} from './menu-content';
import {MenuPositionX, MenuPositionY} from './menu-positions';
import {throwMatMenuInvalidPositionX, throwMatMenuInvalidPositionY} from './menu-errors';
import {MatMenuItem} from './menu-item';
import {MAT_MENU_PANEL, MatMenuPanel} from './menu-panel';
import {AnimationEvent} from '@angular/animations';

/**
 * Default `mat-menu` options that can be overridden.
 *
 * 默认的 `mat-menu` 选项，可以改写它们。
 *
 */
export interface MatMenuDefaultOptions {
  /**
   * The x-axis position of the menu.
   *
   * 菜单的 x 轴位置。
   *
   */
  xPosition: MenuPositionX;

  /**
   * The y-axis position of the menu.
   *
   * 菜单的 y 轴位置。
   *
   */
  yPosition: MenuPositionY;

  /**
   * Whether the menu should overlap the menu trigger.
   *
   * 此菜单是否应该盖住菜单触发器。
   *
   */
  overlapTrigger: boolean;

  /**
   * Class to be applied to the menu's backdrop.
   *
   * 要应用于菜单背景板的类。
   *
   */
  backdropClass: string;

  /**
   * Class or list of classes to be applied to the menu's overlay panel.
   *
   * 要应用于菜单浮层面板的类或类列表。
   *
   */
  overlayPanelClass?: string | string[];

  /**
   * Whether the menu has a backdrop.
   *
   * 菜单是否有背景板。
   *
   */
  hasBackdrop?: boolean;
}

<<<<<<< HEAD
/**
 * Injection token to be used to override the default options for `mat-menu`.
 *
 * 这个注入令牌用来改写 `mat-menu` 的默认选项。
 *
 */
export const MAT_MENU_DEFAULT_OPTIONS =
    new InjectionToken<MatMenuDefaultOptions>('mat-menu-default-options', {
      providedIn: 'root',
      factory: MAT_MENU_DEFAULT_OPTIONS_FACTORY
    });
=======
/** Injection token to be used to override the default options for `mat-menu`. */
export const MAT_MENU_DEFAULT_OPTIONS = new InjectionToken<MatMenuDefaultOptions>(
  'mat-menu-default-options',
  {
    providedIn: 'root',
    factory: MAT_MENU_DEFAULT_OPTIONS_FACTORY,
  },
);
>>>>>>> 03485cd6

/** @docs-private */
export function MAT_MENU_DEFAULT_OPTIONS_FACTORY(): MatMenuDefaultOptions {
  return {
    overlapTrigger: false,
    xPosition: 'after',
    yPosition: 'below',
    backdropClass: 'cdk-overlay-transparent-backdrop',
  };
}

let menuPanelUid = 0;

/**
 * Reason why the menu was closed.
 *
 * 菜单被关闭的原因。
 *
 */
export type MenuCloseReason = void | 'click' | 'keydown' | 'tab';

<<<<<<< HEAD

/**
 * Base class with all of the `MatMenu` functionality.
 *
 * 具有所有 `MatMenu` 功能的基类。
 *
 */
=======
/** Base class with all of the `MatMenu` functionality. */
>>>>>>> 03485cd6
@Directive()
export class _MatMenuBase
  implements AfterContentInit, MatMenuPanel<MatMenuItem>, OnInit, OnDestroy
{
  private _keyManager: FocusKeyManager<MatMenuItem>;
  private _xPosition: MenuPositionX = this._defaultOptions.xPosition;
  private _yPosition: MenuPositionY = this._defaultOptions.yPosition;
  private _previousElevation: string;
  protected _elevationPrefix: string;
  protected _baseElevation: number;

  /**
   * All items inside the menu. Includes items nested inside another menu.
   *
   * 菜单里面的所有菜单项。包括其嵌套菜单中的菜单项。
   *
   */
  @ContentChildren(MatMenuItem, {descendants: true}) _allItems: QueryList<MatMenuItem>;

  /**
   * Only the direct descendant menu items.
   *
   * 仅包括直接后代的菜单项。
   *
   */
  private _directDescendantItems = new QueryList<MatMenuItem>();

  /**
   * Subscription to tab events on the menu panel
   *
   * 对菜单面板上 tab 事件的订阅
   *
   */
  private _tabSubscription = Subscription.EMPTY;

  /**
   * Config object to be passed into the menu's ngClass
   *
   * 要传给菜单 ngClass 的配置对象
   *
   */
  _classList: {[key: string]: boolean } = {};

  /**
   * Current state of the panel animation.
   *
   * 面板动画的当前状态
   *
   */
  _panelAnimationState: 'void' | 'enter' = 'void';

  /**
   * Emits whenever an animation on the menu completes.
   *
   * 只要菜单上的动画完成，就会发出通知。
   *
   */
  readonly _animationDone = new Subject<AnimationEvent>();

  /**
   * Whether the menu is animating.
   *
   * 菜单是否正在动画中。
   *
   */
  _isAnimating: boolean;

  /**
   * Parent menu of the current menu panel.
   *
   * 当前菜单面板的父菜单。
   *
   */
  parentMenu: MatMenuPanel | undefined;

  /**
   * Layout direction of the menu.
   *
   * 菜单的布局方向。
   *
   */
  direction: Direction;

<<<<<<< HEAD
  /**
   * Class or list of classes to be added to the overlay panel.
   *
   * 类的类或要添加到浮层面板的类列表。
   *
   */
  overlayPanelClass: string|string[] = this._defaultOptions.overlayPanelClass || '';
=======
  /** Class or list of classes to be added to the overlay panel. */
  overlayPanelClass: string | string[] = this._defaultOptions.overlayPanelClass || '';
>>>>>>> 03485cd6

  /**
   * Class to be added to the backdrop element.
   *
   * 要添加到背景板元素中的类。
   *
   */
  @Input() backdropClass: string = this._defaultOptions.backdropClass;

  /**
   * aria-label for the menu panel.
   *
   * 用于菜单面板的 aria-label。
   *
   */
  @Input('aria-label') ariaLabel: string;

  /**
   * aria-labelledby for the menu panel.
   *
   * 用于菜单面板的 aria-labelledby。
   *
   */
  @Input('aria-labelledby') ariaLabelledby: string;

  /**
   * aria-describedby for the menu panel.
   *
   * 用于菜单面板的 aria-describedby。
   *
   */
  @Input('aria-describedby') ariaDescribedby: string;

  /**
   * Position of the menu in the X axis.
   *
   * 菜单在 X 轴上的位置。
   *
   */
  @Input()
  get xPosition(): MenuPositionX {
    return this._xPosition;
  }
  set xPosition(value: MenuPositionX) {
    if (
      value !== 'before' &&
      value !== 'after' &&
      (typeof ngDevMode === 'undefined' || ngDevMode)
    ) {
      throwMatMenuInvalidPositionX();
    }
    this._xPosition = value;
    this.setPositionClasses();
  }

  /**
   * Position of the menu in the Y axis.
   *
   * 菜单在 Y 轴的位置。
   *
   */
  @Input()
  get yPosition(): MenuPositionY {
    return this._yPosition;
  }
  set yPosition(value: MenuPositionY) {
    if (value !== 'above' && value !== 'below' && (typeof ngDevMode === 'undefined' || ngDevMode)) {
      throwMatMenuInvalidPositionY();
    }
    this._yPosition = value;
    this.setPositionClasses();
  }

  /** @docs-private */
  @ViewChild(TemplateRef) templateRef: TemplateRef<any>;

  /**
   * List of the items inside of a menu.
   *
   * 菜单里面的菜单项列表。
   *
   * @deprecated
   * @breaking-change 8.0.0
   */
  @ContentChildren(MatMenuItem, {descendants: false}) items: QueryList<MatMenuItem>;

  /**
   * Menu content that will be rendered lazily.
   *
   * 菜单内容，会惰性渲染。
   *
   * @docs-private
   */
  @ContentChild(MAT_MENU_CONTENT) lazyContent: MatMenuContent;

  /**
   * Whether the menu should overlap its trigger.
   *
   * 菜单是否应遮住其触发器。
   *
   */
  @Input()
  get overlapTrigger(): boolean {
    return this._overlapTrigger;
  }
  set overlapTrigger(value: BooleanInput) {
    this._overlapTrigger = coerceBooleanProperty(value);
  }
  private _overlapTrigger: boolean = this._defaultOptions.overlapTrigger;

  /**
   * Whether the menu has a backdrop.
   *
   * 菜单是否有背景板。
   *
   */
  @Input()
  get hasBackdrop(): boolean | undefined {
    return this._hasBackdrop;
  }
  set hasBackdrop(value: BooleanInput) {
    this._hasBackdrop = coerceBooleanProperty(value);
  }
  private _hasBackdrop: boolean | undefined = this._defaultOptions.hasBackdrop;

  /**
   * This method takes classes set on the host mat-menu element and applies them on the
   * menu template that displays in the overlay container.  Otherwise, it's difficult
   * to style the containing menu from outside the component.
   *
   * 此方法会从宿主的 mat-menu 元素中取得一组类，并将它们应用在浮层容器中显示的菜单模板中。否则，将很难从组件外部设置其内部菜单的样式。
   *
   * @param classes list of class names
   *
   * 类名列表
   *
   */
  @Input('class')
  set panelClass(classes: string) {
    const previousPanelClass = this._previousPanelClass;

    if (previousPanelClass && previousPanelClass.length) {
      previousPanelClass.split(' ').forEach((className: string) => {
        this._classList[className] = false;
      });
    }

    this._previousPanelClass = classes;

    if (classes && classes.length) {
      classes.split(' ').forEach((className: string) => {
        this._classList[className] = true;
      });

      this._elementRef.nativeElement.className = '';
    }
  }
  private _previousPanelClass: string;

  /**
   * This method takes classes set on the host mat-menu element and applies them on the
   * menu template that displays in the overlay container.  Otherwise, it's difficult
   * to style the containing menu from outside the component.
   *
   * 此方法会从宿主的 mat-menu 元素中取得一组类，并将它们应用在浮层容器中显示的菜单模板中。否则，将很难从组件外部设置其内部菜单的样式。
   *
   * @deprecated Use `panelClass` instead.
   *
   * 请改用 `panelClass`。
   *
   * @breaking-change 8.0.0
   */
  @Input()
  get classList(): string {
    return this.panelClass;
  }
  set classList(classes: string) {
    this.panelClass = classes;
  }

  /**
   * Event emitted when the menu is closed.
   *
   * 当菜单关闭时会发出本事件。
   *
   */
  @Output() readonly closed: EventEmitter<MenuCloseReason> = new EventEmitter<MenuCloseReason>();

  /**
   * Event emitted when the menu is closed.
   *
   * 当菜单关闭时会发出本事件。
   *
   * @deprecated Switch to `closed` instead
   *
   * 切换到 `closed`
   * @breaking-change 8.0.0
   */
  @Output() readonly close: EventEmitter<MenuCloseReason> = this.closed;

  readonly panelId = `mat-menu-panel-${menuPanelUid++}`;

  constructor(
    private _elementRef: ElementRef<HTMLElement>,
    private _ngZone: NgZone,
    @Inject(MAT_MENU_DEFAULT_OPTIONS) private _defaultOptions: MatMenuDefaultOptions,
  ) {}

  ngOnInit() {
    this.setPositionClasses();
  }

  ngAfterContentInit() {
    this._updateDirectDescendants();
    this._keyManager = new FocusKeyManager(this._directDescendantItems)
      .withWrap()
      .withTypeAhead()
      .withHomeAndEnd();
    this._tabSubscription = this._keyManager.tabOut.subscribe(() => this.closed.emit('tab'));

    // If a user manually (programmatically) focuses a menu item, we need to reflect that focus
    // change back to the key manager. Note that we don't need to unsubscribe here because _focused
    // is internal and we know that it gets completed on destroy.
    this._directDescendantItems.changes
      .pipe(
        startWith(this._directDescendantItems),
        switchMap(items => merge(...items.map((item: MatMenuItem) => item._focused))),
      )
      .subscribe(focusedItem => this._keyManager.updateActiveItem(focusedItem as MatMenuItem));
  }

  ngOnDestroy() {
    this._directDescendantItems.destroy();
    this._tabSubscription.unsubscribe();
    this.closed.complete();
  }

  /**
   * Stream that emits whenever the hovered menu item changes.
   *
   * 当菜单项的悬停状态发生变化时会发出通知的流。
   *
   */
  _hovered(): Observable<MatMenuItem> {
    // Coerce the `changes` property because Angular types it as `Observable<any>`
    const itemChanges = this._directDescendantItems.changes as Observable<QueryList<MatMenuItem>>;
    return itemChanges.pipe(
      startWith(this._directDescendantItems),
      switchMap(items => merge(...items.map((item: MatMenuItem) => item._hovered))),
    ) as Observable<MatMenuItem>;
  }

  /*
   * Registers a menu item with the menu.
   * @docs-private
   * @deprecated No longer being used. To be removed.
   * @breaking-change 9.0.0
   */
  addItem(_item: MatMenuItem) {}

  /**
   * Removes an item from the menu.
   *
   * 从菜单中删除一个菜单项。
   *
   * @docs-private
   * @deprecated No longer being used. To be removed.
   *
   * 不用了。将来会删除
   * @breaking-change 9.0.0
   */
  removeItem(_item: MatMenuItem) {}

  /**
   * Handle a keyboard event from the menu, delegating to the appropriate action.
   *
   * 从菜单中处理一个键盘事件，委托给相应的动作。
   *
   */
  _handleKeydown(event: KeyboardEvent) {
    const keyCode = event.keyCode;
    const manager = this._keyManager;

    switch (keyCode) {
      case ESCAPE:
        if (!hasModifierKey(event)) {
          event.preventDefault();
          this.closed.emit('keydown');
        }
        break;
      case LEFT_ARROW:
        if (this.parentMenu && this.direction === 'ltr') {
          this.closed.emit('keydown');
        }
        break;
      case RIGHT_ARROW:
        if (this.parentMenu && this.direction === 'rtl') {
          this.closed.emit('keydown');
        }
        break;
      default:
        if (keyCode === UP_ARROW || keyCode === DOWN_ARROW) {
          manager.setFocusOrigin('keyboard');
        }

        manager.onKeydown(event);
    }
  }

  /**
   * Focus the first item in the menu.
   *
   * 让菜单中的第一项获得焦点。
   *
   * @param origin Action from which the focus originated. Used to set the correct styling.
   *
   * 导致获得焦点的动作来源。用来设置正确的样式。
   *
   */
  focusFirstItem(origin: FocusOrigin = 'program'): void {
    // When the content is rendered lazily, it takes a bit before the items are inside the DOM.
    if (this.lazyContent) {
      this._ngZone.onStable.pipe(take(1)).subscribe(() => this._focusFirstItem(origin));
    } else {
      this._focusFirstItem(origin);
    }
  }

  /**
   * Actual implementation that focuses the first item. Needs to be separated
   * out so we don't repeat the same logic in the public `focusFirstItem` method.
   *
   * 让第一项获得焦点的实际实现。要把它分离出去，所以我们不会在公开的 `focusFirstItem` 方法中重复相同的逻辑。
   *
   */
  private _focusFirstItem(origin: FocusOrigin) {
    const manager = this._keyManager;

    manager.setFocusOrigin(origin).setFirstItemActive();

    // If there's no active item at this point, it means that all the items are disabled.
    // Move focus to the menu panel so keyboard events like Escape still work. Also this will
    // give _some_ feedback to screen readers.
    if (!manager.activeItem && this._directDescendantItems.length) {
      let element = this._directDescendantItems.first!._getHostElement().parentElement;

      // Because the `mat-menu` is at the DOM insertion point, not inside the overlay, we don't
      // have a nice way of getting a hold of the menu panel. We can't use a `ViewChild` either
      // because the panel is inside an `ng-template`. We work around it by starting from one of
      // the items and walking up the DOM.
      while (element) {
        if (element.getAttribute('role') === 'menu') {
          element.focus();
          break;
        } else {
          element = element.parentElement;
        }
      }
    }
  }

  /**
   * Resets the active item in the menu. This is used when the menu is opened, allowing
   * the user to start from the first option when pressing the down arrow.
   *
   * 重置菜单中的活动菜单项。这会在打开菜单时使用，允许用户当按下向下箭头时从第一个菜单项开始。
   *
   */
  resetActiveItem() {
    this._keyManager.setActiveItem(-1);
  }

  /**
   * Sets the menu panel elevation.
   *
   * 设置菜单面板的纵深。
   *
   * @param depth Number of parent menus that come before the menu.
   *
   * 本菜单前的父菜单数量。
   *
   */
  setElevation(depth: number): void {
    // The elevation starts at the base and increases by one for each level.
    // Capped at 24 because that's the maximum elevation defined in the Material design spec.
    const elevation = Math.min(this._baseElevation + depth, 24);
    const newElevation = `${this._elevationPrefix}${elevation}`;
    const customElevation = Object.keys(this._classList).find(className => {
      return className.startsWith(this._elevationPrefix);
    });

    if (!customElevation || customElevation === this._previousElevation) {
      if (this._previousElevation) {
        this._classList[this._previousElevation] = false;
      }

      this._classList[newElevation] = true;
      this._previousElevation = newElevation;
    }
  }

  /**
   * Adds classes to the menu panel based on its position. Can be used by
   * consumers to add specific styling based on the position.
   *
   * 根据菜单面板的位置，把一些类添加到菜单面板中。消费者可以根据位置添加具体的样式。
   *
   * @param posX Position of the menu along the x axis.
   *
   * 菜单沿 x 轴的位置。
   *
   * @param posY Position of the menu along the y axis.
   *
   * 菜单沿 y 轴的位置。
   *
   * @docs-private
   */
  setPositionClasses(posX: MenuPositionX = this.xPosition, posY: MenuPositionY = this.yPosition) {
    const classes = this._classList;
    classes['mat-menu-before'] = posX === 'before';
    classes['mat-menu-after'] = posX === 'after';
    classes['mat-menu-above'] = posY === 'above';
    classes['mat-menu-below'] = posY === 'below';
  }

  /**
   * Starts the enter animation.
   *
   * 启动入场动画。
   *
   */
  _startAnimation() {
    // @breaking-change 8.0.0 Combine with _resetAnimation.
    this._panelAnimationState = 'enter';
  }

  /**
   * Resets the panel animation to its initial state.
   *
   * 把面板动画重启为其初始状态。
   *
   */
  _resetAnimation() {
    // @breaking-change 8.0.0 Combine with _startAnimation.
    this._panelAnimationState = 'void';
  }

  /**
   * Callback that is invoked when the panel animation completes.
   *
   * 面板动画完成后调用的回调函数
   *
   */
  _onAnimationDone(event: AnimationEvent) {
    this._animationDone.next(event);
    this._isAnimating = false;
  }

  _onAnimationStart(event: AnimationEvent) {
    this._isAnimating = true;

    // Scroll the content element to the top as soon as the animation starts. This is necessary,
    // because we move focus to the first item while it's still being animated, which can throw
    // the browser off when it determines the scroll position. Alternatively we can move focus
    // when the animation is done, however moving focus asynchronously will interrupt screen
    // readers which are in the process of reading out the menu already. We take the `element`
    // from the `event` since we can't use a `ViewChild` to access the pane.
    if (event.toState === 'enter' && this._keyManager.activeItemIndex === 0) {
      event.element.scrollTop = 0;
    }
  }

  /**
   * Sets up a stream that will keep track of any newly-added menu items and will update the list
   * of direct descendants. We collect the descendants this way, because `_allItems` can include
   * items that are part of child menus, and using a custom way of registering items is unreliable
   * when it comes to maintaining the item order.
   *
   * 设置一个流，它会跟踪任何新添加的菜单项，并会更新其直接后代的列表。我们通过这种方式收集后代，因为 `_allItems` 可以包含那些作为子菜单一部分的菜单项。在维护菜单项顺序方面，使用自定义方式注册菜单项是不可靠的。
   *
   */
  private _updateDirectDescendants() {
    this._allItems.changes
      .pipe(startWith(this._allItems))
      .subscribe((items: QueryList<MatMenuItem>) => {
        this._directDescendantItems.reset(items.filter(item => item._parentMenu === this));
        this._directDescendantItems.notifyOnChanges();
      });
  }
}

/** @docs-public MatMenu */
@Component({
  selector: 'mat-menu',
  templateUrl: 'menu.html',
  styleUrls: ['menu.css'],
  changeDetection: ChangeDetectionStrategy.OnPush,
  encapsulation: ViewEncapsulation.None,
  exportAs: 'matMenu',
  host: {
    '[attr.aria-label]': 'null',
    '[attr.aria-labelledby]': 'null',
    '[attr.aria-describedby]': 'null',
  },
  animations: [matMenuAnimations.transformMenu, matMenuAnimations.fadeInItems],
  providers: [{provide: MAT_MENU_PANEL, useExisting: MatMenu}],
})
export class MatMenu extends _MatMenuBase {
  protected override _elevationPrefix = 'mat-elevation-z';
  protected override _baseElevation = 4;

  constructor(
    elementRef: ElementRef<HTMLElement>,
    ngZone: NgZone,
    @Inject(MAT_MENU_DEFAULT_OPTIONS) defaultOptions: MatMenuDefaultOptions,
  ) {
    super(elementRef, ngZone, defaultOptions);
  }
}<|MERGE_RESOLUTION|>--- conflicted
+++ resolved
@@ -104,20 +104,12 @@
   hasBackdrop?: boolean;
 }
 
-<<<<<<< HEAD
 /**
  * Injection token to be used to override the default options for `mat-menu`.
  *
  * 这个注入令牌用来改写 `mat-menu` 的默认选项。
  *
  */
-export const MAT_MENU_DEFAULT_OPTIONS =
-    new InjectionToken<MatMenuDefaultOptions>('mat-menu-default-options', {
-      providedIn: 'root',
-      factory: MAT_MENU_DEFAULT_OPTIONS_FACTORY
-    });
-=======
-/** Injection token to be used to override the default options for `mat-menu`. */
 export const MAT_MENU_DEFAULT_OPTIONS = new InjectionToken<MatMenuDefaultOptions>(
   'mat-menu-default-options',
   {
@@ -125,7 +117,6 @@
     factory: MAT_MENU_DEFAULT_OPTIONS_FACTORY,
   },
 );
->>>>>>> 03485cd6
 
 /** @docs-private */
 export function MAT_MENU_DEFAULT_OPTIONS_FACTORY(): MatMenuDefaultOptions {
@@ -147,17 +138,12 @@
  */
 export type MenuCloseReason = void | 'click' | 'keydown' | 'tab';
 
-<<<<<<< HEAD
-
 /**
  * Base class with all of the `MatMenu` functionality.
  *
  * 具有所有 `MatMenu` 功能的基类。
  *
  */
-=======
-/** Base class with all of the `MatMenu` functionality. */
->>>>>>> 03485cd6
 @Directive()
 export class _MatMenuBase
   implements AfterContentInit, MatMenuPanel<MatMenuItem>, OnInit, OnDestroy
@@ -199,7 +185,7 @@
    * 要传给菜单 ngClass 的配置对象
    *
    */
-  _classList: {[key: string]: boolean } = {};
+  _classList: {[key: string]: boolean} = {};
 
   /**
    * Current state of the panel animation.
@@ -241,18 +227,13 @@
    */
   direction: Direction;
 
-<<<<<<< HEAD
   /**
    * Class or list of classes to be added to the overlay panel.
    *
    * 类的类或要添加到浮层面板的类列表。
    *
    */
-  overlayPanelClass: string|string[] = this._defaultOptions.overlayPanelClass || '';
-=======
-  /** Class or list of classes to be added to the overlay panel. */
   overlayPanelClass: string | string[] = this._defaultOptions.overlayPanelClass || '';
->>>>>>> 03485cd6
 
   /**
    * Class to be added to the backdrop element.
