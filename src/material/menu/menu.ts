/**
 * @license
 * Copyright Google LLC All Rights Reserved.
 *
 * Use of this source code is governed by an MIT-style license that can be
 * found in the LICENSE file at https://angular.io/license
 */

import {FocusKeyManager, FocusOrigin} from '@angular/cdk/a11y';
import {Direction} from '@angular/cdk/bidi';
import {BooleanInput, coerceBooleanProperty} from '@angular/cdk/coercion';
import {
  ESCAPE,
  LEFT_ARROW,
  RIGHT_ARROW,
  DOWN_ARROW,
  UP_ARROW,
  hasModifierKey,
} from '@angular/cdk/keycodes';
import {
  AfterContentInit,
  ChangeDetectionStrategy,
  Component,
  ContentChild,
  ContentChildren,
  Directive,
  ElementRef,
  EventEmitter,
  Inject,
  InjectionToken,
  Input,
  NgZone,
  OnDestroy,
  Output,
  TemplateRef,
  QueryList,
  ViewChild,
  ViewEncapsulation,
  OnInit,
  ChangeDetectorRef,
} from '@angular/core';
import {merge, Observable, Subject, Subscription} from 'rxjs';
import {startWith, switchMap, take} from 'rxjs/operators';
import {matMenuAnimations} from './menu-animations';
import {MAT_MENU_CONTENT, MatMenuContent} from './menu-content';
import {MenuPositionX, MenuPositionY} from './menu-positions';
import {throwMatMenuInvalidPositionX, throwMatMenuInvalidPositionY} from './menu-errors';
import {MatMenuItem} from './menu-item';
import {MAT_MENU_PANEL, MatMenuPanel} from './menu-panel';
import {AnimationEvent} from '@angular/animations';

/**
 * Default `mat-menu` options that can be overridden.
 *
 * 默认的 `mat-menu` 选项，可以改写它们。
 *
 */
export interface MatMenuDefaultOptions {
  /**
   * The x-axis position of the menu.
   *
   * 菜单的 x 轴位置。
   *
   */
  xPosition: MenuPositionX;

  /**
   * The y-axis position of the menu.
   *
   * 菜单的 y 轴位置。
   *
   */
  yPosition: MenuPositionY;

  /**
   * Whether the menu should overlap the menu trigger.
   *
   * 此菜单是否应该盖住菜单触发器。
   *
   */
  overlapTrigger: boolean;

  /**
   * Class to be applied to the menu's backdrop.
   *
   * 要应用于菜单背景板的类。
   *
   */
  backdropClass: string;

  /**
   * Class or list of classes to be applied to the menu's overlay panel.
   *
   * 要应用于菜单浮层面板的类或类列表。
   *
   */
  overlayPanelClass?: string | string[];

  /**
   * Whether the menu has a backdrop.
   *
   * 菜单是否有背景板。
   *
   */
  hasBackdrop?: boolean;
}

/**
 * Injection token to be used to override the default options for `mat-menu`.
 *
 * 这个注入令牌用来改写 `mat-menu` 的默认选项。
 *
 */
export const MAT_MENU_DEFAULT_OPTIONS = new InjectionToken<MatMenuDefaultOptions>(
  'mat-menu-default-options',
  {
    providedIn: 'root',
    factory: MAT_MENU_DEFAULT_OPTIONS_FACTORY,
  },
);

/** @docs-private */
export function MAT_MENU_DEFAULT_OPTIONS_FACTORY(): MatMenuDefaultOptions {
  return {
    overlapTrigger: false,
    xPosition: 'after',
    yPosition: 'below',
    backdropClass: 'cdk-overlay-transparent-backdrop',
  };
}

let menuPanelUid = 0;

/**
 * Reason why the menu was closed.
 *
 * 菜单被关闭的原因。
 *
 */
export type MenuCloseReason = void | 'click' | 'keydown' | 'tab';

/**
 * Base class with all of the `MatMenu` functionality.
 *
 * 具有所有 `MatMenu` 功能的基类。
 *
 */
@Directive()
export class _MatMenuBase
  implements AfterContentInit, MatMenuPanel<MatMenuItem>, OnInit, OnDestroy
{
  private _keyManager: FocusKeyManager<MatMenuItem>;
  private _xPosition: MenuPositionX = this._defaultOptions.xPosition;
  private _yPosition: MenuPositionY = this._defaultOptions.yPosition;
  private _previousElevation: string;
  protected _elevationPrefix: string;
  protected _baseElevation: number;

  /**
   * All items inside the menu. Includes items nested inside another menu.
   *
   * 菜单里面的所有菜单项。包括其嵌套菜单中的菜单项。
   *
   */
  @ContentChildren(MatMenuItem, {descendants: true}) _allItems: QueryList<MatMenuItem>;

<<<<<<< HEAD
  /**
   * Only the direct descendant menu items.
   *
   * 仅包括直接后代的菜单项。
   *
   */
  private _directDescendantItems = new QueryList<MatMenuItem>();
=======
  /** Only the direct descendant menu items. */
  _directDescendantItems = new QueryList<MatMenuItem>();
>>>>>>> 53b69108

  /**
   * Subscription to tab events on the menu panel
   *
   * 对菜单面板上 tab 事件的订阅
   *
   */
  private _tabSubscription = Subscription.EMPTY;

  /**
   * Config object to be passed into the menu's ngClass
   *
   * 要传给菜单 ngClass 的配置对象
   *
   */
  _classList: {[key: string]: boolean} = {};

  /**
   * Current state of the panel animation.
   *
   * 面板动画的当前状态
   *
   */
  _panelAnimationState: 'void' | 'enter' = 'void';

  /**
   * Emits whenever an animation on the menu completes.
   *
   * 只要菜单上的动画完成，就会发出通知。
   *
   */
  readonly _animationDone = new Subject<AnimationEvent>();

  /**
   * Whether the menu is animating.
   *
   * 菜单是否正在动画中。
   *
   */
  _isAnimating: boolean;

  /**
   * Parent menu of the current menu panel.
   *
   * 当前菜单面板的父菜单。
   *
   */
  parentMenu: MatMenuPanel | undefined;

  /**
   * Layout direction of the menu.
   *
   * 菜单的布局方向。
   *
   */
  direction: Direction;

  /**
   * Class or list of classes to be added to the overlay panel.
   *
   * 类的类或要添加到浮层面板的类列表。
   *
   */
  overlayPanelClass: string | string[] = this._defaultOptions.overlayPanelClass || '';

  /**
   * Class to be added to the backdrop element.
   *
   * 要添加到背景板元素中的类。
   *
   */
  @Input() backdropClass: string = this._defaultOptions.backdropClass;

  /**
   * aria-label for the menu panel.
   *
   * 用于菜单面板的 aria-label。
   *
   */
  @Input('aria-label') ariaLabel: string;

  /**
   * aria-labelledby for the menu panel.
   *
   * 用于菜单面板的 aria-labelledby。
   *
   */
  @Input('aria-labelledby') ariaLabelledby: string;

  /**
   * aria-describedby for the menu panel.
   *
   * 用于菜单面板的 aria-describedby。
   *
   */
  @Input('aria-describedby') ariaDescribedby: string;

  /**
   * Position of the menu in the X axis.
   *
   * 菜单在 X 轴上的位置。
   *
   */
  @Input()
  get xPosition(): MenuPositionX {
    return this._xPosition;
  }
  set xPosition(value: MenuPositionX) {
    if (
      value !== 'before' &&
      value !== 'after' &&
      (typeof ngDevMode === 'undefined' || ngDevMode)
    ) {
      throwMatMenuInvalidPositionX();
    }
    this._xPosition = value;
    this.setPositionClasses();
  }

  /**
   * Position of the menu in the Y axis.
   *
   * 菜单在 Y 轴的位置。
   *
   */
  @Input()
  get yPosition(): MenuPositionY {
    return this._yPosition;
  }
  set yPosition(value: MenuPositionY) {
    if (value !== 'above' && value !== 'below' && (typeof ngDevMode === 'undefined' || ngDevMode)) {
      throwMatMenuInvalidPositionY();
    }
    this._yPosition = value;
    this.setPositionClasses();
  }

  /** @docs-private */
  @ViewChild(TemplateRef) templateRef: TemplateRef<any>;

  /**
   * List of the items inside of a menu.
   *
   * 菜单里面的菜单项列表。
   *
   * @deprecated
   * @breaking-change 8.0.0
   */
  @ContentChildren(MatMenuItem, {descendants: false}) items: QueryList<MatMenuItem>;

  /**
   * Menu content that will be rendered lazily.
   *
   * 菜单内容，会惰性渲染。
   *
   * @docs-private
   */
  @ContentChild(MAT_MENU_CONTENT) lazyContent: MatMenuContent;

  /**
   * Whether the menu should overlap its trigger.
   *
   * 菜单是否应遮住其触发器。
   *
   */
  @Input()
  get overlapTrigger(): boolean {
    return this._overlapTrigger;
  }
  set overlapTrigger(value: BooleanInput) {
    this._overlapTrigger = coerceBooleanProperty(value);
  }
  private _overlapTrigger: boolean = this._defaultOptions.overlapTrigger;

  /**
   * Whether the menu has a backdrop.
   *
   * 菜单是否有背景板。
   *
   */
  @Input()
  get hasBackdrop(): boolean | undefined {
    return this._hasBackdrop;
  }
  set hasBackdrop(value: BooleanInput) {
    this._hasBackdrop = coerceBooleanProperty(value);
  }
  private _hasBackdrop: boolean | undefined = this._defaultOptions.hasBackdrop;

  /**
   * This method takes classes set on the host mat-menu element and applies them on the
   * menu template that displays in the overlay container.  Otherwise, it's difficult
   * to style the containing menu from outside the component.
   *
   * 此方法会从宿主的 mat-menu 元素中取得一组类，并将它们应用在浮层容器中显示的菜单模板中。否则，将很难从组件外部设置其内部菜单的样式。
   *
   * @param classes list of class names
   *
   * 类名列表
   *
   */
  @Input('class')
  set panelClass(classes: string) {
    const previousPanelClass = this._previousPanelClass;

    if (previousPanelClass && previousPanelClass.length) {
      previousPanelClass.split(' ').forEach((className: string) => {
        this._classList[className] = false;
      });
    }

    this._previousPanelClass = classes;

    if (classes && classes.length) {
      classes.split(' ').forEach((className: string) => {
        this._classList[className] = true;
      });

      this._elementRef.nativeElement.className = '';
    }
  }
  private _previousPanelClass: string;

  /**
   * This method takes classes set on the host mat-menu element and applies them on the
   * menu template that displays in the overlay container.  Otherwise, it's difficult
   * to style the containing menu from outside the component.
   *
   * 此方法会从宿主的 mat-menu 元素中取得一组类，并将它们应用在浮层容器中显示的菜单模板中。否则，将很难从组件外部设置其内部菜单的样式。
   *
   * @deprecated Use `panelClass` instead.
   *
   * 请改用 `panelClass`。
   *
   * @breaking-change 8.0.0
   */
  @Input()
  get classList(): string {
    return this.panelClass;
  }
  set classList(classes: string) {
    this.panelClass = classes;
  }

  /**
   * Event emitted when the menu is closed.
   *
   * 当菜单关闭时会发出本事件。
   *
   */
  @Output() readonly closed: EventEmitter<MenuCloseReason> = new EventEmitter<MenuCloseReason>();

  /**
   * Event emitted when the menu is closed.
   *
   * 当菜单关闭时会发出本事件。
   *
   * @deprecated Switch to `closed` instead
   *
   * 切换到 `closed`
   * @breaking-change 8.0.0
   */
  @Output() readonly close: EventEmitter<MenuCloseReason> = this.closed;

  readonly panelId = `mat-menu-panel-${menuPanelUid++}`;

  constructor(
    elementRef: ElementRef<HTMLElement>,
    ngZone: NgZone,
    defaultOptions: MatMenuDefaultOptions,
    changeDetectorRef: ChangeDetectorRef,
  );

  /**
   * @deprecated `_changeDetectorRef` to become a required parameter.
   * @breaking-change 15.0.0
   */
  constructor(
    elementRef: ElementRef<HTMLElement>,
    ngZone: NgZone,
    defaultOptions: MatMenuDefaultOptions,
    changeDetectorRef?: ChangeDetectorRef,
  );

  constructor(
    private _elementRef: ElementRef<HTMLElement>,
    private _ngZone: NgZone,
    @Inject(MAT_MENU_DEFAULT_OPTIONS) private _defaultOptions: MatMenuDefaultOptions,
    // @breaking-change 15.0.0 `_changeDetectorRef` to become a required parameter.
    private _changeDetectorRef?: ChangeDetectorRef,
  ) {}

  ngOnInit() {
    this.setPositionClasses();
  }

  ngAfterContentInit() {
    this._updateDirectDescendants();
    this._keyManager = new FocusKeyManager(this._directDescendantItems)
      .withWrap()
      .withTypeAhead()
      .withHomeAndEnd();
    this._tabSubscription = this._keyManager.tabOut.subscribe(() => this.closed.emit('tab'));

    // If a user manually (programmatically) focuses a menu item, we need to reflect that focus
    // change back to the key manager. Note that we don't need to unsubscribe here because _focused
    // is internal and we know that it gets completed on destroy.
    this._directDescendantItems.changes
      .pipe(
        startWith(this._directDescendantItems),
        switchMap(items => merge(...items.map((item: MatMenuItem) => item._focused))),
      )
      .subscribe(focusedItem => this._keyManager.updateActiveItem(focusedItem as MatMenuItem));

    this._directDescendantItems.changes.subscribe((itemsList: QueryList<MatMenuItem>) => {
      // Move focus to another item, if the active item is removed from the list.
      // We need to debounce the callback, because multiple items might be removed
      // in quick succession.
      const manager = this._keyManager;

      if (this._panelAnimationState === 'enter' && manager.activeItem?._hasFocus()) {
        const items = itemsList.toArray();
        const index = Math.max(0, Math.min(items.length - 1, manager.activeItemIndex || 0));

        if (items[index] && !items[index].disabled) {
          manager.setActiveItem(index);
        } else {
          manager.setNextItemActive();
        }
      }
    });
  }

  ngOnDestroy() {
    this._directDescendantItems.destroy();
    this._tabSubscription.unsubscribe();
    this.closed.complete();
  }

  /**
   * Stream that emits whenever the hovered menu item changes.
   *
   * 当菜单项的悬停状态发生变化时会发出通知的流。
   *
   */
  _hovered(): Observable<MatMenuItem> {
    // Coerce the `changes` property because Angular types it as `Observable<any>`
    const itemChanges = this._directDescendantItems.changes as Observable<QueryList<MatMenuItem>>;
    return itemChanges.pipe(
      startWith(this._directDescendantItems),
      switchMap(items => merge(...items.map((item: MatMenuItem) => item._hovered))),
    ) as Observable<MatMenuItem>;
  }

  /*
   * Registers a menu item with the menu.
   * @docs-private
   * @deprecated No longer being used. To be removed.
   * @breaking-change 9.0.0
   */
  addItem(_item: MatMenuItem) {}

  /**
   * Removes an item from the menu.
   *
   * 从菜单中删除一个菜单项。
   *
   * @docs-private
   * @deprecated No longer being used. To be removed.
   *
   * 不用了。将来会删除
   * @breaking-change 9.0.0
   */
  removeItem(_item: MatMenuItem) {}

  /**
   * Handle a keyboard event from the menu, delegating to the appropriate action.
   *
   * 从菜单中处理一个键盘事件，委托给相应的动作。
   *
   */
  _handleKeydown(event: KeyboardEvent) {
    const keyCode = event.keyCode;
    const manager = this._keyManager;

    switch (keyCode) {
      case ESCAPE:
        if (!hasModifierKey(event)) {
          event.preventDefault();
          this.closed.emit('keydown');
        }
        break;
      case LEFT_ARROW:
        if (this.parentMenu && this.direction === 'ltr') {
          this.closed.emit('keydown');
        }
        break;
      case RIGHT_ARROW:
        if (this.parentMenu && this.direction === 'rtl') {
          this.closed.emit('keydown');
        }
        break;
      default:
        if (keyCode === UP_ARROW || keyCode === DOWN_ARROW) {
          manager.setFocusOrigin('keyboard');
        }

        manager.onKeydown(event);
        return;
    }

    // Don't allow the event to propagate if we've already handled it, or it may
    // end up reaching other overlays that were opened earlier (see #22694).
    event.stopPropagation();
  }

  /**
   * Focus the first item in the menu.
   *
   * 让菜单中的第一项获得焦点。
   *
   * @param origin Action from which the focus originated. Used to set the correct styling.
   *
   * 导致获得焦点的动作来源。用来设置正确的样式。
   *
   */
  focusFirstItem(origin: FocusOrigin = 'program'): void {
    // Wait for `onStable` to ensure iOS VoiceOver screen reader focuses the first item (#24735).
    this._ngZone.onStable.pipe(take(1)).subscribe(() => {
      let menuPanel: HTMLElement | null = null;

      if (this._directDescendantItems.length) {
        // Because the `mat-menuPanel` is at the DOM insertion point, not inside the overlay, we don't
        // have a nice way of getting a hold of the menuPanel panel. We can't use a `ViewChild` either
        // because the panel is inside an `ng-template`. We work around it by starting from one of
        // the items and walking up the DOM.
        menuPanel = this._directDescendantItems.first!._getHostElement().closest('[role="menu"]');
      }

<<<<<<< HEAD
  /**
   * Actual implementation that focuses the first item. Needs to be separated
   * out so we don't repeat the same logic in the public `focusFirstItem` method.
   *
   * 让第一项获得焦点的实际实现。要把它分离出去，所以我们不会在公开的 `focusFirstItem` 方法中重复相同的逻辑。
   *
   */
  private _focusFirstItem(origin: FocusOrigin) {
    const manager = this._keyManager;
=======
      // If an item in the menuPanel is already focused, avoid overriding the focus.
      if (!menuPanel || !menuPanel.contains(document.activeElement)) {
        const manager = this._keyManager;
        manager.setFocusOrigin(origin).setFirstItemActive();
>>>>>>> 53b69108

        // If there's no active item at this point, it means that all the items are disabled.
        // Move focus to the menuPanel panel so keyboard events like Escape still work. Also this will
        // give _some_ feedback to screen readers.
        if (!manager.activeItem && menuPanel) {
          menuPanel.focus();
        }
      }
    });
  }

  /**
   * Resets the active item in the menu. This is used when the menu is opened, allowing
   * the user to start from the first option when pressing the down arrow.
   *
   * 重置菜单中的活动菜单项。这会在打开菜单时使用，允许用户当按下向下箭头时从第一个菜单项开始。
   *
   */
  resetActiveItem() {
    this._keyManager.setActiveItem(-1);
  }

  /**
   * Sets the menu panel elevation.
   *
   * 设置菜单面板的纵深。
   *
   * @param depth Number of parent menus that come before the menu.
   *
   * 本菜单前的父菜单数量。
   *
   */
  setElevation(depth: number): void {
    // The elevation starts at the base and increases by one for each level.
    // Capped at 24 because that's the maximum elevation defined in the Material design spec.
    const elevation = Math.min(this._baseElevation + depth, 24);
    const newElevation = `${this._elevationPrefix}${elevation}`;
    const customElevation = Object.keys(this._classList).find(className => {
      return className.startsWith(this._elevationPrefix);
    });

    if (!customElevation || customElevation === this._previousElevation) {
      if (this._previousElevation) {
        this._classList[this._previousElevation] = false;
      }

      this._classList[newElevation] = true;
      this._previousElevation = newElevation;
    }
  }

  /**
   * Adds classes to the menu panel based on its position. Can be used by
   * consumers to add specific styling based on the position.
   *
   * 根据菜单面板的位置，把一些类添加到菜单面板中。消费者可以根据位置添加具体的样式。
   *
   * @param posX Position of the menu along the x axis.
   *
   * 菜单沿 x 轴的位置。
   *
   * @param posY Position of the menu along the y axis.
   *
   * 菜单沿 y 轴的位置。
   *
   * @docs-private
   */
  setPositionClasses(posX: MenuPositionX = this.xPosition, posY: MenuPositionY = this.yPosition) {
    const classes = this._classList;
    classes['mat-menu-before'] = posX === 'before';
    classes['mat-menu-after'] = posX === 'after';
    classes['mat-menu-above'] = posY === 'above';
    classes['mat-menu-below'] = posY === 'below';

    // @breaking-change 15.0.0 Remove null check for `_changeDetectorRef`.
    this._changeDetectorRef?.markForCheck();
  }

  /**
   * Starts the enter animation.
   *
   * 启动入场动画。
   *
   */
  _startAnimation() {
    // @breaking-change 8.0.0 Combine with _resetAnimation.
    this._panelAnimationState = 'enter';
  }

  /**
   * Resets the panel animation to its initial state.
   *
   * 把面板动画重启为其初始状态。
   *
   */
  _resetAnimation() {
    // @breaking-change 8.0.0 Combine with _startAnimation.
    this._panelAnimationState = 'void';
  }

  /**
   * Callback that is invoked when the panel animation completes.
   *
   * 面板动画完成后调用的回调函数
   *
   */
  _onAnimationDone(event: AnimationEvent) {
    this._animationDone.next(event);
    this._isAnimating = false;
  }

  _onAnimationStart(event: AnimationEvent) {
    this._isAnimating = true;

    // Scroll the content element to the top as soon as the animation starts. This is necessary,
    // because we move focus to the first item while it's still being animated, which can throw
    // the browser off when it determines the scroll position. Alternatively we can move focus
    // when the animation is done, however moving focus asynchronously will interrupt screen
    // readers which are in the process of reading out the menu already. We take the `element`
    // from the `event` since we can't use a `ViewChild` to access the pane.
    if (event.toState === 'enter' && this._keyManager.activeItemIndex === 0) {
      event.element.scrollTop = 0;
    }
  }

  /**
   * Sets up a stream that will keep track of any newly-added menu items and will update the list
   * of direct descendants. We collect the descendants this way, because `_allItems` can include
   * items that are part of child menus, and using a custom way of registering items is unreliable
   * when it comes to maintaining the item order.
   *
   * 设置一个流，它会跟踪任何新添加的菜单项，并会更新其直接后代的列表。我们通过这种方式收集后代，因为 `_allItems` 可以包含那些作为子菜单一部分的菜单项。在维护菜单项顺序方面，使用自定义方式注册菜单项是不可靠的。
   *
   */
  private _updateDirectDescendants() {
    this._allItems.changes
      .pipe(startWith(this._allItems))
      .subscribe((items: QueryList<MatMenuItem>) => {
        this._directDescendantItems.reset(items.filter(item => item._parentMenu === this));
        this._directDescendantItems.notifyOnChanges();
      });
  }
}

/** @docs-public MatMenu */
@Component({
  selector: 'mat-menu',
  templateUrl: 'menu.html',
  styleUrls: ['menu.css'],
  changeDetection: ChangeDetectionStrategy.OnPush,
  encapsulation: ViewEncapsulation.None,
  exportAs: 'matMenu',
  host: {
    '[attr.aria-label]': 'null',
    '[attr.aria-labelledby]': 'null',
    '[attr.aria-describedby]': 'null',
  },
  animations: [matMenuAnimations.transformMenu, matMenuAnimations.fadeInItems],
  providers: [{provide: MAT_MENU_PANEL, useExisting: MatMenu}],
})
export class MatMenu extends _MatMenuBase {
  protected override _elevationPrefix = 'mat-elevation-z';
  protected override _baseElevation = 4;

  /**
   * @deprecated `changeDetectorRef` parameter will become a required parameter.
   * @breaking-change 15.0.0
   */
  constructor(
    elementRef: ElementRef<HTMLElement>,
    ngZone: NgZone,
    defaultOptions: MatMenuDefaultOptions,
  );

  constructor(
    elementRef: ElementRef<HTMLElement>,
    ngZone: NgZone,
    @Inject(MAT_MENU_DEFAULT_OPTIONS) defaultOptions: MatMenuDefaultOptions,
    changeDetectorRef?: ChangeDetectorRef,
  ) {
    super(elementRef, ngZone, defaultOptions, changeDetectorRef);
  }
}<|MERGE_RESOLUTION|>--- conflicted
+++ resolved
@@ -131,20 +131,10 @@
 
 let menuPanelUid = 0;
 
-/**
- * Reason why the menu was closed.
- *
- * 菜单被关闭的原因。
- *
- */
+/** Reason why the menu was closed. */
 export type MenuCloseReason = void | 'click' | 'keydown' | 'tab';
 
-/**
- * Base class with all of the `MatMenu` functionality.
- *
- * 具有所有 `MatMenu` 功能的基类。
- *
- */
+/** Base class with all of the `MatMenu` functionality. */
 @Directive()
 export class _MatMenuBase
   implements AfterContentInit, MatMenuPanel<MatMenuItem>, OnInit, OnDestroy
@@ -156,65 +146,25 @@
   protected _elevationPrefix: string;
   protected _baseElevation: number;
 
-  /**
-   * All items inside the menu. Includes items nested inside another menu.
-   *
-   * 菜单里面的所有菜单项。包括其嵌套菜单中的菜单项。
-   *
-   */
+  /** All items inside the menu. Includes items nested inside another menu. */
   @ContentChildren(MatMenuItem, {descendants: true}) _allItems: QueryList<MatMenuItem>;
 
-<<<<<<< HEAD
-  /**
-   * Only the direct descendant menu items.
-   *
-   * 仅包括直接后代的菜单项。
-   *
-   */
-  private _directDescendantItems = new QueryList<MatMenuItem>();
-=======
   /** Only the direct descendant menu items. */
   _directDescendantItems = new QueryList<MatMenuItem>();
->>>>>>> 53b69108
-
-  /**
-   * Subscription to tab events on the menu panel
-   *
-   * 对菜单面板上 tab 事件的订阅
-   *
-   */
+
+  /** Subscription to tab events on the menu panel */
   private _tabSubscription = Subscription.EMPTY;
 
-  /**
-   * Config object to be passed into the menu's ngClass
-   *
-   * 要传给菜单 ngClass 的配置对象
-   *
-   */
+  /** Config object to be passed into the menu's ngClass */
   _classList: {[key: string]: boolean} = {};
 
-  /**
-   * Current state of the panel animation.
-   *
-   * 面板动画的当前状态
-   *
-   */
+  /** Current state of the panel animation. */
   _panelAnimationState: 'void' | 'enter' = 'void';
 
-  /**
-   * Emits whenever an animation on the menu completes.
-   *
-   * 只要菜单上的动画完成，就会发出通知。
-   *
-   */
+  /** Emits whenever an animation on the menu completes. */
   readonly _animationDone = new Subject<AnimationEvent>();
 
-  /**
-   * Whether the menu is animating.
-   *
-   * 菜单是否正在动画中。
-   *
-   */
+  /** Whether the menu is animating. */
   _isAnimating: boolean;
 
   /**
@@ -328,9 +278,6 @@
 
   /**
    * Menu content that will be rendered lazily.
-   *
-   * 菜单内容，会惰性渲染。
-   *
    * @docs-private
    */
   @ContentChild(MAT_MENU_CONTENT) lazyContent: MatMenuContent;
@@ -373,9 +320,6 @@
    * 此方法会从宿主的 mat-menu 元素中取得一组类，并将它们应用在浮层容器中显示的菜单模板中。否则，将很难从组件外部设置其内部菜单的样式。
    *
    * @param classes list of class names
-   *
-   * 类名列表
-   *
    */
   @Input('class')
   set panelClass(classes: string) {
@@ -407,9 +351,6 @@
    * 此方法会从宿主的 mat-menu 元素中取得一组类，并将它们应用在浮层容器中显示的菜单模板中。否则，将很难从组件外部设置其内部菜单的样式。
    *
    * @deprecated Use `panelClass` instead.
-   *
-   * 请改用 `panelClass`。
-   *
    * @breaking-change 8.0.0
    */
   @Input()
@@ -434,8 +375,6 @@
    * 当菜单关闭时会发出本事件。
    *
    * @deprecated Switch to `closed` instead
-   *
-   * 切换到 `closed`
    * @breaking-change 8.0.0
    */
   @Output() readonly close: EventEmitter<MenuCloseReason> = this.closed;
@@ -515,12 +454,7 @@
     this.closed.complete();
   }
 
-  /**
-   * Stream that emits whenever the hovered menu item changes.
-   *
-   * 当菜单项的悬停状态发生变化时会发出通知的流。
-   *
-   */
+  /** Stream that emits whenever the hovered menu item changes. */
   _hovered(): Observable<MatMenuItem> {
     // Coerce the `changes` property because Angular types it as `Observable<any>`
     const itemChanges = this._directDescendantItems.changes as Observable<QueryList<MatMenuItem>>;
@@ -540,23 +474,13 @@
 
   /**
    * Removes an item from the menu.
-   *
-   * 从菜单中删除一个菜单项。
-   *
    * @docs-private
    * @deprecated No longer being used. To be removed.
-   *
-   * 不用了。将来会删除
    * @breaking-change 9.0.0
    */
   removeItem(_item: MatMenuItem) {}
 
-  /**
-   * Handle a keyboard event from the menu, delegating to the appropriate action.
-   *
-   * 从菜单中处理一个键盘事件，委托给相应的动作。
-   *
-   */
+  /** Handle a keyboard event from the menu, delegating to the appropriate action. */
   _handleKeydown(event: KeyboardEvent) {
     const keyCode = event.keyCode;
     const manager = this._keyManager;
@@ -615,22 +539,10 @@
         menuPanel = this._directDescendantItems.first!._getHostElement().closest('[role="menu"]');
       }
 
-<<<<<<< HEAD
-  /**
-   * Actual implementation that focuses the first item. Needs to be separated
-   * out so we don't repeat the same logic in the public `focusFirstItem` method.
-   *
-   * 让第一项获得焦点的实际实现。要把它分离出去，所以我们不会在公开的 `focusFirstItem` 方法中重复相同的逻辑。
-   *
-   */
-  private _focusFirstItem(origin: FocusOrigin) {
-    const manager = this._keyManager;
-=======
       // If an item in the menuPanel is already focused, avoid overriding the focus.
       if (!menuPanel || !menuPanel.contains(document.activeElement)) {
         const manager = this._keyManager;
         manager.setFocusOrigin(origin).setFirstItemActive();
->>>>>>> 53b69108
 
         // If there's no active item at this point, it means that all the items are disabled.
         // Move focus to the menuPanel panel so keyboard events like Escape still work. Also this will
@@ -685,17 +597,8 @@
   /**
    * Adds classes to the menu panel based on its position. Can be used by
    * consumers to add specific styling based on the position.
-   *
-   * 根据菜单面板的位置，把一些类添加到菜单面板中。消费者可以根据位置添加具体的样式。
-   *
    * @param posX Position of the menu along the x axis.
-   *
-   * 菜单沿 x 轴的位置。
-   *
    * @param posY Position of the menu along the y axis.
-   *
-   * 菜单沿 y 轴的位置。
-   *
    * @docs-private
    */
   setPositionClasses(posX: MenuPositionX = this.xPosition, posY: MenuPositionY = this.yPosition) {
@@ -709,34 +612,19 @@
     this._changeDetectorRef?.markForCheck();
   }
 
-  /**
-   * Starts the enter animation.
-   *
-   * 启动入场动画。
-   *
-   */
+  /** Starts the enter animation. */
   _startAnimation() {
     // @breaking-change 8.0.0 Combine with _resetAnimation.
     this._panelAnimationState = 'enter';
   }
 
-  /**
-   * Resets the panel animation to its initial state.
-   *
-   * 把面板动画重启为其初始状态。
-   *
-   */
+  /** Resets the panel animation to its initial state. */
   _resetAnimation() {
     // @breaking-change 8.0.0 Combine with _startAnimation.
     this._panelAnimationState = 'void';
   }
 
-  /**
-   * Callback that is invoked when the panel animation completes.
-   *
-   * 面板动画完成后调用的回调函数
-   *
-   */
+  /** Callback that is invoked when the panel animation completes. */
   _onAnimationDone(event: AnimationEvent) {
     this._animationDone.next(event);
     this._isAnimating = false;
@@ -761,9 +649,6 @@
    * of direct descendants. We collect the descendants this way, because `_allItems` can include
    * items that are part of child menus, and using a custom way of registering items is unreliable
    * when it comes to maintaining the item order.
-   *
-   * 设置一个流，它会跟踪任何新添加的菜单项，并会更新其直接后代的列表。我们通过这种方式收集后代，因为 `_allItems` 可以包含那些作为子菜单一部分的菜单项。在维护菜单项顺序方面，使用自定义方式注册菜单项是不可靠的。
-   *
    */
   private _updateDirectDescendants() {
     this._allItems.changes
