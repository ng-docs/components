--- conflicted
+++ resolved
@@ -134,26 +134,7 @@
   };
 }
 
-<<<<<<< HEAD
-let menuPanelUid = 0;
-
-/**
- * Reason why the menu was closed.
- *
- * 菜单被关闭的原因。
- *
- */
-export type MenuCloseReason = void | 'click' | 'keydown' | 'tab';
-
-/**
- * Base class with all of the `MatMenu` functionality.
- *
- * 具有所有 `MatMenu` 功能的基类。
- *
- */
-=======
 /** Base class with all of the `MatMenu` functionality. */
->>>>>>> 70cf080c
 @Directive()
 export class _MatMenuBase
   implements AfterContentInit, MatMenuPanel<MatMenuItem>, OnInit, OnDestroy
@@ -182,24 +163,7 @@
    */
   _directDescendantItems = new QueryList<MatMenuItem>();
 
-<<<<<<< HEAD
-  /**
-   * Subscription to tab events on the menu panel
-   *
-   * 对菜单面板上 tab 事件的订阅
-   *
-   */
-  private _tabSubscription = Subscription.EMPTY;
-
-  /**
-   * Config object to be passed into the menu's ngClass
-   *
-   * 要传给菜单 ngClass 的配置对象
-   *
-   */
-=======
   /** Config object to be passed into the menu's ngClass */
->>>>>>> 70cf080c
   _classList: {[key: string]: boolean} = {};
 
   /**
@@ -798,18 +762,13 @@
   protected override _elevationPrefix = 'mat-elevation-z';
   protected override _baseElevation = 8;
 
-<<<<<<< HEAD
-  /**
+  /*
    * @deprecated
    *
    * `changeDetectorRef` parameter will become a required parameter.
    *
    * `changeDetectorRef` 参数将成为必要参数。
    *
-=======
-  /*
-   * @deprecated `changeDetectorRef` parameter will become a required parameter.
->>>>>>> 70cf080c
    * @breaking-change 15.0.0
    */
   constructor(
