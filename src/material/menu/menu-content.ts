--- conflicted
+++ resolved
@@ -32,22 +32,8 @@
  */
 export const MAT_MENU_CONTENT = new InjectionToken<MatMenuContent>('MatMenuContent');
 
-<<<<<<< HEAD
-/**
- * Menu content that will be rendered lazily once the menu is opened.
- *
- * 菜单打开后，菜单内容会惰性渲染。
- *
- */
-@Directive({
-  selector: 'ng-template[matMenuContent]',
-  providers: [{provide: MAT_MENU_CONTENT, useExisting: MatMenuContent}],
-})
-export class MatMenuContent implements OnDestroy {
-=======
 @Directive()
 export abstract class _MatMenuContentBase implements OnDestroy {
->>>>>>> 03485cd6
   private _portal: TemplatePortal<any>;
   private _outlet: DomPortalOutlet;
 
