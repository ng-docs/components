--- conflicted
+++ resolved
@@ -59,23 +59,16 @@
   encapsulation: ViewEncapsulation.None,
   templateUrl: 'menu-item.html',
 })
-<<<<<<< HEAD
-export class MatMenuItem extends _MatMenuItemMixinBase
-    implements FocusableOption, CanDisable, CanDisableRipple, AfterViewInit, OnDestroy {
-
-  /**
-   * ARIA role for the menu item.
-   *
-   * 菜单项的 ARIA 角色。
-   *
-   */
-=======
 export class MatMenuItem
   extends _MatMenuItemBase
   implements FocusableOption, CanDisable, CanDisableRipple, AfterViewInit, OnDestroy
 {
-  /** ARIA role for the menu item. */
->>>>>>> 03485cd6
+  /**
+   * ARIA role for the menu item.
+   *
+   * 菜单项的 ARIA 角色。
+   *
+   */
   @Input() role: 'menuitem' | 'menuitemradio' | 'menuitemcheckbox' = 'menuitem';
 
   /**
@@ -191,22 +184,12 @@
     return this._elementRef.nativeElement;
   }
 
-<<<<<<< HEAD
   /**
    * Prevents the default element actions if it is disabled.
    *
    * 如果被禁用了，就会阻止默认元素上的操作
    *
    */
-  // We have to use a `HostListener` here in order to support both Ivy and ViewEngine.
-  // In Ivy the `host` bindings will be merged when this class is extended, whereas in
-  // ViewEngine they're overwritten.
-  // TODO(crisbeto): we move this back into `host` once Ivy is turned on by default.
-  // tslint:disable-next-line:no-host-decorator-in-concrete
-  @HostListener('click', ['$event'])
-=======
-  /** Prevents the default element actions if it is disabled. */
->>>>>>> 03485cd6
   _checkDisabled(event: Event): void {
     if (this.disabled) {
       event.preventDefault();
@@ -214,22 +197,12 @@
     }
   }
 
-<<<<<<< HEAD
   /**
    * Emits to the hover stream.
    *
    * 发送悬停流。
    *
    */
-  // We have to use a `HostListener` here in order to support both Ivy and ViewEngine.
-  // In Ivy the `host` bindings will be merged when this class is extended, whereas in
-  // ViewEngine they're overwritten.
-  // TODO(crisbeto): we move this back into `host` once Ivy is turned on by default.
-  // tslint:disable-next-line:no-host-decorator-in-concrete
-  @HostListener('mouseenter')
-=======
-  /** Emits to the hover stream. */
->>>>>>> 03485cd6
   _handleMouseEnter() {
     this._hovered.next(this);
   }
