/**
 * @license
 * Copyright Google LLC All Rights Reserved.
 *
 * Use of this source code is governed by an MIT-style license that can be
 * found in the LICENSE file at https://angular.io/license
 */

import {
  ChangeDetectionStrategy,
  Component,
  ElementRef,
  OnDestroy,
  ViewEncapsulation,
  Inject,
  Optional,
  Input,
  AfterViewInit,
  ChangeDetectorRef,
} from '@angular/core';
import {
  CanDisable,
  CanDisableRipple,
  mixinDisabled,
  mixinDisableRipple,
} from '@angular/material/core';
import {FocusableOption, FocusMonitor, FocusOrigin} from '@angular/cdk/a11y';
import {Subject} from 'rxjs';
import {DOCUMENT} from '@angular/common';
import {MatMenuPanel, MAT_MENU_PANEL} from './menu-panel';

// Boilerplate for applying mixins to MatMenuItem.
/** @docs-private */
const _MatMenuItemBase = mixinDisableRipple(mixinDisabled(class {}));

/**
<<<<<<< HEAD
 * Single item inside of a `mat-menu`. Provides the menu item styling and accessibility treatment.
 *
 * `mat-menu` 里面的单个菜单项。提供菜单项样式和无障碍性处理。
 *
=======
 * Single item inside a `mat-menu`. Provides the menu item styling and accessibility treatment.
>>>>>>> 69652b09
 */
@Component({
  selector: '[mat-menu-item]',
  exportAs: 'matMenuItem',
  inputs: ['disabled', 'disableRipple'],
  host: {
    '[attr.role]': 'role',
    'class': 'mat-mdc-menu-item mat-mdc-focus-indicator',
    '[class.mat-mdc-menu-item-highlighted]': '_highlighted',
    '[class.mat-mdc-menu-item-submenu-trigger]': '_triggersSubmenu',
    '[attr.tabindex]': '_getTabIndex()',
    '[attr.aria-disabled]': 'disabled',
    '[attr.disabled]': 'disabled || null',
    '(click)': '_checkDisabled($event)',
    '(mouseenter)': '_handleMouseEnter()',
  },
  changeDetection: ChangeDetectionStrategy.OnPush,
  encapsulation: ViewEncapsulation.None,
  templateUrl: 'menu-item.html',
})
export class MatMenuItem
  extends _MatMenuItemBase
  implements FocusableOption, CanDisable, CanDisableRipple, AfterViewInit, OnDestroy
{
  /**
   * ARIA role for the menu item.
   *
   * 菜单项的 ARIA 角色。
   *
   */
  @Input() role: 'menuitem' | 'menuitemradio' | 'menuitemcheckbox' = 'menuitem';

  /**
   * Stream that emits when the menu item is hovered.
   *
   * 当菜单项悬停时会发出流。
   *
   */
  readonly _hovered: Subject<MatMenuItem> = new Subject<MatMenuItem>();

  /**
   * Stream that emits when the menu item is focused.
   *
   * 当菜单项获得焦点时会发出流。
   *
   */
  readonly _focused = new Subject<MatMenuItem>();

  /**
   * Whether the menu item is highlighted.
   *
   * 该菜单项是否突出显示。
   *
   */
  _highlighted: boolean = false;

  /**
   * Whether the menu item acts as a trigger for a sub-menu.
   *
   * 菜单项是否作为子菜单的触发器。
   *
   */
  _triggersSubmenu: boolean = false;

  constructor(
    elementRef: ElementRef<HTMLElement>,
    document: any,
    focusMonitor: FocusMonitor,
    parentMenu: MatMenuPanel<MatMenuItem> | undefined,
    changeDetectorRef: ChangeDetectorRef,
  );

  /**
   * @deprecated
   *
   * `document`, `changeDetectorRef` and `focusMonitor` to become required.
   *
   * `document` ， `changeDetectorRef` 和 `focusMonitor` 成了必要参数。
   *
   * @breaking-change 12.0.0
   */
  constructor(
    elementRef: ElementRef<HTMLElement>,
    document?: any,
    focusMonitor?: FocusMonitor,
    parentMenu?: MatMenuPanel<MatMenuItem>,
    changeDetectorRef?: ChangeDetectorRef,
  );

  constructor(
    private _elementRef: ElementRef<HTMLElement>,
    @Inject(DOCUMENT) private _document?: any,
    private _focusMonitor?: FocusMonitor,
    @Inject(MAT_MENU_PANEL) @Optional() public _parentMenu?: MatMenuPanel<MatMenuItem>,
    private _changeDetectorRef?: ChangeDetectorRef,
  ) {
    super();
    _parentMenu?.addItem?.(this);
  }

  /**
   * Focuses the menu item.
   *
   * 让本菜单项获得焦点。
   *
   */
  focus(origin?: FocusOrigin, options?: FocusOptions): void {
    if (this._focusMonitor && origin) {
      this._focusMonitor.focusVia(this._getHostElement(), origin, options);
    } else {
      this._getHostElement().focus(options);
    }

    this._focused.next(this);
  }

  ngAfterViewInit() {
    if (this._focusMonitor) {
      // Start monitoring the element, so it gets the appropriate focused classes. We want
      // to show the focus style for menu items only when the focus was not caused by a
      // mouse or touch interaction.
      this._focusMonitor.monitor(this._elementRef, false);
    }
  }

  ngOnDestroy() {
    if (this._focusMonitor) {
      this._focusMonitor.stopMonitoring(this._elementRef);
    }

    if (this._parentMenu && this._parentMenu.removeItem) {
      this._parentMenu.removeItem(this);
    }

    this._hovered.complete();
    this._focused.complete();
  }

  /**
   * Used to set the `tabindex`.
   *
   * 用来设置 `tabindex`。
   *
   */
  _getTabIndex(): string {
    return this.disabled ? '-1' : '0';
  }

  /**
   * Returns the host DOM element.
   *
   * 返回宿主 DOM 元素。
   *
   */
  _getHostElement(): HTMLElement {
    return this._elementRef.nativeElement;
  }

  /**
   * Prevents the default element actions if it is disabled.
   *
   * 如果被禁用了，就会阻止默认元素上的操作
   *
   */
  _checkDisabled(event: Event): void {
    if (this.disabled) {
      event.preventDefault();
      event.stopPropagation();
    }
  }

  /**
   * Emits to the hover stream.
   *
   * 发送悬停流。
   *
   */
  _handleMouseEnter() {
    this._hovered.next(this);
  }

  /**
   * Gets the label to be used when determining whether the option should be focused.
   *
   * 获取在确定该选项是否应该获得焦点时使用的标签。
   *
   */
  getLabel(): string {
    const clone = this._elementRef.nativeElement.cloneNode(true) as HTMLElement;
    const icons = clone.querySelectorAll('mat-icon, .material-icons');

    // Strip away icons, so they don't show up in the text.
    for (let i = 0; i < icons.length; i++) {
      icons[i].remove();
    }

    return clone.textContent?.trim() || '';
  }

  _setHighlighted(isHighlighted: boolean) {
    // We need to mark this for check for the case where the content is coming from a
    // `matMenuContent` whose change detection tree is at the declaration position,
    // not the insertion position. See #23175.
    // @breaking-change 12.0.0 Remove null check for `_changeDetectorRef`.
    this._highlighted = isHighlighted;
    this._changeDetectorRef?.markForCheck();
  }

  _setTriggersSubmenu(triggersSubmenu: boolean) {
    // @breaking-change 12.0.0 Remove null check for `_changeDetectorRef`.
    this._triggersSubmenu = triggersSubmenu;
    this._changeDetectorRef?.markForCheck();
  }

  _hasFocus(): boolean {
    return this._document && this._document.activeElement === this._getHostElement();
  }
}<|MERGE_RESOLUTION|>--- conflicted
+++ resolved
@@ -34,14 +34,10 @@
 const _MatMenuItemBase = mixinDisableRipple(mixinDisabled(class {}));
 
 /**
-<<<<<<< HEAD
- * Single item inside of a `mat-menu`. Provides the menu item styling and accessibility treatment.
+ * Single item inside a `mat-menu`. Provides the menu item styling and accessibility treatment.
  *
  * `mat-menu` 里面的单个菜单项。提供菜单项样式和无障碍性处理。
  *
-=======
- * Single item inside a `mat-menu`. Provides the menu item styling and accessibility treatment.
->>>>>>> 69652b09
  */
 @Component({
   selector: '[mat-menu-item]',
