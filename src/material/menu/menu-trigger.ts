/**
 * @license
 * Copyright Google LLC All Rights Reserved.
 *
 * Use of this source code is governed by an MIT-style license that can be
 * found in the LICENSE file at https://angular.io/license
 */

import {
  FocusMonitor,
  FocusOrigin,
  isFakeMousedownFromScreenReader,
  isFakeTouchstartFromScreenReader,
} from '@angular/cdk/a11y';
import {Direction, Directionality} from '@angular/cdk/bidi';
import {ENTER, LEFT_ARROW, RIGHT_ARROW, SPACE} from '@angular/cdk/keycodes';
import {
  FlexibleConnectedPositionStrategy,
  HorizontalConnectionPos,
  Overlay,
  OverlayConfig,
  OverlayRef,
  ScrollStrategy,
  VerticalConnectionPos,
} from '@angular/cdk/overlay';
import {TemplatePortal} from '@angular/cdk/portal';
import {
  AfterContentInit,
  Directive,
  ElementRef,
  EventEmitter,
  Inject,
  InjectionToken,
  Input,
  NgZone,
  OnDestroy,
  Optional,
  Output,
  Self,
  ViewContainerRef,
} from '@angular/core';
import {normalizePassiveListenerOptions} from '@angular/cdk/platform';
import {asapScheduler, merge, Observable, of as observableOf, Subscription} from 'rxjs';
import {delay, filter, take, takeUntil} from 'rxjs/operators';
import {_MatMenuBase, MenuCloseReason} from './menu';
import {throwMatMenuRecursiveError} from './menu-errors';
import {MatMenuItem} from './menu-item';
import {MAT_MENU_PANEL, MatMenuPanel} from './menu-panel';
import {MenuPositionX, MenuPositionY} from './menu-positions';

/**
 * Injection token that determines the scroll handling while the menu is open.
 *
 * 当注册菜单打开时，它确定滚动处理的注入令牌。
 *
 */
export const MAT_MENU_SCROLL_STRATEGY = new InjectionToken<() => ScrollStrategy>(
  'mat-menu-scroll-strategy',
);

/** @docs-private */
export function MAT_MENU_SCROLL_STRATEGY_FACTORY(overlay: Overlay): () => ScrollStrategy {
  return () => overlay.scrollStrategies.reposition();
}

/** @docs-private */
export const MAT_MENU_SCROLL_STRATEGY_FACTORY_PROVIDER = {
  provide: MAT_MENU_SCROLL_STRATEGY,
  deps: [Overlay],
  useFactory: MAT_MENU_SCROLL_STRATEGY_FACTORY,
};

/**
 * Default top padding of the menu panel.
<<<<<<< HEAD
 *
 * 菜单面板的默认顶部衬距。
 *
=======
 * @deprecated No longer being used. Will be removed.
 * @breaking-change 15.0.0
>>>>>>> 53b69108
 */
export const MENU_PANEL_TOP_PADDING = 8;

/**
 * Options for binding a passive event listener.
 *
 * 绑定被动事件监听器的选项。
 *
 */
const passiveEventListenerOptions = normalizePassiveListenerOptions({passive: true});

// TODO(andrewseguin): Remove the kebab versions in favor of camelCased attribute selectors

@Directive({
  host: {
    '[attr.aria-haspopup]': 'menu ? "menu" : null',
    '[attr.aria-expanded]': 'menuOpen || null',
    '[attr.aria-controls]': 'menuOpen ? menu.panelId : null',
    '(click)': '_handleClick($event)',
    '(mousedown)': '_handleMousedown($event)',
    '(keydown)': '_handleKeydown($event)',
  },
})
export abstract class _MatMenuTriggerBase implements AfterContentInit, OnDestroy {
  private _portal: TemplatePortal;
  private _overlayRef: OverlayRef | null = null;
  private _menuOpen: boolean = false;
  private _closingActionsSubscription = Subscription.EMPTY;
  private _hoverSubscription = Subscription.EMPTY;
  private _menuCloseSubscription = Subscription.EMPTY;
  private _scrollStrategy: () => ScrollStrategy;

  /**
   * We're specifically looking for a `MatMenu` here since the generic `MatMenuPanel`
   * interface lacks some functionality around nested menus and animations.
   *
   * 我们特意在 `MatMenu`，因为通用的 `MatMenuPanel` 接口在嵌套的菜单和动画中缺乏一些功能。
   *
   */
  private _parentMaterialMenu: _MatMenuBase | undefined;

  /**
   * Cached value of the padding of the parent menu panel.
   * Used to offset sub-menus to compensate for the padding.
   */
  private _parentInnerPadding: number | undefined;

  /**
   * Handles touch start events on the trigger.
   * Needs to be an arrow function so we can easily use addEventListener and removeEventListener.
   *
   * 处理触发器上的 touch 启动事件。需要成为一个箭头函数，以便我们可以轻松使用 addEventListener 和 removeEventListener。
   *
   */
  private _handleTouchStart = (event: TouchEvent) => {
    if (!isFakeTouchstartFromScreenReader(event)) {
      this._openedBy = 'touch';
    }
  };

  // Tracking input type is necessary so it's possible to only auto-focus
  // the first item of the list when the menu is opened via the keyboard
  _openedBy: Exclude<FocusOrigin, 'program' | null> | undefined = undefined;

  /**
   *
   * @deprecated
   * @breaking-change 8.0.0
   */
  @Input('mat-menu-trigger-for')
  get _deprecatedMatMenuTriggerFor(): MatMenuPanel | null {
    return this.menu;
  }
  set _deprecatedMatMenuTriggerFor(v: MatMenuPanel | null) {
    this.menu = v;
  }

  /**
   * References the menu instance that the trigger is associated with.
   *
   * 引用触发器所关联的菜单实例。
   *
   */
  @Input('matMenuTriggerFor')
  get menu(): MatMenuPanel | null {
    return this._menu;
  }
  set menu(menu: MatMenuPanel | null) {
    if (menu === this._menu) {
      return;
    }

    this._menu = menu;
    this._menuCloseSubscription.unsubscribe();

    if (menu) {
      if (menu === this._parentMaterialMenu && (typeof ngDevMode === 'undefined' || ngDevMode)) {
        throwMatMenuRecursiveError();
      }

      this._menuCloseSubscription = menu.close.subscribe((reason: MenuCloseReason) => {
        this._destroyMenu(reason);

        // If a click closed the menu, we should close the entire chain of nested menus.
        if ((reason === 'click' || reason === 'tab') && this._parentMaterialMenu) {
          this._parentMaterialMenu.closed.emit(reason);
        }
      });
    }
  }
  private _menu: MatMenuPanel | null;

  /**
   * Data to be passed along to any lazily-rendered content.
   *
   * 要传递给任何一段时间的惰性内容的数据。
   *
   */
  @Input('matMenuTriggerData') menuData: any;

  /**
   * Whether focus should be restored when the menu is closed.
   * Note that disabling this option can have accessibility implications
   * and it's up to you to manage focus, if you decide to turn it off.
   *
   * 当菜单关闭时，是否要恢复焦点。请注意，禁用此选项可能会产生辅助功能，如果你决定将其关闭，则可由此来管理焦点。
   *
   */
  @Input('matMenuTriggerRestoreFocus') restoreFocus: boolean = true;

  /**
   * Event emitted when the associated menu is opened.
   *
   * 关联菜单打开时发出的事件。
   *
   */
  @Output() readonly menuOpened: EventEmitter<void> = new EventEmitter<void>();

  /**
   * Event emitted when the associated menu is opened.
   *
   * 关联菜单打开时发出的事件。
   *
   * @deprecated Switch to `menuOpened` instead
   *
   * 切换到 `menuOpened` 代替
   * @breaking-change 8.0.0
   */
  // tslint:disable-next-line:no-output-on-prefix
  @Output() readonly onMenuOpen: EventEmitter<void> = this.menuOpened;

  /**
   * Event emitted when the associated menu is closed.
   *
   * 当关联的菜单关闭时会发出本事件。
   *
   */
  @Output() readonly menuClosed: EventEmitter<void> = new EventEmitter<void>();

  /**
   * Event emitted when the associated menu is closed.
   *
   * 当关联的菜单关闭时会发出本事件。
   *
   * @deprecated Switch to `menuClosed` instead
   *
   * 切换到 `menuClosed` 代替
   * @breaking-change 8.0.0
   */
  // tslint:disable-next-line:no-output-on-prefix
  @Output() readonly onMenuClose: EventEmitter<void> = this.menuClosed;

  constructor(
    overlay: Overlay,
    element: ElementRef<HTMLElement>,
    viewContainerRef: ViewContainerRef,
    scrollStrategy: any,
    parentMenu: MatMenuPanel,
    menuItemInstance: MatMenuItem,
    dir: Directionality,
    focusMonitor: FocusMonitor,
    ngZone: NgZone,
  );

  /**
   * @deprecated `focusMonitor` will become a required parameter.
   * @breaking-change 8.0.0
   */
  constructor(
    overlay: Overlay,
    element: ElementRef<HTMLElement>,
    viewContainerRef: ViewContainerRef,
    scrollStrategy: any,
    parentMenu: MatMenuPanel,
    menuItemInstance: MatMenuItem,
    dir: Directionality,
    focusMonitor?: FocusMonitor | null,
  );

  /**
   * @deprecated `ngZone` will become a required parameter.
   * @breaking-change 15.0.0
   */
  constructor(
    overlay: Overlay,
    element: ElementRef<HTMLElement>,
    viewContainerRef: ViewContainerRef,
    scrollStrategy: any,
    parentMenu: MatMenuPanel,
    menuItemInstance: MatMenuItem,
    dir: Directionality,
    focusMonitor: FocusMonitor,
  );

  constructor(
    private _overlay: Overlay,
    private _element: ElementRef<HTMLElement>,
    private _viewContainerRef: ViewContainerRef,
    @Inject(MAT_MENU_SCROLL_STRATEGY) scrollStrategy: any,
    @Inject(MAT_MENU_PANEL) @Optional() parentMenu: MatMenuPanel,
    // `MatMenuTrigger` is commonly used in combination with a `MatMenuItem`.
    // tslint:disable-next-line: lightweight-tokens
    @Optional() @Self() private _menuItemInstance: MatMenuItem,
    @Optional() private _dir: Directionality,
    private _focusMonitor: FocusMonitor | null,
    private _ngZone?: NgZone,
  ) {
    this._scrollStrategy = scrollStrategy;
    this._parentMaterialMenu = parentMenu instanceof _MatMenuBase ? parentMenu : undefined;

    _element.nativeElement.addEventListener(
      'touchstart',
      this._handleTouchStart,
      passiveEventListenerOptions,
    );

    if (_menuItemInstance) {
      _menuItemInstance._triggersSubmenu = this.triggersSubmenu();
    }
  }

  ngAfterContentInit() {
    this._handleHover();
  }

  ngOnDestroy() {
    if (this._overlayRef) {
      this._overlayRef.dispose();
      this._overlayRef = null;
    }

    this._element.nativeElement.removeEventListener(
      'touchstart',
      this._handleTouchStart,
      passiveEventListenerOptions,
    );

    this._menuCloseSubscription.unsubscribe();
    this._closingActionsSubscription.unsubscribe();
    this._hoverSubscription.unsubscribe();
  }

  /**
   * Whether the menu is open.
   *
   * 菜单是否已打开。
   *
   */
  get menuOpen(): boolean {
    return this._menuOpen;
  }

  /**
   * The text direction of the containing app.
   *
   * 包含该应用的文字方向。
   *
   */
  get dir(): Direction {
    return this._dir && this._dir.value === 'rtl' ? 'rtl' : 'ltr';
  }

  /**
   * Whether the menu triggers a sub-menu or a top-level one.
   *
   * 菜单是触发了子菜单，还是触发了顶级菜单。
   *
   */
  triggersSubmenu(): boolean {
    return !!(this._menuItemInstance && this._parentMaterialMenu);
  }

  /**
   * Toggles the menu between the open and closed states.
   *
   * 在打开状态和关闭状态之间切换菜单。
   *
   */
  toggleMenu(): void {
    return this._menuOpen ? this.closeMenu() : this.openMenu();
  }

  /**
   * Opens the menu.
   *
   * 打开菜单
   *
   */
  openMenu(): void {
    const menu = this.menu;

    if (this._menuOpen || !menu) {
      return;
    }

    const overlayRef = this._createOverlay(menu);
    const overlayConfig = overlayRef.getConfig();
    const positionStrategy = overlayConfig.positionStrategy as FlexibleConnectedPositionStrategy;

    this._setPosition(menu, positionStrategy);
    overlayConfig.hasBackdrop =
      menu.hasBackdrop == null ? !this.triggersSubmenu() : menu.hasBackdrop;
    overlayRef.attach(this._getPortal(menu));

    if (menu.lazyContent) {
      menu.lazyContent.attach(this.menuData);
    }

    this._closingActionsSubscription = this._menuClosingActions().subscribe(() => this.closeMenu());
    this._initMenu(menu);

    if (menu instanceof _MatMenuBase) {
      menu._startAnimation();
      menu._directDescendantItems.changes.pipe(takeUntil(menu.close)).subscribe(() => {
        // Re-adjust the position without locking when the amount of items
        // changes so that the overlay is allowed to pick a new optimal position.
        positionStrategy.withLockedPosition(false).reapplyLastPosition();
        positionStrategy.withLockedPosition(true);
      });
    }
  }

  /**
   * Closes the menu.
   *
   * 关闭菜单。
   *
   */
  closeMenu(): void {
    this.menu?.close.emit();
  }

  /**
   * Focuses the menu trigger.
   *
   * 让此菜单触发器获得焦点。
   *
   * @param origin Source of the menu trigger's focus.
   *
   * 菜单触发器的焦点来源于此。
   *
   */
  focus(origin?: FocusOrigin, options?: FocusOptions) {
    if (this._focusMonitor && origin) {
      this._focusMonitor.focusVia(this._element, origin, options);
    } else {
      this._element.nativeElement.focus(options);
    }
  }

  /**
   * Updates the position of the menu to ensure that it fits all options within the viewport.
   *
   * 更新菜单的位置，以确保它适合视口内的所有选项。
   *
   */
  updatePosition(): void {
    this._overlayRef?.updatePosition();
  }

  /**
   * Closes the menu and does the necessary cleanup.
   *
   * 关闭菜单并进行必要的清理。
   *
   */
  private _destroyMenu(reason: MenuCloseReason) {
    if (!this._overlayRef || !this.menuOpen) {
      return;
    }

    const menu = this.menu;
    this._closingActionsSubscription.unsubscribe();
    this._overlayRef.detach();

    // Always restore focus if the user is navigating using the keyboard or the menu was opened
    // programmatically. We don't restore for non-root triggers, because it can prevent focus
    // from making it back to the root trigger when closing a long chain of menus by clicking
    // on the backdrop.
    if (this.restoreFocus && (reason === 'keydown' || !this._openedBy || !this.triggersSubmenu())) {
      this.focus(this._openedBy);
    }

    this._openedBy = undefined;

    if (menu instanceof _MatMenuBase) {
      menu._resetAnimation();

      if (menu.lazyContent) {
        // Wait for the exit animation to finish before detaching the content.
        menu._animationDone
          .pipe(
            filter(event => event.toState === 'void'),
            take(1),
            // Interrupt if the content got re-attached.
            takeUntil(menu.lazyContent._attached),
          )
          .subscribe({
            next: () => menu.lazyContent!.detach(),
            // No matter whether the content got re-attached, reset the menu.
            complete: () => this._setIsMenuOpen(false),
          });
      } else {
        this._setIsMenuOpen(false);
      }
    } else {
      this._setIsMenuOpen(false);
      menu?.lazyContent?.detach();
    }
  }

  /**
   * This method sets the menu state to open and focuses the first item if
   * the menu was opened via the keyboard.
   *
   * 如果菜单是通过键盘打开的，这个方法会把菜单状态设置为打开并聚焦第一个条目。
   *
   */
  private _initMenu(menu: MatMenuPanel): void {
    menu.parentMenu = this.triggersSubmenu() ? this._parentMaterialMenu : undefined;
    menu.direction = this.dir;
    this._setMenuElevation(menu);
    menu.focusFirstItem(this._openedBy || 'program');
    this._setIsMenuOpen(true);
  }

<<<<<<< HEAD
  /**
   * Updates the menu elevation based on the amount of parent menus that it has.
   *
   * 菜单的更新窗口根据它所拥有的父菜单量来更新。
   *
   */
  private _setMenuElevation(): void {
    if (this.menu.setElevation) {
=======
  /** Updates the menu elevation based on the amount of parent menus that it has. */
  private _setMenuElevation(menu: MatMenuPanel): void {
    if (menu.setElevation) {
>>>>>>> 53b69108
      let depth = 0;
      let parentMenu = menu.parentMenu;

      while (parentMenu) {
        depth++;
        parentMenu = parentMenu.parentMenu;
      }

      menu.setElevation(depth);
    }
  }

  // set state rather than toggle to support triggers sharing a menu
  private _setIsMenuOpen(isOpen: boolean): void {
    this._menuOpen = isOpen;
    this._menuOpen ? this.menuOpened.emit() : this.menuClosed.emit();

    if (this.triggersSubmenu()) {
      this._menuItemInstance._setHighlighted(isOpen);
    }
  }

  /**
<<<<<<< HEAD
   * This method checks that a valid instance of MatMenu has been passed into
   * matMenuTriggerFor. If not, an exception is thrown.
   *
   * 这个方法检查 MatMenu 的一个有效实例是否已经传入 matMenuTriggerFor。如果没有，抛出一个异常。
   *
   */
  private _checkMenu() {
    if (!this.menu && (typeof ngDevMode === 'undefined' || ngDevMode)) {
      throwMatMenuMissingError();
    }
  }

  /**
=======
>>>>>>> 53b69108
   * This method creates the overlay from the provided menu's template and saves its
   * OverlayRef so that it can be attached to the DOM when openMenu is called.
   *
   * 这个方法从提供的菜单模板中创建了 overlay，并保存了 OverlayRef，以便在调用 openMenu 时把它附加到 DOM 上。
   *
   */
  private _createOverlay(menu: MatMenuPanel): OverlayRef {
    if (!this._overlayRef) {
      const config = this._getOverlayConfig(menu);
      this._subscribeToPositions(
        menu,
        config.positionStrategy as FlexibleConnectedPositionStrategy,
      );
      this._overlayRef = this._overlay.create(config);

      // Consume the `keydownEvents` in order to prevent them from going to another overlay.
      // Ideally we'd also have our keyboard event logic in here, however doing so will
      // break anybody that may have implemented the `MatMenuPanel` themselves.
      this._overlayRef.keydownEvents().subscribe();
    }

    return this._overlayRef;
  }

  /**
   * This method builds the configuration object needed to create the overlay, the OverlayState.
   *
   * 这个方法构建了创建浮层 OverlayState 所需的配置对象。
   *
   * @returns OverlayConfig
   *
   * 浮层配置
   *
   */
  private _getOverlayConfig(menu: MatMenuPanel): OverlayConfig {
    return new OverlayConfig({
      positionStrategy: this._overlay
        .position()
        .flexibleConnectedTo(this._element)
        .withLockedPosition()
        .withGrowAfterOpen()
        .withTransformOriginOn('.mat-menu-panel, .mat-mdc-menu-panel'),
      backdropClass: menu.backdropClass || 'cdk-overlay-transparent-backdrop',
      panelClass: menu.overlayPanelClass,
      scrollStrategy: this._scrollStrategy(),
      direction: this._dir,
    });
  }

  /**
   * Listens to changes in the position of the overlay and sets the correct classes
   * on the menu based on the new position. This ensures the animation origin is always
   * correct, even if a fallback position is used for the overlay.
   *
   * 监听浮层位置的变化，并根据新的位置在菜单上设置正确的类。即使在后备位置使用浮层，这也能确保动画原点始终正确。
   *
   */
  private _subscribeToPositions(menu: MatMenuPanel, position: FlexibleConnectedPositionStrategy) {
    if (menu.setPositionClasses) {
      position.positionChanges.subscribe(change => {
        const posX: MenuPositionX = change.connectionPair.overlayX === 'start' ? 'after' : 'before';
        const posY: MenuPositionY = change.connectionPair.overlayY === 'top' ? 'below' : 'above';

        // @breaking-change 15.0.0 Remove null check for `ngZone`.
        // `positionChanges` fires outside of the `ngZone` and `setPositionClasses` might be
        // updating something in the view so we need to bring it back in.
        if (this._ngZone) {
          this._ngZone.run(() => menu.setPositionClasses!(posX, posY));
        } else {
          menu.setPositionClasses!(posX, posY);
        }
      });
    }
  }

  /**
   * Sets the appropriate positions on a position strategy
   * so the overlay connects with the trigger correctly.
   *
   * 在定位策略上设置合适的位置，使浮层与触发器正确连接。
   *
   * @param positionStrategy Strategy whose position to update.
   *
   * 策略的位置要更新。
   *
   */
  private _setPosition(menu: MatMenuPanel, positionStrategy: FlexibleConnectedPositionStrategy) {
    let [originX, originFallbackX]: HorizontalConnectionPos[] =
      menu.xPosition === 'before' ? ['end', 'start'] : ['start', 'end'];

    let [overlayY, overlayFallbackY]: VerticalConnectionPos[] =
      menu.yPosition === 'above' ? ['bottom', 'top'] : ['top', 'bottom'];

    let [originY, originFallbackY] = [overlayY, overlayFallbackY];
    let [overlayX, overlayFallbackX] = [originX, originFallbackX];
    let offsetY = 0;

    if (this.triggersSubmenu()) {
      // When the menu is a sub-menu, it should always align itself
      // to the edges of the trigger, instead of overlapping it.
      overlayFallbackX = originX = menu.xPosition === 'before' ? 'start' : 'end';
      originFallbackX = overlayX = originX === 'end' ? 'start' : 'end';

      if (this._parentMaterialMenu) {
        if (this._parentInnerPadding == null) {
          const firstItem = this._parentMaterialMenu.items.first;
          this._parentInnerPadding = firstItem ? firstItem._getHostElement().offsetTop : 0;
        }

        offsetY = overlayY === 'bottom' ? this._parentInnerPadding : -this._parentInnerPadding;
      }
    } else if (!menu.overlapTrigger) {
      originY = overlayY === 'top' ? 'bottom' : 'top';
      originFallbackY = overlayFallbackY === 'top' ? 'bottom' : 'top';
    }

    positionStrategy.withPositions([
      {originX, originY, overlayX, overlayY, offsetY},
      {originX: originFallbackX, originY, overlayX: overlayFallbackX, overlayY, offsetY},
      {
        originX,
        originY: originFallbackY,
        overlayX,
        overlayY: overlayFallbackY,
        offsetY: -offsetY,
      },
      {
        originX: originFallbackX,
        originY: originFallbackY,
        overlayX: overlayFallbackX,
        overlayY: overlayFallbackY,
        offsetY: -offsetY,
      },
    ]);
  }

  /**
   * Returns a stream that emits whenever an action that should close the menu occurs.
   *
   * 返回当应该关闭菜单的动作发生时才会发出的流。
   *
   */
  private _menuClosingActions() {
    const backdrop = this._overlayRef!.backdropClick();
    const detachments = this._overlayRef!.detachments();
    const parentClose = this._parentMaterialMenu ? this._parentMaterialMenu.closed : observableOf();
    const hover = this._parentMaterialMenu
      ? this._parentMaterialMenu._hovered().pipe(
          filter(active => active !== this._menuItemInstance),
          filter(() => this._menuOpen),
        )
      : observableOf();

    return merge(backdrop, parentClose as Observable<MenuCloseReason>, hover, detachments);
  }

  /**
   * Handles mouse presses on the trigger.
   *
   * 在触发器上按下鼠标。
   *
   */
  _handleMousedown(event: MouseEvent): void {
    if (!isFakeMousedownFromScreenReader(event)) {
      // Since right or middle button clicks won't trigger the `click` event,
      // we shouldn't consider the menu as opened by mouse in those cases.
      this._openedBy = event.button === 0 ? 'mouse' : undefined;

      // Since clicking on the trigger won't close the menu if it opens a sub-menu,
      // we should prevent focus from moving onto it via click to avoid the
      // highlight from lingering on the menu item.
      if (this.triggersSubmenu()) {
        event.preventDefault();
      }
    }
  }

  /**
   * Handles key presses on the trigger.
   *
   * 处理扳机上的按键操作。
   *
   */
  _handleKeydown(event: KeyboardEvent): void {
    const keyCode = event.keyCode;

    // Pressing enter on the trigger will trigger the click handler later.
    if (keyCode === ENTER || keyCode === SPACE) {
      this._openedBy = 'keyboard';
    }

    if (
      this.triggersSubmenu() &&
      ((keyCode === RIGHT_ARROW && this.dir === 'ltr') ||
        (keyCode === LEFT_ARROW && this.dir === 'rtl'))
    ) {
      this._openedBy = 'keyboard';
      this.openMenu();
    }
  }

  /**
   * Handles click events on the trigger.
   *
   * 处理触发器上的 click 事件。
   *
   */
  _handleClick(event: MouseEvent): void {
    if (this.triggersSubmenu()) {
      // Stop event propagation to avoid closing the parent menu.
      event.stopPropagation();
      this.openMenu();
    } else {
      this.toggleMenu();
    }
  }

  /**
   * Handles the cases where the user hovers over the trigger.
   *
   * 处理用户将鼠标悬停在触发器上的情况。
   *
   */
  private _handleHover() {
    // Subscribe to changes in the hovered item in order to toggle the panel.
    if (!this.triggersSubmenu() || !this._parentMaterialMenu) {
      return;
    }

    this._hoverSubscription = this._parentMaterialMenu
      ._hovered()
      // Since we might have multiple competing triggers for the same menu (e.g. a sub-menu
      // with different data and triggers), we have to delay it by a tick to ensure that
      // it won't be closed immediately after it is opened.
      .pipe(
        filter(active => active === this._menuItemInstance && !active.disabled),
        delay(0, asapScheduler),
      )
      .subscribe(() => {
        this._openedBy = 'mouse';

        // If the same menu is used between multiple triggers, it might still be animating
        // while the new trigger tries to re-open it. Wait for the animation to finish
        // before doing so. Also interrupt if the user moves to another item.
        if (this.menu instanceof _MatMenuBase && this.menu._isAnimating) {
          // We need the `delay(0)` here in order to avoid
          // 'changed after checked' errors in some cases. See #12194.
          this.menu._animationDone
            .pipe(take(1), delay(0, asapScheduler), takeUntil(this._parentMaterialMenu!._hovered()))
            .subscribe(() => this.openMenu());
        } else {
          this.openMenu();
        }
      });
  }

<<<<<<< HEAD
  /**
   * Gets the portal that should be attached to the overlay.
   *
   * 获取应该附加到浮层的传送点。
   *
   */
  private _getPortal(): TemplatePortal {
=======
  /** Gets the portal that should be attached to the overlay. */
  private _getPortal(menu: MatMenuPanel): TemplatePortal {
>>>>>>> 53b69108
    // Note that we can avoid this check by keeping the portal on the menu panel.
    // While it would be cleaner, we'd have to introduce another required method on
    // `MatMenuPanel`, making it harder to consume.
    if (!this._portal || this._portal.templateRef !== menu.templateRef) {
      this._portal = new TemplatePortal(menu.templateRef, this._viewContainerRef);
    }

    return this._portal;
  }
}

/**
 * Directive applied to an element that should trigger a `mat-menu`.
 *
 * 用于应触发 `mat-menu` 的元素的指令。
 *
 */
@Directive({
  selector: `[mat-menu-trigger-for], [matMenuTriggerFor]`,
  host: {
    'class': 'mat-menu-trigger',
  },
  exportAs: 'matMenuTrigger',
})
export class MatMenuTrigger extends _MatMenuTriggerBase {}<|MERGE_RESOLUTION|>--- conflicted
+++ resolved
@@ -72,23 +72,12 @@
 
 /**
  * Default top padding of the menu panel.
-<<<<<<< HEAD
- *
- * 菜单面板的默认顶部衬距。
- *
-=======
  * @deprecated No longer being used. Will be removed.
  * @breaking-change 15.0.0
->>>>>>> 53b69108
  */
 export const MENU_PANEL_TOP_PADDING = 8;
 
-/**
- * Options for binding a passive event listener.
- *
- * 绑定被动事件监听器的选项。
- *
- */
+/** Options for binding a passive event listener. */
 const passiveEventListenerOptions = normalizePassiveListenerOptions({passive: true});
 
 // TODO(andrewseguin): Remove the kebab versions in favor of camelCased attribute selectors
@@ -115,9 +104,6 @@
   /**
    * We're specifically looking for a `MatMenu` here since the generic `MatMenuPanel`
    * interface lacks some functionality around nested menus and animations.
-   *
-   * 我们特意在 `MatMenu`，因为通用的 `MatMenuPanel` 接口在嵌套的菜单和动画中缺乏一些功能。
-   *
    */
   private _parentMaterialMenu: _MatMenuBase | undefined;
 
@@ -130,9 +116,6 @@
   /**
    * Handles touch start events on the trigger.
    * Needs to be an arrow function so we can easily use addEventListener and removeEventListener.
-   *
-   * 处理触发器上的 touch 启动事件。需要成为一个箭头函数，以便我们可以轻松使用 addEventListener 和 removeEventListener。
-   *
    */
   private _handleTouchStart = (event: TouchEvent) => {
     if (!isFakeTouchstartFromScreenReader(event)) {
@@ -145,7 +128,6 @@
   _openedBy: Exclude<FocusOrigin, 'program' | null> | undefined = undefined;
 
   /**
-   *
    * @deprecated
    * @breaking-change 8.0.0
    */
@@ -224,8 +206,6 @@
    * 关联菜单打开时发出的事件。
    *
    * @deprecated Switch to `menuOpened` instead
-   *
-   * 切换到 `menuOpened` 代替
    * @breaking-change 8.0.0
    */
   // tslint:disable-next-line:no-output-on-prefix
@@ -245,8 +225,6 @@
    * 当关联的菜单关闭时会发出本事件。
    *
    * @deprecated Switch to `menuClosed` instead
-   *
-   * 切换到 `menuClosed` 代替
    * @breaking-change 8.0.0
    */
   // tslint:disable-next-line:no-output-on-prefix
@@ -385,7 +363,7 @@
   /**
    * Opens the menu.
    *
-   * 打开菜单
+   * 打开菜单。
    *
    */
   openMenu(): void {
@@ -460,12 +438,7 @@
     this._overlayRef?.updatePosition();
   }
 
-  /**
-   * Closes the menu and does the necessary cleanup.
-   *
-   * 关闭菜单并进行必要的清理。
-   *
-   */
+  /** Closes the menu and does the necessary cleanup. */
   private _destroyMenu(reason: MenuCloseReason) {
     if (!this._overlayRef || !this.menuOpen) {
       return;
@@ -514,9 +487,6 @@
   /**
    * This method sets the menu state to open and focuses the first item if
    * the menu was opened via the keyboard.
-   *
-   * 如果菜单是通过键盘打开的，这个方法会把菜单状态设置为打开并聚焦第一个条目。
-   *
    */
   private _initMenu(menu: MatMenuPanel): void {
     menu.parentMenu = this.triggersSubmenu() ? this._parentMaterialMenu : undefined;
@@ -526,20 +496,9 @@
     this._setIsMenuOpen(true);
   }
 
-<<<<<<< HEAD
-  /**
-   * Updates the menu elevation based on the amount of parent menus that it has.
-   *
-   * 菜单的更新窗口根据它所拥有的父菜单量来更新。
-   *
-   */
-  private _setMenuElevation(): void {
-    if (this.menu.setElevation) {
-=======
   /** Updates the menu elevation based on the amount of parent menus that it has. */
   private _setMenuElevation(menu: MatMenuPanel): void {
     if (menu.setElevation) {
->>>>>>> 53b69108
       let depth = 0;
       let parentMenu = menu.parentMenu;
 
@@ -563,27 +522,8 @@
   }
 
   /**
-<<<<<<< HEAD
-   * This method checks that a valid instance of MatMenu has been passed into
-   * matMenuTriggerFor. If not, an exception is thrown.
-   *
-   * 这个方法检查 MatMenu 的一个有效实例是否已经传入 matMenuTriggerFor。如果没有，抛出一个异常。
-   *
-   */
-  private _checkMenu() {
-    if (!this.menu && (typeof ngDevMode === 'undefined' || ngDevMode)) {
-      throwMatMenuMissingError();
-    }
-  }
-
-  /**
-=======
->>>>>>> 53b69108
    * This method creates the overlay from the provided menu's template and saves its
    * OverlayRef so that it can be attached to the DOM when openMenu is called.
-   *
-   * 这个方法从提供的菜单模板中创建了 overlay，并保存了 OverlayRef，以便在调用 openMenu 时把它附加到 DOM 上。
-   *
    */
   private _createOverlay(menu: MatMenuPanel): OverlayRef {
     if (!this._overlayRef) {
@@ -605,13 +545,7 @@
 
   /**
    * This method builds the configuration object needed to create the overlay, the OverlayState.
-   *
-   * 这个方法构建了创建浮层 OverlayState 所需的配置对象。
-   *
    * @returns OverlayConfig
-   *
-   * 浮层配置
-   *
    */
   private _getOverlayConfig(menu: MatMenuPanel): OverlayConfig {
     return new OverlayConfig({
@@ -632,9 +566,6 @@
    * Listens to changes in the position of the overlay and sets the correct classes
    * on the menu based on the new position. This ensures the animation origin is always
    * correct, even if a fallback position is used for the overlay.
-   *
-   * 监听浮层位置的变化，并根据新的位置在菜单上设置正确的类。即使在后备位置使用浮层，这也能确保动画原点始终正确。
-   *
    */
   private _subscribeToPositions(menu: MatMenuPanel, position: FlexibleConnectedPositionStrategy) {
     if (menu.setPositionClasses) {
@@ -657,13 +588,7 @@
   /**
    * Sets the appropriate positions on a position strategy
    * so the overlay connects with the trigger correctly.
-   *
-   * 在定位策略上设置合适的位置，使浮层与触发器正确连接。
-   *
    * @param positionStrategy Strategy whose position to update.
-   *
-   * 策略的位置要更新。
-   *
    */
   private _setPosition(menu: MatMenuPanel, positionStrategy: FlexibleConnectedPositionStrategy) {
     let [originX, originFallbackX]: HorizontalConnectionPos[] =
@@ -715,12 +640,7 @@
     ]);
   }
 
-  /**
-   * Returns a stream that emits whenever an action that should close the menu occurs.
-   *
-   * 返回当应该关闭菜单的动作发生时才会发出的流。
-   *
-   */
+  /** Returns a stream that emits whenever an action that should close the menu occurs. */
   private _menuClosingActions() {
     const backdrop = this._overlayRef!.backdropClick();
     const detachments = this._overlayRef!.detachments();
@@ -735,12 +655,7 @@
     return merge(backdrop, parentClose as Observable<MenuCloseReason>, hover, detachments);
   }
 
-  /**
-   * Handles mouse presses on the trigger.
-   *
-   * 在触发器上按下鼠标。
-   *
-   */
+  /** Handles mouse presses on the trigger. */
   _handleMousedown(event: MouseEvent): void {
     if (!isFakeMousedownFromScreenReader(event)) {
       // Since right or middle button clicks won't trigger the `click` event,
@@ -756,12 +671,7 @@
     }
   }
 
-  /**
-   * Handles key presses on the trigger.
-   *
-   * 处理扳机上的按键操作。
-   *
-   */
+  /** Handles key presses on the trigger. */
   _handleKeydown(event: KeyboardEvent): void {
     const keyCode = event.keyCode;
 
@@ -780,12 +690,7 @@
     }
   }
 
-  /**
-   * Handles click events on the trigger.
-   *
-   * 处理触发器上的 click 事件。
-   *
-   */
+  /** Handles click events on the trigger. */
   _handleClick(event: MouseEvent): void {
     if (this.triggersSubmenu()) {
       // Stop event propagation to avoid closing the parent menu.
@@ -796,12 +701,7 @@
     }
   }
 
-  /**
-   * Handles the cases where the user hovers over the trigger.
-   *
-   * 处理用户将鼠标悬停在触发器上的情况。
-   *
-   */
+  /** Handles the cases where the user hovers over the trigger. */
   private _handleHover() {
     // Subscribe to changes in the hovered item in order to toggle the panel.
     if (!this.triggersSubmenu() || !this._parentMaterialMenu) {
@@ -835,18 +735,8 @@
       });
   }
 
-<<<<<<< HEAD
-  /**
-   * Gets the portal that should be attached to the overlay.
-   *
-   * 获取应该附加到浮层的传送点。
-   *
-   */
-  private _getPortal(): TemplatePortal {
-=======
   /** Gets the portal that should be attached to the overlay. */
   private _getPortal(menu: MatMenuPanel): TemplatePortal {
->>>>>>> 53b69108
     // Note that we can avoid this check by keeping the portal on the menu panel.
     // While it would be cleaner, we'd have to introduce another required method on
     // `MatMenuPanel`, making it harder to consume.
