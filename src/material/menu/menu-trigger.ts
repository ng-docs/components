--- conflicted
+++ resolved
@@ -88,19 +88,6 @@
  */
 export const MENU_PANEL_TOP_PADDING = 8;
 
-<<<<<<< HEAD
-/**
- * Options for binding a passive event listener.
- *
- * 绑定被动事件监听器的选项。
- *
- */
-const passiveEventListenerOptions = normalizePassiveListenerOptions({passive: true});
-
-// TODO(andrewseguin): Remove the kebab versions in favor of camelCased attribute selectors
-
-=======
->>>>>>> 70cf080c
 @Directive({
   host: {
     '[attr.aria-haspopup]': 'menu ? "menu" : null',
