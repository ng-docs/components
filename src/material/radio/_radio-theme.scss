@use '@material/radio/radio' as mdc-radio;
@use '@material/radio/radio-theme' as mdc-radio-theme;
@use '@material/form-field' as mdc-form-field;
@use '../core/mdc-helpers/mdc-helpers';
@use '../core/theming/theming';
@use '../core/typography/typography';
@use './radio-private';
@use 'sass:map';

@mixin color($config-or-theme) {
  $config: theming.get-color-config($config-or-theme);
  $primary: theming.get-color-from-palette(map.get($config, primary));
  $accent: theming.get-color-from-palette(map.get($config, accent));
  $warn: theming.get-color-from-palette(map.get($config, warn));

  @include mdc-helpers.using-mdc-theme($config) {
<<<<<<< HEAD
    $on-surface: rgba(mdc-theme-color.$on-surface, 0.54);
    $is-dark: map.get($config, is-dark);
    $active-border-color: if(
            $is-dark,
            theming.get-color-from-palette(palette.$gray-palette, 200),
            theming.get-color-from-palette(palette.$gray-palette, 900)
    );

=======
>>>>>>> 98365a8b
    .mat-mdc-radio-button {
      @include mdc-form-field.core-styles($query: mdc-helpers.$mdc-theme-styles-query);

      &.mat-primary {
        @include radio-private.private-radio-color($config, $primary);
      }

      &.mat-accent {
        @include radio-private.private-radio-color($config, $accent);
      }

      &.mat-warn {
        @include radio-private.private-radio-color($config, $warn);
      }
    }
  }
}

@mixin typography($config-or-theme) {
  $config: typography.private-typography-to-2018-config(
      theming.get-typography-config($config-or-theme));
  @include mdc-helpers.using-mdc-typography($config) {
    @include mdc-radio.without-ripple($query: mdc-helpers.$mdc-typography-styles-query);
    @include mdc-form-field.core-styles($query: mdc-helpers.$mdc-typography-styles-query);
  }
}

@mixin density($config-or-theme) {
  $density-scale: theming.get-density-config($config-or-theme);
  .mat-mdc-radio-button .mdc-radio {
    @include mdc-radio-theme.density($density-scale, $query: mdc-helpers.$mdc-base-styles-query);
  }

  @include mdc-helpers.if-touch-targets-unsupported($density-scale) {
    .mat-mdc-radio-touch-target {
      display: none;
    }
  }
}

@mixin theme($theme-or-color-config) {
  $theme: theming.private-legacy-get-theme($theme-or-color-config);
  @include theming.private-check-duplicate-theme-styles($theme, 'mat-radio') {
    $color: theming.get-color-config($theme);
    $density: theming.get-density-config($theme);
    $typography: theming.get-typography-config($theme);

    @if $color != null {
      @include color($color);
    }
    @if $density != null {
      @include density($density);
    }
    @if $typography != null {
      @include typography($typography);
    }
  }
}<|MERGE_RESOLUTION|>--- conflicted
+++ resolved
@@ -14,17 +14,6 @@
   $warn: theming.get-color-from-palette(map.get($config, warn));
 
   @include mdc-helpers.using-mdc-theme($config) {
-<<<<<<< HEAD
-    $on-surface: rgba(mdc-theme-color.$on-surface, 0.54);
-    $is-dark: map.get($config, is-dark);
-    $active-border-color: if(
-            $is-dark,
-            theming.get-color-from-palette(palette.$gray-palette, 200),
-            theming.get-color-from-palette(palette.$gray-palette, 900)
-    );
-
-=======
->>>>>>> 98365a8b
     .mat-mdc-radio-button {
       @include mdc-form-field.core-styles($query: mdc-helpers.$mdc-theme-styles-query);
 
