--- conflicted
+++ resolved
@@ -212,46 +212,32 @@
   }
 }
 
-<<<<<<< HEAD
 /**
- * Harness for interacting with a standard mat-radio-group in tests.
+ * Harness for interacting with an MDC-based mat-radio-group in tests.
  *
  * 在测试中用来与标准 mat-radio-group 进行交互的测试工具。
  *
  */
-=======
-/** Harness for interacting with an MDC-based mat-radio-group in tests. */
->>>>>>> 70cf080c
 export class MatRadioGroupHarness extends _MatRadioGroupHarnessBase<
   typeof MatRadioButtonHarness,
   MatRadioButtonHarness,
   RadioButtonHarnessFilters
 > {
-<<<<<<< HEAD
   /**
    * The selector for the host element of a `MatRadioGroup` instance.
    *
    * `MatRadioGroup` 实例的宿主元素选择器。
    *
    */
-  static hostSelector = '.mat-radio-group';
-  protected _buttonClass = MatRadioButtonHarness;
-
-  /**
-   * Gets a `HarnessPredicate` that can be used to search for a `MatRadioGroupHarness` that meets
-   * certain criteria.
-   *
-   * 获取一个 `HarnessPredicate`，可用于搜索满足某些条件的 `MatRadioGroupHarness`。
-   *
-=======
-  /** The selector for the host element of a `MatRadioGroup` instance. */
   static hostSelector = '.mat-mdc-radio-group';
   protected _buttonClass = MatRadioButtonHarness;
 
   /**
    * Gets a `HarnessPredicate` that can be used to search for a radio group with specific
    * attributes.
->>>>>>> 70cf080c
+   *
+   * 获取一个 `HarnessPredicate`，可用于搜索满足某些条件的 `MatRadioGroupHarness`。
+   *
    * @param options Options for filtering which radio group instances are considered a match.
    *
    * 用于过滤哪些无线电组实例应该视为匹配的选项。
@@ -399,9 +385,8 @@
   }
 }
 
-<<<<<<< HEAD
 /**
- * Harness for interacting with a standard mat-radio-button in tests.
+ * Harness for interacting with an MDC-based mat-radio-button in tests.
  *
  * 在测试中可与标准 mat-radio-button 进行交互的测试工具。
  *
@@ -413,24 +398,14 @@
    * `MatRadioButton` 实例的宿主元素选择器。
    *
    */
-  static hostSelector = '.mat-radio-button';
-
-  /**
-   * Gets a `HarnessPredicate` that can be used to search for a `MatRadioButtonHarness` that meets
-   * certain criteria.
-   *
-   * 获取一个 `HarnessPredicate`，可用于搜索满足某些条件的 `MatRadioButtonHarness`。
-   *
-=======
-/** Harness for interacting with an MDC-based mat-radio-button in tests. */
-export class MatRadioButtonHarness extends _MatRadioButtonHarnessBase {
-  /** The selector for the host element of a `MatRadioButton` instance. */
   static hostSelector = '.mat-mdc-radio-button';
 
   /**
    * Gets a `HarnessPredicate` that can be used to search for a radio button with specific
    * attributes.
->>>>>>> 70cf080c
+   *
+   * 获取一个 `HarnessPredicate`，可用于搜索满足某些条件的 `MatRadioButtonHarness`。
+   *
    * @param options Options for filtering which radio button instances are considered a match.
    *
    * 用于过滤哪些单选按钮实例应该视为匹配的选项。
