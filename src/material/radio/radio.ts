--- conflicted
+++ resolved
@@ -70,32 +70,6 @@
   multi: true,
 };
 
-<<<<<<< HEAD
-/**
- * Change event object emitted by MatRadio and MatRadioGroup.
- *
- * 由 MatRadio 和 MatRadioGroup 发出的变更事件对象。
- *
- */
-export class MatRadioChange {
-  constructor(
-    /**
-     * The MatRadioButton that emits the change event.
-     *
-     * 发出此变更事件的 MatRadioButton。
-     */
-    public source: _MatRadioButtonBase,
-    /**
-     * The value of the MatRadioButton.
-     *
-     * 此 MatRadioButton 的值。
-     */
-    public value: any,
-  ) {}
-}
-
-=======
->>>>>>> 70cf080c
 /**
  * Injection token that can be used to inject instances of `MatRadioGroup`. It serves as
  * alternative token to the actual `MatRadioGroup` class which could cause unnecessary
@@ -476,32 +450,6 @@
   }
 }
 
-<<<<<<< HEAD
-/**
- * A group of radio buttons. May contain one or more `<mat-radio-button>` elements.
- *
- * 一组单选按钮。可以包含一个或多个 `<mat-radio-button>` 元素。
- *
- */
-@Directive({
-  selector: 'mat-radio-group',
-  exportAs: 'matRadioGroup',
-  providers: [
-    MAT_RADIO_GROUP_CONTROL_VALUE_ACCESSOR,
-    {provide: MAT_RADIO_GROUP, useExisting: MatRadioGroup},
-  ],
-  host: {
-    'role': 'radiogroup',
-    'class': 'mat-radio-group',
-  },
-})
-export class MatRadioGroup extends _MatRadioGroupBase<MatRadioButton> {
-  @ContentChildren(forwardRef(() => MatRadioButton), {descendants: true})
-  _radios: QueryList<MatRadioButton>;
-}
-
-=======
->>>>>>> 70cf080c
 // Boilerplate for applying mixins to MatRadioButton.
 /** @docs-private */
 abstract class MatRadioButtonBase {
@@ -965,14 +913,10 @@
 }
 
 /**
-<<<<<<< HEAD
- * A Material design radio-button. Typically placed inside of `<mat-radio-group>` elements.
+ * A group of radio buttons. May contain one or more `<mat-radio-button>` elements.
  *
  * Material Design 单选按钮。通常放在 `<mat-radio-group>` 元素内。
  *
-=======
- * A group of radio buttons. May contain one or more `<mat-radio-button>` elements.
->>>>>>> 70cf080c
  */
 @Directive({
   selector: 'mat-radio-group',
