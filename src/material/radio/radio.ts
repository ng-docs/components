/**
 * @license
 * Copyright Google LLC All Rights Reserved.
 *
 * Use of this source code is governed by an MIT-style license that can be
 * found in the LICENSE file at https://angular.io/license
 */

import {
  AfterContentInit,
  AfterViewInit,
  Attribute,
  ChangeDetectionStrategy,
  ChangeDetectorRef,
  Component,
  ContentChildren,
  Directive,
  DoCheck,
  ElementRef,
  EventEmitter,
  forwardRef,
  Inject,
  InjectionToken,
  Input,
  OnDestroy,
  OnInit,
  Optional,
  Output,
  QueryList,
  ViewChild,
  ViewEncapsulation,
} from '@angular/core';
import {
  CanDisableRipple,
  HasTabIndex,
  mixinDisableRipple,
  mixinTabIndex,
  ThemePalette,
} from '@angular/material/core';
import {FocusMonitor, FocusOrigin} from '@angular/cdk/a11y';
import {BooleanInput, coerceBooleanProperty, coerceNumberProperty} from '@angular/cdk/coercion';
import {UniqueSelectionDispatcher} from '@angular/cdk/collections';
import {ANIMATION_MODULE_TYPE} from '@angular/platform-browser/animations';
import {ControlValueAccessor, NG_VALUE_ACCESSOR} from '@angular/forms';
import {Subscription} from 'rxjs';

// Increasing integer for generating unique ids for radio components.
let nextUniqueId = 0;

/**
 * Change event object emitted by radio button and radio group.
 *
 * 更改单选按钮和单选组发出的事件对象。
 *
 */
export class MatRadioChange {
  constructor(
    /** The radio button that emits the change event. */
    public source: _MatRadioButtonBase,
    /** The value of the radio button. */
    public value: any,
  ) {}
}

/**
 * Provider Expression that allows mat-radio-group to register as a ControlValueAccessor. This
 * allows it to support [(ngModel)] and ngControl.
 *
 * 这个提供者表达式允许把 mat-radio-group 注册为 ControlValueAccessor。这能让它支持 [(ngModel)] 和 ngControl。
 *
 * @docs-private
 */
export const MAT_RADIO_GROUP_CONTROL_VALUE_ACCESSOR: any = {
  provide: NG_VALUE_ACCESSOR,
  useExisting: forwardRef(() => MatRadioGroup),
  multi: true,
};

/**
 * Injection token that can be used to inject instances of `MatRadioGroup`. It serves as
 * alternative token to the actual `MatRadioGroup` class which could cause unnecessary
 * retention of the class and its component metadata.
 *
 * 这个注入令牌可以用来注入 `MatRadioGroup` 实例。它可以作为实际 `MatRadioGroup` 类的备用令牌，如果使用真实类可能导致此类及其组件元数据无法优化掉。
 *
 */
export const MAT_RADIO_GROUP = new InjectionToken<_MatRadioGroupBase<_MatRadioButtonBase>>(
  'MatRadioGroup',
);

export interface MatRadioDefaultOptions {
  color: ThemePalette;
}

export const MAT_RADIO_DEFAULT_OPTIONS = new InjectionToken<MatRadioDefaultOptions>(
  'mat-radio-default-options',
  {
    providedIn: 'root',
    factory: MAT_RADIO_DEFAULT_OPTIONS_FACTORY,
  },
);

export function MAT_RADIO_DEFAULT_OPTIONS_FACTORY(): MatRadioDefaultOptions {
  return {
    color: 'accent',
  };
}

/**
 * Base class with all of the `MatRadioGroup` functionality.
 *
 * 具备所有 `MatRadioGroup` 功能的基类。
 *
 * @docs-private
 */
@Directive()
export abstract class _MatRadioGroupBase<T extends _MatRadioButtonBase>
  implements AfterContentInit, OnDestroy, ControlValueAccessor
{
  /**
   * Selected value for the radio group.
   *
   * 单选组中的选定值。
   *
   */
  private _value: any = null;

  /**
   * The HTML name attribute applied to radio buttons in this group.
   *
   * HTML 的 name 属性是应用于该组中所有单选按钮的。
   *
   */
  private _name: string = `mat-radio-group-${nextUniqueId++}`;

  /**
   * The currently selected radio button. Should match value.
   *
   * 当前选定的单选按钮。要匹配其值。
   *
   */
  private _selected: T | null = null;

  /**
   * Whether the `value` has been set to its initial value.
   *
   * 该 `value` 是否已设置为初始值。
   *
   */
  private _isInitialized: boolean = false;

  /**
   * Whether the labels should appear after or before the radio-buttons. Defaults to 'after'
   *
   * 标签是应该出现在单选按钮之后还是之前。默认为 'after'
   *
   */
  private _labelPosition: 'before' | 'after' = 'after';

  /**
   * Whether the radio group is disabled.
   *
   * 单选按钮组是否已禁用。
   *
   */
  private _disabled: boolean = false;

  /**
   * Whether the radio group is required.
   *
   * 单选按钮组是否必填的。
   *
   */
  private _required: boolean = false;

<<<<<<< HEAD
  /**
   * The method to be called in order to update ngModel
   *
   * 为了更新 ngModel 而要调用的方法
   *
   */
=======
  /** Subscription to changes in amount of radio buttons. */
  private _buttonChanges: Subscription;

  /** The method to be called in order to update ngModel */
>>>>>>> 69652b09
  _controlValueAccessorChangeFn: (value: any) => void = () => {};

  /**
   * onTouch function registered via registerOnTouch (ControlValueAccessor).
   *
   * 通过 registerOnTouch（ControlValueAccessor）注册的 onTouch 函数。
   *
   * @docs-private
   */
  onTouched: () => any = () => {};

  /**
   * Event emitted when the group value changes.
   * Change events are only emitted when the value changes due to user interaction with
   * a radio button (the same behavior as `<input type-"radio">`).
   *
   * 本组的值发生变化时发出的事件。只有在值是因用户与单选按钮的交互而发生变化时才会发出变更事件（与 `<input type-"radio">` 的行为相同）。
   *
   */
  @Output() readonly change: EventEmitter<MatRadioChange> = new EventEmitter<MatRadioChange>();

  /**
   * Child radio buttons.
   *
   * 子单选按钮。
   *
   */
  abstract _radios: QueryList<T>;

  /**
   * Theme color for all of the radio buttons in the group.
   *
   * 该组中所有单选按钮的主题颜色。
   *
   */
  @Input() color: ThemePalette;

  /**
   * Name of the radio button group. All radio buttons inside this group will use this name.
   *
   * 单选按钮组的名称。该组中的所有单选按钮都将使用此名称。
   *
   */
  @Input()
  get name(): string {
    return this._name;
  }
  set name(value: string) {
    this._name = value;
    this._updateRadioButtonNames();
  }

  /**
   * Whether the labels should appear after or before the radio-buttons. Defaults to 'after'
   *
   * 标签是应该出现在单选按钮之后还是之前。默认为 'after'
   *
   */
  @Input()
  get labelPosition(): 'before' | 'after' {
    return this._labelPosition;
  }
  set labelPosition(v) {
    this._labelPosition = v === 'before' ? 'before' : 'after';
    this._markRadiosForCheck();
  }

  /**
   * Value for the radio-group. Should equal the value of the selected radio button if there is
   * a corresponding radio button with a matching value. If there is not such a corresponding
   * radio button, this value persists to be applied in case a new radio button is added with a
   * matching value.
   *
   * 单选按钮组的值。如果有一个与匹配值对应的单选按钮，它应该等于选定单选按钮的值。如果没有这样一个对应的单选按钮，在加入了一个带有匹配值的新单选按钮，该值仍然会生效。
   *
   */
  @Input()
  get value(): any {
    return this._value;
  }
  set value(newValue: any) {
    if (this._value !== newValue) {
      // Set this before proceeding to ensure no circular loop occurs with selection.
      this._value = newValue;

      this._updateSelectedRadioFromValue();
      this._checkSelectedRadioButton();
    }
  }

  _checkSelectedRadioButton() {
    if (this._selected && !this._selected.checked) {
      this._selected.checked = true;
    }
  }

  /**
   * The currently selected radio button. If set to a new radio button, the radio group value
   * will be updated to match the new selected button.
   *
   * 当前选定的单选按钮。如果设置为新的单选按钮，则会更新该单选按钮组的值以匹配新选定的按钮。
   *
   */
  @Input()
  get selected() {
    return this._selected;
  }
  set selected(selected: T | null) {
    this._selected = selected;
    this.value = selected ? selected.value : null;
    this._checkSelectedRadioButton();
  }

  /**
   * Whether the radio group is disabled
   *
   * 单选按钮组是否已禁用
   *
   */
  @Input()
  get disabled(): boolean {
    return this._disabled;
  }
  set disabled(value: BooleanInput) {
    this._disabled = coerceBooleanProperty(value);
    this._markRadiosForCheck();
  }

  /**
   * Whether the radio group is required
   *
   * 单选按钮组是否为必填项
   *
   */
  @Input()
  get required(): boolean {
    return this._required;
  }
  set required(value: BooleanInput) {
    this._required = coerceBooleanProperty(value);
    this._markRadiosForCheck();
  }

  constructor(private _changeDetector: ChangeDetectorRef) {}

  /**
   * Initialize properties once content children are available.
   * This allows us to propagate relevant attributes to associated buttons.
   *
   * 当内容子组件可用时，初始化各个属性。这让让我们把相关的属性传播给相关的按钮。
   *
   */
  ngAfterContentInit() {
    // Mark this component as initialized in AfterContentInit because the initial value can
    // possibly be set by NgModel on MatRadioGroup, and it is possible that the OnInit of the
    // NgModel occurs *after* the OnInit of the MatRadioGroup.
    this._isInitialized = true;

    // Clear the `selected` button when it's destroyed since the tabindex of the rest of the
    // buttons depends on it. Note that we don't clear the `value`, because the radio button
    // may be swapped out with a similar one and there are some internal apps that depend on
    // that behavior.
    this._buttonChanges = this._radios.changes.subscribe(() => {
      if (this.selected && !this._radios.find(radio => radio === this.selected)) {
        this._selected = null;
      }
    });
  }

  ngOnDestroy() {
    this._buttonChanges?.unsubscribe();
  }

  /**
   * Mark this group as being "touched" (for ngModel). Meant to be called by the contained
   * radio buttons upon their blur.
   *
   * 把这个组标记为“已接触”（对于 ngModel）。所包含的单选按钮在失焦时都会调用它。
   *
   */
  _touch() {
    if (this.onTouched) {
      this.onTouched();
    }
  }

  private _updateRadioButtonNames(): void {
    if (this._radios) {
      this._radios.forEach(radio => {
        radio.name = this.name;
        radio._markForCheck();
      });
    }
  }

  /**
   * Updates the `selected` radio button from the internal \_value state.
   *
   * 从内部值的状态更新 `selected` 单元按钮。
   */
  private _updateSelectedRadioFromValue(): void {
    // If the value already matches the selected radio, do nothing.
    const isAlreadySelected = this._selected !== null && this._selected.value === this._value;

    if (this._radios && !isAlreadySelected) {
      this._selected = null;
      this._radios.forEach(radio => {
        radio.checked = this.value === radio.value;
        if (radio.checked) {
          this._selected = radio;
        }
      });
    }
  }

  /**
   * Dispatch change event with current selection and group value.
   *
   * 使用当前选定的值和组的值派发 change 事件。
   *
   */
  _emitChangeEvent(): void {
    if (this._isInitialized) {
      this.change.emit(new MatRadioChange(this._selected!, this._value));
    }
  }

  _markRadiosForCheck() {
    if (this._radios) {
      this._radios.forEach(radio => radio._markForCheck());
    }
  }

  /**
   * Sets the model value. Implemented as part of ControlValueAccessor.
   *
   * 设置模型值。实现为 ControlValueAccessor 的一部分。
   *
   * @param value
   */
  writeValue(value: any) {
    this.value = value;
    this._changeDetector.markForCheck();
  }

  /**
   * Registers a callback to be triggered when the model value changes.
   * Implemented as part of ControlValueAccessor.
   *
   * 当模型值发生变化时，就会注册一个回调函数。实现为 ControlValueAccessor 的一部分。
   *
   * @param fn Callback to be registered.
   *
   * 要注册的回调。
   *
   */
  registerOnChange(fn: (value: any) => void) {
    this._controlValueAccessorChangeFn = fn;
  }

  /**
   * Registers a callback to be triggered when the control is touched.
   * Implemented as part of ControlValueAccessor.
   *
   * 注册一个在控件已接触时触发的回调函数。实现为 ControlValueAccessor 的一部分。
   *
   * @param fn Callback to be registered.
   *
   * 要注册的回调。
   *
   */
  registerOnTouched(fn: any) {
    this.onTouched = fn;
  }

  /**
   * Sets the disabled state of the control. Implemented as a part of ControlValueAccessor.
   *
   * 设置控件的禁用状态。实现为 ControlValueAccessor 的一部分。
   *
   * @param isDisabled Whether the control should be disabled.
   *
   * 该控件是否应该被禁用。
   *
   */
  setDisabledState(isDisabled: boolean) {
    this.disabled = isDisabled;
    this._changeDetector.markForCheck();
  }
}

// Boilerplate for applying mixins to MatRadioButton.
/** @docs-private */
abstract class MatRadioButtonBase {
  // Since the disabled property is manually defined for the MatRadioButton and isn't set up in
  // the mixin base class. To be able to use the tabindex mixin, a disabled property must be
  // defined to properly work.
  abstract disabled: boolean;
  constructor(public _elementRef: ElementRef) {}
}

const _MatRadioButtonMixinBase = mixinDisableRipple(mixinTabIndex(MatRadioButtonBase));

/**
 * Base class with all of the `MatRadioButton` functionality.
 *
 * 具备所有 `MatRadioButton` 功能的基类。
 *
 * @docs-private
 */
@Directive()
export abstract class _MatRadioButtonBase
  extends _MatRadioButtonMixinBase
  implements OnInit, AfterViewInit, DoCheck, OnDestroy, CanDisableRipple, HasTabIndex
{
  private _uniqueId: string = `mat-radio-${++nextUniqueId}`;

  /**
   * The unique ID for the radio button.
   *
   * 单选按钮的唯一 ID。
   *
   */
  @Input() id: string = this._uniqueId;

  /**
   * Analog to HTML 'name' attribute used to group radios for unique selection.
   *
   * 模拟 HTML 的 “name” 属性，用于对单选按钮进行分组以进行唯一选择。
   *
   */
  @Input() name: string;

  /**
   * Used to set the 'aria-label' attribute on the underlying input element.
   *
   * 用来在底层的 input 元素上设置 'aria-label' 属性。
   *
   */
  @Input('aria-label') ariaLabel: string;

  /**
   * The 'aria-labelledby' attribute takes precedence as the element's text alternative.
   *
   * 'aria-labelledby' 属性优先于该元素上的替换文本。
   *
   */
  @Input('aria-labelledby') ariaLabelledby: string;

  /**
   * The 'aria-describedby' attribute is read after the element's label and field type.
   *
   * 'aria-describedby' 属性是在该元素的标签和字段类型之后读取的。
   *
   */
  @Input('aria-describedby') ariaDescribedby: string;

  /**
   * Whether this radio button is checked.
   *
   * 这个单选按钮是否被勾选。
   *
   */
  @Input()
  get checked(): boolean {
    return this._checked;
  }
  set checked(value: BooleanInput) {
    const newCheckedState = coerceBooleanProperty(value);
    if (this._checked !== newCheckedState) {
      this._checked = newCheckedState;
      if (newCheckedState && this.radioGroup && this.radioGroup.value !== this.value) {
        this.radioGroup.selected = this;
      } else if (!newCheckedState && this.radioGroup && this.radioGroup.value === this.value) {
        // When unchecking the selected radio button, update the selected radio
        // property on the group.
        this.radioGroup.selected = null;
      }

      if (newCheckedState) {
        // Notify all radio buttons with the same name to un-check.
        this._radioDispatcher.notify(this.id, this.name);
      }
      this._changeDetector.markForCheck();
    }
  }

  /**
   * The value of this radio button.
   *
   * 这个单选按钮的值。
   *
   */
  @Input()
  get value(): any {
    return this._value;
  }
  set value(value: any) {
    if (this._value !== value) {
      this._value = value;
      if (this.radioGroup !== null) {
        if (!this.checked) {
          // Update checked when the value changed to match the radio group's value
          this.checked = this.radioGroup.value === value;
        }
        if (this.checked) {
          this.radioGroup.selected = this;
        }
      }
    }
  }

  /**
   * Whether the label should appear after or before the radio button. Defaults to 'after'
   *
   * 标签是应该出现在单选按钮之后还是之前。默认为 'after'
   *
   */
  @Input()
  get labelPosition(): 'before' | 'after' {
    return this._labelPosition || (this.radioGroup && this.radioGroup.labelPosition) || 'after';
  }
  set labelPosition(value) {
    this._labelPosition = value;
  }
  private _labelPosition: 'before' | 'after';

  /**
   * Whether the radio button is disabled.
   *
   * 单选按钮是否已禁用。
   *
   */
  @Input()
  get disabled(): boolean {
    return this._disabled || (this.radioGroup !== null && this.radioGroup.disabled);
  }
  set disabled(value: BooleanInput) {
    this._setDisabled(coerceBooleanProperty(value));
  }

  /**
   * Whether the radio button is required.
   *
   * 单选按钮是否为必填项。
   *
   */
  @Input()
  get required(): boolean {
    return this._required || (this.radioGroup && this.radioGroup.required);
  }
  set required(value: BooleanInput) {
    this._required = coerceBooleanProperty(value);
  }

  /**
   * Theme color of the radio button.
   *
   * 单选按钮的主题颜色。
   *
   */
  @Input()
  get color(): ThemePalette {
    // As per Material design specifications the selection control radio should use the accent color
    // palette by default. https://material.io/guidelines/components/selection-controls.html
    return (
      this._color ||
      (this.radioGroup && this.radioGroup.color) ||
      (this._providerOverride && this._providerOverride.color) ||
      'accent'
    );
  }
  set color(newValue: ThemePalette) {
    this._color = newValue;
  }
  private _color: ThemePalette;

  /**
   * Event emitted when the checked state of this radio button changes.
   * Change events are only emitted when the value changes due to user interaction with
   * the radio button (the same behavior as `<input type-"radio">`).
   *
   * 该单选按钮的 checked 属性发生变化时，会发出本事件。只会在值因用户与单选按钮的交互而发生变化时发出此变更事件（与 `<input type-"radio">` 的行为相同）。
   *
   */
  @Output() readonly change: EventEmitter<MatRadioChange> = new EventEmitter<MatRadioChange>();

  /**
   * The parent radio group. May or may not be present.
   *
   * 父单选按钮组。可能存在，也可能不存在。
   *
   */
  radioGroup: _MatRadioGroupBase<_MatRadioButtonBase>;

  /**
   * ID of the native input element inside `<mat-radio-button>`
   *
   * `<mat-radio-button>` 里面的原生输入框元素的 ID
   *
   */
  get inputId(): string {
    return `${this.id || this._uniqueId}-input`;
  }

  /**
   * Whether this radio is checked.
   *
   * 这个单选按钮是否已勾选。
   *
   */
  private _checked: boolean = false;

  /**
   * Whether this radio is disabled.
   *
   * 这个单选按钮是否已禁用。
   *
   */
  private _disabled: boolean;

  /**
   * Whether this radio is required.
   *
   * 这个单选按钮是否为必填项。
   *
   */
  private _required: boolean;

  /**
   * Value assigned to this radio.
   *
   * 赋给这个单选按钮的值。
   *
   */
  private _value: any = null;

  /**
   * Unregister function for \_radioDispatcher
   *
   * 取消注册 \_radioDispatcher 的函数
   */
  private _removeUniqueSelectionListener: () => void = () => {};

  /**
   * Previous value of the input's tabindex.
   *
   * 此输入框的 tabindex 的先前值。
   *
   */
  private _previousTabIndex: number | undefined;

  /**
   * The native `<input type=radio>` element
   *
   * 原生 `<input type=radio>` 元素
   *
   */
  @ViewChild('input') _inputElement: ElementRef<HTMLInputElement>;

  /**
   * Whether animations are disabled.
   *
   * 是否禁用动画。
   *
   */
  _noopAnimations: boolean;

  constructor(
    radioGroup: _MatRadioGroupBase<_MatRadioButtonBase>,
    elementRef: ElementRef,
    protected _changeDetector: ChangeDetectorRef,
    private _focusMonitor: FocusMonitor,
    private _radioDispatcher: UniqueSelectionDispatcher,
    animationMode?: string,
    private _providerOverride?: MatRadioDefaultOptions,
    tabIndex?: string,
  ) {
    super(elementRef);

    // Assertions. Ideally these should be stripped out by the compiler.
    // TODO(jelbourn): Assert that there's no name binding AND a parent radio group.
    this.radioGroup = radioGroup;
    this._noopAnimations = animationMode === 'NoopAnimations';

    if (tabIndex) {
      this.tabIndex = coerceNumberProperty(tabIndex, 0);
    }
  }

  /**
   * Focuses the radio button.
   *
   * 让此单选按钮获得焦点。
   *
   */
  focus(options?: FocusOptions, origin?: FocusOrigin): void {
    if (origin) {
      this._focusMonitor.focusVia(this._inputElement, origin, options);
    } else {
      this._inputElement.nativeElement.focus(options);
    }
  }

  /**
   * Marks the radio button as needing checking for change detection.
   * This method is exposed because the parent radio group will directly
   * update bound properties of the radio button.
   *
   * 标记单选按钮是否需要进行变更检测。之所以暴露此方法，是因为父组件单选按钮组将会直接更新单选按钮的绑定属性。
   *
   */
  _markForCheck() {
    // When group value changes, the button will not be notified. Use `markForCheck` to explicit
    // update radio button's status
    this._changeDetector.markForCheck();
  }

  ngOnInit() {
    if (this.radioGroup) {
      // If the radio is inside a radio group, determine if it should be checked
      this.checked = this.radioGroup.value === this._value;

      if (this.checked) {
        this.radioGroup.selected = this;
      }

      // Copy name from parent radio group
      this.name = this.radioGroup.name;
    }

    this._removeUniqueSelectionListener = this._radioDispatcher.listen((id, name) => {
      if (id !== this.id && name === this.name) {
        this.checked = false;
      }
    });
  }

  ngDoCheck(): void {
    this._updateTabIndex();
  }

  ngAfterViewInit() {
    this._updateTabIndex();
    this._focusMonitor.monitor(this._elementRef, true).subscribe(focusOrigin => {
      if (!focusOrigin && this.radioGroup) {
        this.radioGroup._touch();
      }
    });
  }

  ngOnDestroy() {
    this._focusMonitor.stopMonitoring(this._elementRef);
    this._removeUniqueSelectionListener();
  }

  /**
   * Dispatch change event with current value.
   *
   * 使用当前值派发 change 事件。
   *
   */
  private _emitChangeEvent(): void {
    this.change.emit(new MatRadioChange(this, this._value));
  }

  _isRippleDisabled() {
    return this.disableRipple || this.disabled;
  }

  _onInputClick(event: Event) {
    // We have to stop propagation for click events on the visual hidden input element.
    // By default, when a user clicks on a label element, a generated click event will be
    // dispatched on the associated input element. Since we are using a label element as our
    // root container, the click event on the `radio-button` will be executed twice.
    // The real click event will bubble up, and the generated click event also tries to bubble up.
    // This will lead to multiple click events.
    // Preventing bubbling for the second event will solve that issue.
    event.stopPropagation();
  }

  /**
   * Triggered when the radio button receives an interaction from the user.
   *
   * 当单选按钮收到用户的交互时触发。
   *
   */
  _onInputInteraction(event: Event) {
    // We always have to stop propagation on the change event.
    // Otherwise the change event, from the input element, will bubble up and
    // emit its event object to the `change` output.
    event.stopPropagation();

    if (!this.checked && !this.disabled) {
      const groupValueChanged = this.radioGroup && this.value !== this.radioGroup.value;
      this.checked = true;
      this._emitChangeEvent();

      if (this.radioGroup) {
        this.radioGroup._controlValueAccessorChangeFn(this.value);
        if (groupValueChanged) {
          this.radioGroup._emitChangeEvent();
        }
      }
    }
  }

<<<<<<< HEAD
  /**
   * Sets the disabled state and marks for check if a change occurred.
   *
   * 设置禁用状态和标记，以检查是否发生了变化。
   *
   */
=======
  /** Triggered when the user clicks on the touch target. */
  _onTouchTargetClick(event: Event) {
    this._onInputInteraction(event);

    if (!this.disabled) {
      // Normally the input should be focused already, but if the click
      // comes from the touch target, then we might have to focus it ourselves.
      this._inputElement.nativeElement.focus();
    }
  }

  /** Sets the disabled state and marks for check if a change occurred. */
>>>>>>> 69652b09
  protected _setDisabled(value: boolean) {
    if (this._disabled !== value) {
      this._disabled = value;
      this._changeDetector.markForCheck();
    }
  }

  /**
   * Gets the tabindex for the underlying input element.
   *
   * 获取底层输入框元素的 tabindex。
   *
   */
  private _updateTabIndex() {
    const group = this.radioGroup;
    let value: number;

    // Implement a roving tabindex if the button is inside a group. For most cases this isn't
    // necessary, because the browser handles the tab order for inputs inside a group automatically,
    // but we need an explicitly higher tabindex for the selected button in order for things like
    // the focus trap to pick it up correctly.
    if (!group || !group.selected || this.disabled) {
      value = this.tabIndex;
    } else {
      value = group.selected === this ? this.tabIndex : -1;
    }

    if (value !== this._previousTabIndex) {
      // We have to set the tabindex directly on the DOM node, because it depends on
      // the selected state which is prone to "changed after checked errors".
      const input: HTMLInputElement | undefined = this._inputElement?.nativeElement;

      if (input) {
        input.setAttribute('tabindex', value + '');
        this._previousTabIndex = value;
      }
    }
  }
}

/**
 * A group of radio buttons. May contain one or more `<mat-radio-button>` elements.
 *
 * Material Design 单选按钮。通常放在 `<mat-radio-group>` 元素内。
 *
 */
@Directive({
  selector: 'mat-radio-group',
  exportAs: 'matRadioGroup',
  providers: [
    MAT_RADIO_GROUP_CONTROL_VALUE_ACCESSOR,
    {provide: MAT_RADIO_GROUP, useExisting: MatRadioGroup},
  ],
  host: {
    'role': 'radiogroup',
    'class': 'mat-mdc-radio-group',
  },
})
export class MatRadioGroup extends _MatRadioGroupBase<MatRadioButton> {
  /**
   * Child radio buttons.
   *
   * 子单选按钮。
   *
   */
  @ContentChildren(forwardRef(() => MatRadioButton), {descendants: true})
  _radios: QueryList<MatRadioButton>;
}

@Component({
  selector: 'mat-radio-button',
  templateUrl: 'radio.html',
  styleUrls: ['radio.css'],
  host: {
    'class': 'mat-mdc-radio-button',
    '[attr.id]': 'id',
    '[class.mat-primary]': 'color === "primary"',
    '[class.mat-accent]': 'color === "accent"',
    '[class.mat-warn]': 'color === "warn"',
    '[class.mat-mdc-radio-checked]': 'checked',
    '[class._mat-animation-noopable]': '_noopAnimations',
    // Needs to be removed since it causes some a11y issues (see #21266).
    '[attr.tabindex]': 'null',
    '[attr.aria-label]': 'null',
    '[attr.aria-labelledby]': 'null',
    '[attr.aria-describedby]': 'null',
    // Note: under normal conditions focus shouldn't land on this element, however it may be
    // programmatically set, for example inside of a focus trap, in this case we want to forward
    // the focus to the native element.
    '(focus)': '_inputElement.nativeElement.focus()',
  },
  inputs: ['disableRipple', 'tabIndex'],
  exportAs: 'matRadioButton',
  encapsulation: ViewEncapsulation.None,
  changeDetection: ChangeDetectionStrategy.OnPush,
})
export class MatRadioButton extends _MatRadioButtonBase {
  constructor(
    @Optional() @Inject(MAT_RADIO_GROUP) radioGroup: MatRadioGroup,
    elementRef: ElementRef,
    _changeDetector: ChangeDetectorRef,
    _focusMonitor: FocusMonitor,
    _radioDispatcher: UniqueSelectionDispatcher,
    @Optional() @Inject(ANIMATION_MODULE_TYPE) animationMode?: string,
    @Optional()
    @Inject(MAT_RADIO_DEFAULT_OPTIONS)
    _providerOverride?: MatRadioDefaultOptions,
    @Attribute('tabindex') tabIndex?: string,
  ) {
    super(
      radioGroup,
      elementRef,
      _changeDetector,
      _focusMonitor,
      _radioDispatcher,
      animationMode,
      _providerOverride,
      tabIndex,
    );
  }
}<|MERGE_RESOLUTION|>--- conflicted
+++ resolved
@@ -173,19 +173,10 @@
    */
   private _required: boolean = false;
 
-<<<<<<< HEAD
-  /**
-   * The method to be called in order to update ngModel
-   *
-   * 为了更新 ngModel 而要调用的方法
-   *
-   */
-=======
   /** Subscription to changes in amount of radio buttons. */
   private _buttonChanges: Subscription;
 
   /** The method to be called in order to update ngModel */
->>>>>>> 69652b09
   _controlValueAccessorChangeFn: (value: any) => void = () => {};
 
   /**
@@ -893,14 +884,6 @@
     }
   }
 
-<<<<<<< HEAD
-  /**
-   * Sets the disabled state and marks for check if a change occurred.
-   *
-   * 设置禁用状态和标记，以检查是否发生了变化。
-   *
-   */
-=======
   /** Triggered when the user clicks on the touch target. */
   _onTouchTargetClick(event: Event) {
     this._onInputInteraction(event);
@@ -913,7 +896,6 @@
   }
 
   /** Sets the disabled state and marks for check if a change occurred. */
->>>>>>> 69652b09
   protected _setDisabled(value: boolean) {
     if (this._disabled !== value) {
       this._disabled = value;
