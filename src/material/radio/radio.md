--- conflicted
+++ resolved
@@ -50,26 +50,9 @@
 `<mat-radio-group>` is compatible with `@angular/forms` and supports both `FormsModule`
 and `ReactiveFormsModule`.
 
-<<<<<<< HEAD
 `<mat-radio-group>` 与 `@angular/forms` 兼容，并且同时支持 `FormsModule` 和 `ReactiveFormsModule`。
 
-### Accessibility
 
-### 无障碍性
-
-The `<mat-radio-button>` uses an internal `<input type="radio">` to provide an accessible experience.
-This internal radio button receives focus and is automatically labelled by the text content of the
-`<mat-radio-button>` element.
-
-`<mat-radio-button>` 使用其内部的 `<input type="radio">` 来提供无障碍性。
-这个内部单选按钮会接受焦点，并自动以 `<mat-radio-button>` 元素的内容作为标签。
-
-Radio button groups should be given a meaningful label via `aria-label` or `aria-labelledby`.
-
-单选按钮组应该通过 `aria-label` 或 `aria-labelledby` 给出一个有意义的标签。
-
-=======
->>>>>>> 03485cd6
 ### Default Color Configuration
 
 ### 默认颜色配置
