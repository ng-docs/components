/**
 * @license
 * Copyright Google LLC All Rights Reserved.
 *
 * Use of this source code is governed by an MIT-style license that can be
 * found in the LICENSE file at https://angular.io/license
 */

import {
  AsyncFactoryFn,
  ComponentHarness,
  ComponentHarnessConstructor,
  HarnessPredicate,
  TestElement,
} from '@angular/cdk/testing';
import {coerceBooleanProperty} from '@angular/cdk/coercion';
import {SlideToggleHarnessFilters} from './slide-toggle-harness-filters';

export abstract class _MatSlideToggleHarnessBase extends ComponentHarness {
  private _label = this.locatorFor('label');
  protected abstract _nativeElement: AsyncFactoryFn<TestElement>;

  /**
   * Toggle the checked state of the slide-toggle.
   *
   * 切换此滑块开关的选中状态。
   *
   */
  abstract toggle(): Promise<void>;

  /**
   * Whether the slide-toggle is checked.
   *
   * 是否选中了此滑块开关。
   *
   */
  abstract isChecked(): Promise<boolean>;

  /**
   * Whether the slide-toggle is disabled.
   *
   * 此滑块开关是否已禁用。
   *
   */
  async isDisabled(): Promise<boolean> {
    const disabled = (await this._nativeElement()).getAttribute('disabled');
    return coerceBooleanProperty(await disabled);
  }

  /**
   * Whether the slide-toggle is required.
   *
   * 滑块开关是否为必填项。
   *
   */
  async isRequired(): Promise<boolean> {
    const required = (await this._nativeElement()).getAttribute('required');
    return coerceBooleanProperty(await required);
  }

  /**
   * Whether the slide-toggle is valid.
   *
   * 此滑块开关是否有效。
   *
   */
  async isValid(): Promise<boolean> {
    const invalid = (await this.host()).hasClass('ng-invalid');
    return !(await invalid);
  }

  /**
   * Gets the slide-toggle's name.
   *
   * 获取此滑块开关的名称。
   *
   */
  async getName(): Promise<string | null> {
    return (await this._nativeElement()).getAttribute('name');
  }

  /**
   * Gets the slide-toggle's aria-label.
   *
   * 获取此滑块开关的 aria-label。
   *
   */
  async getAriaLabel(): Promise<string | null> {
    return (await this._nativeElement()).getAttribute('aria-label');
  }

  /**
   * Gets the slide-toggle's aria-labelledby.
   *
   * 获取滑块开关的 aria-labeledby。
   *
   */
  async getAriaLabelledby(): Promise<string | null> {
    return (await this._nativeElement()).getAttribute('aria-labelledby');
  }

  /**
   * Gets the slide-toggle's label text.
   *
   * 获取此滑块开关的标签文本。
   *
   */
  async getLabelText(): Promise<string> {
    return (await this._label()).text();
  }

  /**
   * Focuses the slide-toggle.
   *
   * 让此滑块开关获得焦点。
   *
   */
  async focus(): Promise<void> {
    return (await this._nativeElement()).focus();
  }

  /**
   * Blurs the slide-toggle.
   *
   * 让此滑块开关失焦。
   *
   */
  async blur(): Promise<void> {
    return (await this._nativeElement()).blur();
  }

  /**
   * Whether the slide-toggle is focused.
   *
   * 此滑块开关是否拥有焦点。
   *
   */
  async isFocused(): Promise<boolean> {
    return (await this._nativeElement()).isFocused();
  }

  /**
   * Puts the slide-toggle in a checked state by toggling it if it is currently unchecked, or doing
   * nothing if it is already checked.
   *
   * 如果当前未选中它，则将其切换为选中状态；如果已经选中，则不进行任何操作。
   *
   */
  async check(): Promise<void> {
    if (!(await this.isChecked())) {
      await this.toggle();
    }
  }

  /**
   * Puts the slide-toggle in an unchecked state by toggling it if it is currently checked, or doing
   * nothing if it is already unchecked.
   *
   * 如果当前已选中它，则将其切换为未选中状态；如果尚未选中，则不进行任何操作。
   *
   */
  async uncheck(): Promise<void> {
    if (await this.isChecked()) {
      await this.toggle();
    }
  }
}

<<<<<<< HEAD
/**
 * Harness for interacting with a standard mat-slide-toggle in tests.
 *
 * 在测试中可与标准的 mat-slide-toggle 进行交互的测试工具。
 *
 */
export class MatSlideToggleHarness extends _MatSlideToggleHarnessBase {
  private _inputContainer = this.locatorFor('.mat-slide-toggle-bar');
  protected _nativeElement = this.locatorFor('input');

  /**
   * The selector for the host element of a `MatSlideToggle` instance.
   *
   * `MatSlideToggle` 实例的宿主元素选择器。
   *
   */
  static hostSelector = '.mat-slide-toggle';

  /**
   * Gets a `HarnessPredicate` that can be used to search for a `MatSlideToggleHarness` that meets
   * certain criteria.
   *
   * 获取一个 `HarnessPredicate`，可用于搜索满足某些条件的 `MatSlideToggleHarness`。
   *
   * @param options Options for filtering which slide toggle instances are considered a match.
   *
   * 用于筛选哪些滑块开关实例应该视为匹配项的选项。
   *
=======
/** Harness for interacting with a MDC-based mat-slide-toggle in tests. */
export class MatSlideToggleHarness extends _MatSlideToggleHarnessBase {
  protected _nativeElement = this.locatorFor('button');
  static hostSelector = '.mat-mdc-slide-toggle';

  /**
   * Gets a `HarnessPredicate` that can be used to search for a slide-toggle w/ specific attributes.
   * @param options Options for narrowing the search:
   *   - `selector` finds a slide-toggle whose host element matches the given selector.
   *   - `label` finds a slide-toggle with specific label text.
>>>>>>> 70cf080c
   * @return a `HarnessPredicate` configured with the given options.
   *
   * 使用给定选项配置过的 `HarnessPredicate`
   *
   */
  static with<T extends MatSlideToggleHarness>(
    this: ComponentHarnessConstructor<T>,
    options: SlideToggleHarnessFilters = {},
  ): HarnessPredicate<T> {
    return (
      new HarnessPredicate(this, options)
        .addOption('label', options.label, (harness, label) =>
          HarnessPredicate.stringMatches(harness.getLabelText(), label),
        )
        // We want to provide a filter option for "name" because the name of the slide-toggle is
        // only set on the underlying input. This means that it's not possible for developers
        // to retrieve the harness of a specific checkbox with name through a CSS selector.
        .addOption(
          'name',
          options.name,
          async (harness, name) => (await harness.getName()) === name,
        )
        .addOption(
          'checked',
          options.checked,
          async (harness, checked) => (await harness.isChecked()) == checked,
        )
        .addOption(
          'disabled',
          options.disabled,
          async (harness, disabled) => (await harness.isDisabled()) == disabled,
        )
    );
  }

<<<<<<< HEAD
  /**
   * Toggle the checked state of the slide-toggle.
   *
   * 此滑块开关的选中状态。
   *
   */
=======
>>>>>>> 70cf080c
  async toggle(): Promise<void> {
    return (await this._nativeElement()).click();
  }

  override async isRequired(): Promise<boolean> {
    const ariaRequired = await (await this._nativeElement()).getAttribute('aria-required');
    return ariaRequired === 'true';
  }

<<<<<<< HEAD
  /**
   * Whether the slide-toggle is checked.
   *
   * 是否选中滑块开关。
   *
   */
=======
>>>>>>> 70cf080c
  async isChecked(): Promise<boolean> {
    const checked = (await this._nativeElement()).getAttribute('aria-checked');
    return coerceBooleanProperty(await checked);
  }
}<|MERGE_RESOLUTION|>--- conflicted
+++ resolved
@@ -166,47 +166,27 @@
   }
 }
 
-<<<<<<< HEAD
 /**
- * Harness for interacting with a standard mat-slide-toggle in tests.
+ * Harness for interacting with a MDC-based mat-slide-toggle in tests.
  *
  * 在测试中可与标准的 mat-slide-toggle 进行交互的测试工具。
  *
  */
 export class MatSlideToggleHarness extends _MatSlideToggleHarnessBase {
-  private _inputContainer = this.locatorFor('.mat-slide-toggle-bar');
-  protected _nativeElement = this.locatorFor('input');
-
-  /**
-   * The selector for the host element of a `MatSlideToggle` instance.
-   *
-   * `MatSlideToggle` 实例的宿主元素选择器。
-   *
-   */
-  static hostSelector = '.mat-slide-toggle';
-
-  /**
-   * Gets a `HarnessPredicate` that can be used to search for a `MatSlideToggleHarness` that meets
-   * certain criteria.
-   *
-   * 获取一个 `HarnessPredicate`，可用于搜索满足某些条件的 `MatSlideToggleHarness`。
-   *
-   * @param options Options for filtering which slide toggle instances are considered a match.
-   *
-   * 用于筛选哪些滑块开关实例应该视为匹配项的选项。
-   *
-=======
-/** Harness for interacting with a MDC-based mat-slide-toggle in tests. */
-export class MatSlideToggleHarness extends _MatSlideToggleHarnessBase {
   protected _nativeElement = this.locatorFor('button');
   static hostSelector = '.mat-mdc-slide-toggle';
 
   /**
    * Gets a `HarnessPredicate` that can be used to search for a slide-toggle w/ specific attributes.
+   *
+   * 获取一个 `HarnessPredicate`，可用于搜索满足某些条件的 `MatSlideToggleHarness`。
+   *
    * @param options Options for narrowing the search:
    *   - `selector` finds a slide-toggle whose host element matches the given selector.
    *   - `label` finds a slide-toggle with specific label text.
->>>>>>> 70cf080c
+   *
+   * 用于筛选哪些滑块开关实例应该视为匹配项的选项。
+   *
    * @return a `HarnessPredicate` configured with the given options.
    *
    * 使用给定选项配置过的 `HarnessPredicate`
@@ -242,15 +222,6 @@
     );
   }
 
-<<<<<<< HEAD
-  /**
-   * Toggle the checked state of the slide-toggle.
-   *
-   * 此滑块开关的选中状态。
-   *
-   */
-=======
->>>>>>> 70cf080c
   async toggle(): Promise<void> {
     return (await this._nativeElement()).click();
   }
@@ -260,15 +231,6 @@
     return ariaRequired === 'true';
   }
 
-<<<<<<< HEAD
-  /**
-   * Whether the slide-toggle is checked.
-   *
-   * 是否选中滑块开关。
-   *
-   */
-=======
->>>>>>> 70cf080c
   async isChecked(): Promise<boolean> {
     const checked = (await this._nativeElement()).getAttribute('aria-checked');
     return coerceBooleanProperty(await checked);
