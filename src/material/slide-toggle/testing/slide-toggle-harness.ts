/**
 * @license
 * Copyright Google LLC All Rights Reserved.
 *
 * Use of this source code is governed by an MIT-style license that can be
 * found in the LICENSE file at https://angular.io/license
 */

import {
  AsyncFactoryFn,
  ComponentHarness,
  HarnessPredicate,
  TestElement,
} from '@angular/cdk/testing';
import {coerceBooleanProperty} from '@angular/cdk/coercion';
import {SlideToggleHarnessFilters} from './slide-toggle-harness-filters';

export abstract class _MatSlideToggleHarnessBase extends ComponentHarness {
  private _label = this.locatorFor('label');
  protected abstract _nativeElement: AsyncFactoryFn<TestElement>;

  /**
   * Toggle the checked state of the slide-toggle.
   *
   * 切换此滑块开关的选中状态。
   *
   */
  abstract toggle(): Promise<void>;

<<<<<<< HEAD
  /**
   * Whether the slide-toggle is checked.
   *
   * 是否选中了此滑块开关。
   *
   */
  async isChecked(): Promise<boolean> {
    const checked = (await this._input()).getProperty('checked');
    return coerceBooleanProperty(await checked);
  }
=======
  /** Whether the slide-toggle is checked. */
  abstract isChecked(): Promise<boolean>;
>>>>>>> 03485cd6

  /**
   * Whether the slide-toggle is disabled.
   *
   * 此滑块开关是否已禁用。
   *
   */
  async isDisabled(): Promise<boolean> {
    const disabled = (await this._nativeElement()).getAttribute('disabled');
    return coerceBooleanProperty(await disabled);
  }

  /**
   * Whether the slide-toggle is required.
   *
   * 滑块开关是否为必填项。
   *
   */
  async isRequired(): Promise<boolean> {
    const required = (await this._nativeElement()).getAttribute('required');
    return coerceBooleanProperty(await required);
  }

  /**
   * Whether the slide-toggle is valid.
   *
   * 此滑块开关是否有效。
   *
   */
  async isValid(): Promise<boolean> {
    const invalid = (await this.host()).hasClass('ng-invalid');
    return !(await invalid);
  }

  /**
   * Gets the slide-toggle's name.
   *
   * 获取此滑块开关的名称。
   *
   */
  async getName(): Promise<string | null> {
    return (await this._nativeElement()).getAttribute('name');
  }

  /**
   * Gets the slide-toggle's aria-label.
   *
   * 获取此滑块开关的 aria-label。
   *
   */
  async getAriaLabel(): Promise<string | null> {
    return (await this._nativeElement()).getAttribute('aria-label');
  }

  /**
   * Gets the slide-toggle's aria-labelledby.
   *
   * 获取滑块开关的 aria-labeledby。
   *
   */
  async getAriaLabelledby(): Promise<string | null> {
    return (await this._nativeElement()).getAttribute('aria-labelledby');
  }

  /**
   * Gets the slide-toggle's label text.
   *
   * 获取此滑块开关的标签文本。
   *
   */
  async getLabelText(): Promise<string> {
    return (await this._label()).text();
  }

  /**
   * Focuses the slide-toggle.
   *
   * 让此滑块开关获得焦点。
   *
   */
  async focus(): Promise<void> {
    return (await this._nativeElement()).focus();
  }

  /**
   * Blurs the slide-toggle.
   *
   * 让此滑块开关失焦。
   *
   */
  async blur(): Promise<void> {
    return (await this._nativeElement()).blur();
  }

  /**
   * Whether the slide-toggle is focused.
   *
   * 此滑块开关是否拥有焦点。
   *
   */
  async isFocused(): Promise<boolean> {
    return (await this._nativeElement()).isFocused();
  }

  /**
   * Puts the slide-toggle in a checked state by toggling it if it is currently unchecked, or doing
   * nothing if it is already checked.
   *
   * 如果当前未选中它，则将其切换为选中状态；如果已经选中，则不进行任何操作。
   *
   */
  async check(): Promise<void> {
    if (!(await this.isChecked())) {
      await this.toggle();
    }
  }

  /**
   * Puts the slide-toggle in an unchecked state by toggling it if it is currently checked, or doing
   * nothing if it is already unchecked.
   *
   * 如果当前已选中它，则将其切换为未选中状态；如果尚未选中，则不进行任何操作。
   *
   */
  async uncheck(): Promise<void> {
    if (await this.isChecked()) {
      await this.toggle();
    }
  }
}

<<<<<<< HEAD


/**
 * Harness for interacting with a standard mat-slide-toggle in tests.
 *
 * 在测试中可与标准的 mat-slide-toggle 进行交互的测试工具。
 *
 */
export class MatSlideToggleHarness extends _MatSlideToggleHarnessBase {
  /**
   * The selector for the host element of a `MatSlideToggle` instance.
   *
   * `MatSlideToggle` 实例的宿主元素选择器。
   *
   */
=======
/** Harness for interacting with a standard mat-slide-toggle in tests. */
export class MatSlideToggleHarness extends _MatSlideToggleHarnessBase {
  private _inputContainer = this.locatorFor('.mat-slide-toggle-bar');
  protected _nativeElement = this.locatorFor('input');

  /** The selector for the host element of a `MatSlideToggle` instance. */
>>>>>>> 03485cd6
  static hostSelector = '.mat-slide-toggle';

  /**
   * Gets a `HarnessPredicate` that can be used to search for a `MatSlideToggleHarness` that meets
   * certain criteria.
   *
   * 获取一个 `HarnessPredicate`，可用于搜索满足某些条件的 `MatSlideToggleHarness`。
   *
   * @param options Options for filtering which slide toggle instances are considered a match.
   *
   * 用于筛选哪些滑块开关实例应该视为匹配项的选项。
   *
   * @return a `HarnessPredicate` configured with the given options.
   *
   * 使用给定选项配置过的 `HarnessPredicate`
   *
   */
  static with(options: SlideToggleHarnessFilters = {}): HarnessPredicate<MatSlideToggleHarness> {
    return (
      new HarnessPredicate(MatSlideToggleHarness, options)
        .addOption('label', options.label, (harness, label) =>
          HarnessPredicate.stringMatches(harness.getLabelText(), label),
        )
        // We want to provide a filter option for "name" because the name of the slide-toggle is
        // only set on the underlying input. This means that it's not possible for developers
        // to retrieve the harness of a specific checkbox with name through a CSS selector.
        .addOption(
          'name',
          options.name,
          async (harness, name) => (await harness.getName()) === name,
        )
    );
  }

<<<<<<< HEAD
  private _inputContainer = this.locatorFor('.mat-slide-toggle-bar');

  /**
   * Toggle the checked state of the slide-toggle.
   *
   * 此滑块开关的选中状态。
   *
   */
=======
  /** Toggle the checked state of the slide-toggle. */
>>>>>>> 03485cd6
  async toggle(): Promise<void> {
    return (await this._inputContainer()).click();
  }

  /** Whether the slide-toggle is checked. */
  async isChecked(): Promise<boolean> {
    const checked = (await this._nativeElement()).getProperty<boolean>('checked');
    return coerceBooleanProperty(await checked);
  }
}<|MERGE_RESOLUTION|>--- conflicted
+++ resolved
@@ -27,21 +27,13 @@
    */
   abstract toggle(): Promise<void>;
 
-<<<<<<< HEAD
   /**
    * Whether the slide-toggle is checked.
    *
    * 是否选中了此滑块开关。
    *
    */
-  async isChecked(): Promise<boolean> {
-    const checked = (await this._input()).getProperty('checked');
-    return coerceBooleanProperty(await checked);
-  }
-=======
-  /** Whether the slide-toggle is checked. */
   abstract isChecked(): Promise<boolean>;
->>>>>>> 03485cd6
 
   /**
    * Whether the slide-toggle is disabled.
@@ -172,9 +164,6 @@
     }
   }
 }
-
-<<<<<<< HEAD
-
 
 /**
  * Harness for interacting with a standard mat-slide-toggle in tests.
@@ -183,20 +172,15 @@
  *
  */
 export class MatSlideToggleHarness extends _MatSlideToggleHarnessBase {
-  /**
-   * The selector for the host element of a `MatSlideToggle` instance.
-   *
-   * `MatSlideToggle` 实例的宿主元素选择器。
-   *
-   */
-=======
-/** Harness for interacting with a standard mat-slide-toggle in tests. */
-export class MatSlideToggleHarness extends _MatSlideToggleHarnessBase {
   private _inputContainer = this.locatorFor('.mat-slide-toggle-bar');
   protected _nativeElement = this.locatorFor('input');
 
-  /** The selector for the host element of a `MatSlideToggle` instance. */
->>>>>>> 03485cd6
+  /**
+   * The selector for the host element of a `MatSlideToggle` instance.
+   *
+   * `MatSlideToggle` 实例的宿主元素选择器。
+   *
+   */
   static hostSelector = '.mat-slide-toggle';
 
   /**
@@ -231,18 +215,12 @@
     );
   }
 
-<<<<<<< HEAD
-  private _inputContainer = this.locatorFor('.mat-slide-toggle-bar');
-
   /**
    * Toggle the checked state of the slide-toggle.
    *
    * 此滑块开关的选中状态。
    *
    */
-=======
-  /** Toggle the checked state of the slide-toggle. */
->>>>>>> 03485cd6
   async toggle(): Promise<void> {
     return (await this._inputContainer()).click();
   }
