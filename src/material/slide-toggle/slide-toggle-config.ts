/**
 * @license
 * Copyright Google LLC All Rights Reserved.
 *
 * Use of this source code is governed by an MIT-style license that can be
 * found in the LICENSE file at https://angular.io/license
 */
import {InjectionToken} from '@angular/core';
import {ThemePalette} from '@angular/material/core';

<<<<<<< HEAD
/**
 * Default `mat-slide-toggle` options that can be overridden.
 *
 * 默认的 `mat-slide-toggle` 选项，可以被改写。
 *
 */
=======
/** Default `mat-slide-toggle` options that can be overridden. */
>>>>>>> 03485cd6
export interface MatSlideToggleDefaultOptions {
  /**
   * Whether toggle action triggers value changes in slide toggle.
   *
   * 切换操作是否会触发滑块开关中的值更改。
   *
   */
  disableToggleValue?: boolean;

  /**
   * Default color for slide toggles.
   *
   * 滑块开关的默认颜色。
   *
   */
  color?: ThemePalette;
}

<<<<<<< HEAD
/**
 * Injection token to be used to override the default options for `mat-slide-toggle`.
 *
 * 这个注入令牌用来改写 `mat-slide-toggle` 的默认选项。
 *
 */
export const MAT_SLIDE_TOGGLE_DEFAULT_OPTIONS =
  new InjectionToken<MatSlideToggleDefaultOptions>('mat-slide-toggle-default-options', {
=======
/** Injection token to be used to override the default options for `mat-slide-toggle`. */
export const MAT_SLIDE_TOGGLE_DEFAULT_OPTIONS = new InjectionToken<MatSlideToggleDefaultOptions>(
  'mat-slide-toggle-default-options',
  {
>>>>>>> 03485cd6
    providedIn: 'root',
    factory: () => ({disableToggleValue: false}),
  },
);<|MERGE_RESOLUTION|>--- conflicted
+++ resolved
@@ -8,16 +8,12 @@
 import {InjectionToken} from '@angular/core';
 import {ThemePalette} from '@angular/material/core';
 
-<<<<<<< HEAD
 /**
  * Default `mat-slide-toggle` options that can be overridden.
  *
  * 默认的 `mat-slide-toggle` 选项，可以被改写。
  *
  */
-=======
-/** Default `mat-slide-toggle` options that can be overridden. */
->>>>>>> 03485cd6
 export interface MatSlideToggleDefaultOptions {
   /**
    * Whether toggle action triggers value changes in slide toggle.
@@ -36,21 +32,15 @@
   color?: ThemePalette;
 }
 
-<<<<<<< HEAD
 /**
  * Injection token to be used to override the default options for `mat-slide-toggle`.
  *
  * 这个注入令牌用来改写 `mat-slide-toggle` 的默认选项。
  *
  */
-export const MAT_SLIDE_TOGGLE_DEFAULT_OPTIONS =
-  new InjectionToken<MatSlideToggleDefaultOptions>('mat-slide-toggle-default-options', {
-=======
-/** Injection token to be used to override the default options for `mat-slide-toggle`. */
 export const MAT_SLIDE_TOGGLE_DEFAULT_OPTIONS = new InjectionToken<MatSlideToggleDefaultOptions>(
   'mat-slide-toggle-default-options',
   {
->>>>>>> 03485cd6
     providedIn: 'root',
     factory: () => ({disableToggleValue: false}),
   },
