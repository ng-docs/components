/**
 * @license
 * Copyright Google LLC All Rights Reserved.
 *
 * Use of this source code is governed by an MIT-style license that can be
 * found in the LICENSE file at https://angular.io/license
 */

import {
  AfterContentInit,
  Attribute,
  ChangeDetectionStrategy,
  ChangeDetectorRef,
  Component,
  Directive,
  ElementRef,
  EventEmitter,
  forwardRef,
  Inject,
  Input,
  OnDestroy,
  Optional,
  Output,
  ViewChild,
  ViewEncapsulation,
} from '@angular/core';
import {ControlValueAccessor, NG_VALUE_ACCESSOR} from '@angular/forms';
import {ANIMATION_MODULE_TYPE} from '@angular/platform-browser/animations';
import {FocusMonitor, FocusOrigin} from '@angular/cdk/a11y';
import {
  MAT_SLIDE_TOGGLE_DEFAULT_OPTIONS,
  MatSlideToggleDefaultOptions,
} from './slide-toggle-config';
import {
  CanColor,
  CanDisable,
  CanDisableRipple,
  HasTabIndex,
  mixinColor,
  mixinDisabled,
  mixinDisableRipple,
  mixinTabIndex,
} from '@angular/material/core';
import {BooleanInput, coerceBooleanProperty} from '@angular/cdk/coercion';

/** @docs-private */
export const MAT_SLIDE_TOGGLE_VALUE_ACCESSOR = {
  provide: NG_VALUE_ACCESSOR,
  useExisting: forwardRef(() => MatSlideToggle),
  multi: true,
};

/**
 * Change event object emitted by a slide toggle.
 *
 * 修改 MatSlideToggle 发出的事件对象。
 *
 */
export class MatSlideToggleChange {
  constructor(
    /**
     * The source slide toggle of the event.
     *
     * 发出此事件的源 MatSlideToggle。
     */
    public source: MatSlideToggle,
    /**
     * The new `checked` value of the slide toggle.
     *
     * 此 MatSlideToggle 的新 `checked` 值。
     */
    public checked: boolean,
  ) {}
}

// Increasing integer for generating unique ids for slide-toggle components.
let nextUniqueId = 0;

// Boilerplate for applying mixins to MatSlideToggle.
/** @docs-private */
const _MatSlideToggleMixinBase = mixinTabIndex(
  mixinColor(
    mixinDisableRipple(
      mixinDisabled(
        class {
          constructor(public _elementRef: ElementRef) {}
        },
      ),
    ),
  ),
);

@Directive()
export abstract class _MatSlideToggleBase<T>
  extends _MatSlideToggleMixinBase
  implements
    OnDestroy,
    AfterContentInit,
    ControlValueAccessor,
    CanDisable,
    CanColor,
    HasTabIndex,
    CanDisableRipple
{
  protected _onChange = (_: any) => {};
  private _onTouched = () => {};

  protected _uniqueId: string;
  private _required: boolean = false;
  private _checked: boolean = false;

  protected abstract _createChangeEvent(isChecked: boolean): T;

  abstract focus(options?: FocusOptions, origin?: FocusOrigin): void;

  /**
   * Whether noop animations are enabled.
   *
   * 是否启用 noop 动画。
   *
   */
  _noopAnimations: boolean;

  /**
   * Whether the slide toggle is currently focused.
   *
   * 此滑块开关当前是否拥有焦点。
   *
   */
  _focused: boolean;

  /**
   * Name value will be applied to the input element if present.
   *
   * 如果存在，name 值就会被应用到输入框元素中。
   *
   */
  @Input() name: string | null = null;

  /**
   * A unique id for the slide-toggle input. If none is supplied, it will be auto-generated.
   *
   * 滑块开关输入组件的唯一 id。如果没有提供，它就会自动生成。
   *
   */
  @Input() id: string;

  /**
   * Whether the label should appear after or before the slide-toggle. Defaults to 'after'.
   *
   * 标签应出现在滑块开关之后还是之前。默认为 'after'。
   *
   */
  @Input() labelPosition: 'before' | 'after' = 'after';

  /**
   * Used to set the aria-label attribute on the underlying input element.
   *
   * 用于在底层的 input 元素上设置 aria-label 属性。
   *
   */
  @Input('aria-label') ariaLabel: string | null = null;

  /**
   * Used to set the aria-labelledby attribute on the underlying input element.
   *
   * 用于在底层的 input 元素上设置 aria-labelledby 属性。
   *
   */
  @Input('aria-labelledby') ariaLabelledby: string | null = null;

  /**
   * Used to set the aria-describedby attribute on the underlying input element.
   *
   * 用于在底层输入框元素上设置 aria-describedby 属性。
   *
   */
  @Input('aria-describedby') ariaDescribedby: string;

  /**
   * Whether the slide-toggle is required.
   *
   * 滑块开关是否为必填项。
   *
   */
  @Input()
  get required(): boolean {
    return this._required;
  }

  set required(value: BooleanInput) {
    this._required = coerceBooleanProperty(value);
  }

  /**
   * Whether the slide-toggle element is checked or not.
   *
   * 是否勾选了滑块开关元素。
   *
   */
  @Input()
  get checked(): boolean {
    return this._checked;
  }

  set checked(value: BooleanInput) {
    this._checked = coerceBooleanProperty(value);
    this._changeDetectorRef.markForCheck();
  }

<<<<<<< HEAD
  /**
   * An event will be dispatched each time the slide-toggle changes its value.
   *
   * 每当滑块开关的值发生变化时，都会派发一个事件。
   *
   */
=======
  /** Whether to hide the icon inside of the slide toggle. */
  @Input()
  get hideIcon(): boolean {
    return this._hideIcon;
  }
  set hideIcon(value: BooleanInput) {
    this._hideIcon = coerceBooleanProperty(value);
  }
  private _hideIcon = false;

  /** An event will be dispatched each time the slide-toggle changes its value. */
>>>>>>> 69652b09
  @Output() readonly change: EventEmitter<T> = new EventEmitter<T>();

  /**
   * An event will be dispatched each time the slide-toggle input is toggled.
   * This event is always emitted when the user toggles the slide toggle, but this does not mean
   * the slide toggle's value has changed.
   *
   * 每次切换滑块开关时，都会派发一个事件。当用户切换滑块开关时，就会发出此事件，但这并不意味着滑块开关的值已经改变。
   *
   */
  @Output() readonly toggleChange: EventEmitter<void> = new EventEmitter<void>();

  /**
   * Returns the unique id for the visual hidden input.
   *
   * 返回不可见输入框的唯一 id。
   *
   */
  get inputId(): string {
    return `${this.id || this._uniqueId}-input`;
  }

  constructor(
    elementRef: ElementRef,
    protected _focusMonitor: FocusMonitor,
    protected _changeDetectorRef: ChangeDetectorRef,
    tabIndex: string,
    public defaults: MatSlideToggleDefaultOptions,
    animationMode: string | undefined,
    idPrefix: string,
  ) {
    super(elementRef);
    this.tabIndex = parseInt(tabIndex) || 0;
    this.color = this.defaultColor = defaults.color || 'accent';
    this._noopAnimations = animationMode === 'NoopAnimations';
    this.id = this._uniqueId = `${idPrefix}${++nextUniqueId}`;
    this._hideIcon = defaults.hideIcon ?? false;
  }

  ngAfterContentInit() {
    this._focusMonitor.monitor(this._elementRef, true).subscribe(focusOrigin => {
      if (focusOrigin === 'keyboard' || focusOrigin === 'program') {
        this._focused = true;
        this._changeDetectorRef.markForCheck();
      } else if (!focusOrigin) {
        // When a focused element becomes disabled, the browser *immediately* fires a blur event.
        // Angular does not expect events to be raised during change detection, so any state
        // change (such as a form control's ng-touched) will cause a changed-after-checked error.
        // See https://github.com/angular/angular/issues/17793. To work around this, we defer
        // telling the form control it has been touched until the next tick.
        Promise.resolve().then(() => {
          this._focused = false;
          this._onTouched();
          this._changeDetectorRef.markForCheck();
        });
      }
    });
  }

  ngOnDestroy() {
    this._focusMonitor.stopMonitoring(this._elementRef);
  }

  /**
   * Implemented as part of ControlValueAccessor.
   *
   * 作为 ControlValueAccessor 的一部分实现。
   *
   */
  writeValue(value: any): void {
    this.checked = !!value;
  }

  /**
   * Implemented as part of ControlValueAccessor.
   *
   * 作为 ControlValueAccessor 的一部分实现。
   *
   */
  registerOnChange(fn: any): void {
    this._onChange = fn;
  }

  /**
   * Implemented as part of ControlValueAccessor.
   *
   * 作为 ControlValueAccessor 的一部分实现。
   *
   */
  registerOnTouched(fn: any): void {
    this._onTouched = fn;
  }

  /**
   * Implemented as a part of ControlValueAccessor.
   *
   * 作为 ControlValueAccessor 的一部分实现。
   *
   */
  setDisabledState(isDisabled: boolean): void {
    this.disabled = isDisabled;
    this._changeDetectorRef.markForCheck();
  }

  /**
   * Toggles the checked state of the slide-toggle.
   *
   * 切换滑块开关的勾选状态。
   *
   */
  toggle(): void {
    this.checked = !this.checked;
    this._onChange(this.checked);
  }

  /**
   * Emits a change event on the `change` output. Also notifies the FormControl about the change.
   *
   * 在 `change` 这个输出属性上发出更改事件。并通知 FormControl 有关更改。
   *
   */
  protected _emitChangeEvent() {
    this._onChange(this.checked);
    this.change.emit(this._createChangeEvent(this.checked));
  }
}

@Component({
  selector: 'mat-slide-toggle',
  templateUrl: 'slide-toggle.html',
  styleUrls: ['slide-toggle.css'],
  inputs: ['disabled', 'disableRipple', 'color', 'tabIndex'],
  host: {
    'class': 'mat-mdc-slide-toggle',
    '[id]': 'id',
    // Needs to be removed since it causes some a11y issues (see #21266).
    '[attr.tabindex]': 'null',
    '[attr.aria-label]': 'null',
    '[attr.name]': 'null',
    '[attr.aria-labelledby]': 'null',
    '[class.mat-mdc-slide-toggle-focused]': '_focused',
    '[class.mat-mdc-slide-toggle-checked]': 'checked',
    '[class._mat-animation-noopable]': '_noopAnimations',
  },
  exportAs: 'matSlideToggle',
  encapsulation: ViewEncapsulation.None,
  changeDetection: ChangeDetectionStrategy.OnPush,
  providers: [MAT_SLIDE_TOGGLE_VALUE_ACCESSOR],
})
export class MatSlideToggle extends _MatSlideToggleBase<MatSlideToggleChange> {
  /**
   * Unique ID for the label element.
   *
   * 标签元素的唯一 ID。
   *
   */
  _labelId: string;

  /**
   * Returns the unique id for the visual hidden button.
   *
   * 返回可视隐藏按钮的唯一 ID。
   *
   */
  get buttonId(): string {
    return `${this.id || this._uniqueId}-button`;
  }

  /**
   * Reference to the MDC switch element.
   *
   * 参考 MDC 开关元素。
   *
   */
  @ViewChild('switch') _switchElement: ElementRef<HTMLElement>;

  constructor(
    elementRef: ElementRef,
    focusMonitor: FocusMonitor,
    changeDetectorRef: ChangeDetectorRef,
    @Attribute('tabindex') tabIndex: string,
    @Inject(MAT_SLIDE_TOGGLE_DEFAULT_OPTIONS)
    defaults: MatSlideToggleDefaultOptions,
    @Optional() @Inject(ANIMATION_MODULE_TYPE) animationMode?: string,
  ) {
    super(
      elementRef,
      focusMonitor,
      changeDetectorRef,
      tabIndex,
      defaults,
      animationMode,
      'mat-mdc-slide-toggle-',
    );
    this._labelId = this._uniqueId + '-label';
  }

  /**
   * Method being called whenever the underlying button is clicked.
   *
   * 每当单击底层按钮时调用的方法。
   *
   */
  _handleClick() {
    this.toggleChange.emit();

    if (!this.defaults.disableToggleValue) {
      this.checked = !this.checked;
      this._onChange(this.checked);
      this.change.emit(new MatSlideToggleChange(this, this.checked));
    }
  }

  /**
   * Focuses the slide-toggle.
   *
   * 让此滑块开关获得焦点。
   *
   */
  focus(): void {
    this._switchElement.nativeElement.focus();
  }

  protected _createChangeEvent(isChecked: boolean) {
    return new MatSlideToggleChange(this, isChecked);
  }

  _getAriaLabelledBy() {
    if (this.ariaLabelledby) {
      return this.ariaLabelledby;
    }

    // Even though we have a `label` element with a `for` pointing to the button, we need the
    // `aria-labelledby`, because the button gets flagged as not having a label by tools like axe.
    return this.ariaLabel ? null : this._labelId;
  }
}<|MERGE_RESOLUTION|>--- conflicted
+++ resolved
@@ -208,14 +208,6 @@
     this._changeDetectorRef.markForCheck();
   }
 
-<<<<<<< HEAD
-  /**
-   * An event will be dispatched each time the slide-toggle changes its value.
-   *
-   * 每当滑块开关的值发生变化时，都会派发一个事件。
-   *
-   */
-=======
   /** Whether to hide the icon inside of the slide toggle. */
   @Input()
   get hideIcon(): boolean {
@@ -227,7 +219,6 @@
   private _hideIcon = false;
 
   /** An event will be dispatched each time the slide-toggle changes its value. */
->>>>>>> 69652b09
   @Output() readonly change: EventEmitter<T> = new EventEmitter<T>();
 
   /**
