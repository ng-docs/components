--- conflicted
+++ resolved
@@ -61,17 +61,9 @@
  */
 export class MatSlideToggleChange {
   constructor(
-    /**
-     * The source MatSlideToggle of the event.
-     *
-     * 发出此事件的源 MatSlideToggle。
-     */
+    /** The source MatSlideToggle of the event. */
     public source: MatSlideToggle,
-    /**
-     * The new `checked` value of the MatSlideToggle.
-     *
-     * 此 MatSlideToggle 的新 `checked` 值。
-     */
+    /** The new `checked` value of the MatSlideToggle. */
     public checked: boolean,
   ) {}
 }
@@ -90,42 +82,9 @@
   ),
 );
 
-<<<<<<< HEAD
-/**
- * Represents a slidable "switch" toggle that can be moved between on and off.
- *
- * 表示一个滑动“切换”开关，它可以在打开和关闭之间移动。
- *
- */
-@Component({
-  selector: 'mat-slide-toggle',
-  exportAs: 'matSlideToggle',
-  host: {
-    'class': 'mat-slide-toggle',
-    '[id]': 'id',
-    // Needs to be removed since it causes some a11y issues (see #21266).
-    '[attr.tabindex]': 'null',
-    '[attr.aria-label]': 'null',
-    '[attr.aria-labelledby]': 'null',
-    '[class.mat-checked]': 'checked',
-    '[class.mat-disabled]': 'disabled',
-    '[class.mat-slide-toggle-label-before]': 'labelPosition == "before"',
-    '[class._mat-animation-noopable]': '_noopAnimations',
-  },
-  templateUrl: 'slide-toggle.html',
-  styleUrls: ['slide-toggle.css'],
-  providers: [MAT_SLIDE_TOGGLE_VALUE_ACCESSOR],
-  inputs: ['disabled', 'disableRipple', 'color', 'tabIndex'],
-  encapsulation: ViewEncapsulation.None,
-  changeDetection: ChangeDetectionStrategy.OnPush,
-})
-export class MatSlideToggle
-  extends _MatSlideToggleBase
-=======
 @Directive()
 export abstract class _MatSlideToggleBase<T>
   extends _MatSlideToggleMixinBase
->>>>>>> 53b69108
   implements
     OnDestroy,
     AfterContentInit,
@@ -142,31 +101,6 @@
   private _required: boolean = false;
   private _checked: boolean = false;
 
-<<<<<<< HEAD
-  /**
-   * Whether noop animations are enabled.
-   *
-   * 是否启用 noop 动画。
-   *
-   */
-  _noopAnimations: boolean;
-
-  /**
-   * Reference to the thumb HTMLElement.
-   *
-   * 对缩略图 HTMLElement 的引用。
-   *
-   */
-  @ViewChild('thumbContainer') _thumbEl: ElementRef;
-
-  /**
-   * Reference to the thumb bar HTMLElement.
-   *
-   * 对缩略图栏 HTMLElement 的引用。
-   *
-   */
-  @ViewChild('toggleBar') _thumbBarEl: ElementRef;
-=======
   protected abstract _createChangeEvent(isChecked: boolean): T;
   abstract focus(options?: FocusOptions, origin?: FocusOrigin): void;
 
@@ -175,7 +109,6 @@
 
   /** Whether the slide toggle is currently focused. */
   _focused: boolean;
->>>>>>> 53b69108
 
   /**
    * Name value will be applied to the input element if present.
@@ -185,18 +118,13 @@
    */
   @Input() name: string | null = null;
 
-<<<<<<< HEAD
   /**
    * A unique id for the slide-toggle input. If none is supplied, it will be auto-generated.
    *
    * 滑块开关输入组件的唯一 id。如果没有提供，它就会自动生成。
    *
    */
-  @Input() id: string = this._uniqueId;
-=======
-  /** A unique id for the slide-toggle input. If none is supplied, it will be auto-generated. */
   @Input() id: string;
->>>>>>> 53b69108
 
   /**
    * Whether the label should appear after or before the slide-toggle. Defaults to 'after'.
@@ -258,19 +186,13 @@
     this._checked = coerceBooleanProperty(value);
     this._changeDetectorRef.markForCheck();
   }
-<<<<<<< HEAD
   /**
    * An event will be dispatched each time the slide-toggle changes its value.
    *
    * 每当滑块开关的值发生变化时，都会派发一个事件。
    *
    */
-  @Output() readonly change: EventEmitter<MatSlideToggleChange> =
-    new EventEmitter<MatSlideToggleChange>();
-=======
-  /** An event will be dispatched each time the slide-toggle changes its value. */
   @Output() readonly change: EventEmitter<T> = new EventEmitter<T>();
->>>>>>> 53b69108
 
   /**
    * An event will be dispatched each time the slide-toggle input is toggled.
@@ -285,24 +207,13 @@
   /**
    * Returns the unique id for the visual hidden input.
    *
-   * 返回隐藏的 input 元素的唯一 id。
+   * 返回不可见输入框的唯一 id。
    *
    */
   get inputId(): string {
     return `${this.id || this._uniqueId}-input`;
   }
 
-<<<<<<< HEAD
-  /**
-   * Reference to the underlying input element.
-   *
-   * 引用底层的 input 元素。
-   *
-   */
-  @ViewChild('input') _inputElement: ElementRef<HTMLInputElement>;
-
-=======
->>>>>>> 53b69108
   constructor(
     elementRef: ElementRef,
     protected _focusMonitor: FocusMonitor,
@@ -342,14 +253,6 @@
     this._focusMonitor.stopMonitoring(this._elementRef);
   }
 
-<<<<<<< HEAD
-  /**
-   * Method being called whenever the underlying input emits a change event.
-   *
-   * 每当底层的 input 发出 change 事件时都会调用此方法。
-   *
-   */
-=======
   /** Implemented as part of ControlValueAccessor. */
   writeValue(value: any): void {
     this.checked = !!value;
@@ -371,7 +274,12 @@
     this._changeDetectorRef.markForCheck();
   }
 
-  /** Toggles the checked state of the slide-toggle. */
+  /**
+   * Toggles the checked state of the slide-toggle.
+   *
+   * 切换滑块开关的勾选状态。
+   *
+   */
   toggle(): void {
     this.checked = !this.checked;
     this._onChange(this.checked);
@@ -386,7 +294,12 @@
   }
 }
 
-/** Represents a slidable "switch" toggle that can be moved between on and off. */
+/**
+ * Represents a slidable "switch" toggle that can be moved between on and off.
+ *
+ * 表示一个滑动“切换”开关，它可以在打开和关闭之间移动。
+ *
+ */
 @Component({
   selector: 'mat-slide-toggle',
   exportAs: 'matSlideToggle',
@@ -439,7 +352,6 @@
   }
 
   /** Method being called whenever the underlying input emits a change event. */
->>>>>>> 53b69108
   _onChangeEvent(event: Event) {
     // We always have to stop propagation on the change event.
     // Otherwise the change event, from the input element, will bubble up and
@@ -463,12 +375,7 @@
     this._emitChangeEvent();
   }
 
-  /**
-   * Method being called whenever the slide-toggle has been clicked.
-   *
-   * 只要单击了滑块开关，就会调用该方法。
-   *
-   */
+  /** Method being called whenever the slide-toggle has been clicked. */
   _onInputClick(event: Event) {
     // We have to stop propagation for click events on the visual hidden input element.
     // By default, when a user clicks on a label element, a generated click event will be
@@ -480,57 +387,12 @@
     event.stopPropagation();
   }
 
-<<<<<<< HEAD
-  /**
-   * Implemented as part of ControlValueAccessor.
-   *
-   *是 ControlValueAccessor 实现的一部分。
-   *
-   */
-  writeValue(value: any): void {
-    this.checked = !!value;
-  }
-
-  /**
-   * Implemented as part of ControlValueAccessor.
-   *
-   *是 ControlValueAccessor 实现的一部分。
-   *
-   */
-  registerOnChange(fn: any): void {
-    this._onChange = fn;
-  }
-
-  /**
-   * Implemented as part of ControlValueAccessor.
-   *
-   *是 ControlValueAccessor 实现的一部分。
-   *
-   */
-  registerOnTouched(fn: any): void {
-    this._onTouched = fn;
-  }
-
-  /**
-   * Implemented as a part of ControlValueAccessor.
-   *
-   *是 ControlValueAccessor 实现的一部分。
-   *
-   */
-  setDisabledState(isDisabled: boolean): void {
-    this.disabled = isDisabled;
-    this._changeDetectorRef.markForCheck();
-  }
-
   /**
    * Focuses the slide-toggle.
    *
    * 让此滑块开关获得焦点。
    *
    */
-=======
-  /** Focuses the slide-toggle. */
->>>>>>> 53b69108
   focus(options?: FocusOptions, origin?: FocusOrigin): void {
     if (origin) {
       this._focusMonitor.focusVia(this._inputElement, origin, options);
@@ -539,38 +401,7 @@
     }
   }
 
-<<<<<<< HEAD
-  /**
-   * Toggles the checked state of the slide-toggle.
-   *
-   * 切换滑块开关的勾选状态。
-   *
-   */
-  toggle(): void {
-    this.checked = !this.checked;
-    this._onChange(this.checked);
-  }
-
-  /**
-   * Emits a change event on the `change` output. Also notifies the FormControl about the change.
-   *
-   * 在输出属性 `change` 上发出一个 change 事件。还要通知 FormControl 此更改。
-   *
-   */
-  private _emitChangeEvent() {
-    this._onChange(this.checked);
-    this.change.emit(new MatSlideToggleChange(this, this.checked));
-  }
-
-  /**
-   * Method being called whenever the label text changes.
-   *
-   * 每当标签文本发生变化时就会被调用。
-   *
-   */
-=======
   /** Method being called whenever the label text changes. */
->>>>>>> 53b69108
   _onLabelTextChange() {
     // Since the event of the `cdkObserveContent` directive runs outside of the zone, the
     // slide-toggle component will be only marked for check, but no actual change detection runs
