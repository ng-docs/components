--- conflicted
+++ resolved
@@ -50,9 +50,8 @@
   multi: true,
 };
 
-<<<<<<< HEAD
 /**
- * Change event object emitted by a MatSlideToggle.
+ * Change event object emitted by a slide toggle.
  *
  * 修改 MatSlideToggle 发出的事件对象。
  *
@@ -60,24 +59,16 @@
 export class MatSlideToggleChange {
   constructor(
     /**
-     * The source MatSlideToggle of the event.
+     * The source slide toggle of the event.
      *
      * 发出此事件的源 MatSlideToggle。
      */
     public source: MatSlideToggle,
     /**
-     * The new `checked` value of the MatSlideToggle.
+     * The new `checked` value of the slide toggle.
      *
      * 此 MatSlideToggle 的新 `checked` 值。
      */
-=======
-/** Change event object emitted by a slide toggle. */
-export class MatSlideToggleChange {
-  constructor(
-    /** The source slide toggle of the event. */
-    public source: MatSlideToggle,
-    /** The new `checked` value of the slide toggle. */
->>>>>>> 70cf080c
     public checked: boolean,
   ) {}
 }
@@ -216,17 +207,13 @@
     this._checked = coerceBooleanProperty(value);
     this._changeDetectorRef.markForCheck();
   }
-<<<<<<< HEAD
+
   /**
    * An event will be dispatched each time the slide-toggle changes its value.
    *
    * 每当滑块开关的值发生变化时，都会派发一个事件。
    *
    */
-=======
-
-  /** An event will be dispatched each time the slide-toggle changes its value. */
->>>>>>> 70cf080c
   @Output() readonly change: EventEmitter<T> = new EventEmitter<T>();
 
   /**
@@ -353,15 +340,6 @@
   }
 }
 
-<<<<<<< HEAD
-/**
- * Represents a slidable "switch" toggle that can be moved between on and off.
- *
- * 表示一个滑动“切换”开关，它可以在打开和关闭之间移动。
- *
- */
-=======
->>>>>>> 70cf080c
 @Component({
   selector: 'mat-slide-toggle',
   templateUrl: 'slide-toggle.html',
@@ -385,15 +363,6 @@
   providers: [MAT_SLIDE_TOGGLE_VALUE_ACCESSOR],
 })
 export class MatSlideToggle extends _MatSlideToggleBase<MatSlideToggleChange> {
-<<<<<<< HEAD
-  /**
-   * Reference to the underlying input element.
-   *
-   * 对底层输入框元素的引用。
-   *
-   */
-  @ViewChild('input') _inputElement: ElementRef<HTMLInputElement>;
-=======
   /** Unique ID for the label element. */
   _labelId: string;
 
@@ -404,7 +373,6 @@
 
   /** Reference to the MDC switch element. */
   @ViewChild('switch') _switchElement: ElementRef<HTMLElement>;
->>>>>>> 70cf080c
 
   constructor(
     elementRef: ElementRef,
@@ -427,26 +395,8 @@
     this._labelId = this._uniqueId + '-label';
   }
 
-<<<<<<< HEAD
-  protected _createChangeEvent(isChecked: boolean) {
-    return new MatSlideToggleChange(this, isChecked);
-  }
-
-  /**
-   * Method being called whenever the underlying input emits a change event.
-   *
-   * 每当底层输入框发出更改事件时调用的方法。
-   *
-   */
-  _onChangeEvent(event: Event) {
-    // We always have to stop propagation on the change event.
-    // Otherwise the change event, from the input element, will bubble up and
-    // emit its event object to the component's `change` output.
-    event.stopPropagation();
-=======
   /** Method being called whenever the underlying button is clicked. */
   _handleClick() {
->>>>>>> 70cf080c
     this.toggleChange.emit();
 
     if (!this.defaults.disableToggleValue) {
@@ -456,41 +406,16 @@
     }
   }
 
-  /** Focuses the slide-toggle. */
+  /**
+   * Focuses the slide-toggle.
+   *
+   * 让此滑块开关获得焦点。
+   *
+   */
   focus(): void {
     this._switchElement.nativeElement.focus();
   }
 
-<<<<<<< HEAD
-  /**
-   * Method being called whenever the slide-toggle has been clicked.
-   *
-   * 只要单击了滑块开关，就会调用该方法。
-   *
-   */
-  _onInputClick(event: Event) {
-    // We have to stop propagation for click events on the visual hidden input element.
-    // By default, when a user clicks on a label element, a generated click event will be
-    // dispatched on the associated input element. Since we are using a label element as our
-    // root container, the click event on the `slide-toggle` will be executed twice.
-    // The real click event will bubble up, and the generated click event also tries to bubble up.
-    // This will lead to multiple click events.
-    // Preventing bubbling for the second event will solve that issue.
-    event.stopPropagation();
-  }
-
-  /**
-   * Focuses the slide-toggle.
-   *
-   * 让此滑块开关获得焦点。
-   *
-   */
-  focus(options?: FocusOptions, origin?: FocusOrigin): void {
-    if (origin) {
-      this._focusMonitor.focusVia(this._inputElement, origin, options);
-    } else {
-      this._inputElement.nativeElement.focus(options);
-=======
   protected _createChangeEvent(isChecked: boolean) {
     return new MatSlideToggleChange(this, isChecked);
   }
@@ -498,27 +423,10 @@
   _getAriaLabelledBy() {
     if (this.ariaLabelledby) {
       return this.ariaLabelledby;
->>>>>>> 70cf080c
     }
 
-<<<<<<< HEAD
-  /**
-   * Method being called whenever the label text changes.
-   *
-   * 每当标签文本发生变化时就会被调用。
-   *
-   */
-  _onLabelTextChange() {
-    // Since the event of the `cdkObserveContent` directive runs outside of the zone, the
-    // slide-toggle component will be only marked for check, but no actual change detection runs
-    // automatically. Instead of going back into the zone in order to trigger a change detection
-    // which causes *all* components to be checked (if explicitly marked or not using OnPush),
-    // we only trigger an explicit change detection for the slide-toggle view and its children.
-    this._changeDetectorRef.detectChanges();
-=======
     // Even though we have a `label` element with a `for` pointing to the button, we need the
     // `aria-labelledby`, because the button gets flagged as not having a label by tools like axe.
     return this.ariaLabel ? null : this._labelId;
->>>>>>> 70cf080c
   }
 }