--- conflicted
+++ resolved
@@ -66,18 +66,13 @@
      * 发出此事件的源 MatSlideToggle。
      */
     public source: MatSlideToggle,
-<<<<<<< HEAD
     /**
      * The new `checked` value of the MatSlideToggle.
      *
      * 此 MatSlideToggle 的新 `checked` 值。
      */
-    public checked: boolean) { }
-=======
-    /** The new `checked` value of the MatSlideToggle. */
     public checked: boolean,
   ) {}
->>>>>>> 03485cd6
 }
 
 // Boilerplate for applying mixins to MatSlideToggle.
@@ -140,19 +135,15 @@
   private _required: boolean = false;
   private _checked: boolean = false;
 
-<<<<<<< HEAD
-  /**
-   * Reference to the thumb HTMLElement.
-   *
-   * 对缩略图 HTMLElement 的引用。
-   *
-   */
-=======
   /** Whether noop animations are enabled. */
   _noopAnimations: boolean;
 
-  /** Reference to the thumb HTMLElement. */
->>>>>>> 03485cd6
+  /**
+   * Reference to the thumb HTMLElement.
+   *
+   * 对缩略图 HTMLElement 的引用。
+   *
+   */
   @ViewChild('thumbContainer') _thumbEl: ElementRef;
 
   /**
@@ -203,19 +194,15 @@
    */
   @Input('aria-labelledby') ariaLabelledby: string | null = null;
 
-<<<<<<< HEAD
-  /**
-   * Whether the slide-toggle is required.
-   *
-   * 滑块开关是否为必填项。
-   *
-   */
-=======
   /** Used to set the aria-describedby attribute on the underlying input element. */
   @Input('aria-describedby') ariaDescribedby: string;
 
-  /** Whether the slide-toggle is required. */
->>>>>>> 03485cd6
+  /**
+   * Whether the slide-toggle is required.
+   *
+   * 滑块开关是否为必填项。
+   *
+   */
   @Input()
   get required(): boolean {
     return this._required;
@@ -257,20 +244,15 @@
    */
   @Output() readonly toggleChange: EventEmitter<void> = new EventEmitter<void>();
 
-<<<<<<< HEAD
   /**
    * Returns the unique id for the visual hidden input.
    *
    * 返回隐藏的 input 元素的唯一 id。
    *
    */
-  get inputId(): string { return `${this.id || this._uniqueId}-input`; }
-=======
-  /** Returns the unique id for the visual hidden input. */
   get inputId(): string {
     return `${this.id || this._uniqueId}-input`;
   }
->>>>>>> 03485cd6
 
   /**
    * Reference to the underlying input element.
