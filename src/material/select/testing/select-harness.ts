--- conflicted
+++ resolved
@@ -237,16 +237,12 @@
   }
 }
 
-<<<<<<< HEAD
 /**
- * Harness for interacting with a standard mat-select in tests.
+ * Harness for interacting with an MDC-based mat-select in tests.
  *
  * 在测试中与标准 mat-select 互动的测试工具。
  *
  */
-=======
-/** Harness for interacting with an MDC-based mat-select in tests. */
->>>>>>> 70cf080c
 export class MatSelectHarness extends _MatSelectHarnessBase<
   typeof MatOptionHarness,
   MatOptionHarness,
@@ -261,15 +257,10 @@
   protected _optionGroupClass = MatOptgroupHarness;
 
   /**
-<<<<<<< HEAD
-   * Gets a `HarnessPredicate` that can be used to search for a `MatSelectHarness` that meets
-   * certain criteria.
+   * Gets a `HarnessPredicate` that can be used to search for a select with specific attributes.
    *
    * 获取一个 `HarnessPredicate`，可用于搜索满足某些条件的 `MatSelectHarness`。
    *
-=======
-   * Gets a `HarnessPredicate` that can be used to search for a select with specific attributes.
->>>>>>> 70cf080c
    * @param options Options for filtering which select instances are considered a match.
    *
    * 用于筛选哪些选择实例应该视为匹配项的选项。
