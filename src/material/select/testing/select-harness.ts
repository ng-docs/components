--- conflicted
+++ resolved
@@ -22,33 +22,6 @@
 } from '@angular/material/core/testing';
 import {SelectHarnessFilters} from './select-harness-filters';
 
-<<<<<<< HEAD
-/**
- * Harness for interacting with a standard mat-select in tests.
- *
- * 在测试中用来与标准 mat-select 进行交互的测试工具。
- *
- */
-export class MatSelectHarness extends MatFormFieldControlHarness {
-  private _documentRootLocator = this.documentRootLocatorFactory();
-  private _backdrop = this._documentRootLocator.locatorFor('.cdk-overlay-backdrop');
-  private _trigger = this.locatorFor('.mat-select-trigger');
-  private _value = this.locatorFor('.mat-select-value');
-
-  static hostSelector = '.mat-select';
-
-  /**
-   * Gets a `HarnessPredicate` that can be used to search for a `MatSelectHarness` that meets
-   * certain criteria.
-   * @param options Options for filtering which select instances are considered a match.
-   * @return a `HarnessPredicate` configured with the given options.
-   *
-   * 用指定选项配置过的 `HarnessPredicate` 服务。
-   */
-  static with(options: SelectHarnessFilters = {}): HarnessPredicate<MatSelectHarness> {
-    return new HarnessPredicate(MatSelectHarness, options);
-  }
-=======
 export abstract class _MatSelectHarnessBase<
     OptionType extends (ComponentHarnessConstructor<Option> & {
       with: (options?: OptionFilters) => HarnessPredicate<Option>}),
@@ -64,7 +37,6 @@
   protected abstract _optionGroupClass: OptionGroupType;
   private _documentRootLocator = this.documentRootLocatorFactory();
   private _backdrop = this._documentRootLocator.locatorFor('.cdk-overlay-backdrop');
->>>>>>> 94076af5
 
   /** Gets a boolean promise indicating if the select is disabled. */
   async isDisabled(): Promise<boolean> {
