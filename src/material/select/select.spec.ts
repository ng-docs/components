import {Directionality} from '@angular/cdk/bidi';
import {
  DOWN_ARROW,
  END,
  ENTER,
  HOME,
  LEFT_ARROW,
  RIGHT_ARROW,
  SPACE,
  TAB,
  UP_ARROW,
  A,
  ESCAPE,
  PAGE_DOWN,
  PAGE_UP,
} from '@angular/cdk/keycodes';
import {OverlayContainer} from '@angular/cdk/overlay';
import {ScrollDispatcher} from '@angular/cdk/scrolling';
import {
  createKeyboardEvent,
  dispatchEvent,
  dispatchFakeEvent,
  dispatchKeyboardEvent,
  wrappedErrorMessage,
} from '@angular/cdk/testing/private';
import {
  ChangeDetectionStrategy,
  Component,
  DebugElement,
  OnInit,
  QueryList,
  ViewChild,
  ViewChildren,
  Provider,
} from '@angular/core';
import {
  waitForAsync,
  ComponentFixture,
  fakeAsync,
  flush,
  inject,
  TestBed,
  tick,
} from '@angular/core/testing';
import {
  ControlValueAccessor,
  FormBuilder,
  FormControl,
  FormGroup,
  FormGroupDirective,
  FormsModule,
  NG_VALUE_ACCESSOR,
  ReactiveFormsModule,
  Validators,
} from '@angular/forms';
import {MatOption, MatOptionSelectionChange, ErrorStateMatcher} from '@angular/material/core';
import {MAT_SELECT_CONFIG, MatSelectConfig} from '@angular/material/select';
import {
  FloatLabelType,
  MatFormFieldModule,
  MAT_FORM_FIELD_DEFAULT_OPTIONS,
} from '@angular/material/form-field';
import {By} from '@angular/platform-browser';
import {NoopAnimationsModule} from '@angular/platform-browser/animations';
import {LiveAnnouncer} from '@angular/cdk/a11y';
import {Subject, Subscription, EMPTY, Observable} from 'rxjs';
import {map} from 'rxjs/operators';
import {MatSelectModule} from './index';
import {MatSelect} from './select';
import {
  getMatSelectDynamicMultipleError,
  getMatSelectNonArrayValueError,
  getMatSelectNonFunctionValueError,
} from './select-errors';

/**
 * Default debounce interval when typing letters to select an option.
 *
 * 当键入字母以选择特定选项时的默认防抖间隔。
 *
 */
const DEFAULT_TYPEAHEAD_DEBOUNCE_INTERVAL = 200;

describe('MDC-based MatSelect', () => {
  let overlayContainerElement: HTMLElement;
  let dir: {value: 'ltr' | 'rtl'; change: Observable<string>};
  let scrolledSubject = new Subject();

  /**
   * Configures the test module for MatSelect with the given declarations. This is broken out so
   * that we're only compiling the necessary test components for each test in order to speed up
   * overall test time.
   *
   * 使用给定的声明为 MatSelect 配置测试模块。这样做是为了让我们只为每个测试编译必要的测试组件，以加快整体测试时间。
   *
   * @param declarations Components to declare for this block
   *
   * 要为此块声明的组件
   *
   * @param providers Additional providers for this block
   *
   * 此块的其他提供者
   *
   */
  function configureMatSelectTestingModule(declarations: any[], providers: Provider[] = []) {
    TestBed.configureTestingModule({
      imports: [
        MatFormFieldModule,
        MatSelectModule,
        ReactiveFormsModule,
        FormsModule,
        NoopAnimationsModule,
      ],
      declarations: declarations,
      providers: [
        {provide: Directionality, useFactory: () => (dir = {value: 'ltr', change: EMPTY})},
        {
          provide: ScrollDispatcher,
          useFactory: () => ({
            scrolled: () => scrolledSubject,
          }),
        },
        ...providers,
      ],
    }).compileComponents();

    overlayContainerElement = TestBed.inject(OverlayContainer).getContainerElement();
  }

  describe('core', () => {
    beforeEach(waitForAsync(() => {
      configureMatSelectTestingModule([
        BasicSelect,
        MultiSelect,
        SelectWithGroups,
        SelectWithGroupsAndNgContainer,
        SelectWithFormFieldLabel,
        SelectWithChangeEvent,
        SelectInsideDynamicFormGroup,
      ]);
    }));

    describe('accessibility', () => {
      describe('for select', () => {
        let fixture: ComponentFixture<BasicSelect>;
        let select: HTMLElement;

        beforeEach(fakeAsync(() => {
          fixture = TestBed.createComponent(BasicSelect);
          fixture.detectChanges();
          select = fixture.debugElement.query(By.css('mat-select'))!.nativeElement;
        }));

        it('should set the role of the select to combobox', fakeAsync(() => {
          expect(select.getAttribute('role')).toEqual('combobox');
          expect(select.getAttribute('aria-autocomplete')).toBe('none');
          expect(select.getAttribute('aria-haspopup')).toBe('listbox');
        }));

        it('should point the aria-controls attribute to the listbox', fakeAsync(() => {
          expect(select.hasAttribute('aria-controls')).toBe(false);

          fixture.componentInstance.select.open();
          fixture.detectChanges();
          flush();

          const ariaControls = select.getAttribute('aria-controls');
          expect(ariaControls).toBeTruthy();
          expect(ariaControls).toBe(document.querySelector('.mat-mdc-select-panel')!.id);
        }));

        it('should point the aria-owns attribute to the listbox on the trigger', fakeAsync(() => {
          const trigger = select.querySelector('.mat-mdc-select-trigger')!;
          expect(trigger.hasAttribute('aria-owns')).toBe(false);

          fixture.componentInstance.select.open();
          fixture.detectChanges();
          flush();

          const ariaOwns = trigger.getAttribute('aria-owns');
          expect(ariaOwns).toBeTruthy();
          expect(ariaOwns).toBe(document.querySelector('.mat-mdc-select-panel')!.id);
        }));

        it('should set aria-expanded based on the select open state', fakeAsync(() => {
          expect(select.getAttribute('aria-expanded')).toBe('false');

          fixture.componentInstance.select.open();
          fixture.detectChanges();
          flush();

          expect(select.getAttribute('aria-expanded')).toBe('true');
        }));

        it('should support setting a custom aria-label', fakeAsync(() => {
          fixture.componentInstance.ariaLabel = 'Custom Label';
          fixture.detectChanges();

          expect(select.getAttribute('aria-label')).toEqual('Custom Label');
          expect(select.hasAttribute('aria-labelledby')).toBeFalsy();
        }));

        it('should be able to add an extra aria-labelledby on top of the default', fakeAsync(() => {
          fixture.componentInstance.ariaLabelledby = 'myLabelId';
          fixture.detectChanges();

          const labelId = fixture.nativeElement.querySelector('label').id;
          const valueId = fixture.nativeElement.querySelector('.mat-mdc-select-value').id;

          expect(select.getAttribute('aria-labelledby')).toBe(`${labelId} ${valueId} myLabelId`);
        }));

        it('should set aria-labelledby to the value and label IDs', fakeAsync(() => {
          fixture.detectChanges();

          const labelId = fixture.nativeElement.querySelector('label').id;
          const valueId = fixture.nativeElement.querySelector('.mat-mdc-select-value').id;
          expect(select.getAttribute('aria-labelledby')).toBe(`${labelId} ${valueId}`);
        }));

        it('should trim the trigger aria-labelledby when there is no label', fakeAsync(() => {
          fixture.componentInstance.hasLabel = false;
          fixture.detectChanges();
          flush();
          fixture.detectChanges();

          // Note that we assert that there are no spaces around the value.
          const valueId = fixture.nativeElement.querySelector('.mat-mdc-select-value').id;
          expect(select.getAttribute('aria-labelledby')).toBe(`${valueId}`);
        }));

        it('should set the tabindex of the select to 0 by default', fakeAsync(() => {
          expect(select.getAttribute('tabindex')).toEqual('0');
        }));

        it('should set `aria-describedby` to the id of the mat-hint', fakeAsync(() => {
          expect(select.getAttribute('aria-describedby')).toBeNull();

          fixture.componentInstance.hint = 'test';
          fixture.detectChanges();
          const hint = fixture.debugElement.query(By.css('mat-hint')).nativeElement;
          expect(select.getAttribute('aria-describedby')).toBe(hint.getAttribute('id'));
          expect(select.getAttribute('aria-describedby')).toMatch(/^mat-mdc-hint-\d+$/);
        }));

        it('should support user binding to `aria-describedby`', fakeAsync(() => {
          fixture.componentInstance.ariaDescribedBy = 'test';
          fixture.detectChanges();
          expect(select.getAttribute('aria-describedby')).toBe('test');
        }));

        it('should be able to override the tabindex', fakeAsync(() => {
          fixture.componentInstance.tabIndexOverride = 3;
          fixture.detectChanges();

          expect(select.getAttribute('tabindex')).toBe('3');
        }));

        it('should set aria-required for required selects', fakeAsync(() => {
          expect(select.getAttribute('aria-required'))
            .withContext(`Expected aria-required attr to be false for normal selects.`)
            .toEqual('false');

          fixture.componentInstance.isRequired = true;
          fixture.detectChanges();

          expect(select.getAttribute('aria-required'))
            .withContext(`Expected aria-required attr to be true for required selects.`)
            .toEqual('true');
        }));

        it('should set the mat-select-required class for required selects', fakeAsync(() => {
          expect(select.classList).not.toContain(
            'mat-mdc-select-required',
            `Expected the mat-mdc-select-required class not to be set.`,
          );

          fixture.componentInstance.isRequired = true;
          fixture.detectChanges();

          expect(select.classList)
            .withContext(`Expected the mat-mdc-select-required class to be set.`)
            .toContain('mat-mdc-select-required');
        }));

        it('should set aria-invalid for selects that are invalid and touched', fakeAsync(() => {
          expect(select.getAttribute('aria-invalid'))
            .withContext(`Expected aria-invalid attr to be false for valid selects.`)
            .toEqual('false');

          fixture.componentInstance.isRequired = true;
          fixture.componentInstance.control.markAsTouched();
          fixture.detectChanges();

          expect(select.getAttribute('aria-invalid'))
            .withContext(`Expected aria-invalid attr to be true for invalid selects.`)
            .toEqual('true');
        }));

        it('should set aria-disabled for disabled selects', fakeAsync(() => {
          expect(select.getAttribute('aria-disabled')).toEqual('false');

          fixture.componentInstance.control.disable();
          fixture.detectChanges();

          expect(select.getAttribute('aria-disabled')).toEqual('true');
        }));

        it('should set the tabindex of the select to -1 if disabled', fakeAsync(() => {
          fixture.componentInstance.control.disable();
          fixture.detectChanges();
          expect(select.getAttribute('tabindex')).toEqual('-1');

          fixture.componentInstance.control.enable();
          fixture.detectChanges();
          expect(select.getAttribute('tabindex')).toEqual('0');
        }));

        it('should set `aria-labelledby` to the value ID if there is no form field', () => {
          fixture.destroy();

          const labelFixture = TestBed.createComponent(SelectWithChangeEvent);
          labelFixture.detectChanges();
          select = labelFixture.debugElement.query(By.css('mat-select'))!.nativeElement;
          const valueId = labelFixture.nativeElement.querySelector('.mat-mdc-select-value').id;

          expect(select.getAttribute('aria-labelledby')?.trim()).toBe(valueId);
        });

        it('should select options via the UP/DOWN arrow keys on a closed select', fakeAsync(() => {
          const formControl = fixture.componentInstance.control;
          const options = fixture.componentInstance.options.toArray();

          expect(formControl.value).withContext('Expected no initial value.').toBeFalsy();

          dispatchKeyboardEvent(select, 'keydown', DOWN_ARROW);

          expect(options[0].selected)
            .withContext('Expected first option to be selected.')
            .toBe(true);
          expect(formControl.value)
            .withContext('Expected value from first option to have been set on the model.')
            .toBe(options[0].value);

          dispatchKeyboardEvent(select, 'keydown', DOWN_ARROW);
          dispatchKeyboardEvent(select, 'keydown', DOWN_ARROW);

          // Note that the third option is skipped, because it is disabled.
          // Note that the third option is skipped, because it is disabled.
          expect(options[3].selected)
            .withContext('Expected fourth option to be selected.')
            .toBe(true);
          expect(formControl.value)
            .withContext('Expected value from fourth option to have been set on the model.')
            .toBe(options[3].value);

          dispatchKeyboardEvent(select, 'keydown', UP_ARROW);

          expect(options[1].selected)
            .withContext('Expected second option to be selected.')
            .toBe(true);
          expect(formControl.value)
            .withContext('Expected value from second option to have been set on the model.')
            .toBe(options[1].value);

          flush();
        }));

        it(
          'should go back to first option if value is reset after interacting using the' +
            'arrow keys on a closed select',
          fakeAsync(() => {
            const formControl = fixture.componentInstance.control;
            const options = fixture.componentInstance.options.toArray();

            expect(formControl.value).withContext('Expected no initial value.').toBeFalsy();

            dispatchKeyboardEvent(select, 'keydown', DOWN_ARROW);
            flush();

            expect(options[0].selected)
              .withContext('Expected first option to be selected.')
              .toBe(true);
            expect(formControl.value)
              .withContext('Expected value from first option to have been set on the model.')
              .toBe(options[0].value);

            formControl.reset();
            fixture.detectChanges();

            expect(options[0].selected)
              .withContext('Expected first option to be deselected.')
              .toBe(false);
            expect(formControl.value).withContext('Expected value to be reset.').toBeFalsy();

            dispatchKeyboardEvent(select, 'keydown', DOWN_ARROW);
            flush();

            expect(options[0].selected)
              .withContext('Expected first option to be selected again.')
              .toBe(true);
            expect(formControl.value)
              .withContext('Expected value from first option to have been set on the model again.')
              .toBe(options[0].value);
          }),
        );

        it('should select first/last options via the HOME/END keys on a closed select', fakeAsync(() => {
          const formControl = fixture.componentInstance.control;
          const firstOption = fixture.componentInstance.options.first;
          const lastOption = fixture.componentInstance.options.last;

          expect(formControl.value).withContext('Expected no initial value.').toBeFalsy();

          const endEvent = dispatchKeyboardEvent(select, 'keydown', END);

          expect(endEvent.defaultPrevented).toBe(true);
          expect(lastOption.selected)
            .withContext('Expected last option to be selected.')
            .toBe(true);
          expect(formControl.value)
            .withContext('Expected value from last option to have been set on the model.')
            .toBe(lastOption.value);

          const homeEvent = dispatchKeyboardEvent(select, 'keydown', HOME);

          expect(homeEvent.defaultPrevented).toBe(true);
          expect(firstOption.selected)
            .withContext('Expected first option to be selected.')
            .toBe(true);
          expect(formControl.value)
            .withContext('Expected value from first option to have been set on the model.')
            .toBe(firstOption.value);

          flush();
        }));

        it('should select first/last options via the PAGE_DOWN/PAGE_UP keys on a closed select with less than 10 options', fakeAsync(() => {
          const formControl = fixture.componentInstance.control;
          const firstOption = fixture.componentInstance.options.first;
          const lastOption = fixture.componentInstance.options.last;

          expect(formControl.value).withContext('Expected no initial value.').toBeFalsy();
          expect(fixture.componentInstance.select._keyManager.activeItemIndex).toBe(-1);

          const endEvent = dispatchKeyboardEvent(select, 'keydown', PAGE_DOWN);

          expect(fixture.componentInstance.select._keyManager.activeItemIndex).toBe(7);
          expect(endEvent.defaultPrevented).toBe(true);
          expect(lastOption.selected)
            .withContext('Expected last option to be selected.')
            .toBe(true);
          expect(formControl.value)
            .withContext('Expected value from last option to have been set on the model.')
            .toBe(lastOption.value);

          const homeEvent = dispatchKeyboardEvent(select, 'keydown', PAGE_UP);

          expect(fixture.componentInstance.select._keyManager.activeItemIndex).toBe(0);
          expect(homeEvent.defaultPrevented).toBe(true);
          expect(firstOption.selected)
            .withContext('Expected first option to be selected.')
            .toBe(true);
          expect(formControl.value)
            .withContext('Expected value from first option to have been set on the model.')
            .toBe(firstOption.value);

          flush();
        }));

        it('should resume focus from selected item after selecting via click', fakeAsync(() => {
          const formControl = fixture.componentInstance.control;
          const options = fixture.componentInstance.options.toArray();

          expect(formControl.value).withContext('Expected no initial value.').toBeFalsy();

          fixture.componentInstance.select.open();
          fixture.detectChanges();
          flush();

          (overlayContainerElement.querySelectorAll('mat-option')[3] as HTMLElement).click();
          fixture.detectChanges();
          flush();

          expect(formControl.value).toBe(options[3].value);

          dispatchKeyboardEvent(select, 'keydown', DOWN_ARROW);
          fixture.detectChanges();

          expect(formControl.value).toBe(options[4].value);
          flush();
        }));

        it('should select options via LEFT/RIGHT arrow keys on a closed select', fakeAsync(() => {
          const formControl = fixture.componentInstance.control;
          const options = fixture.componentInstance.options.toArray();

          expect(formControl.value).withContext('Expected no initial value.').toBeFalsy();

          dispatchKeyboardEvent(select, 'keydown', RIGHT_ARROW);

          expect(options[0].selected)
            .withContext('Expected first option to be selected.')
            .toBe(true);
          expect(formControl.value)
            .withContext('Expected value from first option to have been set on the model.')
            .toBe(options[0].value);

          dispatchKeyboardEvent(select, 'keydown', RIGHT_ARROW);
          dispatchKeyboardEvent(select, 'keydown', RIGHT_ARROW);

          // Note that the third option is skipped, because it is disabled.
          // Note that the third option is skipped, because it is disabled.
          expect(options[3].selected)
            .withContext('Expected fourth option to be selected.')
            .toBe(true);
          expect(formControl.value)
            .withContext('Expected value from fourth option to have been set on the model.')
            .toBe(options[3].value);

          dispatchKeyboardEvent(select, 'keydown', LEFT_ARROW);

          expect(options[1].selected)
            .withContext('Expected second option to be selected.')
            .toBe(true);
          expect(formControl.value)
            .withContext('Expected value from second option to have been set on the model.')
            .toBe(options[1].value);
          flush();
        }));

        it('should announce changes via the keyboard on a closed select', fakeAsync(
          inject([LiveAnnouncer], (liveAnnouncer: LiveAnnouncer) => {
            spyOn(liveAnnouncer, 'announce');

            dispatchKeyboardEvent(select, 'keydown', RIGHT_ARROW);

            expect(liveAnnouncer.announce).toHaveBeenCalledWith('Steak', jasmine.any(Number));

            flush();
          }),
        ));

        it('should not throw when reaching a reset option using the arrow keys on a closed select', fakeAsync(() => {
          fixture.componentInstance.foods = [
            {value: 'steak-0', viewValue: 'Steak'},
            {value: null, viewValue: 'None'},
          ];
          fixture.detectChanges();
          fixture.componentInstance.control.setValue('steak-0');

          expect(() => {
            dispatchKeyboardEvent(select, 'keydown', DOWN_ARROW);
            fixture.detectChanges();
          }).not.toThrow();

          flush();
        }));

        it('should open a single-selection select using ALT + DOWN_ARROW', fakeAsync(() => {
          const {control: formControl, select: selectInstance} = fixture.componentInstance;

          expect(selectInstance.panelOpen).withContext('Expected select to be closed.').toBe(false);
          expect(formControl.value).withContext('Expected no initial value.').toBeFalsy();

          const event = createKeyboardEvent('keydown', DOWN_ARROW, undefined, {alt: true});

          dispatchEvent(select, event);

          expect(selectInstance.panelOpen).withContext('Expected select to be open.').toBe(true);
          expect(formControl.value).withContext('Expected value not to have changed.').toBeFalsy();
        }));

        it('should open a single-selection select using ALT + UP_ARROW', fakeAsync(() => {
          const {control: formControl, select: selectInstance} = fixture.componentInstance;

          expect(selectInstance.panelOpen).withContext('Expected select to be closed.').toBe(false);
          expect(formControl.value).withContext('Expected no initial value.').toBeFalsy();

          const event = createKeyboardEvent('keydown', UP_ARROW, undefined, {alt: true});

          dispatchEvent(select, event);

          expect(selectInstance.panelOpen).withContext('Expected select to be open.').toBe(true);
          expect(formControl.value).withContext('Expected value not to have changed.').toBeFalsy();
        }));

        it('should close when pressing ALT + DOWN_ARROW', fakeAsync(() => {
          const {select: selectInstance} = fixture.componentInstance;

          selectInstance.open();
          fixture.detectChanges();

          expect(selectInstance.panelOpen).withContext('Expected select to be open.').toBe(true);

          const event = createKeyboardEvent('keydown', DOWN_ARROW, undefined, {alt: true});

          dispatchEvent(select, event);

          expect(selectInstance.panelOpen).withContext('Expected select to be closed.').toBe(false);
          expect(event.defaultPrevented)
            .withContext('Expected default action to be prevented.')
            .toBe(true);
        }));

        it('should close when pressing ALT + UP_ARROW', fakeAsync(() => {
          const {select: selectInstance} = fixture.componentInstance;

          selectInstance.open();
          fixture.detectChanges();

          expect(selectInstance.panelOpen).withContext('Expected select to be open.').toBe(true);

          const event = createKeyboardEvent('keydown', UP_ARROW, undefined, {alt: true});

          dispatchEvent(select, event);

          expect(selectInstance.panelOpen).withContext('Expected select to be closed.').toBe(false);
          expect(event.defaultPrevented)
            .withContext('Expected default action to be prevented.')
            .toBe(true);
        }));

        it('should be able to select options by typing on a closed select', fakeAsync(() => {
          const formControl = fixture.componentInstance.control;
          const options = fixture.componentInstance.options.toArray();

          expect(formControl.value).withContext('Expected no initial value.').toBeFalsy();

          dispatchEvent(select, createKeyboardEvent('keydown', 80, 'p'));
          tick(DEFAULT_TYPEAHEAD_DEBOUNCE_INTERVAL);

          expect(options[1].selected)
            .withContext('Expected second option to be selected.')
            .toBe(true);
          expect(formControl.value)
            .withContext('Expected value from second option to have been set on the model.')
            .toBe(options[1].value);

          dispatchEvent(select, createKeyboardEvent('keydown', 69, 'e'));
          tick(DEFAULT_TYPEAHEAD_DEBOUNCE_INTERVAL);

          expect(options[5].selected)
            .withContext('Expected sixth option to be selected.')
            .toBe(true);
          expect(formControl.value)
            .withContext('Expected value from sixth option to have been set on the model.')
            .toBe(options[5].value);
        }));

        it('should not open the select when pressing space while typing', fakeAsync(() => {
          const selectInstance = fixture.componentInstance.select;

          fixture.componentInstance.typeaheadDebounceInterval = DEFAULT_TYPEAHEAD_DEBOUNCE_INTERVAL;
          fixture.detectChanges();

          expect(selectInstance.panelOpen)
            .withContext('Expected select to be closed on init.')
            .toBe(false);

          dispatchEvent(select, createKeyboardEvent('keydown', 80, 'p'));
          tick(DEFAULT_TYPEAHEAD_DEBOUNCE_INTERVAL / 2);
          fixture.detectChanges();

          dispatchKeyboardEvent(select, 'keydown', SPACE);
          fixture.detectChanges();

          expect(selectInstance.panelOpen)
            .withContext('Expected select to remain closed after space was pressed.')
            .toBe(false);

          tick(DEFAULT_TYPEAHEAD_DEBOUNCE_INTERVAL / 2);
          fixture.detectChanges();

          expect(selectInstance.panelOpen)
            .withContext('Expected select to be closed when the timer runs out.')
            .toBe(false);
        }));

        it('should be able to customize the typeahead debounce interval', fakeAsync(() => {
          const formControl = fixture.componentInstance.control;
          const options = fixture.componentInstance.options.toArray();

          fixture.componentInstance.typeaheadDebounceInterval = 1337;
          fixture.detectChanges();

          expect(formControl.value).withContext('Expected no initial value.').toBeFalsy();

          dispatchEvent(select, createKeyboardEvent('keydown', 80, 'p'));
          tick(DEFAULT_TYPEAHEAD_DEBOUNCE_INTERVAL);

          expect(formControl.value)
            .withContext('Expected no value after a bit of time has passed.')
            .toBeFalsy();

          tick(1337);

          expect(options[1].selected)
            .withContext('Expected second option to be selected after all the time has passed.')
            .toBe(true);
          expect(formControl.value)
            .withContext('Expected value from second option to have been set on the model.')
            .toBe(options[1].value);
        }));

        it('should cancel the typeahead selection on blur', fakeAsync(() => {
          const formControl = fixture.componentInstance.control;
          const options = fixture.componentInstance.options.toArray();

          expect(formControl.value).withContext('Expected no initial value.').toBeFalsy();

          dispatchEvent(select, createKeyboardEvent('keydown', 80, 'p'));
          dispatchFakeEvent(select, 'blur');
          tick(DEFAULT_TYPEAHEAD_DEBOUNCE_INTERVAL);

          expect(options.some(o => o.selected))
            .withContext('Expected no options to be selected.')
            .toBe(false);
          expect(formControl.value).withContext('Expected no value to be assigned.').toBeFalsy();
        }));

        it('should open the panel when pressing a vertical arrow key on a closed multiple select', fakeAsync(() => {
          fixture.destroy();

          const multiFixture = TestBed.createComponent(MultiSelect);
          const instance = multiFixture.componentInstance;

          multiFixture.detectChanges();
          select = multiFixture.debugElement.query(By.css('mat-select'))!.nativeElement;

          const initialValue = instance.control.value;

          expect(instance.select.panelOpen).withContext('Expected panel to be closed.').toBe(false);

          const event = dispatchKeyboardEvent(select, 'keydown', DOWN_ARROW);

          expect(instance.select.panelOpen).withContext('Expected panel to be open.').toBe(true);
          expect(instance.control.value)
            .withContext('Expected value to stay the same.')
            .toBe(initialValue);
          expect(event.defaultPrevented)
            .withContext('Expected default to be prevented.')
            .toBe(true);
        }));

        it('should open the panel when pressing a horizontal arrow key on closed multiple select', fakeAsync(() => {
          fixture.destroy();

          const multiFixture = TestBed.createComponent(MultiSelect);
          const instance = multiFixture.componentInstance;

          multiFixture.detectChanges();
          select = multiFixture.debugElement.query(By.css('mat-select'))!.nativeElement;

          const initialValue = instance.control.value;

          expect(instance.select.panelOpen).withContext('Expected panel to be closed.').toBe(false);

          const event = dispatchKeyboardEvent(select, 'keydown', RIGHT_ARROW);

          expect(instance.select.panelOpen).withContext('Expected panel to be open.').toBe(true);
          expect(instance.control.value)
            .withContext('Expected value to stay the same.')
            .toBe(initialValue);
          expect(event.defaultPrevented)
            .withContext('Expected default to be prevented.')
            .toBe(true);
        }));

        it('should do nothing when typing on a closed multi-select', fakeAsync(() => {
          fixture.destroy();

          const multiFixture = TestBed.createComponent(MultiSelect);
          const instance = multiFixture.componentInstance;

          multiFixture.detectChanges();
          select = multiFixture.debugElement.query(By.css('mat-select'))!.nativeElement;

          const initialValue = instance.control.value;

          expect(instance.select.panelOpen).withContext('Expected panel to be closed.').toBe(false);

          dispatchEvent(select, createKeyboardEvent('keydown', 80, 'p'));

          expect(instance.select.panelOpen)
            .withContext('Expected panel to stay closed.')
            .toBe(false);
          expect(instance.control.value)
            .withContext('Expected value to stay the same.')
            .toBe(initialValue);
        }));

        it('should do nothing if the key manager did not change the active item', fakeAsync(() => {
          const formControl = fixture.componentInstance.control;

          expect(formControl.value)
            .withContext('Expected form control value to be empty.')
            .toBeNull();
          expect(formControl.pristine).withContext('Expected form control to be clean.').toBe(true);

          dispatchKeyboardEvent(select, 'keydown', 16); // Press a random key.

          expect(formControl.value)
            .withContext('Expected form control value to stay empty.')
            .toBeNull();
          expect(formControl.pristine)
            .withContext('Expected form control to stay clean.')
            .toBe(true);
        }));

        it('should continue from the selected option when the value is set programmatically', fakeAsync(() => {
          const formControl = fixture.componentInstance.control;

          formControl.setValue('eggs-5');
          fixture.detectChanges();

          dispatchKeyboardEvent(select, 'keydown', DOWN_ARROW);

          expect(formControl.value).toBe('pasta-6');
          expect(fixture.componentInstance.options.toArray()[6].selected).toBe(true);
          flush();
        }));

        it(
          'should not shift focus when the selected options are updated programmatically ' +
            'in a multi select',
          fakeAsync(() => {
            fixture.destroy();

            const multiFixture = TestBed.createComponent(MultiSelect);

            multiFixture.detectChanges();
            select = multiFixture.debugElement.query(By.css('mat-select'))!.nativeElement;
            multiFixture.componentInstance.select.open();
            multiFixture.detectChanges();

            const options = overlayContainerElement.querySelectorAll(
              'mat-option',
            ) as NodeListOf<HTMLElement>;

            options[3].focus();
            expect(document.activeElement)
              .withContext('Expected fourth option to be focused.')
              .toBe(options[3]);

            multiFixture.componentInstance.control.setValue(['steak-0', 'sushi-7']);
            multiFixture.detectChanges();

            expect(document.activeElement)
              .withContext('Expected fourth option to remain focused.')
              .toBe(options[3]);
          }),
        );

        it('should not cycle through the options if the control is disabled', fakeAsync(() => {
          const formControl = fixture.componentInstance.control;

          formControl.setValue('eggs-5');
          formControl.disable();

          dispatchKeyboardEvent(select, 'keydown', DOWN_ARROW);

          expect(formControl.value)
            .withContext('Expected value to remain unchaged.')
            .toBe('eggs-5');
        }));

        it('should not wrap selection after reaching the end of the options', fakeAsync(() => {
          const lastOption = fixture.componentInstance.options.last;

          fixture.componentInstance.options.forEach(() => {
            dispatchKeyboardEvent(select, 'keydown', DOWN_ARROW);
          });

          expect(lastOption.selected)
            .withContext('Expected last option to be selected.')
            .toBe(true);

          dispatchKeyboardEvent(select, 'keydown', DOWN_ARROW);

          expect(lastOption.selected)
            .withContext('Expected last option to stay selected.')
            .toBe(true);

          flush();
        }));

        it('should not open a multiple select when tabbing through', fakeAsync(() => {
          fixture.destroy();

          const multiFixture = TestBed.createComponent(MultiSelect);

          multiFixture.detectChanges();
          select = multiFixture.debugElement.query(By.css('mat-select'))!.nativeElement;

          expect(multiFixture.componentInstance.select.panelOpen)
            .withContext('Expected panel to be closed initially.')
            .toBe(false);

          dispatchKeyboardEvent(select, 'keydown', TAB);

          expect(multiFixture.componentInstance.select.panelOpen)
            .withContext('Expected panel to stay closed.')
            .toBe(false);
        }));

        it('should toggle the next option when pressing shift + DOWN_ARROW on a multi-select', fakeAsync(() => {
          fixture.destroy();

          const multiFixture = TestBed.createComponent(MultiSelect);
          const event = createKeyboardEvent('keydown', DOWN_ARROW, undefined, {shift: true});

          multiFixture.detectChanges();
          select = multiFixture.debugElement.query(By.css('mat-select'))!.nativeElement;

          multiFixture.componentInstance.select.open();
          multiFixture.detectChanges();
          flush();

          expect(multiFixture.componentInstance.select.value).toBeFalsy();

          dispatchEvent(select, event);
          multiFixture.detectChanges();

          expect(multiFixture.componentInstance.select.value).toEqual(['pizza-1']);

          dispatchEvent(select, event);
          multiFixture.detectChanges();

          expect(multiFixture.componentInstance.select.value).toEqual(['pizza-1', 'tacos-2']);
        }));

        it('should toggle the previous option when pressing shift + UP_ARROW on a multi-select', fakeAsync(() => {
          fixture.destroy();

          const multiFixture = TestBed.createComponent(MultiSelect);
          const event = createKeyboardEvent('keydown', UP_ARROW, undefined, {shift: true});

          multiFixture.detectChanges();
          select = multiFixture.debugElement.query(By.css('mat-select'))!.nativeElement;

          multiFixture.componentInstance.select.open();
          multiFixture.detectChanges();
          flush();

          // Move focus down first.
          for (let i = 0; i < 5; i++) {
            dispatchKeyboardEvent(select, 'keydown', DOWN_ARROW);
            multiFixture.detectChanges();
          }

          expect(multiFixture.componentInstance.select.value).toBeFalsy();

          dispatchEvent(select, event);
          multiFixture.detectChanges();

          expect(multiFixture.componentInstance.select.value).toEqual(['chips-4']);

          dispatchEvent(select, event);
          multiFixture.detectChanges();

          expect(multiFixture.componentInstance.select.value).toEqual(['sandwich-3', 'chips-4']);
        }));

        it('should prevent the default action when pressing space', fakeAsync(() => {
          const event = dispatchKeyboardEvent(select, 'keydown', SPACE);
          expect(event.defaultPrevented).toBe(true);
        }));

        it('should prevent the default action when pressing enter', fakeAsync(() => {
          const event = dispatchKeyboardEvent(select, 'keydown', ENTER);
          expect(event.defaultPrevented).toBe(true);
        }));

        it('should not prevent the default actions on selection keys when pressing a modifier', fakeAsync(() => {
          [ENTER, SPACE].forEach(key => {
            const event = createKeyboardEvent('keydown', key, undefined, {shift: true});
            expect(event.defaultPrevented).toBe(false);
          });
        }));

        it('should consider the selection a result of a user action when closed', fakeAsync(() => {
          const option = fixture.componentInstance.options.first;
          const spy = jasmine.createSpy('option selection spy');
          const subscription = option.onSelectionChange
            .pipe(map(e => e.isUserInput))
            .subscribe(spy);

          dispatchKeyboardEvent(select, 'keydown', DOWN_ARROW);
          expect(spy).toHaveBeenCalledWith(true);

          subscription.unsubscribe();
          flush();
        }));

        it('should be able to focus the select trigger', fakeAsync(() => {
          document.body.focus(); // ensure that focus isn't on the trigger already

          fixture.componentInstance.select.focus();

          expect(document.activeElement)
            .withContext('Expected select element to be focused.')
            .toBe(select);
        }));

        it('should set `aria-multiselectable` to true on the listbox inside multi select', fakeAsync(() => {
          fixture.destroy();

          const multiFixture = TestBed.createComponent(MultiSelect);
          multiFixture.detectChanges();
          select = multiFixture.debugElement.query(By.css('mat-select'))!.nativeElement;
          multiFixture.componentInstance.select.open();
          multiFixture.detectChanges();
          flush();

          const panel = document.querySelector('.mat-mdc-select-panel')!;
          expect(panel.getAttribute('aria-multiselectable')).toBe('true');
        }));

        it('should set aria-multiselectable false on single-selection instances', fakeAsync(() => {
          fixture.componentInstance.select.open();
          fixture.detectChanges();
          flush();

          const panel = document.querySelector('.mat-mdc-select-panel')!;
          expect(panel.getAttribute('aria-multiselectable')).toBe('false');
        }));

        it('should set aria-activedescendant only while the panel is open', fakeAsync(() => {
          fixture.componentInstance.control.setValue('chips-4');
          fixture.detectChanges();

          const host = fixture.debugElement.query(By.css('mat-select'))!.nativeElement;

          expect(host.hasAttribute('aria-activedescendant'))
            .withContext('Expected no aria-activedescendant on init.')
            .toBe(false);

          fixture.componentInstance.select.open();
          fixture.detectChanges();
          flush();

          const options = overlayContainerElement.querySelectorAll('mat-option');

          expect(host.getAttribute('aria-activedescendant'))
            .withContext('Expected aria-activedescendant to match the active option.')
            .toBe(options[4].id);

          fixture.componentInstance.select.close();
          fixture.detectChanges();
          flush();

          expect(host.hasAttribute('aria-activedescendant'))
            .withContext('Expected no aria-activedescendant when closed.')
            .toBe(false);
        }));

        it('should set aria-activedescendant based on the focused option', fakeAsync(() => {
          const host = fixture.debugElement.query(By.css('mat-select'))!.nativeElement;

          fixture.componentInstance.select.open();
          fixture.detectChanges();
          flush();

          const options = overlayContainerElement.querySelectorAll('mat-option');

          expect(host.getAttribute('aria-activedescendant')).toBe(options[0].id);

          [1, 2, 3].forEach(() => {
            dispatchKeyboardEvent(host, 'keydown', DOWN_ARROW);
            fixture.detectChanges();
          });

          expect(host.getAttribute('aria-activedescendant')).toBe(options[4].id);

          dispatchKeyboardEvent(host, 'keydown', UP_ARROW);
          fixture.detectChanges();

          expect(host.getAttribute('aria-activedescendant')).toBe(options[3].id);
        }));

        it('should not change the aria-activedescendant using the horizontal arrow keys', fakeAsync(() => {
          const host = fixture.debugElement.query(By.css('mat-select'))!.nativeElement;

          fixture.componentInstance.select.open();
          fixture.detectChanges();
          flush();

          const options = overlayContainerElement.querySelectorAll('mat-option');

          expect(host.getAttribute('aria-activedescendant')).toBe(options[0].id);

          [1, 2, 3].forEach(() => {
            dispatchKeyboardEvent(host, 'keydown', RIGHT_ARROW);
            fixture.detectChanges();
          });

          expect(host.getAttribute('aria-activedescendant')).toBe(options[0].id);
        }));

        it('should restore focus to the trigger after selecting an option in multi-select mode', fakeAsync(() => {
          fixture.destroy();

          const multiFixture = TestBed.createComponent(MultiSelect);
          const instance = multiFixture.componentInstance;

          multiFixture.detectChanges();
          select = multiFixture.debugElement.query(By.css('mat-select'))!.nativeElement;
          instance.select.open();
          multiFixture.detectChanges();

          // Ensure that the select isn't focused to begin with.
          select.blur();
          expect(document.activeElement).not.toBe(select, 'Expected trigger not to be focused.');

          const option = overlayContainerElement.querySelector('mat-option')! as HTMLElement;
          option.click();
          multiFixture.detectChanges();

          expect(document.activeElement)
            .withContext('Expected trigger to be focused.')
            .toBe(select);
        }));

        it('should set a role of listbox on the select panel', fakeAsync(() => {
          fixture.componentInstance.select.open();
          fixture.detectChanges();
          flush();

          const panel = document.querySelector('.mat-mdc-select-panel')!;
          expect(panel.getAttribute('role')).toBe('listbox');
        }));

        it('should point the aria-labelledby of the panel to the field label', fakeAsync(() => {
          fixture.componentInstance.select.open();
          fixture.detectChanges();
          flush();

          const labelId = fixture.nativeElement.querySelector('label').id;
          const panel = document.querySelector('.mat-mdc-select-panel')!;
          expect(panel.getAttribute('aria-labelledby')).toBe(labelId);
        }));

        it('should add a custom aria-labelledby to the panel', fakeAsync(() => {
          fixture.componentInstance.ariaLabelledby = 'myLabelId';
          fixture.componentInstance.select.open();
          fixture.detectChanges();
          flush();

          const labelId = fixture.nativeElement.querySelector('label').id;
          const panel = document.querySelector('.mat-mdc-select-panel')!;
          expect(panel.getAttribute('aria-labelledby')).toBe(`${labelId} myLabelId`);
        }));

        it('should trim the custom panel aria-labelledby when there is no label', fakeAsync(() => {
          fixture.componentInstance.hasLabel = false;
          fixture.componentInstance.ariaLabelledby = 'myLabelId';
          fixture.componentInstance.select.open();
          fixture.detectChanges();
          flush();

          // Note that we assert that there are no spaces around the value.
          const panel = document.querySelector('.mat-mdc-select-panel')!;
          expect(panel.getAttribute('aria-labelledby')).toBe(`myLabelId`);
        }));

        it('should clear aria-labelledby from the panel if an aria-label is set', fakeAsync(() => {
          fixture.componentInstance.ariaLabel = 'My label';
          fixture.componentInstance.select.open();
          fixture.detectChanges();
          flush();

          const panel = document.querySelector('.mat-mdc-select-panel')!;
          expect(panel.getAttribute('aria-label')).toBe('My label');
          expect(panel.hasAttribute('aria-labelledby')).toBe(false);
        }));
      });

      describe('for options', () => {
        let fixture: ComponentFixture<BasicSelect>;
        let trigger: HTMLElement;
        let options: HTMLElement[];

        beforeEach(fakeAsync(() => {
          fixture = TestBed.createComponent(BasicSelect);
          fixture.detectChanges();
          trigger = fixture.debugElement.query(By.css('.mat-mdc-select-trigger'))!.nativeElement;
          trigger.click();
          fixture.detectChanges();

          options = Array.from(overlayContainerElement.querySelectorAll('mat-option'));
        }));

        it('should set the role of mat-option to option', fakeAsync(() => {
          expect(options[0].getAttribute('role')).toEqual('option');
          expect(options[1].getAttribute('role')).toEqual('option');
          expect(options[2].getAttribute('role')).toEqual('option');
        }));

        it('should set aria-selected on each option for single select', fakeAsync(() => {
          expect(options.every(option => !option.hasAttribute('aria-selected')))
            .withContext(
              'Expected all unselected single-select options not to have ' + 'aria-selected set.',
            )
            .toBe(true);

          options[1].click();
          fixture.detectChanges();

          trigger.click();
          fixture.detectChanges();
          flush();

          expect(options[1].getAttribute('aria-selected'))
            .withContext(
              'Expected selected single-select option to have ' + 'aria-selected="true".',
            )
            .toEqual('true');
          options.splice(1, 1);
          expect(options.every(option => !option.hasAttribute('aria-selected')))
            .withContext(
              'Expected all unselected single-select options not to have ' + 'aria-selected set.',
            )
            .toBe(true);
        }));

        it('should set aria-selected on each option for multi-select', fakeAsync(() => {
          fixture.destroy();

          const multiFixture = TestBed.createComponent(MultiSelect);
          multiFixture.detectChanges();

          trigger = multiFixture.debugElement.query(
            By.css('.mat-mdc-select-trigger'),
          )!.nativeElement;
          trigger.click();
          multiFixture.detectChanges();

          options = Array.from(overlayContainerElement.querySelectorAll('mat-option'));

          expect(
            options.every(
              option =>
                option.hasAttribute('aria-selected') &&
                option.getAttribute('aria-selected') === 'false',
            ),
          )
            .withContext(
              'Expected all unselected multi-select options to have ' + 'aria-selected="false".',
            )
            .toBe(true);

          options[1].click();
          multiFixture.detectChanges();

          trigger.click();
          multiFixture.detectChanges();
          flush();

          expect(options[1].getAttribute('aria-selected'))
            .withContext('Expected selected multi-select option to have aria-selected="true".')
            .toEqual('true');
          options.splice(1, 1);
          expect(
            options.every(
              option =>
                option.hasAttribute('aria-selected') &&
                option.getAttribute('aria-selected') === 'false',
            ),
          )
            .withContext(
              'Expected all unselected multi-select options to have ' + 'aria-selected="false".',
            )
            .toBe(true);
        }));

        it('should set the tabindex of each option according to disabled state', fakeAsync(() => {
          expect(options[0].getAttribute('tabindex')).toEqual('0');
          expect(options[1].getAttribute('tabindex')).toEqual('0');
          expect(options[2].getAttribute('tabindex')).toEqual('-1');
        }));

        it('should set aria-disabled for disabled options', fakeAsync(() => {
          expect(options[0].getAttribute('aria-disabled')).toEqual('false');
          expect(options[1].getAttribute('aria-disabled')).toEqual('false');
          expect(options[2].getAttribute('aria-disabled')).toEqual('true');

          fixture.componentInstance.foods[2]['disabled'] = false;
          fixture.detectChanges();

          expect(options[0].getAttribute('aria-disabled')).toEqual('false');
          expect(options[1].getAttribute('aria-disabled')).toEqual('false');
          expect(options[2].getAttribute('aria-disabled')).toEqual('false');
        }));

        it('should remove the active state from options that have been deselected while closed', fakeAsync(() => {
          let activeOptions = options.filter(option => {
            return option.classList.contains('mat-mdc-option-active');
          });
          expect(activeOptions)
            .withContext('Expected first option to have active styles.')
            .toEqual([options[0]]);

          options[1].click();
          fixture.detectChanges();
          fixture.componentInstance.select.open();
          fixture.detectChanges();
          flush();

          activeOptions = options.filter(option => {
            return option.classList.contains('mat-mdc-option-active');
          });
          expect(activeOptions)
            .withContext(
              'Expected only selected option to be marked as active after it is ' + 'clicked.',
            )
            .toEqual([options[1]]);

          fixture.componentInstance.control.setValue(fixture.componentInstance.foods[7].value);
          fixture.detectChanges();
          fixture.componentInstance.select.close();
          fixture.detectChanges();
          flush();

          fixture.componentInstance.select.open();
          fixture.detectChanges();

          activeOptions = options.filter(option => {
            return option.classList.contains('mat-mdc-option-active');
          });
          expect(activeOptions)
            .withContext(
              'Expected only selected option to be marked as active after the ' +
                'value has changed.',
            )
            .toEqual([options[7]]);
        }));
      });

      describe('for option groups', () => {
        let fixture: ComponentFixture<SelectWithGroups>;
        let trigger: HTMLElement;
        let groups: NodeListOf<HTMLElement>;

        beforeEach(fakeAsync(() => {
          fixture = TestBed.createComponent(SelectWithGroups);
          fixture.detectChanges();
          trigger = fixture.debugElement.query(By.css('.mat-mdc-select-trigger'))!.nativeElement;
          trigger.click();
          fixture.detectChanges();
          groups = overlayContainerElement.querySelectorAll(
            'mat-optgroup',
          ) as NodeListOf<HTMLElement>;
        }));

        it('should set the appropriate role', fakeAsync(() => {
          expect(groups[0].getAttribute('role')).toBe('group');
        }));

        it('should set the `aria-labelledby` attribute', fakeAsync(() => {
          let group = groups[0];
          let label = group.querySelector('.mat-mdc-optgroup-label') as HTMLElement;

          expect(label.getAttribute('id'))
            .withContext('Expected label to have an id.')
            .toBeTruthy();
          expect(group.getAttribute('aria-labelledby'))
            .withContext('Expected `aria-labelledby` to match the label id.')
            .toBe(label.getAttribute('id'));
        }));

        it('should set the `aria-disabled` attribute if the group is disabled', fakeAsync(() => {
          expect(groups[1].getAttribute('aria-disabled')).toBe('true');
        }));
      });
    });

    describe('overlay panel', () => {
      let fixture: ComponentFixture<BasicSelect>;
      let formField: HTMLElement;
      let trigger: HTMLElement;

      beforeEach(fakeAsync(() => {
        fixture = TestBed.createComponent(BasicSelect);
        fixture.detectChanges();
        formField = fixture.debugElement.query(By.css('.mat-mdc-form-field'))!.nativeElement;
        trigger = formField.querySelector('.mat-mdc-select-trigger') as HTMLElement;
      }));

      it('should not throw when attempting to open too early', () => {
        // Create component and then immediately open without running change detection
        fixture = TestBed.createComponent(BasicSelect);
        expect(() => fixture.componentInstance.select.open()).not.toThrow();
      });

      it('should open the panel when trigger is clicked', fakeAsync(() => {
        trigger.click();
        fixture.detectChanges();
        flush();

        expect(fixture.componentInstance.select.panelOpen).toBe(true);
        expect(overlayContainerElement.textContent).toContain('Steak');
        expect(overlayContainerElement.textContent).toContain('Pizza');
        expect(overlayContainerElement.textContent).toContain('Tacos');
      }));

      it('should close the panel when an item is clicked', fakeAsync(() => {
        trigger.click();
        fixture.detectChanges();
        flush();

        const option = overlayContainerElement.querySelector('mat-option') as HTMLElement;
        option.click();
        fixture.detectChanges();
        flush();

        expect(overlayContainerElement.textContent).toEqual('');
        expect(fixture.componentInstance.select.panelOpen).toBe(false);
      }));

      it('should close the panel when a click occurs outside the panel', fakeAsync(() => {
        trigger.click();
        fixture.detectChanges();
        flush();

        const backdrop = overlayContainerElement.querySelector(
          '.cdk-overlay-backdrop',
        ) as HTMLElement;

        backdrop.click();
        fixture.detectChanges();
        flush();

        expect(overlayContainerElement.textContent).toEqual('');
        expect(fixture.componentInstance.select.panelOpen).toBe(false);
      }));

      it('should set the width of the overlay based on the trigger', fakeAsync(() => {
        formField.style.width = '200px';

        trigger.click();
        fixture.detectChanges();
        flush();

        const pane = overlayContainerElement.querySelector('.cdk-overlay-pane') as HTMLElement;
        expect(pane.style.width).toBe('200px');
      }));

      it('should update the width of the panel on resize', fakeAsync(() => {
        formField.style.width = '300px';

        trigger.click();
        fixture.detectChanges();
        flush();

        const pane = overlayContainerElement.querySelector('.cdk-overlay-pane') as HTMLElement;
        const initialWidth = parseInt(pane.style.width || '0');

        expect(initialWidth).toBeGreaterThan(0);

        formField.style.width = '400px';
        dispatchFakeEvent(window, 'resize');
        fixture.detectChanges();
        tick(1000);
        fixture.detectChanges();

        expect(parseInt(pane.style.width || '0')).toBeGreaterThan(initialWidth);
      }));

      it('should not attempt to open a select that does not have any options', fakeAsync(() => {
        fixture.componentInstance.foods = [];
        fixture.detectChanges();

        trigger.click();
        fixture.detectChanges();

        expect(fixture.componentInstance.select.panelOpen).toBe(false);
      }));

      it('should close the panel when tabbing out', fakeAsync(() => {
        trigger.click();
        fixture.detectChanges();
        flush();

        expect(fixture.componentInstance.select.panelOpen).toBe(true);

        dispatchKeyboardEvent(trigger, 'keydown', TAB);
        fixture.detectChanges();
        flush();

        expect(fixture.componentInstance.select.panelOpen).toBe(false);
      }));

      it('should restore focus to the host before tabbing away', fakeAsync(() => {
        const select = fixture.nativeElement.querySelector('.mat-mdc-select');

        trigger.click();
        fixture.detectChanges();
        flush();

        expect(fixture.componentInstance.select.panelOpen).toBe(true);

        // Use a spy since focus can be flaky in unit tests.
        spyOn(select, 'focus').and.callThrough();

        dispatchKeyboardEvent(trigger, 'keydown', TAB);
        fixture.detectChanges();
        flush();

        expect(select.focus).toHaveBeenCalled();
      }));

      it('should close when tabbing out from inside the panel', fakeAsync(() => {
        trigger.click();
        fixture.detectChanges();
        flush();

        expect(fixture.componentInstance.select.panelOpen).toBe(true);

        const panel = overlayContainerElement.querySelector('.mat-mdc-select-panel')!;
        dispatchKeyboardEvent(panel, 'keydown', TAB);
        fixture.detectChanges();
        flush();

        expect(fixture.componentInstance.select.panelOpen).toBe(false);
      }));

      it('should focus the first option when pressing HOME', fakeAsync(() => {
        fixture.componentInstance.control.setValue('pizza-1');
        fixture.detectChanges();

        trigger.click();
        fixture.detectChanges();
        flush();

        const event = dispatchKeyboardEvent(trigger, 'keydown', HOME);
        fixture.detectChanges();

        expect(fixture.componentInstance.select._keyManager.activeItemIndex).toBe(0);
        expect(event.defaultPrevented).toBe(true);
      }));

      it('should focus the last option when pressing END', fakeAsync(() => {
        fixture.componentInstance.control.setValue('pizza-1');
        fixture.detectChanges();

        trigger.click();
        fixture.detectChanges();
        flush();

        const event = dispatchKeyboardEvent(trigger, 'keydown', END);
        fixture.detectChanges();

        expect(fixture.componentInstance.select._keyManager.activeItemIndex).toBe(7);
        expect(event.defaultPrevented).toBe(true);
      }));

      it('should focus the last option when pressing PAGE_DOWN with less than 10 options', fakeAsync(() => {
        fixture.componentInstance.control.setValue('pizza-1');
        fixture.detectChanges();

        trigger.click();
        fixture.detectChanges();
        flush();

        const event = dispatchKeyboardEvent(trigger, 'keydown', PAGE_DOWN);
        fixture.detectChanges();

        expect(fixture.componentInstance.select._keyManager.activeItemIndex).toBe(7);
        expect(event.defaultPrevented).toBe(true);
      }));

      it('should focus the first option when pressing PAGE_UP with index < 10', fakeAsync(() => {
        fixture.componentInstance.control.setValue('pizza-1');
        fixture.detectChanges();

        trigger.click();
        fixture.detectChanges();
        flush();

        expect(fixture.componentInstance.select._keyManager.activeItemIndex).toBeLessThan(10);
        const event = dispatchKeyboardEvent(trigger, 'keydown', PAGE_UP);
        fixture.detectChanges();

        expect(fixture.componentInstance.select._keyManager.activeItemIndex).toBe(0);
        expect(event.defaultPrevented).toBe(true);
      }));

      it('should be able to set extra classes on the panel', fakeAsync(() => {
        trigger.click();
        fixture.detectChanges();

        const panel = overlayContainerElement.querySelector('.mat-mdc-select-panel') as HTMLElement;

        expect(panel.classList).toContain('custom-one');
        expect(panel.classList).toContain('custom-two');
      }));

      it('should update disableRipple properly on each option', fakeAsync(() => {
        const options = fixture.componentInstance.options.toArray();

        expect(options.every(option => option.disableRipple === false))
          .withContext('Expected all options to have disableRipple set to false initially.')
          .toBeTruthy();

        fixture.componentInstance.disableRipple = true;
        fixture.detectChanges();

        expect(options.every(option => option.disableRipple === true))
          .withContext('Expected all options to have disableRipple set to true.')
          .toBeTruthy();
      }));

      it('should not show ripples if they were disabled', fakeAsync(() => {
        fixture.componentInstance.disableRipple = true;
        fixture.detectChanges();

        trigger.click();
        fixture.detectChanges();
        flush();

        const option = overlayContainerElement.querySelector('mat-option')!;

        dispatchFakeEvent(option, 'mousedown');
        dispatchFakeEvent(option, 'mouseup');

        expect(option.querySelectorAll('.mat-ripple-element').length).toBe(0);
      }));

      it('should be able to render options inside groups with an ng-container', fakeAsync(() => {
        fixture.destroy();

        const groupFixture = TestBed.createComponent(SelectWithGroupsAndNgContainer);
        groupFixture.detectChanges();
        trigger = groupFixture.debugElement.query(By.css('.mat-mdc-select-trigger'))!.nativeElement;
        trigger.click();
        groupFixture.detectChanges();

        expect(document.querySelectorAll('.cdk-overlay-container mat-option').length)
          .withContext('Expected at least one option to be rendered.')
          .toBeGreaterThan(0);
      }));

      it(
        'should not consider itself as blurred if the trigger loses focus while the ' +
          'panel is still open',
        fakeAsync(() => {
          const selectElement = fixture.nativeElement.querySelector('.mat-mdc-select');
          const selectInstance = fixture.componentInstance.select;

          dispatchFakeEvent(selectElement, 'focus');
          fixture.detectChanges();

          expect(selectInstance.focused).withContext('Expected select to be focused.').toBe(true);

          selectInstance.open();
          fixture.detectChanges();
          flush();
          dispatchFakeEvent(selectElement, 'blur');
          fixture.detectChanges();

          expect(selectInstance.focused)
            .withContext('Expected select element to remain focused.')
            .toBe(true);
        }),
      );
    });

    describe('selection logic', () => {
      let fixture: ComponentFixture<BasicSelect>;
      let trigger: HTMLElement;
      let formField: HTMLElement;
      let label: HTMLLabelElement;

      beforeEach(fakeAsync(() => {
        fixture = TestBed.createComponent(BasicSelect);
        fixture.detectChanges();
        trigger = fixture.debugElement.query(By.css('.mat-mdc-select-trigger'))!.nativeElement;
        formField = fixture.debugElement.query(By.css('.mat-mdc-form-field'))!.nativeElement;
        label = formField.querySelector('label')!;
      }));

      it('should not float label if no option is selected', fakeAsync(() => {
        expect(label.classList.contains('mat-form-field-should-float'))
          .withContext('Label should not be floating')
          .toBe(false);
      }));

      it('should focus the first option if no option is selected', fakeAsync(() => {
        trigger.click();
        fixture.detectChanges();
        flush();

        expect(fixture.componentInstance.select._keyManager.activeItemIndex).toEqual(0);
      }));

      it('should select an option when it is clicked', fakeAsync(() => {
        trigger.click();
        fixture.detectChanges();
        flush();

        let option = overlayContainerElement.querySelector('mat-option') as HTMLElement;
        option.click();
        fixture.detectChanges();
        flush();

        trigger.click();
        fixture.detectChanges();
        flush();

        option = overlayContainerElement.querySelector('mat-option') as HTMLElement;

        expect(option.classList).toContain('mdc-list-item--selected');
        expect(fixture.componentInstance.options.first.selected).toBe(true);
        expect(fixture.componentInstance.select.selected).toBe(
          fixture.componentInstance.options.first,
        );
      }));

      it('should be able to select an option using the MatOption API', fakeAsync(() => {
        trigger.click();
        fixture.detectChanges();
        flush();

        const optionInstances = fixture.componentInstance.options.toArray();
        const optionNodes: NodeListOf<HTMLElement> =
          overlayContainerElement.querySelectorAll('mat-option');

        optionInstances[1].select();
        fixture.detectChanges();

        expect(optionNodes[1].classList).toContain('mdc-list-item--selected');
        expect(optionInstances[1].selected).toBe(true);
        expect(fixture.componentInstance.select.selected).toBe(optionInstances[1]);
      }));

      it('should deselect other options when one is selected', fakeAsync(() => {
        trigger.click();
        fixture.detectChanges();
        flush();

        let options = overlayContainerElement.querySelectorAll(
          'mat-option',
        ) as NodeListOf<HTMLElement>;

        options[0].click();
        fixture.detectChanges();
        flush();

        trigger.click();
        fixture.detectChanges();
        flush();

        options = overlayContainerElement.querySelectorAll('mat-option') as NodeListOf<HTMLElement>;
        expect(options[1].classList).not.toContain('mdc-list-item--selected');
        expect(options[2].classList).not.toContain('mdc-list-item--selected');

        const optionInstances = fixture.componentInstance.options.toArray();
        expect(optionInstances[1].selected).toBe(false);
        expect(optionInstances[2].selected).toBe(false);
      }));

      it('should deselect other options when one is programmatically selected', fakeAsync(() => {
        let control = fixture.componentInstance.control;
        let foods = fixture.componentInstance.foods;

        trigger.click();
        fixture.detectChanges();
        flush();

        let options = overlayContainerElement.querySelectorAll(
          'mat-option',
        ) as NodeListOf<HTMLElement>;

        options[0].click();
        fixture.detectChanges();
        flush();

        control.setValue(foods[1].value);
        fixture.detectChanges();

        trigger.click();
        fixture.detectChanges();
        flush();

        options = overlayContainerElement.querySelectorAll('mat-option') as NodeListOf<HTMLElement>;

        expect(options[0].classList).not.toContain(
          'mdc-list-item--selected',
          'Expected first option to no longer be selected',
        );
        expect(options[1].classList)
          .withContext('Expected second option to be selected')
          .toContain('mdc-list-item--selected');

        const optionInstances = fixture.componentInstance.options.toArray();

        expect(optionInstances[0].selected)
          .withContext('Expected first option to no longer be selected')
          .toBe(false);
        expect(optionInstances[1].selected)
          .withContext('Expected second option to be selected')
          .toBe(true);
      }));

      it('should remove selection if option has been removed', fakeAsync(() => {
        let select = fixture.componentInstance.select;

        trigger.click();
        fixture.detectChanges();
        flush();

        let firstOption = overlayContainerElement.querySelectorAll('mat-option')[0] as HTMLElement;

        firstOption.click();
        fixture.detectChanges();

        expect(select.selected)
          .withContext('Expected first option to be selected.')
          .toBe(select.options.first);

        fixture.componentInstance.foods = [];
        fixture.detectChanges();
        flush();

        expect(select.selected)
          .withContext('Expected selection to be removed when option no longer exists.')
          .toBeUndefined();
      }));

      it('should display the selected option in the trigger', fakeAsync(() => {
        trigger.click();
        fixture.detectChanges();
        flush();

        const option = overlayContainerElement.querySelector('mat-option') as HTMLElement;
        option.click();
        fixture.detectChanges();
        flush();

        const value = fixture.debugElement.query(By.css('.mat-mdc-select-value'))!.nativeElement;

        expect(label.classList.contains('mdc-floating-label--float-above'))
          .withContext('Label should be floating')
          .toBe(true);
        expect(value.textContent).toContain('Steak');
      }));

      it('should focus the selected option if an option is selected', fakeAsync(() => {
        // must wait for initial writeValue promise to finish
        flush();

        fixture.componentInstance.control.setValue('pizza-1');
        fixture.detectChanges();

        trigger.click();
        fixture.detectChanges();
        flush();

        // must wait for animation to finish
        fixture.detectChanges();
        expect(fixture.componentInstance.select._keyManager.activeItemIndex).toEqual(1);
      }));

      it('should select an option that was added after initialization', fakeAsync(() => {
        fixture.componentInstance.foods.push({viewValue: 'Potatoes', value: 'potatoes-8'});
        trigger.click();
        fixture.detectChanges();
        flush();

        const options = overlayContainerElement.querySelectorAll(
          'mat-option',
        ) as NodeListOf<HTMLElement>;
        options[8].click();
        fixture.detectChanges();
        flush();

        expect(trigger.textContent).toContain('Potatoes');
        expect(fixture.componentInstance.select.selected).toBe(
          fixture.componentInstance.options.last,
        );
      }));

      it('should update the trigger when the selected option label is changed', fakeAsync(() => {
        fixture.componentInstance.control.setValue('pizza-1');
        fixture.detectChanges();

        expect(trigger.textContent!.trim()).toBe('Pizza');

        fixture.componentInstance.foods[1].viewValue = 'Calzone';
        fixture.detectChanges();

        expect(trigger.textContent!.trim()).toBe('Calzone');
      }));

      it('should update the trigger value if the text as a result of an expression change', fakeAsync(() => {
        fixture.componentInstance.control.setValue('pizza-1');
        fixture.detectChanges();

        expect(trigger.textContent!.trim()).toBe('Pizza');

        fixture.componentInstance.capitalize = true;
        fixture.detectChanges();
        fixture.checkNoChanges();

        expect(trigger.textContent!.trim()).toBe('PIZZA');
      }));

      it('should not select disabled options', fakeAsync(() => {
        trigger.click();
        fixture.detectChanges();

        const options = overlayContainerElement.querySelectorAll(
          'mat-option',
        ) as NodeListOf<HTMLElement>;
        options[2].click();
        fixture.detectChanges();

        expect(fixture.componentInstance.select.panelOpen).toBe(true);
        expect(options[2].classList).not.toContain('mdc-list-item--selected');
        expect(fixture.componentInstance.select.selected).toBeUndefined();
      }));

      it('should not select options inside a disabled group', fakeAsync(() => {
        fixture.destroy();

        const groupFixture = TestBed.createComponent(SelectWithGroups);
        groupFixture.detectChanges();
        groupFixture.debugElement.query(By.css('.mat-mdc-select-trigger'))!.nativeElement.click();
        groupFixture.detectChanges();

        const disabledGroup = overlayContainerElement.querySelectorAll('mat-optgroup')[1];
        const options = disabledGroup.querySelectorAll('mat-option');

        (options[0] as HTMLElement).click();
        groupFixture.detectChanges();

        expect(groupFixture.componentInstance.select.panelOpen).toBe(true);
        expect(options[0].classList).not.toContain('mdc-list-item--selected');
        expect(groupFixture.componentInstance.select.selected).toBeUndefined();
      }));

      it('should not throw if triggerValue accessed with no selected value', fakeAsync(() => {
        expect(() => fixture.componentInstance.select.triggerValue).not.toThrow();
      }));

      it('should emit to `optionSelectionChanges` when an option is selected', fakeAsync(() => {
        trigger.click();
        fixture.detectChanges();
        flush();

        const spy = jasmine.createSpy('option selection spy');
        const subscription = fixture.componentInstance.select.optionSelectionChanges.subscribe(spy);
        const option = overlayContainerElement.querySelector('mat-option') as HTMLElement;
        option.click();
        fixture.detectChanges();
        flush();

        expect(spy).toHaveBeenCalledWith(jasmine.any(MatOptionSelectionChange));

        subscription.unsubscribe();
      }));

      it('should handle accessing `optionSelectionChanges` before the options are initialized', fakeAsync(() => {
        fixture.destroy();
        fixture = TestBed.createComponent(BasicSelect);

        let spy = jasmine.createSpy('option selection spy');
        let subscription: Subscription;

        expect(fixture.componentInstance.select.options).toBeFalsy();
        expect(() => {
          subscription = fixture.componentInstance.select.optionSelectionChanges.subscribe(spy);
        }).not.toThrow();

        fixture.detectChanges();
        trigger = fixture.debugElement.query(By.css('.mat-mdc-select-trigger'))!.nativeElement;

        trigger.click();
        fixture.detectChanges();
        flush();

        const option = overlayContainerElement.querySelector('mat-option') as HTMLElement;
        option.click();
        fixture.detectChanges();
        flush();

        expect(spy).toHaveBeenCalledWith(jasmine.any(MatOptionSelectionChange));

        subscription!.unsubscribe();
      }));

      it('should emit to `optionSelectionChanges` after the list of options has changed', fakeAsync(() => {
        let spy = jasmine.createSpy('option selection spy');
        let subscription = fixture.componentInstance.select.optionSelectionChanges.subscribe(spy);
        let selectFirstOption = () => {
          trigger.click();
          fixture.detectChanges();
          flush();

          const option = overlayContainerElement.querySelector('mat-option') as HTMLElement;
          option.click();
          fixture.detectChanges();
          flush();
        };

        fixture.componentInstance.foods = [{value: 'salad-8', viewValue: 'Salad'}];
        fixture.detectChanges();
        selectFirstOption();

        expect(spy).toHaveBeenCalledTimes(1);

        fixture.componentInstance.foods = [{value: 'fruit-9', viewValue: 'Fruit'}];
        fixture.detectChanges();
        selectFirstOption();

        expect(spy).toHaveBeenCalledTimes(2);

        subscription!.unsubscribe();
      }));

      it('should not indicate programmatic value changes as user interactions', () => {
        const events: MatOptionSelectionChange[] = [];
        const subscription = fixture.componentInstance.select.optionSelectionChanges.subscribe(
          (event: MatOptionSelectionChange) => events.push(event),
        );

        fixture.componentInstance.control.setValue('eggs-5');
        fixture.detectChanges();

        expect(events.map(event => event.isUserInput)).toEqual([false]);

        subscription.unsubscribe();
      });
    });

    describe('forms integration', () => {
      let fixture: ComponentFixture<BasicSelect>;
      let trigger: HTMLElement;

      beforeEach(fakeAsync(() => {
        fixture = TestBed.createComponent(BasicSelect);
        fixture.detectChanges();
        trigger = fixture.debugElement.query(By.css('.mat-mdc-select-trigger'))!.nativeElement;
      }));

      it('should take an initial view value with reactive forms', fakeAsync(() => {
        fixture.componentInstance.control = new FormControl('pizza-1');
        fixture.detectChanges();

        const value = fixture.debugElement.query(By.css('.mat-mdc-select-value'))!;
        expect(value.nativeElement.textContent)
          .withContext(`Expected trigger to be populated by the control's initial value.`)
          .toContain('Pizza');

        trigger = fixture.debugElement.query(By.css('.mat-mdc-select-trigger'))!.nativeElement;
        trigger.click();
        fixture.detectChanges();
        flush();

        const options = overlayContainerElement.querySelectorAll(
          'mat-option',
        ) as NodeListOf<HTMLElement>;
        expect(options[1].classList)
          .withContext(`Expected option with the control's initial value to be selected.`)
          .toContain('mdc-list-item--selected');
      }));

      it('should set the view value from the form', fakeAsync(() => {
        let value = fixture.debugElement.query(By.css('.mat-mdc-select-value'))!;
        expect(value.nativeElement.textContent.trim()).toBe('Food');

        fixture.componentInstance.control.setValue('pizza-1');
        fixture.detectChanges();

        value = fixture.debugElement.query(By.css('.mat-mdc-select-value'))!;
        expect(value.nativeElement.textContent)
          .withContext(`Expected trigger to be populated by the control's new value.`)
          .toContain('Pizza');

        trigger.click();
        fixture.detectChanges();
        flush();

        const options = overlayContainerElement.querySelectorAll(
          'mat-option',
        ) as NodeListOf<HTMLElement>;
        expect(options[1].classList)
          .withContext(`Expected option with the control's new value to be selected.`)
          .toContain('mdc-list-item--selected');
      }));

      it('should update the form value when the view changes', fakeAsync(() => {
        expect(fixture.componentInstance.control.value)
          .withContext(`Expected the control's value to be empty initially.`)
          .toEqual(null);

        trigger.click();
        fixture.detectChanges();
        flush();

        const option = overlayContainerElement.querySelector('mat-option') as HTMLElement;
        option.click();
        fixture.detectChanges();
        flush();

        expect(fixture.componentInstance.control.value)
          .withContext(`Expected control's value to be set to the new option.`)
          .toEqual('steak-0');
      }));

      it('should clear the selection when a nonexistent option value is selected', fakeAsync(() => {
        fixture.componentInstance.control.setValue('pizza-1');
        fixture.detectChanges();

        fixture.componentInstance.control.setValue('gibberish');
        fixture.detectChanges();

        const value = fixture.debugElement.query(By.css('.mat-mdc-select-value'))!;
        expect(value.nativeElement.textContent.trim())
          .withContext(`Expected trigger to show the placeholder.`)
          .toBe('Food');
        expect(trigger.textContent).not.toContain(
          'Pizza',
          `Expected trigger is cleared when option value is not found.`,
        );

        trigger.click();
        fixture.detectChanges();
        flush();

        const options = overlayContainerElement.querySelectorAll(
          'mat-option',
        ) as NodeListOf<HTMLElement>;
        expect(options[1].classList).not.toContain(
          'mdc-list-item--selected',
          `Expected option w/ the old value not to be selected.`,
        );
      }));

      it('should clear the selection when the control is reset', fakeAsync(() => {
        fixture.componentInstance.control.setValue('pizza-1');
        fixture.detectChanges();

        fixture.componentInstance.control.reset();
        fixture.detectChanges();

        const value = fixture.debugElement.query(By.css('.mat-mdc-select-value'))!;
        expect(value.nativeElement.textContent.trim())
          .withContext(`Expected trigger to show the placeholder.`)
          .toBe('Food');
        expect(trigger.textContent).not.toContain(
          'Pizza',
          `Expected trigger is cleared when option value is not found.`,
        );

        trigger.click();
        fixture.detectChanges();
        flush();

        const options = overlayContainerElement.querySelectorAll(
          'mat-option',
        ) as NodeListOf<HTMLElement>;
        expect(options[1].classList).not.toContain(
          'mdc-list-item--selected',
          `Expected option w/ the old value not to be selected.`,
        );
      }));

      it('should set the control to touched when the select is blurred', fakeAsync(() => {
        expect(fixture.componentInstance.control.touched)
          .withContext(`Expected the control to start off as untouched.`)
          .toEqual(false);

        trigger.click();
        dispatchFakeEvent(trigger, 'blur');
        fixture.detectChanges();
        flush();

        expect(fixture.componentInstance.control.touched)
          .withContext(`Expected the control to stay untouched when menu opened.`)
          .toEqual(false);

        const backdrop = overlayContainerElement.querySelector(
          '.cdk-overlay-backdrop',
        ) as HTMLElement;
        backdrop.click();
        dispatchFakeEvent(trigger, 'blur');
        fixture.detectChanges();
        flush();

        expect(fixture.componentInstance.control.touched)
          .withContext(`Expected the control to be touched as soon as focus left the select.`)
          .toEqual(true);
      }));

      it('should set the control to touched when the panel is closed', fakeAsync(() => {
        expect(fixture.componentInstance.control.touched)
          .withContext('Expected the control to start off as untouched.')
          .toBe(false);

        trigger.click();
        dispatchFakeEvent(trigger, 'blur');
        fixture.detectChanges();
        flush();

        expect(fixture.componentInstance.control.touched)
          .withContext('Expected the control to stay untouched when menu opened.')
          .toBe(false);

        fixture.componentInstance.select.close();
        fixture.detectChanges();
        flush();

        expect(fixture.componentInstance.control.touched)
          .withContext('Expected the control to be touched when the panel was closed.')
          .toBe(true);
      }));

      it('should not set touched when a disabled select is touched', fakeAsync(() => {
        expect(fixture.componentInstance.control.touched)
          .withContext('Expected the control to start off as untouched.')
          .toBe(false);

        fixture.componentInstance.control.disable();
        dispatchFakeEvent(trigger, 'blur');

        expect(fixture.componentInstance.control.touched)
          .withContext('Expected the control to stay untouched.')
          .toBe(false);
      }));

      it('should set the control to dirty when the select value changes in DOM', fakeAsync(() => {
        expect(fixture.componentInstance.control.dirty)
          .withContext(`Expected control to start out pristine.`)
          .toEqual(false);

        trigger.click();
        fixture.detectChanges();
        flush();

        const option = overlayContainerElement.querySelector('mat-option') as HTMLElement;
        option.click();
        fixture.detectChanges();
        flush();

        expect(fixture.componentInstance.control.dirty)
          .withContext(`Expected control to be dirty after value was changed by user.`)
          .toEqual(true);
      }));

      it('should not set the control to dirty when the value changes programmatically', fakeAsync(() => {
        expect(fixture.componentInstance.control.dirty)
          .withContext(`Expected control to start out pristine.`)
          .toEqual(false);

        fixture.componentInstance.control.setValue('pizza-1');

        expect(fixture.componentInstance.control.dirty)
          .withContext(`Expected control to stay pristine after programmatic change.`)
          .toEqual(false);
      }));

      it('should set an asterisk after the label if control is required', fakeAsync(() => {
        const label = fixture.nativeElement.querySelector('.mat-mdc-form-field label');

        expect(label.querySelector('.mat-mdc-form-field-required-marker'))
          .withContext(`Expected label not to have an asterisk, as control was not required.`)
          .toBeFalsy();

        fixture.componentInstance.isRequired = true;
        fixture.detectChanges();

        expect(label.querySelector('.mat-mdc-form-field-required-marker'))
          .withContext(`Expected label to have an asterisk, as control was required.`)
          .toBeTruthy();
      }));

      it('should propagate the value set through the `value` property to the form field', fakeAsync(() => {
        const control = fixture.componentInstance.control;

        expect(control.value).toBeFalsy();

        fixture.componentInstance.select.value = 'pizza-1';
        fixture.detectChanges();

        expect(control.value).toBe('pizza-1');
      }));
    });

    describe('disabled behavior', () => {
      it('should disable itself when control is disabled programmatically', fakeAsync(() => {
        const fixture = TestBed.createComponent(BasicSelect);
        fixture.detectChanges();

        fixture.componentInstance.control.disable();
        fixture.detectChanges();
        let trigger = fixture.debugElement.query(By.css('.mat-mdc-select-trigger'))!.nativeElement;
        expect(getComputedStyle(trigger).getPropertyValue('cursor'))
          .withContext(`Expected cursor to be default arrow on disabled control.`)
          .toEqual('default');

        trigger.click();
        fixture.detectChanges();

        expect(overlayContainerElement.textContent)
          .withContext(`Expected select panel to stay closed.`)
          .toEqual('');
        expect(fixture.componentInstance.select.panelOpen)
          .withContext(`Expected select panelOpen property to stay false.`)
          .toBe(false);

        fixture.componentInstance.control.enable();
        fixture.detectChanges();
        expect(getComputedStyle(trigger).getPropertyValue('cursor'))
          .withContext(`Expected cursor to be a pointer on enabled control.`)
          .toEqual('pointer');

        trigger.click();
        fixture.detectChanges();

        expect(overlayContainerElement.textContent)
          .withContext(`Expected select panel to open normally on re-enabled control`)
          .toContain('Steak');
        expect(fixture.componentInstance.select.panelOpen)
          .withContext(`Expected select panelOpen property to become true.`)
          .toBe(true);
      }));

      it(
        'should keep the disabled state in sync if the form group is swapped and ' +
          'disabled at the same time',
        fakeAsync(() => {
          const fixture = TestBed.createComponent(SelectInsideDynamicFormGroup);
          fixture.detectChanges();
          const instance = fixture.componentInstance;

          expect(instance.select.disabled).toBe(false);

          instance.assignGroup(true);
          fixture.detectChanges();

          expect(instance.select.disabled).toBe(true);
        }),
      );
    });

    describe('keyboard scrolling', () => {
      let fixture: ComponentFixture<BasicSelect>;
      let host: HTMLElement;
      let panel: HTMLElement;

      beforeEach(fakeAsync(() => {
        fixture = TestBed.createComponent(BasicSelect);

        fixture.componentInstance.foods = [];

        for (let i = 0; i < 30; i++) {
          fixture.componentInstance.foods.push({value: `value-${i}`, viewValue: `Option ${i}`});
        }

        fixture.detectChanges();
        fixture.componentInstance.select.open();
        fixture.detectChanges();
        flush();
        fixture.detectChanges();

        host = fixture.debugElement.query(By.css('mat-select'))!.nativeElement;
        panel = overlayContainerElement.querySelector('.mat-mdc-select-panel')! as HTMLElement;
      }));

      it('should not scroll to options that are completely in the view', fakeAsync(() => {
        const initialScrollPosition = panel.scrollTop;

        [1, 2, 3].forEach(() => {
          dispatchKeyboardEvent(host, 'keydown', DOWN_ARROW);
        });

        expect(panel.scrollTop)
          .withContext('Expected scroll position not to change')
          .toBe(initialScrollPosition);
      }));

      it('should scroll down to the active option', fakeAsync(() => {
        for (let i = 0; i < 15; i++) {
          dispatchKeyboardEvent(host, 'keydown', DOWN_ARROW);
        }

        // <top padding> + <option index * height> - <panel height> = 8 + 16 * 48 - 275 = 501
        expect(panel.scrollTop).withContext('Expected scroll to be at the 16th option.').toBe(501);
      }));

      it('should scroll up to the active option', fakeAsync(() => {
        // Scroll to the bottom.
        for (let i = 0; i < fixture.componentInstance.foods.length; i++) {
          dispatchKeyboardEvent(host, 'keydown', DOWN_ARROW);
        }

        for (let i = 0; i < 20; i++) {
          dispatchKeyboardEvent(host, 'keydown', UP_ARROW);
        }

        // <top padding> + <option index * height> = 8 + 9 * 48 = 440
        expect(panel.scrollTop).withContext('Expected scroll to be at the 9th option.').toBe(440);
      }));

      it('should skip option group labels', fakeAsync(() => {
        fixture.destroy();

        const groupFixture = TestBed.createComponent(SelectWithGroups);

        groupFixture.detectChanges();
        groupFixture.componentInstance.select.open();
        groupFixture.detectChanges();
        flush();

        host = groupFixture.debugElement.query(By.css('mat-select'))!.nativeElement;
        panel = overlayContainerElement.querySelector('.mat-mdc-select-panel')! as HTMLElement;

        for (let i = 0; i < 5; i++) {
          dispatchKeyboardEvent(host, 'keydown', DOWN_ARROW);
        }

        // Note that we press down 5 times, but it will skip
        // 3 options because the second group is disabled.
        // <top padding> + <(option index + group labels) * height> - <panel height> =
        //    8 + (9 + 3) * 48 - 275 = 309
        expect(panel.scrollTop).withContext('Expected scroll to be at the 9th option.').toBe(309);
      }));

      it('should scroll to the top when pressing HOME', fakeAsync(() => {
        for (let i = 0; i < 20; i++) {
          dispatchKeyboardEvent(host, 'keydown', DOWN_ARROW);
          fixture.detectChanges();
        }

        expect(panel.scrollTop)
          .withContext('Expected panel to be scrolled down.')
          .toBeGreaterThan(0);

        dispatchKeyboardEvent(host, 'keydown', HOME);
        fixture.detectChanges();

        // 8px is the top padding of the panel.
        expect(panel.scrollTop).withContext('Expected panel to be scrolled to the top').toBe(8);
      }));

      it('should scroll to the bottom of the panel when pressing END', fakeAsync(() => {
        dispatchKeyboardEvent(host, 'keydown', END);
        fixture.detectChanges();

        // <top padding> + <option amount> * <option height> - <panel height> =
        //    8 + 30 * 48 - 275 = 1173
        expect(panel.scrollTop)
          .withContext('Expected panel to be scrolled to the bottom')
          .toBe(1173);
      }));

      it('should scroll 10 to the top or to first element when pressing PAGE_UP', fakeAsync(() => {
        for (let i = 0; i < 18; i++) {
          dispatchKeyboardEvent(host, 'keydown', DOWN_ARROW);
          fixture.detectChanges();
        }

        expect(panel.scrollTop)
          .withContext('Expected panel to be scrolled down.')
          .toBeGreaterThan(0);

        expect(fixture.componentInstance.select._keyManager.activeItemIndex).toBe(18);

        dispatchKeyboardEvent(host, 'keydown', PAGE_UP);
        fixture.detectChanges();

        //  <top padding> + <option amount> * <option height>
        // 8 + 8 × 48
        expect(panel.scrollTop).withContext('Expected panel to be scrolled to the top').toBe(392);
        expect(fixture.componentInstance.select._keyManager.activeItemIndex).toBe(8);

        dispatchKeyboardEvent(host, 'keydown', PAGE_UP);
        fixture.detectChanges();

        // 8px is the top padding of the panel.
        expect(panel.scrollTop).withContext('Expected panel to be scrolled to the top').toBe(8);
        expect(fixture.componentInstance.select._keyManager.activeItemIndex).toBe(0);
      }));

      it('should scroll 10 to the bottom of the panel when pressing PAGE_DOWN', fakeAsync(() => {
        dispatchKeyboardEvent(host, 'keydown', PAGE_DOWN);
        fixture.detectChanges();

        // <top padding> + <option amount> * <option height> - <panel height> =
        //    8 + 11 * 48 - 275 = 261
        expect(panel.scrollTop)
          .withContext('Expected panel to be scrolled 10 to the bottom')
          .toBe(261);
        expect(fixture.componentInstance.select._keyManager.activeItemIndex).toBe(10);

        dispatchKeyboardEvent(host, 'keydown', PAGE_DOWN);
        fixture.detectChanges();

        // <top padding> + <option amount> * <option height> - <panel height> =
        //    8 + 21 * 48 - 275 = 741
        expect(panel.scrollTop)
          .withContext('Expected panel to be scrolled 10 to the bottom')
          .toBe(741);
        expect(fixture.componentInstance.select._keyManager.activeItemIndex).toBe(20);

        dispatchKeyboardEvent(host, 'keydown', PAGE_DOWN);
        fixture.detectChanges();

        // <top padding> + <option amount> * <option height> - <panel height> =
        //    8 + 30 * 48 - 275 = 1173
        expect(panel.scrollTop)
          .withContext('Expected panel to be scrolled 10 to the bottom')
          .toBe(1173);
        expect(fixture.componentInstance.select._keyManager.activeItemIndex).toBe(29);
      }));

      it('should scroll to the active option when typing', fakeAsync(() => {
        for (let i = 0; i < 15; i++) {
          // Press the letter 'o' 15 times since all the options are named 'Option <index>'
          dispatchEvent(host, createKeyboardEvent('keydown', 79, 'o'));
          fixture.detectChanges();
          tick(DEFAULT_TYPEAHEAD_DEBOUNCE_INTERVAL);
        }
        flush();

        // <top padding> + <option index * height> - <panel height> = 8 + 16 * 48 - 275 = 501
        expect(panel.scrollTop).withContext('Expected scroll to be at the 16th option.').toBe(501);
      }));

      it('should scroll to top when going to first option in top group', fakeAsync(() => {
        fixture.destroy();
        const groupFixture = TestBed.createComponent(SelectWithGroups);
        groupFixture.detectChanges();
        groupFixture.componentInstance.select.open();
        groupFixture.detectChanges();
        flush();

        host = groupFixture.debugElement.query(By.css('mat-select'))!.nativeElement;
        panel = overlayContainerElement.querySelector('.mat-mdc-select-panel')! as HTMLElement;

        for (let i = 0; i < 5; i++) {
          dispatchKeyboardEvent(host, 'keydown', DOWN_ARROW);
        }

        expect(panel.scrollTop).toBeGreaterThan(0);

        for (let i = 0; i < 5; i++) {
          dispatchKeyboardEvent(host, 'keydown', UP_ARROW);
        }

        expect(panel.scrollTop).toBe(0);
      }));
    });
  });

  describe('when initialized without options', () => {
    beforeEach(waitForAsync(() => configureMatSelectTestingModule([SelectInitWithoutOptions])));

    it('should select the proper option when option list is initialized later', fakeAsync(() => {
      const fixture = TestBed.createComponent(SelectInitWithoutOptions);
      const instance = fixture.componentInstance;

      fixture.detectChanges();
      flush();

      // Wait for the initial writeValue promise.
      expect(instance.select.selected).toBeFalsy();

      instance.addOptions();
      fixture.detectChanges();
      flush();

      // Wait for the next writeValue promise.
      expect(instance.select.selected).toBe(instance.options.toArray()[1]);
    }));
  });

  describe('with a selectionChange event handler', () => {
    beforeEach(waitForAsync(() => configureMatSelectTestingModule([SelectWithChangeEvent])));

    let fixture: ComponentFixture<SelectWithChangeEvent>;
    let trigger: HTMLElement;

    beforeEach(fakeAsync(() => {
      fixture = TestBed.createComponent(SelectWithChangeEvent);
      fixture.detectChanges();

      trigger = fixture.debugElement.query(By.css('.mat-mdc-select-trigger'))!.nativeElement;
    }));

    it('should emit an event when the selected option has changed', fakeAsync(() => {
      trigger.click();
      fixture.detectChanges();

      (overlayContainerElement.querySelector('mat-option') as HTMLElement).click();

      expect(fixture.componentInstance.changeListener).toHaveBeenCalled();
    }));

    it('should not emit multiple change events for the same option', fakeAsync(() => {
      trigger.click();
      fixture.detectChanges();

      const option = overlayContainerElement.querySelector('mat-option') as HTMLElement;

      option.click();
      option.click();

      expect(fixture.componentInstance.changeListener).toHaveBeenCalledTimes(1);
    }));

    it('should only emit one event when pressing arrow keys on closed select', fakeAsync(() => {
      const select = fixture.debugElement.query(By.css('mat-select'))!.nativeElement;
      dispatchKeyboardEvent(select, 'keydown', DOWN_ARROW);

      expect(fixture.componentInstance.changeListener).toHaveBeenCalledTimes(1);

      flush();
    }));
  });

  describe('with ngModel', () => {
    beforeEach(waitForAsync(() => configureMatSelectTestingModule([NgModelSelect])));

    it('should disable itself when control is disabled using the property', fakeAsync(() => {
      const fixture = TestBed.createComponent(NgModelSelect);
      fixture.detectChanges();

      fixture.componentInstance.isDisabled = true;
      fixture.detectChanges();
      flush();

      fixture.detectChanges();
      const trigger = fixture.debugElement.query(By.css('.mat-mdc-select-trigger'))!.nativeElement;
      expect(getComputedStyle(trigger).getPropertyValue('cursor'))
        .withContext(`Expected cursor to be default arrow on disabled control.`)
        .toEqual('default');

      trigger.click();
      fixture.detectChanges();

      expect(overlayContainerElement.textContent)
        .withContext(`Expected select panel to stay closed.`)
        .toEqual('');
      expect(fixture.componentInstance.select.panelOpen)
        .withContext(`Expected select panelOpen property to stay false.`)
        .toBe(false);

      fixture.componentInstance.isDisabled = false;
      fixture.detectChanges();
      flush();

      fixture.detectChanges();
      expect(getComputedStyle(trigger).getPropertyValue('cursor'))
        .withContext(`Expected cursor to be a pointer on enabled control.`)
        .toEqual('pointer');

      trigger.click();
      fixture.detectChanges();

      expect(overlayContainerElement.textContent)
        .withContext(`Expected select panel to open normally on re-enabled control`)
        .toContain('Steak');
      expect(fixture.componentInstance.select.panelOpen)
        .withContext(`Expected select panelOpen property to become true.`)
        .toBe(true);
    }));
  });

  describe('with ngIf', () => {
    beforeEach(waitForAsync(() => configureMatSelectTestingModule([NgIfSelect])));

    it('should handle nesting in an ngIf', fakeAsync(() => {
      const fixture = TestBed.createComponent(NgIfSelect);
      fixture.detectChanges();

      fixture.componentInstance.isShowing = true;
      fixture.detectChanges();

      const formField = fixture.debugElement.query(By.css('.mat-mdc-form-field'))!.nativeElement;
      const trigger = formField.querySelector('.mat-mdc-select-trigger');
      formField.style.width = '300px';

      trigger.click();
      fixture.detectChanges();
      flush();

      const value = fixture.debugElement.query(By.css('.mat-mdc-select-value'))!;
      expect(value.nativeElement.textContent)
        .withContext(`Expected trigger to be populated by the control's initial value.`)
        .toContain('Pizza');

      const pane = overlayContainerElement.querySelector('.cdk-overlay-pane') as HTMLElement;
      expect(pane.style.width).toEqual('300px');

      expect(fixture.componentInstance.select.panelOpen).toBe(true);
      expect(overlayContainerElement.textContent).toContain('Steak');
      expect(overlayContainerElement.textContent).toContain('Pizza');
      expect(overlayContainerElement.textContent).toContain('Tacos');
    }));
  });

  describe('with multiple mat-select elements in one view', () => {
    beforeEach(waitForAsync(() => configureMatSelectTestingModule([ManySelects])));

    let fixture: ComponentFixture<ManySelects>;
    let triggers: DebugElement[];
    let options: NodeListOf<HTMLElement>;

    beforeEach(fakeAsync(() => {
      fixture = TestBed.createComponent(ManySelects);
      fixture.detectChanges();
      triggers = fixture.debugElement.queryAll(By.css('.mat-mdc-select-trigger'));

      triggers[0].nativeElement.click();
      fixture.detectChanges();
      flush();

      options = overlayContainerElement.querySelectorAll('mat-option') as NodeListOf<HTMLElement>;
    }));

    it('should set the option id', fakeAsync(() => {
      let firstOptionID = options[0].id;

      expect(options[0].id)
        .withContext(`Expected option ID to have the correct prefix.`)
        .toContain('mat-option');
      expect(options[0].id).not.toEqual(options[1].id, `Expected option IDs to be unique.`);

      const backdrop = overlayContainerElement.querySelector(
        '.cdk-overlay-backdrop',
      ) as HTMLElement;
      backdrop.click();
      fixture.detectChanges();
      flush();

      triggers[1].nativeElement.click();
      fixture.detectChanges();
      flush();

      options = overlayContainerElement.querySelectorAll('mat-option') as NodeListOf<HTMLElement>;
      expect(options[0].id)
        .withContext(`Expected option ID to have the correct prefix.`)
        .toContain('mat-option');
      expect(options[0].id).not.toEqual(firstOptionID, `Expected option IDs to be unique.`);
      expect(options[0].id).not.toEqual(options[1].id, `Expected option IDs to be unique.`);
    }));
  });

  describe('with floatLabel', () => {
    beforeEach(waitForAsync(() => configureMatSelectTestingModule([FloatLabelSelect])));

    it('should be able to always float the label', fakeAsync(() => {
      const fixture = TestBed.createComponent(FloatLabelSelect);
      fixture.detectChanges();
      const label = fixture.nativeElement.querySelector('.mat-mdc-form-field label');

      expect(fixture.componentInstance.control.value).toBeFalsy();

      fixture.componentInstance.floatLabel = 'always';
      fixture.detectChanges();

      expect(label.classList.contains('mdc-floating-label--float-above'))
        .withContext('Label should be floating')
        .toBe(true);
    }));

    it('should default to global floating label type', fakeAsync(() => {
      TestBed.resetTestingModule();
      TestBed.configureTestingModule({
        imports: [
          MatFormFieldModule,
          MatSelectModule,
          ReactiveFormsModule,
          FormsModule,
          NoopAnimationsModule,
        ],
        declarations: [FloatLabelSelect],
        providers: [{provide: MAT_FORM_FIELD_DEFAULT_OPTIONS, useValue: {floatLabel: 'always'}}],
      });

      const fixture = TestBed.createComponent(FloatLabelSelect);
      fixture.componentInstance.floatLabel = null;
      fixture.detectChanges();
      const label = fixture.nativeElement.querySelector('.mat-mdc-form-field label');

      expect(label.classList.contains('mdc-floating-label--float-above'))
        .withContext('Label should be floating')
        .toBe(true);
    }));

    it('should float the label on focus if it has a placeholder', fakeAsync(() => {
      const fixture = TestBed.createComponent(FloatLabelSelect);
      fixture.detectChanges();
      expect(fixture.componentInstance.placeholder).toBeTruthy();

      fixture.componentInstance.floatLabel = 'auto';
      fixture.detectChanges();

      dispatchFakeEvent(fixture.nativeElement.querySelector('.mat-mdc-select'), 'focus');
      fixture.detectChanges();

      const label = fixture.nativeElement.querySelector('.mat-mdc-form-field label');
      expect(label.classList.contains('mdc-floating-label--float-above'))
        .withContext('Label should be floating')
        .toBe(true);
    }));
  });

  describe('with a sibling component that throws an error', () => {
    beforeEach(waitForAsync(() =>
      configureMatSelectTestingModule([SelectWithErrorSibling, ThrowsErrorOnInit])));

    it('should not crash the browser when a sibling throws an error on init', fakeAsync(() => {
      // Note that this test can be considered successful if the error being thrown didn't
      // end up crashing the testing setup altogether.
      expect(() => {
        TestBed.createComponent(SelectWithErrorSibling).detectChanges();
      }).toThrowError(new RegExp('Oh no!', 'g'));
    }));
  });

  describe('with tabindex', () => {
    beforeEach(waitForAsync(() => configureMatSelectTestingModule([SelectWithPlainTabindex])));

    it('should be able to set the tabindex via the native attribute', fakeAsync(() => {
      const fixture = TestBed.createComponent(SelectWithPlainTabindex);
      fixture.detectChanges();

      const select = fixture.debugElement.query(By.css('mat-select'))!.nativeElement;
      expect(select.getAttribute('tabindex')).toBe('5');
    }));
  });

  describe('change events', () => {
    beforeEach(waitForAsync(() => configureMatSelectTestingModule([SelectWithPlainTabindex])));

    it('should complete the stateChanges stream on destroy', () => {
      const fixture = TestBed.createComponent(SelectWithPlainTabindex);
      fixture.detectChanges();

      const debugElement = fixture.debugElement.query(By.directive(MatSelect))!;
      const select = debugElement.componentInstance;

      const spy = jasmine.createSpy('stateChanges complete');
      const subscription = select.stateChanges.subscribe(undefined, undefined, spy);

      fixture.destroy();
      expect(spy).toHaveBeenCalled();
      subscription.unsubscribe();
    });
  });

  describe('when initially hidden', () => {
    beforeEach(waitForAsync(() => configureMatSelectTestingModule([BasicSelectInitiallyHidden])));

    it('should set the width of the overlay if the element was hidden initially', fakeAsync(() => {
      const fixture = TestBed.createComponent(BasicSelectInitiallyHidden);
      fixture.detectChanges();

      const formField = fixture.debugElement.query(By.css('.mat-mdc-form-field'))!.nativeElement;
      const trigger = formField.querySelector('.mat-mdc-select-trigger');
      formField.style.width = '300px';
      fixture.componentInstance.isVisible = true;
      fixture.detectChanges();

      trigger.click();
      fixture.detectChanges();
      flush();

      const pane = overlayContainerElement.querySelector('.cdk-overlay-pane') as HTMLElement;
      expect(pane.style.width).toBe('300px');
    }));
  });

  describe('with no placeholder', () => {
    beforeEach(waitForAsync(() => configureMatSelectTestingModule([BasicSelectNoPlaceholder])));

    it('should set the width of the overlay if there is no placeholder', fakeAsync(() => {
      const fixture = TestBed.createComponent(BasicSelectNoPlaceholder);

      fixture.detectChanges();
      const trigger = fixture.debugElement.query(By.css('.mat-mdc-select-trigger'))!.nativeElement;

      trigger.click();
      fixture.detectChanges();
      flush();

      const pane = overlayContainerElement.querySelector('.cdk-overlay-pane') as HTMLElement;
      expect(parseInt(pane.style.width as string)).toBeGreaterThan(0);
    }));
  });

  describe('with theming', () => {
    beforeEach(waitForAsync(() => configureMatSelectTestingModule([BasicSelectWithTheming])));

    let fixture: ComponentFixture<BasicSelectWithTheming>;

    beforeEach(fakeAsync(() => {
      fixture = TestBed.createComponent(BasicSelectWithTheming);
      fixture.detectChanges();
    }));

    it('should transfer the theme to the select panel', fakeAsync(() => {
      fixture.componentInstance.theme = 'warn';
      fixture.detectChanges();

      fixture.componentInstance.select.open();
      fixture.detectChanges();

      const panel = overlayContainerElement.querySelector('.mat-mdc-select-panel')! as HTMLElement;
      expect(panel.classList).toContain('mat-warn');
    }));
  });

  describe('when invalid inside a form', () => {
    beforeEach(waitForAsync(() => configureMatSelectTestingModule([InvalidSelectInForm])));

    it('should not throw SelectionModel errors in addition to ngModel errors', fakeAsync(() => {
      const fixture = TestBed.createComponent(InvalidSelectInForm);

      // The first change detection run will throw the "ngModel is missing a name" error.
      expect(() => fixture.detectChanges()).toThrowError(/the name attribute must be set/g);

      // The second run shouldn't throw selection-model related errors.
      expect(() => fixture.detectChanges()).not.toThrow();
    }));
  });

  describe('with ngModel using compareWith', () => {
    beforeEach(waitForAsync(() => configureMatSelectTestingModule([NgModelCompareWithSelect])));

    let fixture: ComponentFixture<NgModelCompareWithSelect>;
    let instance: NgModelCompareWithSelect;

    beforeEach(fakeAsync(() => {
      fixture = TestBed.createComponent(NgModelCompareWithSelect);
      instance = fixture.componentInstance;
      fixture.detectChanges();
    }));

    describe('comparing by value', () => {
      it('should have a selection', fakeAsync(() => {
        const selectedOption = instance.select.selected as MatOption;
        expect(selectedOption.value.value).toEqual('pizza-1');
      }));

      it('should update when making a new selection', fakeAsync(() => {
        instance.options.last._selectViaInteraction();
        fixture.detectChanges();
        flush();

        const selectedOption = instance.select.selected as MatOption;
        expect(instance.selectedFood.value).toEqual('tacos-2');
        expect(selectedOption.value.value).toEqual('tacos-2');
      }));
    });

    describe('comparing by reference', () => {
      beforeEach(fakeAsync(() => {
        spyOn(instance, 'compareByReference').and.callThrough();
        instance.useCompareByReference();
        fixture.detectChanges();
      }));

      it('should use the comparator', fakeAsync(() => {
        expect(instance.compareByReference).toHaveBeenCalled();
      }));

      it('should initialize with no selection despite having a value', fakeAsync(() => {
        expect(instance.selectedFood.value).toBe('pizza-1');
        expect(instance.select.selected).toBeUndefined();
      }));

      it('should not update the selection if value is copied on change', fakeAsync(() => {
        instance.options.first._selectViaInteraction();
        fixture.detectChanges();
        flush();

        expect(instance.selectedFood.value).toEqual('steak-0');
        expect(instance.select.selected).toBeUndefined();
      }));

      it('should throw an error when using a non-function comparator', fakeAsync(() => {
        instance.useNullComparator();

        expect(() => {
          fixture.detectChanges();
        }).toThrowError(wrappedErrorMessage(getMatSelectNonFunctionValueError()));
      }));
    });
  });

  describe(`when the select's value is accessed on initialization`, () => {
    beforeEach(waitForAsync(() => configureMatSelectTestingModule([SelectEarlyAccessSibling])));

    it('should not throw when trying to access the selected value on init in the view', fakeAsync(() => {
      expect(() => {
        TestBed.createComponent(SelectEarlyAccessSibling).detectChanges();
      }).not.toThrow();
    }));

    it('should not throw when reading selected value programmatically in single selection mode', fakeAsync(() => {
      expect(() => {
        const fixture = TestBed.createComponent(SelectEarlyAccessSibling);
        const select = fixture.debugElement.query(By.directive(MatSelect)).componentInstance;
        // We're checking that accessing the getter won't throw.
        select.multiple = false;
        return select.selected;
      }).not.toThrow();
    }));

    it('should not throw when reading selected value programmatically in multi selection mode', fakeAsync(() => {
      expect(() => {
        const fixture = TestBed.createComponent(SelectEarlyAccessSibling);
        const select = fixture.debugElement.query(By.directive(MatSelect)).componentInstance;
        // We're checking that accessing the getter won't throw.
        select.multiple = true;
        return select.selected;
      }).not.toThrow();
    }));
  });

  describe('with ngIf and mat-label', () => {
    beforeEach(waitForAsync(() => configureMatSelectTestingModule([SelectWithNgIfAndLabel])));

    it('should not throw when using ngIf on a select with an associated label', fakeAsync(() => {
      expect(() => {
        const fixture = TestBed.createComponent(SelectWithNgIfAndLabel);
        fixture.detectChanges();
      }).not.toThrow();
    }));
  });

  describe('inside of a form group', () => {
    beforeEach(waitForAsync(() => configureMatSelectTestingModule([SelectInsideFormGroup])));

    let fixture: ComponentFixture<SelectInsideFormGroup>;
    let testComponent: SelectInsideFormGroup;
    let select: HTMLElement;

    beforeEach(fakeAsync(() => {
      fixture = TestBed.createComponent(SelectInsideFormGroup);
      fixture.detectChanges();
      testComponent = fixture.componentInstance;
      select = fixture.debugElement.query(By.css('mat-select'))!.nativeElement;
    }));

    it('should not set the invalid class on a clean select', fakeAsync(() => {
      expect(testComponent.formGroup.untouched)
        .withContext('Expected the form to be untouched.')
        .toBe(true);
      expect(testComponent.formControl.invalid)
        .withContext('Expected form control to be invalid.')
        .toBe(true);
      expect(select.classList).not.toContain(
        'mat-mdc-select-invalid',
        'Expected select not to appear invalid.',
      );
      expect(select.getAttribute('aria-invalid'))
        .withContext('Expected aria-invalid to be set to false.')
        .toBe('false');
    }));

    it('should appear as invalid if it becomes touched', fakeAsync(() => {
      expect(select.classList).not.toContain(
        'mat-mdc-select-invalid',
        'Expected select not to appear invalid.',
      );
      expect(select.getAttribute('aria-invalid'))
        .withContext('Expected aria-invalid to be set to false.')
        .toBe('false');

      testComponent.formControl.markAsTouched();
      fixture.detectChanges();

      expect(select.classList)
        .withContext('Expected select to appear invalid.')
        .toContain('mat-mdc-select-invalid');
      expect(select.getAttribute('aria-invalid'))
        .withContext('Expected aria-invalid to be set to true.')
        .toBe('true');
    }));

    it('should not have the invalid class when the select becomes valid', fakeAsync(() => {
      testComponent.formControl.markAsTouched();
      fixture.detectChanges();

      expect(select.classList)
        .withContext('Expected select to appear invalid.')
        .toContain('mat-mdc-select-invalid');
      expect(select.getAttribute('aria-invalid'))
        .withContext('Expected aria-invalid to be set to true.')
        .toBe('true');

      testComponent.formControl.setValue('pizza-1');
      fixture.detectChanges();

      expect(select.classList).not.toContain(
        'mat-mdc-select-invalid',
        'Expected select not to appear invalid.',
      );
      expect(select.getAttribute('aria-invalid'))
        .withContext('Expected aria-invalid to be set to false.')
        .toBe('false');
    }));

    it('should appear as invalid when the parent form group is submitted', fakeAsync(() => {
      expect(select.classList).not.toContain(
        'mat-mdc-select-invalid',
        'Expected select not to appear invalid.',
      );
      expect(select.getAttribute('aria-invalid'))
        .withContext('Expected aria-invalid to be set to false.')
        .toBe('false');

      dispatchFakeEvent(fixture.debugElement.query(By.css('form'))!.nativeElement, 'submit');
      fixture.detectChanges();

      expect(select.classList)
        .withContext('Expected select to appear invalid.')
        .toContain('mat-mdc-select-invalid');
      expect(select.getAttribute('aria-invalid'))
        .withContext('Expected aria-invalid to be set to true.')
        .toBe('true');
    }));

    it('should render the error messages when the parent form is submitted', fakeAsync(() => {
      const debugEl = fixture.debugElement.nativeElement;

      expect(debugEl.querySelectorAll('mat-error').length)
        .withContext('Expected no error messages')
        .toBe(0);

      dispatchFakeEvent(fixture.debugElement.query(By.css('form'))!.nativeElement, 'submit');
      fixture.detectChanges();

      expect(debugEl.querySelectorAll('mat-error').length)
        .withContext('Expected one error message')
        .toBe(1);
    }));

    it('should override error matching behavior via injection token', fakeAsync(() => {
      const errorStateMatcher: ErrorStateMatcher = {
        isErrorState: jasmine.createSpy('error state matcher').and.returnValue(true),
      };

      fixture.destroy();

      TestBed.resetTestingModule().configureTestingModule({
        imports: [MatSelectModule, ReactiveFormsModule, FormsModule, NoopAnimationsModule],
        declarations: [SelectInsideFormGroup],
        providers: [{provide: ErrorStateMatcher, useValue: errorStateMatcher}],
      });

      const errorFixture = TestBed.createComponent(SelectInsideFormGroup);
      const component = errorFixture.componentInstance;

      errorFixture.detectChanges();

      expect(component.select.errorState).toBe(true);
      expect(errorStateMatcher.isErrorState).toHaveBeenCalled();
    }));

    it('should notify that the state changed when the options have changed', fakeAsync(() => {
      testComponent.formControl.setValue('pizza-1');
      fixture.detectChanges();

      const spy = jasmine.createSpy('stateChanges spy');
      const subscription = testComponent.select.stateChanges.subscribe(spy);

      testComponent.options = [];
      fixture.detectChanges();
      tick();

      expect(spy).toHaveBeenCalled();
      subscription.unsubscribe();
    }));

    it('should set an asterisk after the label if the FormControl is required', fakeAsync(() => {
      const label = fixture.nativeElement.querySelector('.mat-mdc-form-field label');
      expect(label.querySelector('.mat-mdc-form-field-required-marker')).toBeTruthy();
    }));
  });

  describe('with custom error behavior', () => {
    beforeEach(waitForAsync(() => configureMatSelectTestingModule([CustomErrorBehaviorSelect])));

    it('should be able to override the error matching behavior via an @Input', fakeAsync(() => {
      const fixture = TestBed.createComponent(CustomErrorBehaviorSelect);
      const component = fixture.componentInstance;
      const matcher = jasmine.createSpy('error state matcher').and.returnValue(true);

      fixture.detectChanges();

      expect(component.control.invalid).toBe(false);
      expect(component.select.errorState).toBe(false);

      fixture.componentInstance.errorStateMatcher = {isErrorState: matcher};
      fixture.detectChanges();

      expect(component.select.errorState).toBe(true);
      expect(matcher).toHaveBeenCalled();
    }));
  });

  describe('with preselected array values', () => {
    beforeEach(waitForAsync(() =>
      configureMatSelectTestingModule([SingleSelectWithPreselectedArrayValues])));

    it('should be able to preselect an array value in single-selection mode', fakeAsync(() => {
      const fixture = TestBed.createComponent(SingleSelectWithPreselectedArrayValues);
      fixture.detectChanges();
      flush();
      fixture.detectChanges();

      const trigger = fixture.debugElement.query(By.css('.mat-mdc-select-trigger'))!.nativeElement;

      expect(trigger.textContent).toContain('Pizza');
      expect(fixture.componentInstance.options.toArray()[1].selected).toBe(true);
    }));
  });

  describe('with custom value accessor', () => {
    beforeEach(waitForAsync(() =>
      configureMatSelectTestingModule([CompWithCustomSelect, CustomSelectAccessor])));

    it('should support use inside a custom value accessor', fakeAsync(() => {
      const fixture = TestBed.createComponent(CompWithCustomSelect);
      spyOn(fixture.componentInstance.customAccessor, 'writeValue');
      fixture.detectChanges();

      expect(fixture.componentInstance.customAccessor.select.ngControl)
        .withContext('Expected mat-select NOT to inherit control from parent value accessor.')
        .toBeFalsy();
      expect(fixture.componentInstance.customAccessor.writeValue).toHaveBeenCalled();
    }));
  });

  describe('with a falsy value', () => {
    beforeEach(waitForAsync(() => configureMatSelectTestingModule([FalsyValueSelect])));

    it('should be able to programmatically select a falsy option', fakeAsync(() => {
      const fixture = TestBed.createComponent(FalsyValueSelect);

      fixture.detectChanges();
      fixture.debugElement.query(By.css('.mat-mdc-select-trigger'))!.nativeElement.click();
      fixture.componentInstance.control.setValue(0);
      fixture.detectChanges();
      flush();

      expect(fixture.componentInstance.options.first.selected)
        .withContext('Expected first option to be selected')
        .toBe(true);
      expect(overlayContainerElement.querySelectorAll('mat-option')[0].classList)
        .withContext('Expected first option to be selected')
        .toContain('mdc-list-item--selected');
    }));
  });

  describe('with OnPush', () => {
    beforeEach(waitForAsync(() =>
      configureMatSelectTestingModule([BasicSelectOnPush, BasicSelectOnPushPreselected])));

    it('should set the trigger text based on the value when initialized', fakeAsync(() => {
      const fixture = TestBed.createComponent(BasicSelectOnPushPreselected);

      fixture.detectChanges();
      flush();

      const trigger = fixture.debugElement.query(By.css('.mat-mdc-select-trigger'))!.nativeElement;

      fixture.detectChanges();

      expect(trigger.textContent).toContain('Pizza');
    }));

    it('should update the trigger based on the value', fakeAsync(() => {
      const fixture = TestBed.createComponent(BasicSelectOnPush);
      fixture.detectChanges();
      const trigger = fixture.debugElement.query(By.css('.mat-mdc-select-trigger'))!.nativeElement;

      fixture.componentInstance.control.setValue('pizza-1');
      fixture.detectChanges();

      expect(trigger.textContent).toContain('Pizza');

      fixture.componentInstance.control.reset();
      fixture.detectChanges();

      expect(trigger.textContent).not.toContain('Pizza');
    }));

    it('should sync up the form control value with the component value', fakeAsync(() => {
      const fixture = TestBed.createComponent(BasicSelectOnPushPreselected);
      fixture.detectChanges();
      flush();

      expect(fixture.componentInstance.control.value).toBe('pizza-1');
      expect(fixture.componentInstance.select.value).toBe('pizza-1');
    }));
  });

  describe('with custom trigger', () => {
    beforeEach(waitForAsync(() => configureMatSelectTestingModule([SelectWithCustomTrigger])));

    it('should allow the user to customize the label', fakeAsync(() => {
      const fixture = TestBed.createComponent(SelectWithCustomTrigger);
      fixture.detectChanges();

      fixture.componentInstance.control.setValue('pizza-1');
      fixture.detectChanges();

      const label = fixture.debugElement.query(By.css('.mat-mdc-select-value'))!.nativeElement;

      expect(label.textContent)
        .withContext('Expected the displayed text to be "Pizza" in reverse.')
        .toContain('azziP');
    }));
  });

  describe('when reseting the value by setting null or undefined', () => {
    beforeEach(waitForAsync(() => configureMatSelectTestingModule([ResetValuesSelect])));

    let fixture: ComponentFixture<ResetValuesSelect>;
    let trigger: HTMLElement;
    let formField: HTMLElement;
    let options: NodeListOf<HTMLElement>;
    let label: HTMLLabelElement;

    beforeEach(fakeAsync(() => {
      fixture = TestBed.createComponent(ResetValuesSelect);
      fixture.detectChanges();
      trigger = fixture.debugElement.query(By.css('.mat-mdc-select-trigger'))!.nativeElement;
      formField = fixture.debugElement.query(By.css('.mat-mdc-form-field'))!.nativeElement;
      label = formField.querySelector('label')!;

      trigger.click();
      fixture.detectChanges();
      flush();

      options = overlayContainerElement.querySelectorAll('mat-option') as NodeListOf<HTMLElement>;
      options[0].click();
      fixture.detectChanges();
      flush();
    }));

    it('should reset when an option with an undefined value is selected', fakeAsync(() => {
      options[4].click();
      fixture.detectChanges();
      flush();

      expect(fixture.componentInstance.control.value).toBeUndefined();
      expect(fixture.componentInstance.select.selected).toBeFalsy();
      expect(label.classList).not.toContain('mdc-floating-label--float-above');
      expect(trigger.textContent).not.toContain('Undefined');
    }));

    it('should reset when an option with a null value is selected', fakeAsync(() => {
      options[5].click();
      fixture.detectChanges();
      flush();

      expect(fixture.componentInstance.control.value).toBeNull();
      expect(fixture.componentInstance.select.selected).toBeFalsy();
      expect(label.classList).not.toContain('mdc-floating-label--float-above');
      expect(trigger.textContent).not.toContain('Null');
    }));

    it('should reset when a blank option is selected', fakeAsync(() => {
      options[6].click();
      fixture.detectChanges();
      flush();

      expect(fixture.componentInstance.control.value).toBeUndefined();
      expect(fixture.componentInstance.select.selected).toBeFalsy();
      expect(label.classList).not.toContain('mdc-floating-label--float-above');
      expect(trigger.textContent).not.toContain('None');
    }));

    it('should not mark the reset option as selected ', fakeAsync(() => {
      options[5].click();
      fixture.detectChanges();
      flush();

      fixture.componentInstance.select.open();
      fixture.detectChanges();
      flush();

      expect(options[5].classList).not.toContain('mdc-list-item--selected');
    }));

    it('should not reset when any other falsy option is selected', fakeAsync(() => {
      options[3].click();
      fixture.detectChanges();
      flush();

      expect(fixture.componentInstance.control.value).toBe(false);
      expect(fixture.componentInstance.select.selected).toBeTruthy();
      expect(label.classList).toContain('mdc-floating-label--float-above');
      expect(trigger.textContent).toContain('Falsy');
    }));

    it('should not consider the reset values as selected when resetting the form control', fakeAsync(() => {
      expect(label.classList).toContain('mdc-floating-label--float-above');

      fixture.componentInstance.control.reset();
      fixture.detectChanges();

      expect(fixture.componentInstance.control.value).toBeNull();
      expect(fixture.componentInstance.select.selected).toBeFalsy();
      expect(label.classList).not.toContain('mdc-floating-label--float-above');
      expect(trigger.textContent).not.toContain('Null');
      expect(trigger.textContent).not.toContain('Undefined');
    }));
  });

  describe('with reset option and a form control', () => {
    let fixture: ComponentFixture<SelectWithResetOptionAndFormControl>;
    let options: HTMLElement[];

    beforeEach(fakeAsync(() => {
      configureMatSelectTestingModule([SelectWithResetOptionAndFormControl]);
      fixture = TestBed.createComponent(SelectWithResetOptionAndFormControl);
      fixture.detectChanges();
      fixture.debugElement.query(By.css('.mat-mdc-select-trigger'))!.nativeElement.click();
      fixture.detectChanges();
      options = Array.from(overlayContainerElement.querySelectorAll('mat-option'));
    }));

    it('should set the select value', fakeAsync(() => {
      fixture.componentInstance.control.setValue('a');
      fixture.detectChanges();
      expect(fixture.componentInstance.select.value).toBe('a');
    }));

    it('should reset the control value', fakeAsync(() => {
      fixture.componentInstance.control.setValue('a');
      fixture.detectChanges();

      options[0].click();
      fixture.detectChanges();
      flush();
      expect(fixture.componentInstance.control.value).toBeUndefined();
    }));

    it('should reflect the value in the form control', fakeAsync(() => {
      options[1].click();
      fixture.detectChanges();
      flush();
      expect(fixture.componentInstance.select.value).toBe('a');
      expect(fixture.componentInstance.control.value).toBe('a');
    }));
  });

  describe('without Angular forms', () => {
    beforeEach(waitForAsync(() =>
      configureMatSelectTestingModule([
        BasicSelectWithoutForms,
        BasicSelectWithoutFormsPreselected,
        BasicSelectWithoutFormsMultiple,
      ])));

    it('should set the value when options are clicked', fakeAsync(() => {
      const fixture = TestBed.createComponent(BasicSelectWithoutForms);

      fixture.detectChanges();
      expect(fixture.componentInstance.selectedFood).toBeFalsy();

      const trigger = fixture.debugElement.query(By.css('.mat-mdc-select-trigger'))!.nativeElement;

      trigger.click();
      fixture.detectChanges();
      flush();

      (overlayContainerElement.querySelector('mat-option') as HTMLElement).click();
      fixture.detectChanges();
      flush();

      expect(fixture.componentInstance.selectedFood).toBe('steak-0');
      expect(fixture.componentInstance.select.value).toBe('steak-0');
      expect(trigger.textContent).toContain('Steak');

      trigger.click();
      fixture.detectChanges();
      flush();

      (overlayContainerElement.querySelectorAll('mat-option')[2] as HTMLElement).click();
      fixture.detectChanges();
      flush();

      expect(fixture.componentInstance.selectedFood).toBe('sandwich-2');
      expect(fixture.componentInstance.select.value).toBe('sandwich-2');
      expect(trigger.textContent).toContain('Sandwich');
    }));

    it('should mark options as selected when the value is set', fakeAsync(() => {
      const fixture = TestBed.createComponent(BasicSelectWithoutForms);

      fixture.detectChanges();
      fixture.componentInstance.selectedFood = 'sandwich-2';
      fixture.detectChanges();

      const trigger = fixture.debugElement.query(By.css('.mat-mdc-select-trigger'))!.nativeElement;
      expect(trigger.textContent).toContain('Sandwich');

      trigger.click();
      fixture.detectChanges();

      const option = overlayContainerElement.querySelectorAll('mat-option')[2];

      expect(option.classList).toContain('mdc-list-item--selected');
      expect(fixture.componentInstance.select.value).toBe('sandwich-2');
    }));

    it('should reset the label when a null value is set', fakeAsync(() => {
      const fixture = TestBed.createComponent(BasicSelectWithoutForms);

      fixture.detectChanges();
      expect(fixture.componentInstance.selectedFood).toBeFalsy();

      const trigger = fixture.debugElement.query(By.css('.mat-mdc-select-trigger'))!.nativeElement;

      trigger.click();
      fixture.detectChanges();
      flush();

      (overlayContainerElement.querySelector('mat-option') as HTMLElement).click();
      fixture.detectChanges();
      flush();

      expect(fixture.componentInstance.selectedFood).toBe('steak-0');
      expect(fixture.componentInstance.select.value).toBe('steak-0');
      expect(trigger.textContent).toContain('Steak');

      fixture.componentInstance.selectedFood = null;
      fixture.detectChanges();

      expect(fixture.componentInstance.select.value).toBeNull();
      expect(trigger.textContent).not.toContain('Steak');
    }));

    it('should reflect the preselected value', fakeAsync(() => {
      const fixture = TestBed.createComponent(BasicSelectWithoutFormsPreselected);

      fixture.detectChanges();
      flush();

      const trigger = fixture.debugElement.query(By.css('.mat-mdc-select-trigger'))!.nativeElement;
      fixture.detectChanges();
      expect(trigger.textContent).toContain('Pizza');

      trigger.click();
      fixture.detectChanges();

      const option = overlayContainerElement.querySelectorAll('mat-option')[1];

      expect(option.classList).toContain('mdc-list-item--selected');
      expect(fixture.componentInstance.select.value).toBe('pizza-1');
    }));

    it('should be able to select multiple values', fakeAsync(() => {
      const fixture = TestBed.createComponent(BasicSelectWithoutFormsMultiple);

      fixture.detectChanges();
      expect(fixture.componentInstance.selectedFoods).toBeFalsy();

      const trigger = fixture.debugElement.query(By.css('.mat-mdc-select-trigger'))!.nativeElement;

      trigger.click();
      fixture.detectChanges();

      const options = overlayContainerElement.querySelectorAll(
        'mat-option',
      ) as NodeListOf<HTMLElement>;

      options[0].click();
      fixture.detectChanges();

      expect(fixture.componentInstance.selectedFoods).toEqual(['steak-0']);
      expect(fixture.componentInstance.select.value).toEqual(['steak-0']);
      expect(trigger.textContent).toContain('Steak');

      options[2].click();
      fixture.detectChanges();

      expect(fixture.componentInstance.selectedFoods).toEqual(['steak-0', 'sandwich-2']);
      expect(fixture.componentInstance.select.value).toEqual(['steak-0', 'sandwich-2']);
      expect(trigger.textContent).toContain('Steak, Sandwich');

      options[1].click();
      fixture.detectChanges();

      expect(fixture.componentInstance.selectedFoods).toEqual(['steak-0', 'pizza-1', 'sandwich-2']);
      expect(fixture.componentInstance.select.value).toEqual(['steak-0', 'pizza-1', 'sandwich-2']);
      expect(trigger.textContent).toContain('Steak, Pizza, Sandwich');
    }));

    it('should restore focus to the host element', fakeAsync(() => {
      const fixture = TestBed.createComponent(BasicSelectWithoutForms);

      fixture.detectChanges();
      fixture.debugElement.query(By.css('.mat-mdc-select-trigger'))!.nativeElement.click();
      fixture.detectChanges();
      flush();

      (overlayContainerElement.querySelector('mat-option') as HTMLElement).click();
      fixture.detectChanges();
      flush();

      const select = fixture.debugElement.nativeElement.querySelector('mat-select');

      expect(document.activeElement).withContext('Expected trigger to be focused.').toBe(select);
    }));

    it('should not restore focus to the host element when clicking outside', fakeAsync(() => {
      const fixture = TestBed.createComponent(BasicSelectWithoutForms);
      const select = fixture.debugElement.nativeElement.querySelector('mat-select');

      fixture.detectChanges();
      select.focus(); // Focus manually since the programmatic click might not do it.
      fixture.debugElement.query(By.css('.mat-mdc-select-trigger'))!.nativeElement.click();
      fixture.detectChanges();
      flush();

      expect(document.activeElement).withContext('Expected trigger to be focused.').toBe(select);

      select.blur(); // Blur manually since the programmatic click might not do it.
      (overlayContainerElement.querySelector('.cdk-overlay-backdrop') as HTMLElement).click();
      fixture.detectChanges();
      flush();

      expect(document.activeElement).not.toBe(select, 'Expected trigger not to be focused.');
    }));

    it('should update the data binding before emitting the change event', fakeAsync(() => {
      const fixture = TestBed.createComponent(BasicSelectWithoutForms);
      const instance = fixture.componentInstance;
      const spy = jasmine.createSpy('change spy');

      fixture.detectChanges();
      instance.select.selectionChange.subscribe(() => spy(instance.selectedFood));

      expect(instance.selectedFood).toBeFalsy();

      fixture.debugElement.query(By.css('.mat-mdc-select-trigger'))!.nativeElement.click();
      fixture.detectChanges();
      flush();

      (overlayContainerElement.querySelector('mat-option') as HTMLElement).click();
      fixture.detectChanges();
      flush();

      expect(instance.selectedFood).toBe('steak-0');
      expect(spy).toHaveBeenCalledWith('steak-0');
    }));

    it('should select the active option when tabbing away while open', fakeAsync(() => {
      const fixture = TestBed.createComponent(BasicSelectWithoutForms);
      fixture.detectChanges();
      const select = fixture.nativeElement.querySelector('.mat-mdc-select');

      expect(fixture.componentInstance.selectedFood).toBeFalsy();

      const trigger = fixture.nativeElement.querySelector('.mat-mdc-select-trigger');

      trigger.click();
      fixture.detectChanges();
      flush();

      dispatchKeyboardEvent(select, 'keydown', DOWN_ARROW);
      fixture.detectChanges();
      dispatchKeyboardEvent(select, 'keydown', DOWN_ARROW);
      fixture.detectChanges();

      dispatchKeyboardEvent(select, 'keydown', TAB);
      fixture.detectChanges();
      flush();

      expect(fixture.componentInstance.selectedFood).toBe('sandwich-2');
      expect(fixture.componentInstance.select.value).toBe('sandwich-2');
      expect(trigger.textContent).toContain('Sandwich');
    }));

    it('should not select the active option when tabbing away while close', fakeAsync(() => {
      const fixture = TestBed.createComponent(BasicSelectWithoutForms);
      fixture.detectChanges();
      const select = fixture.nativeElement.querySelector('.mat-mdc-select');

      expect(fixture.componentInstance.selectedFood).toBeFalsy();

      const trigger = fixture.nativeElement.querySelector('.mat-mdc-select-trigger');

      trigger.click();
      fixture.detectChanges();
      flush();

      dispatchKeyboardEvent(select, 'keydown', DOWN_ARROW);
      fixture.detectChanges();
      dispatchKeyboardEvent(select, 'keydown', DOWN_ARROW);
      fixture.detectChanges();
      dispatchKeyboardEvent(select, 'keydown', ESCAPE);
      fixture.detectChanges();

      dispatchKeyboardEvent(select, 'keydown', TAB);
      fixture.detectChanges();
      flush();

      expect(fixture.componentInstance.selectedFood).toBeFalsy();
    }));

    it('should not change the multiple value selection when tabbing away', fakeAsync(() => {
      const fixture = TestBed.createComponent(BasicSelectWithoutFormsMultiple);
      fixture.detectChanges();

      expect(fixture.componentInstance.selectedFoods)
        .withContext('Expected no value on init.')
        .toBeFalsy();

      const select = fixture.nativeElement.querySelector('.mat-mdc-select');
      const trigger = fixture.nativeElement.querySelector('.mat-mdc-select-trigger');
      trigger.click();
      fixture.detectChanges();

      dispatchKeyboardEvent(select, 'keydown', DOWN_ARROW);
      fixture.detectChanges();
      dispatchKeyboardEvent(select, 'keydown', DOWN_ARROW);
      fixture.detectChanges();

      dispatchKeyboardEvent(select, 'keydown', TAB);
      fixture.detectChanges();
      flush();

      expect(fixture.componentInstance.selectedFoods)
        .withContext('Expected no value after tabbing away.')
        .toBeFalsy();
    }));

    it('should emit once when a reset value is selected', fakeAsync(() => {
      const fixture = TestBed.createComponent(BasicSelectWithoutForms);
      const instance = fixture.componentInstance;
      const spy = jasmine.createSpy('change spy');

      instance.selectedFood = 'sandwich-2';
      instance.foods[0].value = null;
      fixture.detectChanges();

      const subscription = instance.select.selectionChange.subscribe(spy);

      fixture.debugElement.query(By.css('.mat-mdc-select-trigger')).nativeElement.click();
      fixture.detectChanges();
      flush();

      (overlayContainerElement.querySelector('mat-option') as HTMLElement).click();
      fixture.detectChanges();
      flush();

      expect(spy).toHaveBeenCalledTimes(1);

      subscription.unsubscribe();
    }));

    it(
      'should not emit the change event multiple times when a reset option is ' +
        'selected twice in a row',
      fakeAsync(() => {
        const fixture = TestBed.createComponent(BasicSelectWithoutForms);
        const instance = fixture.componentInstance;
        const spy = jasmine.createSpy('change spy');

        instance.foods[0].value = null;
        fixture.detectChanges();

        const subscription = instance.select.selectionChange.subscribe(spy);

        fixture.debugElement.query(By.css('.mat-mdc-select-trigger')).nativeElement.click();
        fixture.detectChanges();
        flush();

        (overlayContainerElement.querySelector('mat-option') as HTMLElement).click();
        fixture.detectChanges();
        flush();

        expect(spy).not.toHaveBeenCalled();

        fixture.debugElement.query(By.css('.mat-mdc-select-trigger')).nativeElement.click();
        fixture.detectChanges();
        flush();

        (overlayContainerElement.querySelector('mat-option') as HTMLElement).click();
        fixture.detectChanges();
        flush();

        expect(spy).not.toHaveBeenCalled();

        subscription.unsubscribe();
      }),
    );
  });

  describe('with option centering disabled', () => {
    beforeEach(waitForAsync(() => configureMatSelectTestingModule([SelectWithoutOptionCentering])));

    let fixture: ComponentFixture<SelectWithoutOptionCentering>;
    let trigger: HTMLElement;

    beforeEach(fakeAsync(() => {
      fixture = TestBed.createComponent(SelectWithoutOptionCentering);
      fixture.detectChanges();
      trigger = fixture.debugElement.query(By.css('.mat-mdc-select-trigger'))!.nativeElement;
    }));

    it('should not align the active option with the trigger if centering is disabled', fakeAsync(() => {
      trigger.click();
      fixture.detectChanges();
      flush();

      const scrollContainer = document.querySelector('.cdk-overlay-pane .mat-mdc-select-panel')!;

      // The panel should be scrolled to 0 because centering the option disabled.
      // The panel should be scrolled to 0 because centering the option disabled.
      expect(scrollContainer.scrollTop)
        .withContext(`Expected panel not to be scrolled.`)
        .toEqual(0);
      // The trigger should contain 'Pizza' because it was preselected
      expect(trigger.textContent).toContain('Pizza');
      // The selected index should be 1 because it was preselected
      expect(fixture.componentInstance.options.toArray()[1].selected).toBe(true);
    }));
  });

  describe('positioning', () => {
    beforeEach(waitForAsync(() => configureMatSelectTestingModule([BasicSelect])));

    let fixture: ComponentFixture<BasicSelect>;
    let trigger: HTMLElement;
    let formField: HTMLElement;
    let formFieldWrapper: HTMLElement;

    beforeEach(fakeAsync(() => {
      fixture = TestBed.createComponent(BasicSelect);
      fixture.detectChanges();
      formField = fixture.nativeElement.querySelector('.mat-mdc-form-field');
      formFieldWrapper = formField.querySelector('.mat-mdc-text-field-wrapper') as HTMLElement;
      trigger = formFieldWrapper.querySelector('.mat-mdc-select-trigger') as HTMLElement;
    }));

<<<<<<< HEAD
    /**
     * Asserts that the given option is aligned with the trigger.
     *
     * 断言给定的选项与触发器是对齐的。
     *
     * @param index The index of the option.
     *
     * 选项的索引。
     *
     * @param selectInstance Instance of the `mat-select` component to check against.
     *
     * 要检查的 `mat-select` 组件的实例。
     *
     */
    function checkTriggerAlignedWithOption(
      index: number,
      selectInstance = fixture.componentInstance.select,
    ): void {
      const overlayPane = overlayContainerElement.querySelector('.cdk-overlay-pane')!;
      const triggerTop = trigger.getBoundingClientRect().top;
      const overlayTop = overlayPane.getBoundingClientRect().top;
      const options = overlayPane.querySelectorAll('mat-option');
      const optionTop = options[index].getBoundingClientRect().top;
      const triggerFontSize = parseInt(window.getComputedStyle(trigger).fontSize || '0');
      const triggerLineHeightEm = 1.125;

      // Extra trigger height beyond the font size caused by the fact that the line-height is
      // greater than 1em.
      const triggerExtraLineSpaceAbove = ((1 - triggerLineHeightEm) * triggerFontSize) / 2;
      const topDifference =
        Math.floor(optionTop) -
        Math.floor(triggerTop - triggerFontSize - triggerExtraLineSpaceAbove);

      // Expect the coordinates to be within a pixel of each other. We can't rely on comparing
      // the exact value, because different browsers report the various sizes with slight (< 1px)
      // deviations.
      // Expect the coordinates to be within a pixel of each other. We can't rely on comparing
      // the exact value, because different browsers report the various sizes with slight (< 1px)
      // deviations.
      expect(Math.abs(topDifference) < 2)
        .withContext(`Expected trigger to align with option ${index}.`)
        .toBe(true);

      // For the animation to start at the option's center, its origin must be the distance
      // from the top of the overlay to the option top + half the option height (48/2 = 24).
      const expectedOrigin = Math.floor(optionTop - overlayTop + 24);
      const rawYOrigin = selectInstance._transformOrigin.split(' ')[1].trim();
      const origin = Math.floor(parseInt(rawYOrigin));

      // Because the origin depends on the Y axis offset, we also have to
      // round down and check that the difference is within a pixel.
      // Because the origin depends on the Y axis offset, we also have to
      // round down and check that the difference is within a pixel.
      expect(Math.abs(expectedOrigin - origin) < 2)
        .withContext(`Expected panel animation to originate in the center of option ${index}.`)
        .toBe(true);
    }
=======
    it('should position the panel under the form field by default', fakeAsync(() => {
      formField.style.position = 'fixed';
      formField.style.left = formField.style.top = '10%';
      trigger.click();
      fixture.detectChanges();
>>>>>>> 70cf080c

      const panel = overlayContainerElement.querySelector('.cdk-overlay-pane')!;
      const paneRect = panel.getBoundingClientRect();
      const formFieldWrapperRect = formFieldWrapper.getBoundingClientRect();

      expect(panel.classList).not.toContain('mat-mdc-select-panel-above');
      expect(Math.floor(paneRect.width)).toBe(Math.floor(formFieldWrapperRect.width));
      expect(Math.floor(paneRect.left)).toBe(Math.floor(formFieldWrapperRect.left));
      expect(Math.floor(paneRect.top)).toBe(Math.floor(formFieldWrapperRect.bottom));
    }));

    it('should position the panel under the form field by default', fakeAsync(() => {
      formField.style.position = 'fixed';
      formField.style.left = '10%';
      formField.style.bottom = '0';
      trigger.click();
      fixture.detectChanges();

      const panel = overlayContainerElement.querySelector('.cdk-overlay-pane')!;
      const paneRect = panel.getBoundingClientRect();
      const formFieldWrapperRect = formFieldWrapper.getBoundingClientRect();

      expect(panel.classList).toContain('mat-mdc-select-panel-above');
      expect(Math.floor(paneRect.width)).toBe(Math.floor(formFieldWrapperRect.width));
      expect(Math.floor(paneRect.left)).toBe(Math.floor(formFieldWrapperRect.left));
      expect(Math.floor(paneRect.bottom)).toBe(Math.floor(formFieldWrapperRect.top));
    }));
  });

  describe('with multiple selection', () => {
    beforeEach(waitForAsync(() =>
      configureMatSelectTestingModule([MultiSelect, MultiSelectWithLotsOfOptions])));

    let fixture: ComponentFixture<MultiSelect>;
    let testInstance: MultiSelect;
    let trigger: HTMLElement;

    beforeEach(fakeAsync(() => {
      fixture = TestBed.createComponent(MultiSelect);
      testInstance = fixture.componentInstance;
      fixture.detectChanges();
      trigger = fixture.debugElement.query(By.css('.mat-mdc-select-trigger'))!.nativeElement;
    }));

    it('should be able to select multiple values', fakeAsync(() => {
      trigger.click();
      fixture.detectChanges();

      const options = overlayContainerElement.querySelectorAll(
        'mat-option',
      ) as NodeListOf<HTMLElement>;

      options[0].click();
      options[2].click();
      options[5].click();
      fixture.detectChanges();

      expect(testInstance.control.value).toEqual(['steak-0', 'tacos-2', 'eggs-5']);
    }));

    it('should be able to toggle an option on and off', fakeAsync(() => {
      trigger.click();
      fixture.detectChanges();

      const option = overlayContainerElement.querySelector('mat-option') as HTMLElement;

      option.click();
      fixture.detectChanges();

      expect(testInstance.control.value).toEqual(['steak-0']);

      option.click();
      fixture.detectChanges();

      expect(testInstance.control.value).toEqual([]);
    }));

    it('should update the label', fakeAsync(() => {
      trigger.click();
      fixture.detectChanges();
      flush();

      const options = overlayContainerElement.querySelectorAll(
        'mat-option',
      ) as NodeListOf<HTMLElement>;

      options[0].click();
      options[2].click();
      options[5].click();
      fixture.detectChanges();

      expect(trigger.textContent).toContain('Steak, Tacos, Eggs');

      options[2].click();
      fixture.detectChanges();

      expect(trigger.textContent).toContain('Steak, Eggs');
    }));

    it('should be able to set the selected value by taking an array', fakeAsync(() => {
      trigger.click();
      testInstance.control.setValue(['steak-0', 'eggs-5']);
      fixture.detectChanges();

      const optionNodes = overlayContainerElement.querySelectorAll(
        'mat-option',
      ) as NodeListOf<HTMLElement>;

      const optionInstances = testInstance.options.toArray();

      expect(optionNodes[0].classList).toContain('mdc-list-item--selected');
      expect(optionNodes[5].classList).toContain('mdc-list-item--selected');

      expect(optionInstances[0].selected).toBe(true);
      expect(optionInstances[5].selected).toBe(true);
    }));

    it('should override the previously-selected value when setting an array', fakeAsync(() => {
      trigger.click();
      fixture.detectChanges();

      const options = overlayContainerElement.querySelectorAll(
        'mat-option',
      ) as NodeListOf<HTMLElement>;

      options[0].click();
      fixture.detectChanges();

      expect(options[0].classList).toContain('mdc-list-item--selected');

      testInstance.control.setValue(['eggs-5']);
      fixture.detectChanges();

      expect(options[0].classList).not.toContain('mdc-list-item--selected');
      expect(options[5].classList).toContain('mdc-list-item--selected');
    }));

    it('should not close the panel when clicking on options', fakeAsync(() => {
      trigger.click();
      fixture.detectChanges();

      expect(testInstance.select.panelOpen).toBe(true);

      const options = overlayContainerElement.querySelectorAll(
        'mat-option',
      ) as NodeListOf<HTMLElement>;

      options[0].click();
      options[1].click();
      fixture.detectChanges();

      expect(testInstance.select.panelOpen).toBe(true);
    }));

    it('should sort the selected options based on their order in the panel', fakeAsync(() => {
      trigger.click();
      fixture.detectChanges();
      flush();

      const options = overlayContainerElement.querySelectorAll(
        'mat-option',
      ) as NodeListOf<HTMLElement>;

      options[2].click();
      options[0].click();
      options[1].click();
      fixture.detectChanges();

      expect(trigger.textContent).toContain('Steak, Pizza, Tacos');
      expect(fixture.componentInstance.control.value).toEqual(['steak-0', 'pizza-1', 'tacos-2']);
    }));

    it('should sort the selected options in reverse in rtl', fakeAsync(() => {
      dir.value = 'rtl';
      trigger.click();
      fixture.detectChanges();
      flush();

      const options = overlayContainerElement.querySelectorAll(
        'mat-option',
      ) as NodeListOf<HTMLElement>;

      options[2].click();
      options[0].click();
      options[1].click();
      fixture.detectChanges();

      expect(trigger.textContent).toContain('Tacos, Pizza, Steak');
      expect(fixture.componentInstance.control.value).toEqual(['steak-0', 'pizza-1', 'tacos-2']);
    }));

    it('should be able to customize the value sorting logic', fakeAsync(() => {
      fixture.componentInstance.sortComparator = (a, b, optionsArray) => {
        return optionsArray.indexOf(b) - optionsArray.indexOf(a);
      };
      fixture.detectChanges();

      trigger.click();
      fixture.detectChanges();
      flush();

      const options = overlayContainerElement.querySelectorAll(
        'mat-option',
      ) as NodeListOf<HTMLElement>;

      for (let i = 0; i < 3; i++) {
        options[i].click();
      }
      fixture.detectChanges();

      // Expect the items to be in reverse order.
      expect(trigger.textContent).toContain('Tacos, Pizza, Steak');
      expect(fixture.componentInstance.control.value).toEqual(['tacos-2', 'pizza-1', 'steak-0']);
    }));

    it('should sort the values that get set via the model based on the panel order', fakeAsync(() => {
      trigger.click();
      fixture.detectChanges();

      testInstance.control.setValue(['tacos-2', 'steak-0', 'pizza-1']);
      fixture.detectChanges();

      expect(trigger.textContent).toContain('Steak, Pizza, Tacos');
    }));

    it('should reverse sort the values, that get set via the model in rtl', fakeAsync(() => {
      dir.value = 'rtl';
      trigger.click();
      fixture.detectChanges();

      testInstance.control.setValue(['tacos-2', 'steak-0', 'pizza-1']);
      fixture.detectChanges();

      expect(trigger.textContent).toContain('Tacos, Pizza, Steak');
    }));

    it('should throw an exception when trying to set a non-array value', fakeAsync(() => {
      expect(() => {
        testInstance.control.setValue('not-an-array' as any);
      }).toThrowError(wrappedErrorMessage(getMatSelectNonArrayValueError()));
    }));

    it('should throw an exception when trying to change multiple mode after init', fakeAsync(() => {
      expect(() => {
        testInstance.select.multiple = false;
      }).toThrowError(wrappedErrorMessage(getMatSelectDynamicMultipleError()));
    }));

    it('should pass the `multiple` value to all of the option instances', fakeAsync(() => {
      trigger.click();
      fixture.detectChanges();
      flush();

      expect(testInstance.options.toArray().every(option => !!option.multiple))
        .withContext('Expected `multiple` to have been added to initial set of options.')
        .toBe(true);

      testInstance.foods.push({value: 'cake-8', viewValue: 'Cake'});
      fixture.detectChanges();

      expect(testInstance.options.toArray().every(option => !!option.multiple))
        .withContext('Expected `multiple` to have been set on dynamically-added option.')
        .toBe(true);
    }));

    it('should update the active item index on click', fakeAsync(() => {
      trigger.click();
      fixture.detectChanges();
      flush();

      expect(fixture.componentInstance.select._keyManager.activeItemIndex).toBe(0);

      const options = overlayContainerElement.querySelectorAll(
        'mat-option',
      ) as NodeListOf<HTMLElement>;

      options[2].click();
      fixture.detectChanges();

      expect(fixture.componentInstance.select._keyManager.activeItemIndex).toBe(2);
    }));

    it('should be to select an option with a `null` value', fakeAsync(() => {
      fixture.componentInstance.foods = [
        {value: null, viewValue: 'Steak'},
        {value: 'pizza-1', viewValue: 'Pizza'},
        {value: null, viewValue: 'Tacos'},
      ];

      fixture.detectChanges();
      trigger.click();
      fixture.detectChanges();

      const options = overlayContainerElement.querySelectorAll(
        'mat-option',
      ) as NodeListOf<HTMLElement>;

      options[0].click();
      options[1].click();
      options[2].click();
      fixture.detectChanges();

      expect(testInstance.control.value).toEqual([null!, 'pizza-1', null!]);
    }));

    it('should select all options when pressing ctrl + a', () => {
      const selectElement = fixture.nativeElement.querySelector('mat-select');
      const options = fixture.componentInstance.options.toArray();

      expect(testInstance.control.value).toBeFalsy();
      expect(options.every(option => option.selected)).toBe(false);

      fixture.componentInstance.select.open();
      fixture.detectChanges();

      const event = createKeyboardEvent('keydown', A, undefined, {control: true});
      dispatchEvent(selectElement, event);
      fixture.detectChanges();

      expect(options.every(option => option.selected)).toBe(true);
      expect(testInstance.control.value).toEqual([
        'steak-0',
        'pizza-1',
        'tacos-2',
        'sandwich-3',
        'chips-4',
        'eggs-5',
        'pasta-6',
        'sushi-7',
      ]);
    });

    it('should skip disabled options when using ctrl + a', () => {
      const selectElement = fixture.nativeElement.querySelector('mat-select');
      const options = fixture.componentInstance.options.toArray();

      for (let i = 0; i < 3; i++) {
        options[i].disabled = true;
      }

      expect(testInstance.control.value).toBeFalsy();

      fixture.componentInstance.select.open();
      fixture.detectChanges();

      const event = createKeyboardEvent('keydown', A, undefined, {control: true});
      dispatchEvent(selectElement, event);
      fixture.detectChanges();

      expect(testInstance.control.value).toEqual([
        'sandwich-3',
        'chips-4',
        'eggs-5',
        'pasta-6',
        'sushi-7',
      ]);
    });

    it('should select all options when pressing ctrl + a when some options are selected', () => {
      const selectElement = fixture.nativeElement.querySelector('mat-select');
      const options = fixture.componentInstance.options.toArray();

      options[0].select();
      fixture.detectChanges();

      expect(testInstance.control.value).toEqual(['steak-0']);
      expect(options.some(option => option.selected)).toBe(true);

      fixture.componentInstance.select.open();
      fixture.detectChanges();

      const event = createKeyboardEvent('keydown', A, undefined, {control: true});
      dispatchEvent(selectElement, event);
      fixture.detectChanges();

      expect(options.every(option => option.selected)).toBe(true);
      expect(testInstance.control.value).toEqual([
        'steak-0',
        'pizza-1',
        'tacos-2',
        'sandwich-3',
        'chips-4',
        'eggs-5',
        'pasta-6',
        'sushi-7',
      ]);
    });

    it('should deselect all options with ctrl + a if all options are selected', () => {
      const selectElement = fixture.nativeElement.querySelector('mat-select');
      const options = fixture.componentInstance.options.toArray();

      options.forEach(option => option.select());
      fixture.detectChanges();

      expect(testInstance.control.value).toEqual([
        'steak-0',
        'pizza-1',
        'tacos-2',
        'sandwich-3',
        'chips-4',
        'eggs-5',
        'pasta-6',
        'sushi-7',
      ]);
      expect(options.every(option => option.selected)).toBe(true);

      fixture.componentInstance.select.open();
      fixture.detectChanges();

      const event = createKeyboardEvent('keydown', A, undefined, {control: true});
      dispatchEvent(selectElement, event);
      fixture.detectChanges();

      expect(options.some(option => option.selected)).toBe(false);
      expect(testInstance.control.value).toEqual([]);
    });

    it('should not throw when selecting a large amount of options', fakeAsync(() => {
      fixture.destroy();

      const lotsOfOptionsFixture = TestBed.createComponent(MultiSelectWithLotsOfOptions);

      expect(() => {
        lotsOfOptionsFixture.componentInstance.checkAll();
        lotsOfOptionsFixture.detectChanges();
        flush();
      }).not.toThrow();
    }));

    it('should be able to programmatically set an array with duplicate values', fakeAsync(() => {
      testInstance.foods = [
        {value: 'steak-0', viewValue: 'Steak'},
        {value: 'pizza-1', viewValue: 'Pizza'},
        {value: 'pizza-1', viewValue: 'Pizza'},
        {value: 'pizza-1', viewValue: 'Pizza'},
        {value: 'pizza-1', viewValue: 'Pizza'},
        {value: 'pizza-1', viewValue: 'Pizza'},
      ];
      fixture.detectChanges();
      testInstance.control.setValue(['steak-0', 'pizza-1', 'pizza-1', 'pizza-1']);
      fixture.detectChanges();

      trigger.click();
      fixture.detectChanges();

      const optionNodes = Array.from(overlayContainerElement.querySelectorAll('mat-option'));
      const optionInstances = testInstance.options.toArray();

      expect(optionNodes.map(node => node.classList.contains('mdc-list-item--selected'))).toEqual([
        true,
        true,
        true,
        true,
        false,
        false,
      ]);

      expect(optionInstances.map(instance => instance.selected)).toEqual([
        true,
        true,
        true,
        true,
        false,
        false,
      ]);
    }));

    it('should update the option selected state if the same array is mutated and passed back in', fakeAsync(() => {
      const value: string[] = [];
      trigger.click();
      testInstance.control.setValue(value);
      fixture.detectChanges();

      const optionNodes = Array.from<HTMLElement>(
        overlayContainerElement.querySelectorAll('mat-option'),
      );
      const optionInstances = testInstance.options.toArray();

      expect(
        optionNodes.some(option => {
          return option.classList.contains('mdc-list-item--selected');
        }),
      ).toBe(false);
      expect(optionInstances.some(option => option.selected)).toBe(false);

      value.push('eggs-5');
      testInstance.control.setValue(value);
      fixture.detectChanges();

      expect(optionNodes[5].classList).toContain('mdc-list-item--selected');
      expect(optionInstances[5].selected).toBe(true);
    }));
  });

  it('should be able to provide default values through an injection token', fakeAsync(() => {
    configureMatSelectTestingModule(
      [NgModelSelect],
      [
        {
          provide: MAT_SELECT_CONFIG,
          useValue: {
            disableOptionCentering: true,
            typeaheadDebounceInterval: 1337,
            overlayPanelClass: 'test-panel-class',
          } as MatSelectConfig,
        },
      ],
    );
    const fixture = TestBed.createComponent(NgModelSelect);
    fixture.detectChanges();
    const select = fixture.componentInstance.select;
    select.open();
    fixture.detectChanges();
    flush();

    expect(select.disableOptionCentering).toBe(true);
    expect(select.typeaheadDebounceInterval).toBe(1337);
    expect(document.querySelector('.cdk-overlay-pane')?.classList).toContain('test-panel-class');
  }));

  it('should not not throw if the select is inside an ng-container with ngIf', fakeAsync(() => {
    configureMatSelectTestingModule([SelectInNgContainer]);
    const fixture = TestBed.createComponent(SelectInNgContainer);
    expect(() => fixture.detectChanges()).not.toThrow();
  }));
  describe('page up/down with disabled options', () => {
    let fixture: ComponentFixture<BasicSelectWithFirstAndLastOptionDisabled>;
    let host: HTMLElement;

    beforeEach(waitForAsync(() =>
      configureMatSelectTestingModule([BasicSelectWithFirstAndLastOptionDisabled])));

    beforeEach(fakeAsync(() => {
      fixture = TestBed.createComponent(BasicSelectWithFirstAndLastOptionDisabled);

      fixture.detectChanges();
      fixture.componentInstance.select.open();
      fixture.detectChanges();
      flush();
      fixture.detectChanges();

      host = fixture.debugElement.query(By.css('mat-select'))!.nativeElement;
    }));

    it('should scroll to the second one pressing PAGE_UP, because the first one is disabled', fakeAsync(() => {
      expect(fixture.componentInstance.select._keyManager.activeItemIndex).toBe(1);

      dispatchKeyboardEvent(host, 'keydown', PAGE_UP);
      fixture.detectChanges();

      expect(fixture.componentInstance.select._keyManager.activeItemIndex).toBe(1);

      dispatchKeyboardEvent(host, 'keydown', PAGE_UP);
      fixture.detectChanges();

      expect(fixture.componentInstance.select._keyManager.activeItemIndex).toBe(1);
    }));

    it('should scroll by PAGE_DOWN to the one before the last, because last one is disabled', fakeAsync(() => {
      dispatchKeyboardEvent(host, 'keydown', PAGE_DOWN);
      fixture.detectChanges();

      expect(fixture.componentInstance.select._keyManager.activeItemIndex).toBe(6);

      dispatchKeyboardEvent(host, 'keydown', PAGE_DOWN);
      fixture.detectChanges();

      expect(fixture.componentInstance.select._keyManager.activeItemIndex).toBe(6);
    }));
  });
});

@Component({
  selector: 'basic-select',
  template: `
    <div [style.height.px]="heightAbove"></div>
    <mat-form-field>
      <mat-label *ngIf="hasLabel">Select a food</mat-label>
      <mat-select placeholder="Food" [formControl]="control" [required]="isRequired"
        [tabIndex]="tabIndexOverride" [aria-describedby]="ariaDescribedBy"
        [aria-label]="ariaLabel" [aria-labelledby]="ariaLabelledby"
        [panelClass]="panelClass" [disableRipple]="disableRipple"
        [typeaheadDebounceInterval]="typeaheadDebounceInterval">
        <mat-option *ngFor="let food of foods" [value]="food.value" [disabled]="food.disabled">
          {{ capitalize ? food.viewValue.toUpperCase() : food.viewValue }}
        </mat-option>
      </mat-select>
      <mat-hint *ngIf="hint">{{ hint }}</mat-hint>
    </mat-form-field>
    <div [style.height.px]="heightBelow"></div>
  `,
})
class BasicSelect {
  foods: any[] = [
    {value: 'steak-0', viewValue: 'Steak'},
    {value: 'pizza-1', viewValue: 'Pizza'},
    {value: 'tacos-2', viewValue: 'Tacos', disabled: true},
    {value: 'sandwich-3', viewValue: 'Sandwich'},
    {value: 'chips-4', viewValue: 'Chips'},
    {value: 'eggs-5', viewValue: 'Eggs'},
    {value: 'pasta-6', viewValue: 'Pasta'},
    {value: 'sushi-7', viewValue: 'Sushi'},
  ];
  control = new FormControl<string | null>(null);
  isRequired: boolean;
  heightAbove = 0;
  heightBelow = 0;
  hasLabel = true;
  hint: string;
  tabIndexOverride: number;
  ariaDescribedBy: string;
  ariaLabel: string;
  ariaLabelledby: string;
  panelClass = ['custom-one', 'custom-two'];
  disableRipple: boolean;
  typeaheadDebounceInterval: number;
  capitalize = false;

  @ViewChild(MatSelect, {static: true}) select: MatSelect;
  @ViewChildren(MatOption) options: QueryList<MatOption>;
}

@Component({
  selector: 'ng-model-select',
  template: `
    <mat-form-field>
      <mat-select placeholder="Food" ngModel [disabled]="isDisabled">
        <mat-option *ngFor="let food of foods"
                    [value]="food.value">{{ food.viewValue }}
        </mat-option>
      </mat-select>
    </mat-form-field>
  `,
})
class NgModelSelect {
  foods: any[] = [
    {value: 'steak-0', viewValue: 'Steak'},
    {value: 'pizza-1', viewValue: 'Pizza'},
    {value: 'tacos-2', viewValue: 'Tacos'},
  ];
  isDisabled: boolean;

  @ViewChild(MatSelect) select: MatSelect;
  @ViewChildren(MatOption) options: QueryList<MatOption>;
}

@Component({
  selector: 'many-selects',
  template: `
    <mat-form-field>
      <mat-select placeholder="First">
        <mat-option value="one">one</mat-option>
        <mat-option value="two">two</mat-option>
      </mat-select>
    </mat-form-field>
    <mat-form-field>
      <mat-select placeholder="Second">
        <mat-option value="three">three</mat-option>
        <mat-option value="four">four</mat-option>
      </mat-select>
    </mat-form-field>
  `,
})
class ManySelects {}

@Component({
  selector: 'ng-if-select',
  template: `
    <div *ngIf="isShowing">
      <mat-form-field>
        <mat-select placeholder="Food I want to eat right now" [formControl]="control">
          <mat-option *ngFor="let food of foods" [value]="food.value">
            {{ food.viewValue }}
          </mat-option>
        </mat-select>
      </mat-form-field>
    </div>
  `,
})
class NgIfSelect {
  isShowing = false;
  foods: any[] = [
    {value: 'steak-0', viewValue: 'Steak'},
    {value: 'pizza-1', viewValue: 'Pizza'},
    {value: 'tacos-2', viewValue: 'Tacos'},
  ];
  control = new FormControl('pizza-1');

  @ViewChild(MatSelect) select: MatSelect;
}

@Component({
  selector: 'select-with-change-event',
  template: `
    <mat-form-field>
      <mat-select (selectionChange)="changeListener($event)">
        <mat-option *ngFor="let food of foods" [value]="food">{{ food }}</mat-option>
      </mat-select>
    </mat-form-field>
  `,
})
class SelectWithChangeEvent {
  foods: string[] = [
    'steak-0',
    'pizza-1',
    'tacos-2',
    'sandwich-3',
    'chips-4',
    'eggs-5',
    'pasta-6',
    'sushi-7',
  ];

  changeListener = jasmine.createSpy('MatSelect change listener');
}

@Component({
  selector: 'select-init-without-options',
  template: `
    <mat-form-field>
      <mat-select placeholder="Food I want to eat right now" [formControl]="control">
        <mat-option *ngFor="let food of foods" [value]="food.value">
          {{ food.viewValue }}
        </mat-option>
      </mat-select>
    </mat-form-field>
  `,
})
class SelectInitWithoutOptions {
  foods: any[];
  control = new FormControl('pizza-1');

  @ViewChild(MatSelect) select: MatSelect;
  @ViewChildren(MatOption) options: QueryList<MatOption>;

  addOptions() {
    this.foods = [
      {value: 'steak-0', viewValue: 'Steak'},
      {value: 'pizza-1', viewValue: 'Pizza'},
      {value: 'tacos-2', viewValue: 'Tacos'},
    ];
  }
}

@Component({
  selector: 'custom-select-accessor',
  template: `<mat-form-field><mat-select></mat-select></mat-form-field>`,
  providers: [
    {
      provide: NG_VALUE_ACCESSOR,
      useExisting: CustomSelectAccessor,
      multi: true,
    },
  ],
})
class CustomSelectAccessor implements ControlValueAccessor {
  @ViewChild(MatSelect) select: MatSelect;

  writeValue: (value?: any) => void = () => {};
  registerOnChange: (changeFn?: (value: any) => void) => void = () => {};
  registerOnTouched: (touchedFn?: () => void) => void = () => {};
}

@Component({
  selector: 'comp-with-custom-select',
  template: `<custom-select-accessor [formControl]="ctrl"></custom-select-accessor>`,
  providers: [
    {
      provide: NG_VALUE_ACCESSOR,
      useExisting: CustomSelectAccessor,
      multi: true,
    },
  ],
})
class CompWithCustomSelect {
  ctrl = new FormControl('initial value');
  @ViewChild(CustomSelectAccessor, {static: true}) customAccessor: CustomSelectAccessor;
}

@Component({
  selector: 'select-infinite-loop',
  template: `
    <mat-form-field>
      <mat-select [(ngModel)]="value"></mat-select>
    </mat-form-field>
    <throws-error-on-init></throws-error-on-init>
  `,
})
class SelectWithErrorSibling {
  value: string;
}

@Component({
  selector: 'throws-error-on-init',
  template: '',
})
class ThrowsErrorOnInit implements OnInit {
  ngOnInit() {
    throw Error('Oh no!');
  }
}

@Component({
  selector: 'basic-select-on-push',
  changeDetection: ChangeDetectionStrategy.OnPush,
  template: `
    <mat-form-field>
      <mat-select placeholder="Food" [formControl]="control">
        <mat-option *ngFor="let food of foods" [value]="food.value">
          {{ food.viewValue }}
        </mat-option>
      </mat-select>
    </mat-form-field>
  `,
})
class BasicSelectOnPush {
  foods: any[] = [
    {value: 'steak-0', viewValue: 'Steak'},
    {value: 'pizza-1', viewValue: 'Pizza'},
    {value: 'tacos-2', viewValue: 'Tacos'},
  ];
  control = new FormControl('');
}

@Component({
  selector: 'basic-select-on-push-preselected',
  changeDetection: ChangeDetectionStrategy.OnPush,
  template: `
    <mat-form-field>
      <mat-select placeholder="Food" [formControl]="control">
        <mat-option *ngFor="let food of foods" [value]="food.value">
          {{ food.viewValue }}
        </mat-option>
      </mat-select>
    </mat-form-field>
  `,
})
class BasicSelectOnPushPreselected {
  @ViewChild(MatSelect) select: MatSelect;
  foods: any[] = [
    {value: 'steak-0', viewValue: 'Steak'},
    {value: 'pizza-1', viewValue: 'Pizza'},
    {value: 'tacos-2', viewValue: 'Tacos'},
  ];
  control = new FormControl('pizza-1');
}

@Component({
  selector: 'floating-label-select',
  template: `
    <mat-form-field [floatLabel]="floatLabel">
      <mat-label>Select a food</mat-label>
      <mat-select [placeholder]="placeholder" [formControl]="control">
        <mat-option *ngFor="let food of foods" [value]="food.value">
          {{ food.viewValue }}
        </mat-option>
      </mat-select>
    </mat-form-field>
    `,
})
class FloatLabelSelect {
  floatLabel: FloatLabelType | null = 'auto';
  control = new FormControl('');
  placeholder = 'Food I want to eat right now';
  foods: any[] = [
    {value: 'steak-0', viewValue: 'Steak'},
    {value: 'pizza-1', viewValue: 'Pizza'},
    {value: 'tacos-2', viewValue: 'Tacos'},
  ];

  @ViewChild(MatSelect) select: MatSelect;
}

@Component({
  selector: 'multi-select',
  template: `
    <mat-form-field>
      <mat-select multiple placeholder="Food" [formControl]="control"
        [sortComparator]="sortComparator">
        <mat-option *ngFor="let food of foods"
                    [value]="food.value">{{ food.viewValue }}
        </mat-option>
      </mat-select>
    </mat-form-field>
  `,
})
class MultiSelect {
  foods: any[] = [
    {value: 'steak-0', viewValue: 'Steak'},
    {value: 'pizza-1', viewValue: 'Pizza'},
    {value: 'tacos-2', viewValue: 'Tacos'},
    {value: 'sandwich-3', viewValue: 'Sandwich'},
    {value: 'chips-4', viewValue: 'Chips'},
    {value: 'eggs-5', viewValue: 'Eggs'},
    {value: 'pasta-6', viewValue: 'Pasta'},
    {value: 'sushi-7', viewValue: 'Sushi'},
  ];
  control = new FormControl<string[] | null>(null);

  @ViewChild(MatSelect) select: MatSelect;
  @ViewChildren(MatOption) options: QueryList<MatOption>;
  sortComparator: (a: MatOption, b: MatOption, options: MatOption[]) => number;
}

@Component({
  selector: 'select-with-plain-tabindex',
  template: `<mat-form-field><mat-select tabindex="5"></mat-select></mat-form-field>`,
})
class SelectWithPlainTabindex {}

@Component({
  selector: 'select-early-sibling-access',
  template: `
    <mat-form-field>
      <mat-select #select="matSelect"></mat-select>
    </mat-form-field>
    <div *ngIf="select.selected"></div>
  `,
})
class SelectEarlyAccessSibling {}

@Component({
  selector: 'basic-select-initially-hidden',
  template: `
    <mat-form-field>
      <mat-select [style.display]="isVisible ? 'block' : 'none'">
        <mat-option value="value">There are no other options</mat-option>
      </mat-select>
    </mat-form-field>
  `,
})
class BasicSelectInitiallyHidden {
  isVisible = false;
}

@Component({
  selector: 'basic-select-no-placeholder',
  template: `
    <mat-form-field>
      <mat-select>
        <mat-option value="value">There are no other options</mat-option>
      </mat-select>
    </mat-form-field>
  `,
})
class BasicSelectNoPlaceholder {}

@Component({
  selector: 'basic-select-with-theming',
  template: `
    <mat-form-field [color]="theme">
      <mat-select placeholder="Food">
        <mat-option value="steak-0">Steak</mat-option>
        <mat-option value="pizza-1">Pizza</mat-option>
      </mat-select>
    </mat-form-field>
  `,
})
class BasicSelectWithTheming {
  @ViewChild(MatSelect) select: MatSelect;
  theme: string;
}

@Component({
  selector: 'reset-values-select',
  template: `
    <mat-form-field>
      <mat-label>Select a food</mat-label>
      <mat-select [formControl]="control">
        <mat-option *ngFor="let food of foods" [value]="food.value">
          {{ food.viewValue }}
        </mat-option>
        <mat-option>None</mat-option>
      </mat-select>
    </mat-form-field>
  `,
})
class ResetValuesSelect {
  foods: any[] = [
    {value: 'steak-0', viewValue: 'Steak'},
    {value: 'pizza-1', viewValue: 'Pizza'},
    {value: 'tacos-2', viewValue: 'Tacos'},
    {value: false, viewValue: 'Falsy'},
    {viewValue: 'Undefined'},
    {value: null, viewValue: 'Null'},
  ];
  control = new FormControl('' as string | boolean | null);

  @ViewChild(MatSelect) select: MatSelect;
}

@Component({
  template: `
    <mat-form-field>
      <mat-select [formControl]="control">
        <mat-option *ngFor="let food of foods"
                    [value]="food.value">{{ food.viewValue }}
        </mat-option>
      </mat-select>
    </mat-form-field>
  `,
})
class FalsyValueSelect {
  foods: any[] = [
    {value: 0, viewValue: 'Steak'},
    {value: 1, viewValue: 'Pizza'},
  ];
  control = new FormControl<number | null>(null);
  @ViewChildren(MatOption) options: QueryList<MatOption>;
}

@Component({
  selector: 'select-with-groups',
  template: `
    <mat-form-field>
      <mat-select placeholder="Pokemon" [formControl]="control">
        <mat-optgroup *ngFor="let group of pokemonTypes" [label]="group.name"
          [disabled]="group.disabled">
          <mat-option *ngFor="let pokemon of group.pokemon" [value]="pokemon.value">
            {{ pokemon.viewValue }}
          </mat-option>
        </mat-optgroup>
        <mat-option value="mime-11">Mr. Mime</mat-option>
      </mat-select>
    </mat-form-field>
  `,
})
class SelectWithGroups {
  control = new FormControl('');
  pokemonTypes = [
    {
      name: 'Grass',
      pokemon: [
        {value: 'bulbasaur-0', viewValue: 'Bulbasaur'},
        {value: 'oddish-1', viewValue: 'Oddish'},
        {value: 'bellsprout-2', viewValue: 'Bellsprout'},
      ],
    },
    {
      name: 'Water',
      disabled: true,
      pokemon: [
        {value: 'squirtle-3', viewValue: 'Squirtle'},
        {value: 'psyduck-4', viewValue: 'Psyduck'},
        {value: 'horsea-5', viewValue: 'Horsea'},
      ],
    },
    {
      name: 'Fire',
      pokemon: [
        {value: 'charmander-6', viewValue: 'Charmander'},
        {value: 'vulpix-7', viewValue: 'Vulpix'},
        {value: 'flareon-8', viewValue: 'Flareon'},
      ],
    },
    {
      name: 'Psychic',
      pokemon: [
        {value: 'mew-9', viewValue: 'Mew'},
        {value: 'mewtwo-10', viewValue: 'Mewtwo'},
      ],
    },
  ];

  @ViewChild(MatSelect) select: MatSelect;
  @ViewChildren(MatOption) options: QueryList<MatOption>;
}

@Component({
  selector: 'select-with-groups',
  template: `
    <mat-form-field>
      <mat-select placeholder="Pokemon" [formControl]="control">
        <mat-optgroup *ngFor="let group of pokemonTypes" [label]="group.name">
          <ng-container *ngFor="let pokemon of group.pokemon">
            <mat-option [value]="pokemon.value">{{ pokemon.viewValue }}</mat-option>
          </ng-container>
        </mat-optgroup>
      </mat-select>
    </mat-form-field>
  `,
})
class SelectWithGroupsAndNgContainer {
  control = new FormControl('');
  pokemonTypes = [
    {
      name: 'Grass',
      pokemon: [{value: 'bulbasaur-0', viewValue: 'Bulbasaur'}],
    },
  ];
}

@Component({
  template: `
    <form>
      <mat-form-field>
        <mat-select [(ngModel)]="value"></mat-select>
      </mat-form-field>
    </form>
  `,
})
class InvalidSelectInForm {
  value: any;
}

@Component({
  template: `
    <form [formGroup]="formGroup">
      <mat-form-field>
        <mat-label>Food</mat-label>
        <mat-select formControlName="food">
          <mat-option *ngFor="let option of options" [value]="option.value">
            {{option.viewValue}}
          </mat-option>
        </mat-select>

        <mat-error>This field is required</mat-error>
      </mat-form-field>
    </form>
  `,
})
class SelectInsideFormGroup {
  @ViewChild(FormGroupDirective) formGroupDirective: FormGroupDirective;
  @ViewChild(MatSelect) select: MatSelect;
  options = [
    {value: 'steak-0', viewValue: 'Steak'},
    {value: 'pizza-1', viewValue: 'Pizza'},
  ];
  formControl = new FormControl('', Validators.required);
  formGroup = new FormGroup({
    food: this.formControl,
  });
}

@Component({
  template: `
    <mat-form-field>
      <mat-select placeholder="Food" [(value)]="selectedFood">
        <mat-option *ngFor="let food of foods" [value]="food.value">
          {{ food.viewValue }}
        </mat-option>
      </mat-select>
    </mat-form-field>
  `,
})
class BasicSelectWithoutForms {
  selectedFood: string | null;
  foods: any[] = [
    {value: 'steak-0', viewValue: 'Steak'},
    {value: 'pizza-1', viewValue: 'Pizza'},
    {value: 'sandwich-2', viewValue: 'Sandwich'},
  ];

  @ViewChild(MatSelect) select: MatSelect;
}

@Component({
  template: `
    <mat-form-field>
      <mat-select placeholder="Food" [(value)]="selectedFood">
        <mat-option *ngFor="let food of foods" [value]="food.value">
          {{ food.viewValue }}
        </mat-option>
      </mat-select>
    </mat-form-field>
  `,
})
class BasicSelectWithoutFormsPreselected {
  selectedFood = 'pizza-1';
  foods: any[] = [
    {value: 'steak-0', viewValue: 'Steak'},
    {value: 'pizza-1', viewValue: 'Pizza'},
  ];

  @ViewChild(MatSelect) select: MatSelect;
}

@Component({
  template: `
    <mat-form-field>
      <mat-select placeholder="Food" [(value)]="selectedFoods" multiple>
        <mat-option *ngFor="let food of foods" [value]="food.value">
          {{ food.viewValue }}
        </mat-option>
      </mat-select>
    </mat-form-field>
  `,
})
class BasicSelectWithoutFormsMultiple {
  selectedFoods: string[];
  foods: any[] = [
    {value: 'steak-0', viewValue: 'Steak'},
    {value: 'pizza-1', viewValue: 'Pizza'},
    {value: 'sandwich-2', viewValue: 'Sandwich'},
  ];

  @ViewChild(MatSelect) select: MatSelect;
}

@Component({
  selector: 'select-with-custom-trigger',
  template: `
    <mat-form-field>
      <mat-select placeholder="Food" [formControl]="control" #select="matSelect">
        <mat-select-trigger>
          {{ select.selected?.viewValue.split('').reverse().join('') }}
        </mat-select-trigger>
        <mat-option *ngFor="let food of foods" [value]="food.value">
          {{ food.viewValue }}
        </mat-option>
      </mat-select>
    </mat-form-field>
  `,
})
class SelectWithCustomTrigger {
  foods: any[] = [
    {value: 'steak-0', viewValue: 'Steak'},
    {value: 'pizza-1', viewValue: 'Pizza'},
  ];
  control = new FormControl('');
}

@Component({
  selector: 'ng-model-compare-with',
  template: `
    <mat-form-field>
      <mat-select [ngModel]="selectedFood" (ngModelChange)="setFoodByCopy($event)"
                 [compareWith]="comparator">
        <mat-option *ngFor="let food of foods" [value]="food">{{ food.viewValue }}</mat-option>
      </mat-select>
    </mat-form-field>
  `,
})
class NgModelCompareWithSelect {
  foods: {value: string; viewValue: string}[] = [
    {value: 'steak-0', viewValue: 'Steak'},
    {value: 'pizza-1', viewValue: 'Pizza'},
    {value: 'tacos-2', viewValue: 'Tacos'},
  ];
  selectedFood: {value: string; viewValue: string} = {value: 'pizza-1', viewValue: 'Pizza'};
  comparator: ((f1: any, f2: any) => boolean) | null = this.compareByValue;

  @ViewChild(MatSelect) select: MatSelect;
  @ViewChildren(MatOption) options: QueryList<MatOption>;

  useCompareByValue() {
    this.comparator = this.compareByValue;
  }

  useCompareByReference() {
    this.comparator = this.compareByReference;
  }

  useNullComparator() {
    this.comparator = null;
  }

  compareByValue(f1: any, f2: any) {
    return f1 && f2 && f1.value === f2.value;
  }

  compareByReference(f1: any, f2: any) {
    return f1 === f2;
  }

  setFoodByCopy(newValue: {value: string; viewValue: string}) {
    this.selectedFood = {...{}, ...newValue};
  }
}

@Component({
  template: `
    <mat-select placeholder="Food" [formControl]="control" [errorStateMatcher]="errorStateMatcher">
      <mat-option *ngFor="let food of foods" [value]="food.value">
        {{ food.viewValue }}
      </mat-option>
    </mat-select>
  `,
})
class CustomErrorBehaviorSelect {
  @ViewChild(MatSelect) select: MatSelect;
  control = new FormControl('');
  foods: any[] = [
    {value: 'steak-0', viewValue: 'Steak'},
    {value: 'pizza-1', viewValue: 'Pizza'},
  ];
  errorStateMatcher: ErrorStateMatcher;
}

@Component({
  template: `
    <mat-form-field>
      <mat-select placeholder="Food" [(ngModel)]="selectedFoods">
        <mat-option *ngFor="let food of foods"
                    [value]="food.value">{{ food.viewValue }}
        </mat-option>
      </mat-select>
    </mat-form-field>
  `,
})
class SingleSelectWithPreselectedArrayValues {
  foods: any[] = [
    {value: ['steak-0', 'steak-1'], viewValue: 'Steak'},
    {value: ['pizza-1', 'pizza-2'], viewValue: 'Pizza'},
    {value: ['tacos-2', 'tacos-3'], viewValue: 'Tacos'},
  ];

  selectedFoods = this.foods[1].value;

  @ViewChild(MatSelect) select: MatSelect;
  @ViewChildren(MatOption) options: QueryList<MatOption>;
}

@Component({
  selector: 'select-without-option-centering',
  template: `
    <mat-form-field>
      <mat-select placeholder="Food" [formControl]="control" disableOptionCentering>
        <mat-option *ngFor="let food of foods" [value]="food.value">
          {{ food.viewValue }}
        </mat-option>
      </mat-select>
    </mat-form-field>
  `,
})
class SelectWithoutOptionCentering {
  foods: any[] = [
    {value: 'steak-0', viewValue: 'Steak'},
    {value: 'pizza-1', viewValue: 'Pizza'},
    {value: 'tacos-2', viewValue: 'Tacos'},
    {value: 'sandwich-3', viewValue: 'Sandwich'},
    {value: 'chips-4', viewValue: 'Chips'},
    {value: 'eggs-5', viewValue: 'Eggs'},
    {value: 'pasta-6', viewValue: 'Pasta'},
    {value: 'sushi-7', viewValue: 'Sushi'},
  ];
  control = new FormControl('pizza-1');

  @ViewChild(MatSelect) select: MatSelect;
  @ViewChildren(MatOption) options: QueryList<MatOption>;
}

@Component({
  template: `
    <mat-form-field>
      <mat-label>Select a thing</mat-label>

      <mat-select [placeholder]="placeholder">
        <mat-option value="thing">A thing</mat-option>
      </mat-select>
    </mat-form-field>
  `,
})
class SelectWithFormFieldLabel {
  placeholder: string;
}

@Component({
  template: `
    <mat-form-field appearance="fill">
      <mat-label>Select something</mat-label>
      <mat-select *ngIf="showSelect">
        <mat-option value="1">One</mat-option>
      </mat-select>
    </mat-form-field>
  `,
})
class SelectWithNgIfAndLabel {
  showSelect = true;
}

@Component({
  template: `
    <mat-form-field>
      <mat-select multiple [ngModel]="value">
        <mat-option *ngFor="let item of items" [value]="item">{{item}}</mat-option>
      </mat-select>
    </mat-form-field>
  `,
})
class MultiSelectWithLotsOfOptions {
  items = new Array(100).fill(0).map((_, i) => i);
  value: number[] = [];

  checkAll() {
    this.value = [...this.items];
  }

  uncheckAll() {
    this.value = [];
  }
}

@Component({
  selector: 'basic-select-with-reset',
  template: `
    <mat-form-field>
      <mat-select [formControl]="control">
        <mat-option>Reset</mat-option>
        <mat-option value="a">A</mat-option>
        <mat-option value="b">B</mat-option>
        <mat-option value="c">C</mat-option>
      </mat-select>
    </mat-form-field>
  `,
})
class SelectWithResetOptionAndFormControl {
  @ViewChild(MatSelect) select: MatSelect;
  @ViewChildren(MatOption) options: QueryList<MatOption>;
  control = new FormControl('');
}

@Component({
  selector: 'select-with-placeholder-in-ngcontainer-with-ngIf',
  template: `
    <mat-form-field>
      <ng-container *ngIf="true">
        <mat-select placeholder="Product Area">
          <mat-option value="a">A</mat-option>
          <mat-option value="b">B</mat-option>
          <mat-option value="c">C</mat-option>
        </mat-select>
      </ng-container>
    </mat-form-field>
  `,
})
class SelectInNgContainer {}

@Component({
  template: `
    <form [formGroup]="form">
      <mat-form-field>
        <mat-select formControlName="control">
          <mat-option value="1">One</mat-option>
        </mat-select>
      </mat-form-field>
    </form>
  `,
})
class SelectInsideDynamicFormGroup {
  @ViewChild(MatSelect) select: MatSelect;
  form: FormGroup;

  constructor(private _formBuilder: FormBuilder) {
    this.assignGroup(false);
  }

  assignGroup(isDisabled: boolean) {
    this.form = this._formBuilder.group({
      control: {value: '', disabled: isDisabled},
    });
  }
}
@Component({
  selector: 'basic-select',
  template: `
    <div [style.height.px]="heightAbove"></div>
    <mat-form-field>
      <mat-label *ngIf="hasLabel">Select a food</mat-label>
      <mat-select placeholder="Food" [formControl]="control" [required]="isRequired"
        [tabIndex]="tabIndexOverride" [aria-describedby]="ariaDescribedBy"
        [aria-label]="ariaLabel" [aria-labelledby]="ariaLabelledby"
        [panelClass]="panelClass" [disableRipple]="disableRipple"
        [typeaheadDebounceInterval]="typeaheadDebounceInterval">
        <mat-option *ngFor="let food of foods" [value]="food.value" [disabled]="food.disabled">
          {{ food.viewValue }}
        </mat-option>
      </mat-select>
      <mat-hint *ngIf="hint">{{ hint }}</mat-hint>
    </mat-form-field>
    <div [style.height.px]="heightBelow"></div>
  `,
})
class BasicSelectWithFirstAndLastOptionDisabled {
  foods: any[] = [
    {value: 'steak-0', viewValue: 'Steak', disabled: true},
    {value: 'pizza-1', viewValue: 'Pizza'},
    {value: 'tacos-2', viewValue: 'Tacos'},
    {value: 'sandwich-3', viewValue: 'Sandwich'},
    {value: 'chips-4', viewValue: 'Chips'},
    {value: 'eggs-5', viewValue: 'Eggs'},
    {value: 'pasta-6', viewValue: 'Pasta'},
    {value: 'sushi-7', viewValue: 'Sushi', disabled: true},
  ];
  control = new FormControl<string | null>(null);
  isRequired: boolean;
  heightAbove = 0;
  heightBelow = 0;
  hasLabel = true;
  hint: string;
  tabIndexOverride: number;
  ariaDescribedBy: string;
  ariaLabel: string;
  ariaLabelledby: string;
  panelClass = ['custom-one', 'custom-two'];
  disableRipple: boolean;
  typeaheadDebounceInterval: number;

  @ViewChild(MatSelect, {static: true}) select: MatSelect;
  @ViewChildren(MatOption) options: QueryList<MatOption>;
}<|MERGE_RESOLUTION|>--- conflicted
+++ resolved
@@ -3847,71 +3847,11 @@
       trigger = formFieldWrapper.querySelector('.mat-mdc-select-trigger') as HTMLElement;
     }));
 
-<<<<<<< HEAD
-    /**
-     * Asserts that the given option is aligned with the trigger.
-     *
-     * 断言给定的选项与触发器是对齐的。
-     *
-     * @param index The index of the option.
-     *
-     * 选项的索引。
-     *
-     * @param selectInstance Instance of the `mat-select` component to check against.
-     *
-     * 要检查的 `mat-select` 组件的实例。
-     *
-     */
-    function checkTriggerAlignedWithOption(
-      index: number,
-      selectInstance = fixture.componentInstance.select,
-    ): void {
-      const overlayPane = overlayContainerElement.querySelector('.cdk-overlay-pane')!;
-      const triggerTop = trigger.getBoundingClientRect().top;
-      const overlayTop = overlayPane.getBoundingClientRect().top;
-      const options = overlayPane.querySelectorAll('mat-option');
-      const optionTop = options[index].getBoundingClientRect().top;
-      const triggerFontSize = parseInt(window.getComputedStyle(trigger).fontSize || '0');
-      const triggerLineHeightEm = 1.125;
-
-      // Extra trigger height beyond the font size caused by the fact that the line-height is
-      // greater than 1em.
-      const triggerExtraLineSpaceAbove = ((1 - triggerLineHeightEm) * triggerFontSize) / 2;
-      const topDifference =
-        Math.floor(optionTop) -
-        Math.floor(triggerTop - triggerFontSize - triggerExtraLineSpaceAbove);
-
-      // Expect the coordinates to be within a pixel of each other. We can't rely on comparing
-      // the exact value, because different browsers report the various sizes with slight (< 1px)
-      // deviations.
-      // Expect the coordinates to be within a pixel of each other. We can't rely on comparing
-      // the exact value, because different browsers report the various sizes with slight (< 1px)
-      // deviations.
-      expect(Math.abs(topDifference) < 2)
-        .withContext(`Expected trigger to align with option ${index}.`)
-        .toBe(true);
-
-      // For the animation to start at the option's center, its origin must be the distance
-      // from the top of the overlay to the option top + half the option height (48/2 = 24).
-      const expectedOrigin = Math.floor(optionTop - overlayTop + 24);
-      const rawYOrigin = selectInstance._transformOrigin.split(' ')[1].trim();
-      const origin = Math.floor(parseInt(rawYOrigin));
-
-      // Because the origin depends on the Y axis offset, we also have to
-      // round down and check that the difference is within a pixel.
-      // Because the origin depends on the Y axis offset, we also have to
-      // round down and check that the difference is within a pixel.
-      expect(Math.abs(expectedOrigin - origin) < 2)
-        .withContext(`Expected panel animation to originate in the center of option ${index}.`)
-        .toBe(true);
-    }
-=======
     it('should position the panel under the form field by default', fakeAsync(() => {
       formField.style.position = 'fixed';
       formField.style.left = formField.style.top = '10%';
       trigger.click();
       fixture.detectChanges();
->>>>>>> 70cf080c
 
       const panel = overlayContainerElement.querySelector('.cdk-overlay-pane')!;
       const paneRect = panel.getBoundingClientRect();
