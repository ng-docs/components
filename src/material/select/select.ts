--- conflicted
+++ resolved
@@ -108,84 +108,7 @@
 
 let nextUniqueId = 0;
 
-<<<<<<< HEAD
-/**
- * The following style constants are necessary to save here in order
- * to properly calculate the alignment of the selected option over
- * the trigger element.
- *
- * 这里保存下列样式常量是为了正确计算选定的选项在触发器元素上的对齐方式。
- *
- */
-
-/**
- * The max height of the select's overlay panel.
- *
- * 所选内容的浮层面板的最大高度。
- *
- */
-export const SELECT_PANEL_MAX_HEIGHT = 256;
-
-/**
- * The panel's padding on the x-axis.
- *
- * 此面板在 x 轴上的衬距。
- *
- */
-export const SELECT_PANEL_PADDING_X = 16;
-
-/**
- * The panel's x axis padding if it is indented (e.g. there is an option group).
- *
- * 此面板的 x 轴衬距（如果有缩进）（例如选项组）。
- *
- */
-export const SELECT_PANEL_INDENT_PADDING_X = SELECT_PANEL_PADDING_X * 2;
-
-/**
- * The height of the select items in `em` units.
- *
- * 选择此条目的高度，以 `em` 为单位。
- *
- */
-export const SELECT_ITEM_HEIGHT_EM = 3;
-
-// TODO(josephperrott): Revert to a constant after 2018 spec updates are fully merged.
-/**
- * Distance between the panel edge and the option text in
- * multi-selection mode.
- *
- * 面板边缘与多选模式下的选项文本之间的距离。
- *
- * Calculated as:
- * (SELECT_PANEL_PADDING_X \* 1.5) + 16 = 40
- * The padding is multiplied by 1.5 because the checkbox's margin is half the padding.
- * The checkbox width is 16px.
- *
- * 计算公式为：(SELECT_PANEL_PADDING_X \* 1.5) + 16 = 40。
- * 衬距要乘以 1.5，因为复选框的外边距是衬距的一半。复选框的宽度为 16 像素。
- *
- */
-export const SELECT_MULTIPLE_PANEL_PADDING_X = SELECT_PANEL_PADDING_X * 1.5 + 16;
-
-/**
- * The select panel will only "fit" inside the viewport if it is positioned at
- * this value or more away from the viewport boundary.
- *
- * 只有当选择面板位于视口内部且位于此值或距视口边界更远的位置时，才认为它“适合”视口。
- *
- */
-export const SELECT_PANEL_VIEWPORT_PADDING = 8;
-
-/**
- * Injection token that determines the scroll handling while a select is open.
- *
- * 当选择框被打开时，本注入令牌决定滚动时的处理方式。
- *
- */
-=======
 /** Injection token that determines the scroll handling while a select is open. */
->>>>>>> 70cf080c
 export const MAT_SELECT_SCROLL_STRATEGY = new InjectionToken<() => ScrollStrategy>(
   'mat-select-scroll-strategy',
 );
@@ -245,13 +168,6 @@
 };
 
 /**
-<<<<<<< HEAD
- * Change event object that is emitted when the select value has changed.
- *
- * 当选择框的值发生更改后触发的事件对象。
- *
- */
-=======
  * Injection token that can be used to reference instances of `MatSelectTrigger`. It serves as
  * alternative token to the actual `MatSelectTrigger` class which could cause unnecessary
  * retention of the class and its directive metadata.
@@ -259,7 +175,6 @@
 export const MAT_SELECT_TRIGGER = new InjectionToken<MatSelectTrigger>('MatSelectTrigger');
 
 /** Change event object that is emitted when the select value has changed. */
->>>>>>> 70cf080c
 export class MatSelectChange {
   constructor(
     /**
@@ -313,38 +228,7 @@
   ),
 );
 
-<<<<<<< HEAD
-/**
- * Injection token that can be used to reference instances of `MatSelectTrigger`. It serves as
- * alternative token to the actual `MatSelectTrigger` class which could cause unnecessary
- * retention of the class and its directive metadata.
- *
- * 这个注入令牌可以用来引用 `MatSelectTrigger` 的实例。它可以作为实际 `MatSelectTrigger` 类的备用令牌，直接使用实际类可能导致该类及其元数据无法被优化掉。
- *
- */
-export const MAT_SELECT_TRIGGER = new InjectionToken<MatSelectTrigger>('MatSelectTrigger');
-
-/**
- * Allows the user to customize the trigger that is displayed when the select has a value.
- *
- * 当选择框具有值时，允许用户自定义要显示的触发器。
- *
- */
-@Directive({
-  selector: 'mat-select-trigger',
-  providers: [{provide: MAT_SELECT_TRIGGER, useExisting: MatSelectTrigger}],
-})
-export class MatSelectTrigger {}
-
-/**
- * Base class with all of the `MatSelect` functionality.
- *
- * 具备所有 `MatSelect` 功能的基类。
- *
- */
-=======
 /** Base class with all of the `MatSelect` functionality. */
->>>>>>> 70cf080c
 @Directive()
 export abstract class _MatSelectBase<C>
   extends _MatSelectMixinBase
@@ -455,16 +339,12 @@
    */
   private _uid = `mat-select-${nextUniqueId++}`;
 
-<<<<<<< HEAD
-  /**
-   * Current `ariar-labelledby` value for the select trigger.
+  /**
+   * Current `aria-labelledby` value for the select trigger.
    *
    * 此选择框触发器的当前 `aria-labelledby` 值。
    *
    */
-=======
-  /** Current `aria-labelledby` value for the select trigger. */
->>>>>>> 70cf080c
   private _triggerAriaLabelledBy: string | null = null;
 
   /**
@@ -1716,54 +1596,7 @@
     {provide: MAT_OPTION_PARENT_COMPONENT, useExisting: MatSelect},
   ],
 })
-<<<<<<< HEAD
-export class MatSelect extends _MatSelectBase<MatSelectChange> implements OnInit {
-  /**
-   * The scroll position of the overlay panel, calculated to center the selected option.
-   *
-   * 浮层面板的滚动位置，计算为选定项的中心位置。
-   *
-   */
-  private _scrollTop = 0;
-
-  /**
-   * The last measured value for the trigger's client bounding rect.
-   *
-   * 触发器的 BoundingClientRect 的最后一次测量值。
-   *
-   */
-  _triggerRect: ClientRect;
-
-  /**
-   * The cached font-size of the trigger element.
-   *
-   * 缓存的触发器元素字体大小。
-   *
-   */
-  _triggerFontSize = 0;
-
-  /**
-   * The value of the select panel's transform-origin property.
-   *
-   * 选择面板的 transform-origin 属性的值。
-   *
-   */
-  _transformOrigin: string = 'top';
-
-  /**
-   * The y-offset of the overlay panel in relation to the trigger's top start corner.
-   * This must be adjusted to align the selected option text over the trigger text.
-   * when the panel opens. Will change based on the y-position of the selected option.
-   *
-   * 浮层面板相对于触发器顶部 "start" 角的 y 偏移量。
-   * 必须调整它，以便在触发器文本上对齐选定的选项文本。面板打开时会根据选定选项的 y 坐标进行更改。
-   *
-   */
-  _offsetY = 0;
-
-=======
 export class MatSelect extends _MatSelectBase<MatSelectChange> implements OnInit, AfterViewInit {
->>>>>>> 70cf080c
   @ContentChildren(MatOption, {descendants: true}) options: QueryList<MatOption>;
   @ContentChildren(MAT_OPTGROUP, {descendants: true}) optionGroups: QueryList<MatOptgroup>;
   @ContentChild(MAT_SELECT_TRIGGER) customTrigger: MatSelectTrigger;
@@ -1784,27 +1617,8 @@
     },
   ];
 
-<<<<<<< HEAD
-  /**
-   * Calculates the scroll position of the select's overlay panel.
-   *
-   * 计算选择框的浮层面板的滚动位置。
-   *
-   * Attempts to center the selected option in the panel. If the option is
-   * too high or too low in the panel to be scrolled to the center, it clamps the
-   * scroll position to the min or max scroll positions respectively.
-   *
-   * 试图让选定的选项在面板中居中。如果面板中的选项太高或太低而无法滚动到中心位置，它会在最小或最大滚动位置之间夹取此位置。
-   *
-   */
-  _calculateOverlayScroll(selectedIndex: number, scrollBuffer: number, maxScroll: number): number {
-    const itemHeight = this._getItemHeight();
-    const optionOffsetFromScrollTop = itemHeight * selectedIndex;
-    const halfOptionHeight = itemHeight / 2;
-=======
   /** Ideal origin for the overlay panel. */
   _preferredOverlayOrigin: CdkOverlayOrigin | ElementRef | undefined;
->>>>>>> 70cf080c
 
   /** Width of the overlay panel. */
   _overlayWidth: number;
@@ -1836,37 +1650,11 @@
     }
   }
 
-<<<<<<< HEAD
-  /**
-   * Scrolls the active option into view.
-   *
-   * 把活动选项滚动进视图。
-   *
-   */
-  protected _scrollOptionIntoView(index: number): void {
-    const labelCount = _countGroupLabelsBeforeOption(index, this.options, this.optionGroups);
-    const itemHeight = this._getItemHeight();
-
-    if (index === 0 && labelCount === 1) {
-      // If we've got one group label before the option and we're at the top option,
-      // scroll the list to the top. This is better UX than scrolling the list to the
-      // top of the option, because it allows the user to read the top group's label.
-      this.panel.nativeElement.scrollTop = 0;
-    } else {
-      this.panel.nativeElement.scrollTop = _getOptionScrollPosition(
-        (index + labelCount) * itemHeight,
-        itemHeight,
-        this.panel.nativeElement.scrollTop,
-        SELECT_PANEL_MAX_HEIGHT,
-      );
-    }
-=======
   override open() {
     this._overlayWidth = this._getOverlayWidth();
     super.open();
     // Required for the MDC form field to pick up when the overlay has been opened.
     this.stateChanges.next();
->>>>>>> 70cf080c
   }
 
   override close() {
@@ -1875,7 +1663,12 @@
     this.stateChanges.next();
   }
 
-  /** Scrolls the active option into view. */
+  /**
+   * Scrolls the active option into view.
+   *
+   * 把活动选项滚动进视图。
+   *
+   */
   protected _scrollOptionIntoView(index: number): void {
     const option = this.options.toArray()[index];
 
@@ -1908,270 +1701,6 @@
     return new MatSelectChange(this, value);
   }
 
-<<<<<<< HEAD
-  /**
-   * Sets the x-offset of the overlay panel in relation to the trigger's top start corner.
-   * This must be adjusted to align the selected option text over the trigger text when
-   * the panel opens. Will change based on LTR or RTL text direction. Note that the offset
-   * can't be calculated until the panel has been attached, because we need to know the
-   * content width in order to constrain the panel within the viewport.
-   *
-   * 设置浮层面板相对于触发器顶部起始角的 x 偏移量。当面板打开时，必须调整它，以便让触发器文本与选定项的文本对齐。
-   * 会根据 LTR 或 RTL 的而改变文本方向。请注意，在连接面板之前，无法计算偏移量，因为我们需要知道内容的宽度才能在视口中约束此面板。
-   *
-   */
-  private _calculateOverlayOffsetX(): void {
-    const overlayRect = this._overlayDir.overlayRef.overlayElement.getBoundingClientRect();
-    const viewportSize = this._viewportRuler.getViewportSize();
-    const isRtl = this._isRtl();
-    const paddingWidth = this.multiple
-      ? SELECT_MULTIPLE_PANEL_PADDING_X + SELECT_PANEL_PADDING_X
-      : SELECT_PANEL_PADDING_X * 2;
-    let offsetX: number;
-
-    // Adjust the offset, depending on the option padding.
-    if (this.multiple) {
-      offsetX = SELECT_MULTIPLE_PANEL_PADDING_X;
-    } else if (this.disableOptionCentering) {
-      offsetX = SELECT_PANEL_PADDING_X;
-    } else {
-      let selected = this._selectionModel.selected[0] || this.options.first;
-      offsetX = selected && selected.group ? SELECT_PANEL_INDENT_PADDING_X : SELECT_PANEL_PADDING_X;
-    }
-
-    // Invert the offset in LTR.
-    if (!isRtl) {
-      offsetX *= -1;
-    }
-
-    // Determine how much the select overflows on each side.
-    const leftOverflow = 0 - (overlayRect.left + offsetX - (isRtl ? paddingWidth : 0));
-    const rightOverflow =
-      overlayRect.right + offsetX - viewportSize.width + (isRtl ? 0 : paddingWidth);
-
-    // If the element overflows on either side, reduce the offset to allow it to fit.
-    if (leftOverflow > 0) {
-      offsetX += leftOverflow + SELECT_PANEL_VIEWPORT_PADDING;
-    } else if (rightOverflow > 0) {
-      offsetX -= rightOverflow + SELECT_PANEL_VIEWPORT_PADDING;
-    }
-
-    // Set the offset directly in order to avoid having to go through change detection and
-    // potentially triggering "changed after it was checked" errors. Round the value to avoid
-    // blurry content in some browsers.
-    this._overlayDir.offsetX = Math.round(offsetX);
-    this._overlayDir.overlayRef.updatePosition();
-  }
-
-  /**
-   * Calculates the y-offset of the select's overlay panel in relation to the
-   * top start corner of the trigger. It has to be adjusted in order for the
-   * selected option to be aligned over the trigger when the panel opens.
-   *
-   * 计算选择框的浮层面板相对于触发器顶部起始角的 y 偏移量。必须对它进行调整，以便当面板打开时，选定的选项可以与触发器对齐。
-   *
-   */
-  private _calculateOverlayOffsetY(
-    selectedIndex: number,
-    scrollBuffer: number,
-    maxScroll: number,
-  ): number {
-    const itemHeight = this._getItemHeight();
-    const optionHeightAdjustment = (itemHeight - this._triggerRect.height) / 2;
-    const maxOptionsDisplayed = Math.floor(SELECT_PANEL_MAX_HEIGHT / itemHeight);
-    let optionOffsetFromPanelTop: number;
-
-    // Disable offset if requested by user by returning 0 as value to offset
-    if (this.disableOptionCentering) {
-      return 0;
-    }
-
-    if (this._scrollTop === 0) {
-      optionOffsetFromPanelTop = selectedIndex * itemHeight;
-    } else if (this._scrollTop === maxScroll) {
-      const firstDisplayedIndex = this._getItemCount() - maxOptionsDisplayed;
-      const selectedDisplayIndex = selectedIndex - firstDisplayedIndex;
-
-      // The first item is partially out of the viewport. Therefore we need to calculate what
-      // portion of it is shown in the viewport and account for it in our offset.
-      let partialItemHeight =
-        itemHeight - ((this._getItemCount() * itemHeight - SELECT_PANEL_MAX_HEIGHT) % itemHeight);
-
-      // Because the panel height is longer than the height of the options alone,
-      // there is always extra padding at the top or bottom of the panel. When
-      // scrolled to the very bottom, this padding is at the top of the panel and
-      // must be added to the offset.
-      optionOffsetFromPanelTop = selectedDisplayIndex * itemHeight + partialItemHeight;
-    } else {
-      // If the option was scrolled to the middle of the panel using a scroll buffer,
-      // its offset will be the scroll buffer minus the half height that was added to
-      // center it.
-      optionOffsetFromPanelTop = scrollBuffer - itemHeight / 2;
-    }
-
-    // The final offset is the option's offset from the top, adjusted for the height difference,
-    // multiplied by -1 to ensure that the overlay moves in the correct direction up the page.
-    // The value is rounded to prevent some browsers from blurring the content.
-    return Math.round(optionOffsetFromPanelTop * -1 - optionHeightAdjustment);
-  }
-
-  /**
-   * Checks that the attempted overlay position will fit within the viewport.
-   * If it will not fit, tries to adjust the scroll position and the associated
-   * y-offset so the panel can open fully on-screen. If it still won't fit,
-   * sets the offset back to 0 to allow the fallback position to take over.
-   *
-   * 检查尝试的浮层位置是否适合视口。如果它不适合，尝试调整滚动位置和相关的 y 偏移量，这样面板就可以在屏幕上完全打开。如果它仍然不适合，则把偏移量设置回 0，以允许使用回退位置。
-   *
-   */
-  private _checkOverlayWithinViewport(maxScroll: number): void {
-    const itemHeight = this._getItemHeight();
-    const viewportSize = this._viewportRuler.getViewportSize();
-
-    const topSpaceAvailable = this._triggerRect.top - SELECT_PANEL_VIEWPORT_PADDING;
-    const bottomSpaceAvailable =
-      viewportSize.height - this._triggerRect.bottom - SELECT_PANEL_VIEWPORT_PADDING;
-
-    const panelHeightTop = Math.abs(this._offsetY);
-    const totalPanelHeight = Math.min(this._getItemCount() * itemHeight, SELECT_PANEL_MAX_HEIGHT);
-    const panelHeightBottom = totalPanelHeight - panelHeightTop - this._triggerRect.height;
-
-    if (panelHeightBottom > bottomSpaceAvailable) {
-      this._adjustPanelUp(panelHeightBottom, bottomSpaceAvailable);
-    } else if (panelHeightTop > topSpaceAvailable) {
-      this._adjustPanelDown(panelHeightTop, topSpaceAvailable, maxScroll);
-    } else {
-      this._transformOrigin = this._getOriginBasedOnOption();
-    }
-  }
-
-  /**
-   * Adjusts the overlay panel up to fit in the viewport.
-   *
-   * 向上调整浮层面板以适合视口。
-   *
-   */
-  private _adjustPanelUp(panelHeightBottom: number, bottomSpaceAvailable: number) {
-    // Browsers ignore fractional scroll offsets, so we need to round.
-    const distanceBelowViewport = Math.round(panelHeightBottom - bottomSpaceAvailable);
-
-    // Scrolls the panel up by the distance it was extending past the boundary, then
-    // adjusts the offset by that amount to move the panel up into the viewport.
-    this._scrollTop -= distanceBelowViewport;
-    this._offsetY -= distanceBelowViewport;
-    this._transformOrigin = this._getOriginBasedOnOption();
-
-    // If the panel is scrolled to the very top, it won't be able to fit the panel
-    // by scrolling, so set the offset to 0 to allow the fallback position to take
-    // effect.
-    if (this._scrollTop <= 0) {
-      this._scrollTop = 0;
-      this._offsetY = 0;
-      this._transformOrigin = `50% bottom 0px`;
-    }
-  }
-
-  /**
-   * Adjusts the overlay panel down to fit in the viewport.
-   *
-   * 向下调整浮层面板以适应视口。
-   *
-   */
-  private _adjustPanelDown(panelHeightTop: number, topSpaceAvailable: number, maxScroll: number) {
-    // Browsers ignore fractional scroll offsets, so we need to round.
-    const distanceAboveViewport = Math.round(panelHeightTop - topSpaceAvailable);
-
-    // Scrolls the panel down by the distance it was extending past the boundary, then
-    // adjusts the offset by that amount to move the panel down into the viewport.
-    this._scrollTop += distanceAboveViewport;
-    this._offsetY += distanceAboveViewport;
-    this._transformOrigin = this._getOriginBasedOnOption();
-
-    // If the panel is scrolled to the very bottom, it won't be able to fit the
-    // panel by scrolling, so set the offset to 0 to allow the fallback position
-    // to take effect.
-    if (this._scrollTop >= maxScroll) {
-      this._scrollTop = maxScroll;
-      this._offsetY = 0;
-      this._transformOrigin = `50% top 0px`;
-      return;
-    }
-  }
-
-  /**
-   * Calculates the scroll position and x- and y-offsets of the overlay panel.
-   *
-   * 计算浮层面板的滚动位置和 x 和 y 偏移量。
-   *
-   */
-  private _calculateOverlayPosition(): void {
-    const itemHeight = this._getItemHeight();
-    const items = this._getItemCount();
-    const panelHeight = Math.min(items * itemHeight, SELECT_PANEL_MAX_HEIGHT);
-    const scrollContainerHeight = items * itemHeight;
-
-    // The farthest the panel can be scrolled before it hits the bottom
-    const maxScroll = scrollContainerHeight - panelHeight;
-
-    // If no value is selected we open the popup to the first item.
-    let selectedOptionOffset: number;
-
-    if (this.empty) {
-      selectedOptionOffset = 0;
-    } else {
-      selectedOptionOffset = Math.max(
-        this.options.toArray().indexOf(this._selectionModel.selected[0]),
-        0,
-      );
-    }
-
-    selectedOptionOffset += _countGroupLabelsBeforeOption(
-      selectedOptionOffset,
-      this.options,
-      this.optionGroups,
-    );
-
-    // We must maintain a scroll buffer so the selected option will be scrolled to the
-    // center of the overlay panel rather than the top.
-    const scrollBuffer = panelHeight / 2;
-    this._scrollTop = this._calculateOverlayScroll(selectedOptionOffset, scrollBuffer, maxScroll);
-    this._offsetY = this._calculateOverlayOffsetY(selectedOptionOffset, scrollBuffer, maxScroll);
-
-    this._checkOverlayWithinViewport(maxScroll);
-  }
-
-  /**
-   * Sets the transform origin point based on the selected option.
-   *
-   * 基于选定的选项设置变换的原点。
-   *
-   */
-  private _getOriginBasedOnOption(): string {
-    const itemHeight = this._getItemHeight();
-    const optionHeightAdjustment = (itemHeight - this._triggerRect.height) / 2;
-    const originY = Math.abs(this._offsetY) - optionHeightAdjustment + itemHeight / 2;
-    return `50% ${originY}px 0px`;
-  }
-
-  /**
-   * Calculates the height of the select's options.
-   *
-   * 计算选择框选项的高度。
-   *
-   */
-  private _getItemHeight(): number {
-    return this._triggerFontSize * SELECT_ITEM_HEIGHT_EM;
-  }
-
-  /**
-   * Calculates the amount of items in the select. This includes options and group labels.
-   *
-   * 计算选择框中的条目数量。包括选项和组标签。
-   *
-   */
-  private _getItemCount(): number {
-    return this.options.length + this.optionGroups.length;
-=======
   /** Gets how wide the overlay panel should be. */
   private _getOverlayWidth() {
     const refToMeasure =
@@ -2179,6 +1708,5 @@
         ? this._preferredOverlayOrigin.elementRef
         : this._preferredOverlayOrigin || this._elementRef;
     return refToMeasure.nativeElement.getBoundingClientRect().width;
->>>>>>> 70cf080c
   }
 }