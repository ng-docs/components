--- conflicted
+++ resolved
@@ -903,13 +903,6 @@
   }
 
   /**
-<<<<<<< HEAD
-   * Closes the overlay panel and focuses the host element.
-   *
-   * 关闭浮层窗格并让宿主元素获得焦点。
-   *
-   */
-=======
    * Track which modal we have modified the `aria-owns` attribute of. When the combobox trigger is
    * inside an aria-modal, we apply aria-owns to the parent modal with the `id` of the options
    * panel. Track the modal we have changed so we can undo the changes on destroy.
@@ -975,7 +968,6 @@
   }
 
   /** Closes the overlay panel and focuses the host element. */
->>>>>>> 69652b09
   close(): void {
     if (this._panelOpen) {
       this._panelOpen = false;
@@ -1367,20 +1359,16 @@
     return false;
   }
 
-<<<<<<< HEAD
-  /**
-   * Sets up a key manager to listen to keyboard events on the overlay panel.
-   *
-   * 设置一个按键管理器来监听浮层面板上的键盘事件。
-   *
-   */
-=======
   protected _skipPredicate(item: MatOption): boolean {
     return item.disabled;
   }
 
-  /** Sets up a key manager to listen to keyboard events on the overlay panel. */
->>>>>>> 69652b09
+  /**
+   * Sets up a key manager to listen to keyboard events on the overlay panel.
+   *
+   * 设置一个按键管理器来监听浮层面板上的键盘事件。
+   *
+   */
   private _initKeyManager() {
     this._keyManager = new ActiveDescendantKeyManager<MatOption>(this.options)
       .withTypeAhead(this._typeaheadDebounceInterval)
@@ -1536,14 +1524,10 @@
 
   /**
    * Highlights the selected item. If no option is selected, it will highlight
-<<<<<<< HEAD
-   * the first item instead.
+   * the first *enabled* option.
    *
    * 突出显示选定条目。如果没有选定的选项，它会突出显示第一个条目。
    *
-=======
-   * the first *enabled* option.
->>>>>>> 69652b09
    */
   private _highlightCorrectOption(): void {
     if (this._keyManager) {
@@ -1788,18 +1772,13 @@
    */
   _preferredOverlayOrigin: CdkOverlayOrigin | ElementRef | undefined;
 
-<<<<<<< HEAD
   /**
    * Width of the overlay panel.
    *
    * 浮层面板的宽度。
    *
    */
-  _overlayWidth: number;
-=======
-  /** Width of the overlay panel. */
   _overlayWidth: string | number;
->>>>>>> 69652b09
 
   override get shouldLabelFloat(): boolean {
     // Since the panel doesn't overlap the trigger, we
