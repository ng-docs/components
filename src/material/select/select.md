`<mat-select>` is a form control for selecting a value from a set of options, similar to the native
`<select>` element. You can read more about selects in the
[Material Design spec](https://material.io/design/components/menus.html). It is designed to work
inside of a [`<mat-form-field>`](https://material.angular.io/components/form-field/overview)
element.

`<mat-select>` 是一个表单控件，像原生的 `<select>` 元素一样，它用于从一组选项中选取一个值。
你可以阅读 [Material Design 规范](https://material.io/design/components/menus.html)了解更多信息。
它被设计成在 [`<mat-form-field>`](/components/form-field/overview) 元素内部使用的。

To add options to the select, add `<mat-option>` elements to the `<mat-select>`. Each `<mat-option>`
has a `value` property that can be used to set the value that will be selected if the user chooses
this option. The content of the `<mat-option>` is what will be shown to the user.

要想往选择框中添加选项，请为 `<mat-select>` 添加 `<mat-option>` 元素。每个 `<mat-option>` 都有一个 `value` 属性，用于给出当用户选择了该选项时的结果值，而 `<mat-option>` 的内容则会显示给用户。

Angular Material also supports use of the native `<select>` element inside of
`<mat-form-field>`. The native control has several performance, accessibility,
and usability advantages. See [the documentation for
form-field](https://material.angular.io/components/form-field) for more information.

<<<<<<< HEAD
Angular Material 还支持在 `<mat-form-field>` 中使用原生的 `<select>` 元素。
这种原生控件在性能、无障碍性、可用性等方面具有一系列优点。参见 [form-field 的文档](https://material.angular.cn/components/form-field)以了解详情。

To use a native select inside `<mat-form-field>`, add  the `matNativeControl` attribute
to the `<select>` element. 
=======
To use a native select inside `<mat-form-field>`, import `MatInputModule` and add the
`matNativeControl` attribute to the `<select>` element. 
>>>>>>> 03485cd6

要在 `<mat-form-field>` 中使用原生 select，请为 `<select>` 元素添加 `matNativeControl` 属性。

<!-- example(select-overview) -->

### Getting and setting the select value

### 获取与设置选择框的值

The `<mat-select>` supports 2-way binding to the `value` property without the need for Angular
forms.

`<mat-select>` 支持对 `value` 属性进行双向绑定，而不需要借助 Angular 的表单支持。

<!-- example(select-value-binding) -->

Both`<mat-select>` and `<select>` support all of the form directives from the core `FormsModule` (`NgModel`) and
`ReactiveFormsModule` (`FormControl`, `FormGroup`, etc.) As with native `<select>`, `<mat-select>`
also supports a `compareWith` function. (Additional information about using a custom `compareWith`
function can be found in the
[Angular forms documentation](https://angular.io/api/forms/SelectControlValueAccessor#caveat-option-selection)).

`<mat-select>` 也支持所有的表单指令，包括来自 `FormsModule` 的 `NgModel` 和来自 `ReactiveFormsModule` 的 `FormControl`、`FormGroup` 等。像原生的 `<select>` 一样，`<mat-select>` 也支持 `compareWith` 函数。（要了解自定义 `compareWith` 的方法，参见 [Angular 表单文档](https://angular.cn/api/forms/SelectControlValueAccessor#caveat-option-selection)。）

<!-- example(select-form) -->

### Form field features

### 表单字段的特性

There are a number of `<mat-form-field>` features that can be used with both `<select>` and `<mat-select>`. These
include error messages, hint text, prefix & suffix, and theming. For additional information about
these features, see the
[form field documentation](https://material.angular.io/components/form-field/overview).

`<mat-form-field>` 的几个特性可以和任何 `<mat-select>` 一起使用。包括：错误信息、提示信息、前缀与后缀、主题。
欲知详情，参见[表单字段的文档](/components/form-field/overview)。

<!-- example(select-hint-error) -->

### Setting a static placeholder

### 设置静态占位符

The placeholder is text shown when the `<mat-form-field>` label is floating but the `<mat-select>`
is empty. It is used to give the user an additional hint about the value they should select. The
placeholder can be specified by setting the `placeholder` attribute on the `<mat-select>` element.
In some cases that `<mat-form-field>` may use the placeholder as the label (see the
[form field label documentation](https://material.angular.io/components/form-field/overview#floating-label)).

占位符是指当 `<mat-form-field>` 浮起，但 `<mat-select>` 为空时显示的文本。
它可以给用户提供一些关于如何进行选择的附加信息。
占位符可以通过 `<mat-select>` 元素上的 `placeholder` 属性来指定。
有些情况下，`<mat-form-field>` 可以把占位符用作标签（参见[表单字段文档](/components/form-field/overview#floating-label)）。

### Disabling the select or individual options

### 禁用选择框或其中的某个选项

It is possible to disable the entire select or individual options in the select by using the
disabled property on the `<select>` or `<mat-select>` and the `<option>` or `<mat-option>` elements respectively.

可以通过 `<mat-select>` 上的 `disabled` 属性禁用整个选择框，或通过 `<mat-option>` 上的 `disabled` 属性单独禁用某一个选项。

<!-- example(select-disabled) -->

### Resetting the select value

### 重置选择框的值

If you want one of your options to reset the select's value, you can omit specifying its value.

如果你希望用某个选项重置选择框的值，那么可以省略它的值。

<!-- example(select-reset) -->

### Creating groups of options

### 创建选项组

The `<mat-optgroup>` element can be used to group common options under a subheading. The name of the
group can be set using the `label` property of `<mat-optgroup>`. Like individual `<mat-option>`
elements, an entire `<mat-optgroup>` can be disabled or enabled by setting the `disabled` property
on the group.

`<mat-optgroup>` 元素可以用来把一些选项分组到子标题下。组的名字可以用 `<mat-optgroup>` 的 `label` 来指定。
像 `<mat-option>` 元素一样，`<mat-optgroup>` 也能通过设置组的 `disabled` 属性来禁用或启用。

<!-- example(select-optgroup) -->

### Multiple selection

### 多选

`<mat-select>` defaults to single-selection mode, but can be configured to allow multiple selection
by setting the `multiple` property. This will allow the user to select multiple values at once. When
using the `<mat-select>` in multiple selection mode, its value will be a sorted list of all selected
values rather than a single value.

`<mat-select>` 默认为单选模式，但是可以通过 `multiple` 属性配置成允许多选的，这样用户就可以同时选择多个值了。
当在多选模式下使用 `<mat-select>` 时，它的值将会是所有选定值的有序列表，而不再是单个值。

Using multiple selection with a native select element (`<select multiple>`) is discouraged
inside `<mat-form-field>`, as the inline listbox appearance is inconsistent with other
Material Design components.

不鼓励在 `<mat-form-field>` 中使用原生选择框（`<select multiple>`）来实现多选功能，因为内联的多项选择框在外观上会与其它 Material 组件不一致。

<!-- example(select-multiple) -->

### Customizing the trigger label

### 定制触发器标签

If you want to display a custom trigger label inside a `<mat-select>`, you can use the
`<mat-select-trigger>` element.

如果你想在选择框内部显示一个自定义的触发器标签，可以使用 `<mat-select-trigger>` 元素。

<!-- example(select-custom-trigger) -->

### Disabling the ripple effect

### 禁用涟漪效果

By default, when a user clicks on a `<mat-option>`, a ripple animation is shown. This can be disabled
by setting the `disableRipple` property on `<mat-select>`.

默认情况下，当用户点击某个 `<mat-option>` 时，就会显示一个涟漪动画。可以通过设置 `<mat-select>` 上的 `disableRipple` 属性来禁用它。

<!-- example(select-no-ripple) -->

### Adding custom styles to the dropdown panel

### 为下拉面板添加自定义样式

In order to facilitate easily styling the dropdown panel, `<mat-select>` has a `panelClass` property
which can be used to apply additional CSS classes to the dropdown panel.

为了便于给下拉面板指定样式，`<mat-select>` 有一个 `panelClass` 属性，可用于为下拉面板指定自定义 CSS 类。

<!-- example(select-panel-class) -->

### Changing when error messages are shown

### 更改错误信息的显示时机

The `<mat-form-field>` allows you to
[associate error messages](https://material.angular.io/components/form-field/overview#error-messages)
with your `<select>` or `<mat-select>`. By default, these error messages are shown when the control is invalid and
either the user has interacted with (touched) the element or the parent form has been submitted. If
you wish to override this behavior (e.g. to show the error as soon as the invalid control is dirty
or when a parent form group is invalid), you can use the `errorStateMatcher` property of the
`<mat-select>`. The property takes an instance of an `ErrorStateMatcher` object. An
`ErrorStateMatcher` must implement a single method `isErrorState` which takes the `FormControl` for
this `<mat-select>` as well as the parent form and returns a boolean indicating whether errors
should be shown. (`true` indicating that they should be shown, and `false` indicating that they
should not.)

`<mat-form-field>` 让你能把[错误信息](/components/form-field/overview#error-messages)和你的 `<mat-select>` 关联起来。
默认情况下，当该控件无效并且用户已经跟它交互过（碰过 touched）或者提交过父表单时才会显示这些错误信息。
如果你要覆盖这种行为（比如当无效控件或父表单组变脏时想尽快显示错误信息），可以使用 `<mat-select>` 的 `errorStateMatcher` 属性。
该属性接收一个 `ErrorStateMatcher` 对象的实例。`ErrorStateMatcher` 必须实现一个 `isErrorState` 方法，它接受该 `<mat-select>` 或其父表单的 `FormControl`，并返回一个 `boolean` 值，以指出是否应该显示错误信息。（`true` 表示应该显示，`false` 表示不该。）

<!-- example(select-error-state-matcher) -->

A global error state matcher can be specified by setting the `ErrorStateMatcher` provider. This
applies to all inputs. For convenience, `ShowOnDirtyErrorStateMatcher` is available in order to
globally cause input errors to show when the input is dirty and invalid.

全局的错误状态匹配器可以通过 `ErrorStateMatcher` 提供者来指定。它将作用于所有输入框。
为方便起见，可以使用 `ShowOnDirtyErrorStateMatcher` 作为全局配置，来要求只有当输入框是脏（dirty）且无效（invalid）时才显示错误信息。

```ts
@NgModule({
  providers: [
    {provide: ErrorStateMatcher, useClass: ShowOnDirtyErrorStateMatcher}
  ]
})
```

### Keyboard interaction
<<<<<<< HEAD

### 键盘交互

- <kbd>DOWN_ARROW</kbd>: Focus next option

  <kbd>DOWN_ARROW</kbd>：焦点移到下一个候选项

- <kbd>UP_ARROW</kbd>: Focus previous option

  <kbd>UP_ARROW</kbd>：焦点移到上一个候选项

- <kbd>ENTER</kbd> or <kbd>SPACE</kbd>: Select focused item
=======
| Keyboard shortcut                      | Action                                                                |
|----------------------------------------|-----------------------------------------------------------------------|
| <kbd>Down Arrow</kbd>                  | Navigate to the next option.                                          |
| <kbd>Up Arrow</kbd>                    | Navigate to the previous option.                                      |
| <kbd>Enter</kbd>                       | If closed, open the select panel. If open, selects the active option. |
| <kbd>Escape</kbd>                      | Close the select panel.                                               |
| <kbd>Alt</kbd> + <kbd>Up Arrow</kbd>   | Close the select panel.                                               |
| <kbd>Alt</kbd> + <kbd>Down Arrow</kbd> | Open the select panel if there are any matching options.              |
>>>>>>> 03485cd6

  <kbd>ENTER</kbd> 或 <kbd>SPACE</kbd>：选择当前有焦点的条目

### Accessibility
<<<<<<< HEAD

### 无障碍性

The `<mat-select>` component without text or label should be given a meaningful label via
`aria-label` or `aria-labelledby`.

没有文本或标签的选择框组件应该通过 `aria-label` 或 `aria-labelledby` 给出一个有意义的标签。

The `<mat-select>` component has `role="combobox"`, the dropdown panel has `role="listbox"` and options inside select panel have `role="option"`.

`<mat-select>` 组件具有 `role="combobox"` 属性，下拉面板具有 `role="listbox"` 属性，并且其面板中的各个选项具有 `role="option"` 属性。

The native `<select>` offers the best accessibility because it is supported directly by screen-readers.
=======
When possible, prefer a native `<select>` element over `MatSelect`. The native control
provides the most accessible experience across the widest range of platforms.

`MatSelect` implements the combobox pattern detailed in the [1.2 version of the ARIA
specification](https://www.w3.org/TR/wai-aria-1.2). The combobox trigger controls a `role="listbox"`
element opened in a pop-up. Previous versions of the ARIA specification
required that `role="combobox"` apply to a text input control, but the 1.2 version of the
specification supports a wider variety of interaction patterns. This newer usage of ARIA works
in all browser and screen-reader combinations supported by Angular Material.

Because the pop-up uses the `role="listbox"` pattern, you should _not_ put other interactive
controls, such as buttons or checkboxes, inside a select option. Nesting interactive controls like
this interferes with most assistive technology.

Always provide an accessible label for the select. This can be done by adding a `<mat-label>`
inside of `<mat-form-field>`, the `aria-label` attribute, or the `aria-labelledby` attribute.
>>>>>>> 03485cd6

选择框组件应该有 `role="listbox"` 属性，而其内部的候选项应该有 `role="option"` 属性。

### Troubleshooting

### 排查问题

#### Error: Cannot change `multiple` mode of select after initialization

#### Error: Cannot change `multiple` mode of select after initialization <br>（不能在选择框初始化完成后修改 `multiple` 模式）

This error is thrown if you attempt to bind the `multiple` property on `<mat-select>` to a dynamic
value. (e.g. `[multiple]="isMultiple"` where the value of `isMultiple` changes over the course of
the component's lifetime). If you need to change this dynamically, use `ngIf` or `ngSwitch` instead:

如果你试图把 `<mat-select>` 的 `multiple` 属性绑定到一个动态值，就会抛出此错误。（比如 `[multiple]="isMultiple"` 如果 `isMultiple` 的值在组件生命周期内发生了变化。）如果你确实需要动态修改它，请改用 `ngIf` 或 `ngSwitch`：

```html
<mat-select *ngIf="isMultiple" multiple>
  ...
</mat-select>
<mat-select *ngIf="!isMultiple">
  ...
</mat-select>
```

#### Error: Value must be an array in multiple-selection mode

#### Error: Value must be an array in multiple-selection mode <br>（在多选模式下，值必须是数组）

This error is thrown if you attempt to assign a value other than `null`, `undefined`, or an array to
a `<mat-select multiple>`. For example, something like `mySelect.value = 'option1'`. What you likely
meant to do was `mySelect.value = ['option1']`.

如果你试图给 `<mat-select multiple>` 赋值为除 `null`、`undefined` 或数组之外的值，就会抛出此错误。
比如，`mySelect.value = 'option1'` 就会出错，应该写成 `mySelect.value = ['option1']`。

#### Error: `compareWith` must be a function

#### Error: `compareWith` must be a function <br>（`compareWith` 必须是函数）

This error occurs if you attempt to assign something other than a function to the `compareWith`
property. For more information on proper usage of `compareWith` see the
[Angular forms documentation](https://angular.io/api/forms/SelectControlValueAccessor#caveat-option-selection)).

如果你尝试把函数之外的值赋给 `compareWith` 属性，就会出现此错误。要了解如何正确使用 `compareWith`，请参见 [Angular 表单文档](https://angular.cn/api/forms/SelectControlValueAccessor#caveat-option-selection)。<|MERGE_RESOLUTION|>--- conflicted
+++ resolved
@@ -19,16 +19,11 @@
 and usability advantages. See [the documentation for
 form-field](https://material.angular.io/components/form-field) for more information.
 
-<<<<<<< HEAD
 Angular Material 还支持在 `<mat-form-field>` 中使用原生的 `<select>` 元素。
 这种原生控件在性能、无障碍性、可用性等方面具有一系列优点。参见 [form-field 的文档](https://material.angular.cn/components/form-field)以了解详情。
 
-To use a native select inside `<mat-form-field>`, add  the `matNativeControl` attribute
-to the `<select>` element. 
-=======
 To use a native select inside `<mat-form-field>`, import `MatInputModule` and add the
 `matNativeControl` attribute to the `<select>` element. 
->>>>>>> 03485cd6
 
 要在 `<mat-form-field>` 中使用原生 select，请为 `<select>` 元素添加 `matNativeControl` 属性。
 
@@ -211,20 +206,6 @@
 ```
 
 ### Keyboard interaction
-<<<<<<< HEAD
-
-### 键盘交互
-
-- <kbd>DOWN_ARROW</kbd>: Focus next option
-
-  <kbd>DOWN_ARROW</kbd>：焦点移到下一个候选项
-
-- <kbd>UP_ARROW</kbd>: Focus previous option
-
-  <kbd>UP_ARROW</kbd>：焦点移到上一个候选项
-
-- <kbd>ENTER</kbd> or <kbd>SPACE</kbd>: Select focused item
-=======
 | Keyboard shortcut                      | Action                                                                |
 |----------------------------------------|-----------------------------------------------------------------------|
 | <kbd>Down Arrow</kbd>                  | Navigate to the next option.                                          |
@@ -233,26 +214,8 @@
 | <kbd>Escape</kbd>                      | Close the select panel.                                               |
 | <kbd>Alt</kbd> + <kbd>Up Arrow</kbd>   | Close the select panel.                                               |
 | <kbd>Alt</kbd> + <kbd>Down Arrow</kbd> | Open the select panel if there are any matching options.              |
->>>>>>> 03485cd6
-
-  <kbd>ENTER</kbd> 或 <kbd>SPACE</kbd>：选择当前有焦点的条目
 
 ### Accessibility
-<<<<<<< HEAD
-
-### 无障碍性
-
-The `<mat-select>` component without text or label should be given a meaningful label via
-`aria-label` or `aria-labelledby`.
-
-没有文本或标签的选择框组件应该通过 `aria-label` 或 `aria-labelledby` 给出一个有意义的标签。
-
-The `<mat-select>` component has `role="combobox"`, the dropdown panel has `role="listbox"` and options inside select panel have `role="option"`.
-
-`<mat-select>` 组件具有 `role="combobox"` 属性，下拉面板具有 `role="listbox"` 属性，并且其面板中的各个选项具有 `role="option"` 属性。
-
-The native `<select>` offers the best accessibility because it is supported directly by screen-readers.
-=======
 When possible, prefer a native `<select>` element over `MatSelect`. The native control
 provides the most accessible experience across the widest range of platforms.
 
@@ -269,9 +232,6 @@
 
 Always provide an accessible label for the select. This can be done by adding a `<mat-label>`
 inside of `<mat-form-field>`, the `aria-label` attribute, or the `aria-labelledby` attribute.
->>>>>>> 03485cd6
-
-选择框组件应该有 `role="listbox"` 属性，而其内部的候选项应该有 `role="option"` 属性。
 
 ### Troubleshooting
 
