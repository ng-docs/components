`<mat-select>` is a form control for selecting a value from a set of options, similar to the native
`<select>` element. You can read more about selects in the
[Material Design spec](https://material.io/design/components/menus.html). It is designed to work
inside of a [`<mat-form-field>`](https://material.angular.io/components/form-field/overview)
element.

`<mat-select>` 是一个表单控件，像原生的 `<select>` 元素一样，它用于从一组选项中选取一个值。
你可以阅读 [Material Design 规范](https://material.io/design/components/menus.html)了解更多信息。
它被设计成在 [`<mat-form-field>`](/components/form-field/overview) 元素内部使用的。

To add options to the select, add `<mat-option>` elements to the `<mat-select>`. Each `<mat-option>`
has a `value` property that can be used to set the value that will be selected if the user chooses
this option. The content of the `<mat-option>` is what will be shown to the user.

要想往选择框中添加选项，请为 `<mat-select>` 添加 `<mat-option>` 元素。每个 `<mat-option>` 都有一个 `value` 属性，用于给出当用户选择了该选项时的结果值，而 `<mat-option>` 的内容则会显示给用户。

Angular Material also supports use of the native `<select>` element inside of
`<mat-form-field>`. The native control has several performance, accessibility,
and usability advantages. See [the documentation for
form-field](https://material.angular.io/components/form-field) for more information.

Angular Material 还支持在 `<mat-form-field>` 中使用原生的 `<select>` 元素。
这种原生控件在性能、无障碍性、可用性等方面具有一系列优点。参见 [form-field 的文档](https://material.angular.cn/components/form-field)以了解详情。

To use a native select inside `<mat-form-field>`, import `MatInputModule` and add the
`matNativeControl` attribute to the `<select>` element.

要在 `<mat-form-field>` 中使用原生 select，请为 `<select>` 元素添加 `matNativeControl` 属性。

<!-- example(select-overview) -->

### Getting and setting the select value

### 获取与设置选择框的值

The `<mat-select>` supports 2-way binding to the `value` property without the need for Angular
forms.

`<mat-select>` 支持对 `value` 属性进行双向绑定，而不需要借助 Angular 的表单支持。

<!-- example(select-value-binding) -->

Both`<mat-select>` and `<select>` support all of the form directives from the core `FormsModule` (`NgModel`) and
`ReactiveFormsModule` (`FormControl`, `FormGroup`, etc.) As with native `<select>`, `<mat-select>`
also supports a `compareWith` function. (Additional information about using a custom `compareWith`
function can be found in the
[Angular forms documentation](https://angular.io/api/forms/SelectControlValueAccessor#caveat-option-selection)).

`<mat-select>` 也支持所有的表单指令，包括来自 `FormsModule` 的 `NgModel` 和来自 `ReactiveFormsModule` 的 `FormControl`、`FormGroup` 等。像原生的 `<select>` 一样，`<mat-select>` 也支持 `compareWith` 函数。（要了解自定义 `compareWith` 的方法，参见 [Angular 表单文档](https://angular.cn/api/forms/SelectControlValueAccessor#caveat-option-selection)。）

<!-- example(select-form) -->

### Form field features

### 表单字段的特性

There are a number of `<mat-form-field>` features that can be used with both `<select>` and `<mat-select>`. These
include error messages, hint text, prefix & suffix, and theming. For additional information about
these features, see the
[form field documentation](https://material.angular.io/components/form-field/overview).

`<mat-form-field>` 的几个特性可以和任何 `<mat-select>` 一起使用。包括：错误信息、提示信息、前缀与后缀、主题。
欲知详情，参见[表单字段的文档](/components/form-field/overview)。

<!-- example(select-hint-error) -->

### Setting a static placeholder

### 设置静态占位符

The placeholder is text shown when the `<mat-form-field>` label is floating but the `<mat-select>`
is empty. It is used to give the user an additional hint about the value they should select. The
placeholder can be specified by setting the `placeholder` attribute on the `<mat-select>` element.
In some cases that `<mat-form-field>` may use the placeholder as the label (see the
[form field label documentation](https://material.angular.io/components/form-field/overview#floating-label)).

占位符是指当 `<mat-form-field>` 浮起，但 `<mat-select>` 为空时显示的文本。
它可以给用户提供一些关于如何进行选择的额外信息。
占位符可以通过 `<mat-select>` 元素上的 `placeholder` 属性来指定。
有些情况下，`<mat-form-field>` 可以把占位符用作标签（参见[表单字段文档](/components/form-field/overview#floating-label)）。

### Disabling the select or individual options

### 禁用选择框或其中的某个选项

It is possible to disable the entire select or individual options in the select by using the
disabled property on the `<select>` or `<mat-select>` and the `<option>` or `<mat-option>` elements respectively.
When working with Reactive Forms, the select component can be disabled/enabled via form controls.
This can be accomplished by creating a `FormControl` with the disabled property
`FormControl({value: '', disabled: true})` or using `FormControl.enable()`, `FormControl.disable()`.

可以通过 `<mat-select>` 上的 `disabled` 属性禁用整个选择框，或通过 `<mat-option>` 上的 `disabled` 属性单独禁用某一个选项。
当在响应式表单中使用时，选择框组件可以通过表单控件进行启用/禁用。
这可以通过创建一个带有 disabled 属性的 `FormControl`（`FormControl({value: '', disabled: true})`）来完成，也可以使用 `FormControl.enable()` 或 `FormControl.disable()`

<!-- example(select-disabled) -->

### Resetting the select value

### 重置选择框的值

If you want one of your options to reset the select's value, you can omit specifying its value.

如果你希望用某个选项重置选择框的值，那么可以省略它的值。

<!-- example(select-reset) -->

### Creating groups of options

### 创建选项组

The `<mat-optgroup>` element can be used to group common options under a subheading. The name of the
group can be set using the `label` property of `<mat-optgroup>`. Like individual `<mat-option>`
elements, an entire `<mat-optgroup>` can be disabled or enabled by setting the `disabled` property
on the group.

`<mat-optgroup>` 元素可以用来把一些选项分组到子标题下。组的名字可以用 `<mat-optgroup>` 的 `label` 来指定。
像 `<mat-option>` 元素一样，`<mat-optgroup>` 也能通过设置组的 `disabled` 属性来禁用或启用。

<!-- example(select-optgroup) -->

### Multiple selection

### 多选

`<mat-select>` defaults to single-selection mode, but can be configured to allow multiple selection
by setting the `multiple` property. This will allow the user to select multiple values at once. When
using the `<mat-select>` in multiple selection mode, its value will be a sorted list of all selected
values rather than a single value.

`<mat-select>` 默认为单选模式，但是可以通过 `multiple` 属性配置成允许多选的，这样用户就可以同时选择多个值了。
当在多选模式下使用 `<mat-select>` 时，它的值将会是所有选定值的有序列表，而不再是单个值。

Using multiple selection with a native select element (`<select multiple>`) is discouraged
inside `<mat-form-field>`, as the inline listbox appearance is inconsistent with other
Material Design components.

不鼓励在 `<mat-form-field>` 中使用原生选择框（`<select multiple>`）来实现多选功能，因为内联的多项选择框在外观上会与其它 Material 组件不一致。

<!-- example(select-multiple) -->

### Customizing the trigger label

### 定制触发器标签

If you want to display a custom trigger label inside a `<mat-select>`, you can use the
`<mat-select-trigger>` element.

如果你想在选择框内部显示一个自定义的触发器标签，可以使用 `<mat-select-trigger>` 元素。

<!-- example(select-custom-trigger) -->

### Disabling the ripple effect

### 禁用涟漪效果

By default, when a user clicks on a `<mat-option>`, a ripple animation is shown. This can be disabled
by setting the `disableRipple` property on `<mat-select>`.

默认情况下，当用户点击某个 `<mat-option>` 时，就会显示一个涟漪动画。可以通过设置 `<mat-select>` 上的 `disableRipple` 属性来禁用它。

<!-- example(select-no-ripple) -->

### Adding custom styles to the dropdown panel

### 为下拉面板添加自定义样式

In order to facilitate easily styling the dropdown panel, `<mat-select>` has a `panelClass` property
which can be used to apply additional CSS classes to the dropdown panel.

为了便于给下拉面板指定样式，`<mat-select>` 有一个 `panelClass` 属性，可用于为下拉面板指定自定义 CSS 类。

<!-- example(select-panel-class) -->

### Changing when error messages are shown

### 更改错误信息的显示时机

The `<mat-form-field>` allows you to
[associate error messages](https://material.angular.io/components/form-field/overview#error-messages)
with your `<select>` or `<mat-select>`. By default, these error messages are shown when the control is invalid and
either the user has interacted with (touched) the element or the parent form has been submitted. If
you wish to override this behavior (e.g. to show the error as soon as the invalid control is dirty
or when a parent form group is invalid), you can use the `errorStateMatcher` property of the
`<mat-select>`. The property takes an instance of an `ErrorStateMatcher` object. An
`ErrorStateMatcher` must implement a single method `isErrorState` which takes the `FormControl` for
this `<mat-select>` as well as the parent form and returns a boolean indicating whether errors
should be shown. (`true` indicating that they should be shown, and `false` indicating that they
should not.)

`<mat-form-field>` 让你能把[错误信息](/components/form-field/overview#error-messages)和你的 `<mat-select>` 关联起来。
默认情况下，当该控件无效并且用户已经跟它交互过（碰过 touched）或者提交过父表单时才会显示这些错误信息。
如果你要覆盖这种行为（比如当无效控件或父表单组变脏时想尽快显示错误信息），可以使用 `<mat-select>` 的 `errorStateMatcher` 属性。
该属性接收一个 `ErrorStateMatcher` 对象的实例。`ErrorStateMatcher` 必须实现一个 `isErrorState` 方法，它接受该 `<mat-select>` 或其父表单的 `FormControl`，并返回一个 `boolean` 值，以指出是否应该显示错误信息。（`true` 表示应该显示，`false` 表示不该。）

<!-- example(select-error-state-matcher) -->

A global error state matcher can be specified by setting the `ErrorStateMatcher` provider. This
applies to all inputs. For convenience, `ShowOnDirtyErrorStateMatcher` is available in order to
globally cause input errors to show when the input is dirty and invalid.

全局的错误状态匹配器可以通过 `ErrorStateMatcher` 提供者来指定。它将作用于所有输入框。
为方便起见，可以使用 `ShowOnDirtyErrorStateMatcher` 作为全局配置，来要求只有当输入框是脏（dirty）且无效（invalid）时才显示错误信息。

```ts
@NgModule({
  providers: [
    {provide: ErrorStateMatcher, useClass: ShowOnDirtyErrorStateMatcher}
  ]
})
```

### Keyboard interaction

### 键盘交互

| Keyboard shortcut | Action |
| ----------------- | ------ |
| 键盘快捷键 | 操作 |
| <kbd>Down Arrow</kbd> | Navigate to the next option. |
| <kbd>Down Arrow</kbd> | 导航到下一个选项。 |
| <kbd>Up Arrow</kbd> | Navigate to the previous option. |
| <kbd>Up Arrow</kbd> | 导航到上一个选项。 |
| <kbd>Enter</kbd> | If closed, open the select panel. If open, selects the active option. |
| <kbd>Enter</kbd> | 如果关闭，请打开选择面板。如果打开，则选择活动选项。 |
| <kbd>Escape</kbd> | Close the select panel. |
| <kbd>Escape</kbd> | 关闭选择面板。 |
| <kbd>Alt</kbd> + <kbd>Up Arrow</kbd> | Close the select panel. |
| <kbd>Alt</kbd> + <kbd>Up Arrow</kbd> | 关闭选择面板。 |
| <kbd>Alt</kbd> + <kbd>Down Arrow</kbd> | Open the select panel if there are any matching options. |
| <kbd>Alt</kbd> + <kbd>Down Arrow</kbd> | 如果有任何匹配的选项，请打开选择面板。 |

### Accessibility

### 无障碍性

When possible, prefer a native `<select>` element over `MatSelect`. The native control
provides the most accessible experience across the widest range of platforms.

如果可能，更推荐使用原生 `<select>` 元素而不是 `MatSelect` 。原生控件能在最广泛的平台上提供无障碍体验。

`MatSelect` implements the combobox pattern detailed in the [1.2 version of the ARIA
specification](https://www.w3.org/TR/wai-aria-1.2). The combobox trigger controls a `role="listbox"`
element opened in a pop-up. Previous versions of the ARIA specification
required that `role="combobox"` apply to a text input control, but the 1.2 version of the
specification supports a wider variety of interaction patterns. This newer usage of ARIA works
in all browser and screen-reader combinations supported by Angular Material.

`MatSelect` 实现了 [ARIA 规范 1.2 版](https://www.w3.org/TR/wai-aria-1.2)中详述的组合框模式。组合框触发器会控制在弹出窗口中打开的 `role="listbox"` 元素。以前版本的 ARIA 规范要求 `role="combobox"` 应用于文本输入控件，但规范的 1.2 版本支持更广泛的交互模式。 ARIA 的这种新用法适用于 Angular Material 支持的所有浏览器和屏幕阅读器组合。

Because the pop-up uses the `role="listbox"` pattern, you should _not_ put other interactive
controls, such as buttons or checkboxes, inside a select option. Nesting interactive controls like
this interferes with most assistive technology.

由于弹出窗口使用 `role="listbox"` 模式，因此*不应*将其他交互控件（例如按钮或复选框）放入选择选项中。如果这样嵌套可交互控件会干扰大多数辅助技术。

Always provide an accessible label for the select. This can be done by adding a `<mat-label>`
inside of `<mat-form-field>`, the `aria-label` attribute, or the `aria-labelledby` attribute.

<<<<<<< HEAD
始终要为选择框提供一个无障碍标签。这可以通过在 `<mat-form-field>` 中添加一个 `<mat-label>` 组件或 `aria-label`、`aria-labelledby` 属性来实现。
=======
By default, `MatSelect` displays a checkmark to identify selected items. While you can hide the
checkmark indicator for single-selection via `hideSingleSelectionIndicator`, this makes the
component less accessible by making it harder or impossible for users to visually identify selected
items.
>>>>>>> 69652b09

### Troubleshooting

### 排查问题

#### Error: Cannot change `multiple` mode of select after initialization

#### Error: Cannot change `multiple` mode of select after initialization <br>（不能在选择框初始化完成后修改 `multiple` 模式）

This error is thrown if you attempt to bind the `multiple` property on `<mat-select>` to a dynamic
value. (e.g. `[multiple]="isMultiple"` where the value of `isMultiple` changes over the course of
the component's lifetime). If you need to change this dynamically, use `ngIf` or `ngSwitch` instead:

如果你试图把 `<mat-select>` 的 `multiple` 属性绑定到一个动态值，就会抛出此错误。（比如 `[multiple]="isMultiple"` 如果 `isMultiple` 的值在组件生命周期内发生了变化。）如果你确实需要动态修改它，请改用 `ngIf` 或 `ngSwitch`：

```html
<mat-select *ngIf="isMultiple" multiple>
  ...
</mat-select>
<mat-select *ngIf="!isMultiple">
  ...
</mat-select>
```

#### Error: Value must be an array in multiple-selection mode

#### Error: Value must be an array in multiple-selection mode <br>（在多选模式下，值必须是数组）

This error is thrown if you attempt to assign a value other than `null`, `undefined`, or an array to
a `<mat-select multiple>`. For example, something like `mySelect.value = 'option1'`. What you likely
meant to do was `mySelect.value = ['option1']`.

如果你试图给 `<mat-select multiple>` 赋值为除 `null`、`undefined` 或数组之外的值，就会抛出此错误。
比如，`mySelect.value = 'option1'` 就会出错，应该写成 `mySelect.value = ['option1']`。

#### Error: `compareWith` must be a function

#### Error: `compareWith` must be a function <br>（`compareWith` 必须是函数）

This error occurs if you attempt to assign something other than a function to the `compareWith`
property. For more information on proper usage of `compareWith` see the
[Angular forms documentation](https://angular.io/api/forms/SelectControlValueAccessor#caveat-option-selection)).

如果你尝试把函数之外的值赋给 `compareWith` 属性，就会出现此错误。要了解如何正确使用 `compareWith`，请参见 [Angular 表单文档](https://angular.cn/api/forms/SelectControlValueAccessor#caveat-option-selection)。<|MERGE_RESOLUTION|>--- conflicted
+++ resolved
@@ -257,14 +257,12 @@
 Always provide an accessible label for the select. This can be done by adding a `<mat-label>`
 inside of `<mat-form-field>`, the `aria-label` attribute, or the `aria-labelledby` attribute.
 
-<<<<<<< HEAD
 始终要为选择框提供一个无障碍标签。这可以通过在 `<mat-form-field>` 中添加一个 `<mat-label>` 组件或 `aria-label`、`aria-labelledby` 属性来实现。
-=======
+
 By default, `MatSelect` displays a checkmark to identify selected items. While you can hide the
 checkmark indicator for single-selection via `hideSingleSelectionIndicator`, this makes the
 component less accessible by making it harder or impossible for users to visually identify selected
 items.
->>>>>>> 69652b09
 
 ### Troubleshooting
 
