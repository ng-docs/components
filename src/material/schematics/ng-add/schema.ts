/**
 * @license
 * Copyright Google LLC All Rights Reserved.
 *
 * Use of this source code is governed by an MIT-style license that can be
 * found in the LICENSE file at https://angular.io/license
 */

export interface Schema {
  /**
   * Name of the project.
   *
   * 项目名称。
   *
   */
  project: string;

<<<<<<< HEAD
  /**
   * Whether Angular browser animations should be set up.
   *
   * 是否应设置 Angular 浏览器动画。
   *
   */
  animations: boolean;
=======
  /** Whether the Angular browser animations module should be included and enabled. */
  animations: 'enabled' | 'disabled' | 'excluded';
>>>>>>> 53b69108

  /**
   * Name of pre-built theme to install.
   *
   * 要安装的预构建主题的名称。
   *
   */
  theme: 'indigo-pink' | 'deeppurple-amber' | 'pink-bluegrey' | 'purple-green' | 'custom';

  /**
   * Whether to set up global typography styles.
   *
   * 是否设置全局排版样式。
   *
   */
  typography: boolean;
}<|MERGE_RESOLUTION|>--- conflicted
+++ resolved
@@ -7,40 +7,15 @@
  */
 
 export interface Schema {
-  /**
-   * Name of the project.
-   *
-   * 项目名称。
-   *
-   */
+  /** Name of the project. */
   project: string;
 
-<<<<<<< HEAD
-  /**
-   * Whether Angular browser animations should be set up.
-   *
-   * 是否应设置 Angular 浏览器动画。
-   *
-   */
-  animations: boolean;
-=======
   /** Whether the Angular browser animations module should be included and enabled. */
   animations: 'enabled' | 'disabled' | 'excluded';
->>>>>>> 53b69108
 
-  /**
-   * Name of pre-built theme to install.
-   *
-   * 要安装的预构建主题的名称。
-   *
-   */
+  /** Name of pre-built theme to install. */
   theme: 'indigo-pink' | 'deeppurple-amber' | 'pink-bluegrey' | 'purple-green' | 'custom';
 
-  /**
-   * Whether to set up global typography styles.
-   *
-   * 是否设置全局排版样式。
-   *
-   */
+  /** Whether to set up global typography styles. */
   typography: boolean;
 }