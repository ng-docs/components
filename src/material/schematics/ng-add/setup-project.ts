--- conflicted
+++ resolved
@@ -27,25 +27,6 @@
 import {Schema} from './schema';
 import {addThemeToAppStyles, addTypographyClass} from './theming/theming';
 
-<<<<<<< HEAD
-/**
- * Name of the Angular module that enables Angular browser animations.
- *
- * 用来启用 Angular 浏览器动画的 Angular 模块的名称。
- *
- */
-const browserAnimationsModuleName = 'BrowserAnimationsModule';
-
-/**
- * Name of the module that switches Angular animations to a noop implementation.
- *
- * 将 Angular 动画切换到 noop 实现的模块的名称。
- *
- */
-const noopAnimationsModuleName = 'NoopAnimationsModule';
-
-=======
->>>>>>> 69652b09
 /**
  * Scaffolds the basics of a Angular Material application, this includes:
  *
@@ -110,18 +91,13 @@
   };
 }
 
-<<<<<<< HEAD
 /**
  * Adds the animations module to an app that is bootstrap using the standalone component APIs.
  *
  * 将动画模块添加到使用独立组件 API 进行引导的应用程序中。
  *
  */
-function addAnimationsModuleToStandaloneApp(
-=======
-/** Adds the animations module to an app that is bootstrap using the standalone component APIs. */
 function addAnimationsToStandaloneApp(
->>>>>>> 69652b09
   host: Tree,
   mainFile: string,
   context: SchematicContext,
