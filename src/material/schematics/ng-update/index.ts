/**
 * @license
 * Copyright Google LLC All Rights Reserved.
 *
 * Use of this source code is governed by an MIT-style license that can be
 * found in the LICENSE file at https://angular.io/license
 */

import {Rule, SchematicContext} from '@angular-devkit/schematics';
import {
  createMigrationSchematicRule,
  NullableDevkitMigration,
  TargetVersion,
} from '@angular/cdk/schematics';
import {LegacyComponentsMigration} from './migrations/legacy-components-v15';

import {materialUpgradeData} from './upgrade-data';

<<<<<<< HEAD
const materialMigrations: NullableDevkitMigration[] = [
  MiscClassInheritanceMigration,
  MiscClassNamesMigration,
  MiscImportsMigration,
  MiscPropertyNamesMigration,
  MiscTemplateMigration,
  RippleSpeedFactorMigration,
  SecondaryEntryPointsMigration,
  HammerGesturesMigration,
  ThemingApiMigration,
];

/**
 * Entry point for the migration schematics with target of Angular Material v6
 *
 * 目标为 Angular Material v6 的迁移原理图的入口点
 *
 */
export function updateToV6(): Rule {
  return createMigrationSchematicRule(
    TargetVersion.V6,
    materialMigrations,
    materialUpgradeData,
    onMigrationComplete,
  );
}

/**
 * Entry point for the migration schematics with target of Angular Material v7
 *
 * 目标为 Angular Material v7 的迁移原理图的入口点
 *
 */
export function updateToV7(): Rule {
  return createMigrationSchematicRule(
    TargetVersion.V7,
    materialMigrations,
    materialUpgradeData,
    onMigrationComplete,
  );
}

/**
 * Entry point for the migration schematics with target of Angular Material v8
 *
 * 目标为 Angular Material v8 的迁移原理图的入口点
 *
 */
export function updateToV8(): Rule {
  return createMigrationSchematicRule(
    TargetVersion.V8,
    materialMigrations,
    materialUpgradeData,
    onMigrationComplete,
  );
}

/**
 * Entry point for the migration schematics with target of Angular Material v9
 *
 * 目标为 Angular Material v9 的迁移原理图的入口点
 *
 */
export function updateToV9(): Rule {
  return createMigrationSchematicRule(
    TargetVersion.V9,
    materialMigrations,
    materialUpgradeData,
    onMigrationComplete,
  );
}

/**
 * Entry point for the migration schematics with target of Angular Material v10
 *
 * 目标为 Angular Material v10 的迁移原理图的入口点
 *
 */
export function updateToV10(): Rule {
  return createMigrationSchematicRule(
    TargetVersion.V10,
    materialMigrations,
    materialUpgradeData,
    onMigrationComplete,
  );
}

/**
 * Entry point for the migration schematics with target of Angular Material v11
 *
 * 目标为 Angular Material v11 的迁移原理图的入口点
 *
 */
export function updateToV11(): Rule {
  return createMigrationSchematicRule(
    TargetVersion.V11,
    materialMigrations,
    materialUpgradeData,
    onMigrationComplete,
  );
}

/**
 * Entry point for the migration schematics with target of Angular Material v12
 *
 * 目标为 Angular Material v12 的迁移原理图的入口点
 *
 */
export function updateToV12(): Rule {
  return createMigrationSchematicRule(
    TargetVersion.V12,
    materialMigrations,
    materialUpgradeData,
    onMigrationComplete,
  );
}

/**
 * Entry point for the migration schematics with target of Angular Material v13
 *
 * 以 Angular Material v13 为目标的迁移示意图的入口点
 *
 */
export function updateToV13(): Rule {
  return createMigrationSchematicRule(
    TargetVersion.V13,
    materialMigrations,
    materialUpgradeData,
    onMigrationComplete,
  );
}

/**
 * Entry point for the migration schematics with target of Angular Material v14
 *
 * 以 Angular Material v14 为目标的迁移示意图的入口点
 *
 */
export function updateToV14(): Rule {
  return createMigrationSchematicRule(
    TargetVersion.V14,
    materialMigrations,
    materialUpgradeData,
    onMigrationComplete,
  );
}
=======
const materialMigrations: NullableDevkitMigration[] = [LegacyComponentsMigration];
>>>>>>> 70cf080c

/**
 * Entry point for the migration schematics with target of Angular Material v15
 *
 * 以 Angular Material v15 为目标的迁移示意图的入口点
 *
 */
export function updateToV15(): Rule {
  return createMigrationSchematicRule(
    TargetVersion.V15,
    materialMigrations,
    materialUpgradeData,
    onMigrationComplete,
  );
}

/**
 * Function that will be called when the migration completed.
 *
 * 迁移完成时将调用的函数。
 *
 */
function onMigrationComplete(
  context: SchematicContext,
  targetVersion: TargetVersion,
  hasFailures: boolean,
) {
  context.logger.info('');
  context.logger.info(`  ✓  Updated Angular Material to ${targetVersion}`);
  context.logger.info('');

  if (hasFailures) {
    context.logger.warn(
      '  ⚠  Some issues were detected but could not be fixed automatically. Please check the ' +
        'output above and fix these issues manually.',
    );
  }
}<|MERGE_RESOLUTION|>--- conflicted
+++ resolved
@@ -16,156 +16,7 @@
 
 import {materialUpgradeData} from './upgrade-data';
 
-<<<<<<< HEAD
-const materialMigrations: NullableDevkitMigration[] = [
-  MiscClassInheritanceMigration,
-  MiscClassNamesMigration,
-  MiscImportsMigration,
-  MiscPropertyNamesMigration,
-  MiscTemplateMigration,
-  RippleSpeedFactorMigration,
-  SecondaryEntryPointsMigration,
-  HammerGesturesMigration,
-  ThemingApiMigration,
-];
-
-/**
- * Entry point for the migration schematics with target of Angular Material v6
- *
- * 目标为 Angular Material v6 的迁移原理图的入口点
- *
- */
-export function updateToV6(): Rule {
-  return createMigrationSchematicRule(
-    TargetVersion.V6,
-    materialMigrations,
-    materialUpgradeData,
-    onMigrationComplete,
-  );
-}
-
-/**
- * Entry point for the migration schematics with target of Angular Material v7
- *
- * 目标为 Angular Material v7 的迁移原理图的入口点
- *
- */
-export function updateToV7(): Rule {
-  return createMigrationSchematicRule(
-    TargetVersion.V7,
-    materialMigrations,
-    materialUpgradeData,
-    onMigrationComplete,
-  );
-}
-
-/**
- * Entry point for the migration schematics with target of Angular Material v8
- *
- * 目标为 Angular Material v8 的迁移原理图的入口点
- *
- */
-export function updateToV8(): Rule {
-  return createMigrationSchematicRule(
-    TargetVersion.V8,
-    materialMigrations,
-    materialUpgradeData,
-    onMigrationComplete,
-  );
-}
-
-/**
- * Entry point for the migration schematics with target of Angular Material v9
- *
- * 目标为 Angular Material v9 的迁移原理图的入口点
- *
- */
-export function updateToV9(): Rule {
-  return createMigrationSchematicRule(
-    TargetVersion.V9,
-    materialMigrations,
-    materialUpgradeData,
-    onMigrationComplete,
-  );
-}
-
-/**
- * Entry point for the migration schematics with target of Angular Material v10
- *
- * 目标为 Angular Material v10 的迁移原理图的入口点
- *
- */
-export function updateToV10(): Rule {
-  return createMigrationSchematicRule(
-    TargetVersion.V10,
-    materialMigrations,
-    materialUpgradeData,
-    onMigrationComplete,
-  );
-}
-
-/**
- * Entry point for the migration schematics with target of Angular Material v11
- *
- * 目标为 Angular Material v11 的迁移原理图的入口点
- *
- */
-export function updateToV11(): Rule {
-  return createMigrationSchematicRule(
-    TargetVersion.V11,
-    materialMigrations,
-    materialUpgradeData,
-    onMigrationComplete,
-  );
-}
-
-/**
- * Entry point for the migration schematics with target of Angular Material v12
- *
- * 目标为 Angular Material v12 的迁移原理图的入口点
- *
- */
-export function updateToV12(): Rule {
-  return createMigrationSchematicRule(
-    TargetVersion.V12,
-    materialMigrations,
-    materialUpgradeData,
-    onMigrationComplete,
-  );
-}
-
-/**
- * Entry point for the migration schematics with target of Angular Material v13
- *
- * 以 Angular Material v13 为目标的迁移示意图的入口点
- *
- */
-export function updateToV13(): Rule {
-  return createMigrationSchematicRule(
-    TargetVersion.V13,
-    materialMigrations,
-    materialUpgradeData,
-    onMigrationComplete,
-  );
-}
-
-/**
- * Entry point for the migration schematics with target of Angular Material v14
- *
- * 以 Angular Material v14 为目标的迁移示意图的入口点
- *
- */
-export function updateToV14(): Rule {
-  return createMigrationSchematicRule(
-    TargetVersion.V14,
-    materialMigrations,
-    materialUpgradeData,
-    onMigrationComplete,
-  );
-}
-=======
 const materialMigrations: NullableDevkitMigration[] = [LegacyComponentsMigration];
->>>>>>> 70cf080c
 
 /**
  * Entry point for the migration schematics with target of Angular Material v15
