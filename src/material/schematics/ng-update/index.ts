--- conflicted
+++ resolved
@@ -36,12 +36,7 @@
   ThemingApiMigration,
 ];
 
-/**
- * Entry point for the migration schematics with target of Angular Material v6
- *
- * 目标为 Angular Material v6 的迁移原理图的入口点
- *
- */
+/** Entry point for the migration schematics with target of Angular Material v6 */
 export function updateToV6(): Rule {
   return createMigrationSchematicRule(
     TargetVersion.V6,
@@ -51,12 +46,7 @@
   );
 }
 
-/**
- * Entry point for the migration schematics with target of Angular Material v7
- *
- * 目标为 Angular Material v7 的迁移原理图的入口点
- *
- */
+/** Entry point for the migration schematics with target of Angular Material v7 */
 export function updateToV7(): Rule {
   return createMigrationSchematicRule(
     TargetVersion.V7,
@@ -66,12 +56,7 @@
   );
 }
 
-/**
- * Entry point for the migration schematics with target of Angular Material v8
- *
- * 目标为 Angular Material v8 的迁移原理图的入口点
- *
- */
+/** Entry point for the migration schematics with target of Angular Material v8 */
 export function updateToV8(): Rule {
   return createMigrationSchematicRule(
     TargetVersion.V8,
@@ -81,12 +66,7 @@
   );
 }
 
-/**
- * Entry point for the migration schematics with target of Angular Material v9
- *
- * 目标为 Angular Material v9 的迁移原理图的入口点
- *
- */
+/** Entry point for the migration schematics with target of Angular Material v9 */
 export function updateToV9(): Rule {
   return createMigrationSchematicRule(
     TargetVersion.V9,
@@ -96,12 +76,7 @@
   );
 }
 
-/**
- * Entry point for the migration schematics with target of Angular Material v10
- *
- * 目标为 Angular Material v10 的迁移原理图的入口点
- *
- */
+/** Entry point for the migration schematics with target of Angular Material v10 */
 export function updateToV10(): Rule {
   return createMigrationSchematicRule(
     TargetVersion.V10,
@@ -111,12 +86,7 @@
   );
 }
 
-/**
- * Entry point for the migration schematics with target of Angular Material v11
- *
- * 目标为 Angular Material v11 的迁移原理图的入口点
- *
- */
+/** Entry point for the migration schematics with target of Angular Material v11 */
 export function updateToV11(): Rule {
   return createMigrationSchematicRule(
     TargetVersion.V11,
@@ -126,12 +96,7 @@
   );
 }
 
-/**
- * Entry point for the migration schematics with target of Angular Material v12
- *
- * 目标为 Angular Material v12 的迁移原理图的入口点
- *
- */
+/** Entry point for the migration schematics with target of Angular Material v12 */
 export function updateToV12(): Rule {
   return createMigrationSchematicRule(
     TargetVersion.V12,
@@ -141,12 +106,7 @@
   );
 }
 
-/**
- * Entry point for the migration schematics with target of Angular Material v13
- *
- * 以 Angular Material v13 为目标的迁移示意图的入口点
- *
- */
+/** Entry point for the migration schematics with target of Angular Material v13 */
 export function updateToV13(): Rule {
   return createMigrationSchematicRule(
     TargetVersion.V13,
@@ -156,14 +116,6 @@
   );
 }
 
-<<<<<<< HEAD
-/**
- * Function that will be called when the migration completed.
- *
- * 迁移完成时将调用的函数。
- *
- */
-=======
 /** Entry point for the migration schematics with target of Angular Material v14 */
 export function updateToV14(): Rule {
   return createMigrationSchematicRule(
@@ -185,7 +137,6 @@
 }
 
 /** Function that will be called when the migration completed. */
->>>>>>> 53b69108
 function onMigrationComplete(
   context: SchematicContext,
   targetVersion: TargetVersion,
