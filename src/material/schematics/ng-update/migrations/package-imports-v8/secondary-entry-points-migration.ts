/**
 * @license
 * Copyright Google LLC All Rights Reserved.
 *
 * Use of this source code is governed by an MIT-style license that can be
 * found in the LICENSE file at https://angular.io/license
 */

import {Migration, TargetVersion} from '@angular/cdk/schematics';
import * as ts from 'typescript';
import {materialModuleSpecifier} from '../../../ng-update/typescript/module-specifiers';

const ONLY_SUBPACKAGE_FAILURE_STR =
  `Importing from "@angular/material" is deprecated. ` +
  `Instead import from the entry-point the symbol belongs to.`;

const NO_IMPORT_NAMED_SYMBOLS_FAILURE_STR =
  `Imports from Angular Material should import ` +
  `specific symbols rather than importing the entire library.`;

/**
 * Regex for testing file paths against to determine if the file is from the
 * Angular Material library.
 *
 * 用于测试文件路径以确定文件是否来自 Angular Material 库的正则表达式。
 *
 */
const ANGULAR_MATERIAL_FILEPATH_REGEX = new RegExp(`${materialModuleSpecifier}/(.*?)/`);

/**
 * Mapping of Material symbol names to their module names. Used as a fallback if
 * we didn't manage to resolve the module name of a symbol using the type checker.
 *
 * Material 符号名称到其模块名称的映射。如果我们没有设法使用类型检查器解析符号的模块名称，则将其用作后备。
 *
 */
const ENTRY_POINT_MAPPINGS: {[name: string]: string} = require('./material-symbols.json');

/**
 * Migration that updates imports which refer to the primary Angular Material
 * entry-point to use the appropriate secondary entry points (e.g. @angular/material/button).
 *
 * 更新引用 Angular Material 主入口点的导入以使用适当的二级入口点（例如 @angular/material/button）的迁移。
 *
 */
export class SecondaryEntryPointsMigration extends Migration<null> {
  printer = ts.createPrinter();

  // Only enable this rule if the migration targets version 8. The primary
  // entry-point of Material has been marked as deprecated in version 8.
  enabled = this.targetVersion === TargetVersion.V8 || this.targetVersion === TargetVersion.V9;

  override visitNode(declaration: ts.Node): void {
    // Only look at import declarations.
    if (
      !ts.isImportDeclaration(declaration) ||
      !ts.isStringLiteralLike(declaration.moduleSpecifier)
    ) {
      return;
    }

    const importLocation = declaration.moduleSpecifier.text;
    // If the import module is not @angular/material, skip the check.
    if (importLocation !== materialModuleSpecifier) {
      return;
    }

    // If no import clause is found, or nothing is named as a binding in the
    // import, add failure saying to import symbols in clause.
    if (!declaration.importClause || !declaration.importClause.namedBindings) {
      this.createFailureAtNode(declaration, NO_IMPORT_NAMED_SYMBOLS_FAILURE_STR);
      return;
    }

    // All named bindings in import clauses must be named symbols, otherwise add
    // failure saying to import symbols in clause.
    if (!ts.isNamedImports(declaration.importClause.namedBindings)) {
      this.createFailureAtNode(declaration, NO_IMPORT_NAMED_SYMBOLS_FAILURE_STR);
      return;
    }

    // If no symbols are in the named bindings then add failure saying to
    // import symbols in clause.
    if (!declaration.importClause.namedBindings.elements.length) {
      this.createFailureAtNode(declaration, NO_IMPORT_NAMED_SYMBOLS_FAILURE_STR);
      return;
    }

    // Whether the existing import declaration is using a single quote module specifier.
    const singleQuoteImport = declaration.moduleSpecifier.getText()[0] === `'`;

    // Map which consists of secondary entry-points and import specifiers which are used
    // within the current import declaration.
    const importMap = new Map<string, ts.ImportSpecifier[]>();

    // Determine the subpackage each symbol in the namedBinding comes from.
    for (const element of declaration.importClause.namedBindings.elements) {
      const elementName = element.propertyName ? element.propertyName : element.name;

      // Try to resolve the module name via the type checker, and if it fails, fall back to
      // resolving it from our list of symbol to entry point mappings. Using the type checker is
      // more accurate and doesn't require us to keep a list of symbols, but it won't work if
      // the symbols don't exist anymore (e.g. after we remove the top-level @angular/material).
      const moduleName =
        resolveModuleName(elementName, this.typeChecker) ||
        ENTRY_POINT_MAPPINGS[elementName.text] ||
        null;

      if (!moduleName) {
        this.createFailureAtNode(
          element,
          `"${element.getText()}" was not found in the Material library.`,
        );
        return;
      }

      // The module name where the symbol is defined e.g. card, dialog. The
      // first capture group is contains the module name.
      if (importMap.has(moduleName)) {
        importMap.get(moduleName)!.push(element);
      } else {
        importMap.set(moduleName, [element]);
      }
    }

    // Transforms the import declaration into multiple import declarations that import
    // the given symbols from the individual secondary entry-points. For example:
    // import {MatCardModule, MatCardTitle} from '@angular/material/card';
    // import {MatRadioModule} from '@angular/material/radio';
    const newImportStatements = Array.from(importMap.entries())
      .sort()
      .map(([name, elements]) => {
        const newImport = ts.factory.createImportDeclaration(
          undefined,
          undefined,
          ts.factory.createImportClause(false, undefined, ts.factory.createNamedImports(elements)),
          ts.factory.createStringLiteral(`${materialModuleSpecifier}/${name}`, singleQuoteImport),
        );
        return this.printer.printNode(
          ts.EmitHint.Unspecified,
          newImport,
          declaration.getSourceFile(),
        );
      })
      .join('\n');

    // Without any import statements that were generated, we can assume that this was an empty
    // import declaration. We still want to add a failure in order to make developers aware that
    // importing from "@angular/material" is deprecated.
    if (!newImportStatements) {
      this.createFailureAtNode(declaration.moduleSpecifier, ONLY_SUBPACKAGE_FAILURE_STR);
      return;
    }

    const filePath = this.fileSystem.resolve(declaration.moduleSpecifier.getSourceFile().fileName);
    const recorder = this.fileSystem.edit(filePath);

    // Perform the replacement that switches the primary entry-point import to
    // the individual secondary entry-point imports.
    recorder.remove(declaration.getStart(), declaration.getWidth());
    recorder.insertRight(declaration.getStart(), newImportStatements);
  }
}

<<<<<<< HEAD
/**
 * Creates a string literal from the specified text.
 *
 * 从指定的文本创建字符串文字。
 *
 * @param text Text of the string literal.
 *
 * 字符串文字的文本。
 *
 * @param singleQuotes Whether single quotes should be used when printing the literal node.
 *
 * 打印文字节点时是否应使用单引号。
 *
 */
function createStringLiteral(text: string, singleQuotes: boolean): ts.StringLiteral {
  const literal = ts.createStringLiteral(text);
  // See: https://github.com/microsoft/TypeScript/blob/master/src/compiler/utilities.ts#L584-L590
  (literal as any).singleQuote = singleQuotes;
  return literal;
}

/**
 * Gets the symbol that contains the value declaration of the given node.
 *
 * 获取包含给定节点的值声明的符号。
 *
 */
=======
/** Gets the symbol that contains the value declaration of the given node. */
>>>>>>> 53b69108
function getDeclarationSymbolOfNode(node: ts.Node, checker: ts.TypeChecker): ts.Symbol | undefined {
  const symbol = checker.getSymbolAtLocation(node);

  // Symbols can be aliases of the declaration symbol. e.g. in named import specifiers.
  // We need to resolve the aliased symbol back to the declaration symbol.
  // tslint:disable-next-line:no-bitwise
  if (symbol && (symbol.flags & ts.SymbolFlags.Alias) !== 0) {
    return checker.getAliasedSymbol(symbol);
  }
  return symbol;
}

/**
 * Tries to resolve the name of the Material module that a node is imported from.
 *
 * 尝试解析要从中导入节点的 Material 模块的名称。
 *
 */
function resolveModuleName(node: ts.Identifier, typeChecker: ts.TypeChecker): string | null {
  // Get the symbol for the named binding element. Note that we cannot determine the
  // value declaration based on the type of the element as types are not necessarily
  // specific to a given secondary entry-point (e.g. exports with the type of "string")
  // would resolve to the module types provided by TypeScript itself.
  const symbol = getDeclarationSymbolOfNode(node, typeChecker);

  // If the symbol can't be found, or no declaration could be found within
  // the symbol, add failure to report that the given symbol can't be found.
  if (
    !symbol ||
    !(symbol.valueDeclaration || (symbol.declarations && symbol.declarations.length !== 0))
  ) {
    return null;
  }

  // The filename for the source file of the node that contains the
  // first declaration of the symbol. All symbol declarations must be
  // part of a defining node, so parent can be asserted to be defined.
  const resolvedNode = symbol.valueDeclaration || symbol.declarations?.[0];

  if (resolvedNode === undefined) {
    return null;
  }

  const sourceFile = resolvedNode.getSourceFile().fileName;

  // File the module the symbol belongs to from a regex match of the
  // filename. This will always match since only "@angular/material"
  // elements are analyzed.
  const matches = sourceFile.match(ANGULAR_MATERIAL_FILEPATH_REGEX);
  return matches ? matches[1] : null;
}<|MERGE_RESOLUTION|>--- conflicted
+++ resolved
@@ -21,27 +21,18 @@
 /**
  * Regex for testing file paths against to determine if the file is from the
  * Angular Material library.
- *
- * 用于测试文件路径以确定文件是否来自 Angular Material 库的正则表达式。
- *
  */
 const ANGULAR_MATERIAL_FILEPATH_REGEX = new RegExp(`${materialModuleSpecifier}/(.*?)/`);
 
 /**
  * Mapping of Material symbol names to their module names. Used as a fallback if
  * we didn't manage to resolve the module name of a symbol using the type checker.
- *
- * Material 符号名称到其模块名称的映射。如果我们没有设法使用类型检查器解析符号的模块名称，则将其用作后备。
- *
  */
 const ENTRY_POINT_MAPPINGS: {[name: string]: string} = require('./material-symbols.json');
 
 /**
  * Migration that updates imports which refer to the primary Angular Material
  * entry-point to use the appropriate secondary entry points (e.g. @angular/material/button).
- *
- * 更新引用 Angular Material 主入口点的导入以使用适当的二级入口点（例如 @angular/material/button）的迁移。
- *
  */
 export class SecondaryEntryPointsMigration extends Migration<null> {
   printer = ts.createPrinter();
@@ -162,37 +153,7 @@
   }
 }
 
-<<<<<<< HEAD
-/**
- * Creates a string literal from the specified text.
- *
- * 从指定的文本创建字符串文字。
- *
- * @param text Text of the string literal.
- *
- * 字符串文字的文本。
- *
- * @param singleQuotes Whether single quotes should be used when printing the literal node.
- *
- * 打印文字节点时是否应使用单引号。
- *
- */
-function createStringLiteral(text: string, singleQuotes: boolean): ts.StringLiteral {
-  const literal = ts.createStringLiteral(text);
-  // See: https://github.com/microsoft/TypeScript/blob/master/src/compiler/utilities.ts#L584-L590
-  (literal as any).singleQuote = singleQuotes;
-  return literal;
-}
-
-/**
- * Gets the symbol that contains the value declaration of the given node.
- *
- * 获取包含给定节点的值声明的符号。
- *
- */
-=======
 /** Gets the symbol that contains the value declaration of the given node. */
->>>>>>> 53b69108
 function getDeclarationSymbolOfNode(node: ts.Node, checker: ts.TypeChecker): ts.Symbol | undefined {
   const symbol = checker.getSymbolAtLocation(node);
 
@@ -205,12 +166,7 @@
   return symbol;
 }
 
-/**
- * Tries to resolve the name of the Material module that a node is imported from.
- *
- * 尝试解析要从中导入节点的 Material 模块的名称。
- *
- */
+/** Tries to resolve the name of the Material module that a node is imported from. */
 function resolveModuleName(node: ts.Identifier, typeChecker: ts.TypeChecker): string | null {
   // Get the symbol for the named binding element. Note that we cannot determine the
   // value declaration based on the type of the element as types are not necessarily
