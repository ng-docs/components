--- conflicted
+++ resolved
@@ -31,36 +31,27 @@
    *
    */
   replaceIn?: {
-<<<<<<< HEAD
     /**
      * Replace this name in stylesheet files.
      *
      * 在样式表文件中替换此名称。
      *
      */
-    stylesheet?: boolean,
+    stylesheet?: boolean;
     /**
      * Replace this name in HTML files.
      *
      * 在 HTML 文件中替换此名称。
      *
      */
-    html?: boolean,
+    html?: boolean;
     /**
      * Replace this name in TypeScript strings.
      *
      * 在 TypeScript 字符串中替换此名称。
      *
      */
-    tsStringLiterals?: boolean
-=======
-    /** Replace this name in stylesheet files. */
-    stylesheet?: boolean;
-    /** Replace this name in HTML files. */
-    html?: boolean;
-    /** Replace this name in TypeScript strings. */
     tsStringLiterals?: boolean;
->>>>>>> 03485cd6
   };
 }
 
