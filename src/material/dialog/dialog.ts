--- conflicted
+++ resolved
@@ -27,18 +27,13 @@
 import {Dialog, DialogConfig} from '@angular/cdk/dialog';
 import {startWith} from 'rxjs/operators';
 
-<<<<<<< HEAD
 /**
  * Injection token that can be used to access the data that was passed in to a dialog.
  *
  * 这个注入令牌可以用来访问那些传入对话框的数据。
  *
  */
-export const MAT_DIALOG_DATA = new InjectionToken<any>('MatDialogData');
-=======
-/** Injection token that can be used to access the data that was passed in to a dialog. */
 export const MAT_DIALOG_DATA = new InjectionToken<any>('MatMdcDialogData');
->>>>>>> 70cf080c
 
 /**
  * Injection token that can be used to specify default dialog options.
