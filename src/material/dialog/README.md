<<<<<<< HEAD
Please see the official documentation at <https://material.angular.io/components/component/dialog>

请参阅 <https://material.angular.cn/components/component/dialog> 上的官方文档
=======
This is a prototype of an alternate version of `MatDialog` built on top of
[MDC Web](https://github.com/material-components/material-components-web). This component is
experimental and should not be used in production.

## How to use

Assuming your application is already up and running using Angular Material, you can add this
component by following these steps:

1. Install `@angular/material` and MDC Web:

   ```bash
   npm i material-components-web @angular/material
   ```

2. In your `angular.json`, make sure `node_modules/` is listed as a Sass include path. This is
   needed for the Sass compiler to be able to find the MDC Web Sass files.

   ```json
   ...
   "styles": [
     "src/styles.scss"
   ],
   "stylePreprocessorOptions": {
     "includePaths": [
       "node_modules/"
     ]
   },
   ...
   ```

3. Import the experimental `MatDialogModule` and add it to the module that declares your
   component:

   ```ts
   import {MatDialogModule} from '@angular/material/dialog';

   @NgModule({
     declarations: [MyComponent],
     imports: [MatDialogModule],
   })
   export class MyModule {}
   ```

4. Use the `MatDialog` service in your components by injecting the service, just like you would
   use the normal dialog.

5. Ensure color and typography styles for `@angular/material` are set up. Either
   use a custom theme and use the `mat-dialog-theme` mixin, or use a prebuilt theme
   from `@angular/material/mdc-core/theming/prebuilt`.

## API differences

The runtime API for the `MatDialog` service is fully compatible and no changes are needed. Visually
the dialog has changed a little bit with the MDC-based implementation. In concrete, the dialog no
longer has outer padding by default.

If content elements such as `matDialogContent` or `matDialogTitle` are used though, the MDC dialog
will display as with the current non-experimental dialog. The padding change will only surface if
you have custom content within the dialog that is not wrapped with `matDialogContent`,
`matDialogActions` or `matDialogTitle`.

We provide a backwards compatibility mixin that re-adds the outer padding. The use of this mixin
is generally not recommended as it results in inefficient CSS for the dialog because padding from
the content elements would need to be off set (to not have stacked padding). Ideally, if you have
custom content outside of the provided dialog sections, add the necessary padding to the element
directly through CSS, or move them into one of the defined sections the Angular Material dialog
provides.

```scss
@use '@angular/material' as mat;

@include mat.dialog-legacy-padding();
```
>>>>>>> 70cf080c
<|MERGE_RESOLUTION|>--- conflicted
+++ resolved
@@ -1,8 +1,3 @@
-<<<<<<< HEAD
-Please see the official documentation at <https://material.angular.io/components/component/dialog>
-
-请参阅 <https://material.angular.cn/components/component/dialog> 上的官方文档
-=======
 This is a prototype of an alternate version of `MatDialog` built on top of
 [MDC Web](https://github.com/material-components/material-components-web). This component is
 experimental and should not be used in production.
@@ -76,5 +71,4 @@
 @use '@angular/material' as mat;
 
 @include mat.dialog-legacy-padding();
-```
->>>>>>> 70cf080c
+```