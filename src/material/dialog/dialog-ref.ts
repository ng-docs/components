/**
 * @license
 * Copyright Google LLC All Rights Reserved.
 *
 * Use of this source code is governed by an MIT-style license that can be
 * found in the LICENSE file at https://angular.io/license
 */

/** Possible states of the lifecycle of a dialog. */
import {FocusOrigin} from '@angular/cdk/a11y';
import {merge, Observable, Subject} from 'rxjs';
import {DialogRef} from '@angular/cdk/dialog';
import {DialogPosition, MatDialogConfig} from './dialog-config';
import {_MatDialogContainerBase} from './dialog-container';
import {filter, take} from 'rxjs/operators';
import {ESCAPE, hasModifierKey} from '@angular/cdk/keycodes';
import {GlobalPositionStrategy} from '@angular/cdk/overlay';
import {ComponentRef} from '@angular/core';

export const enum MatDialogState {
  OPEN,
  CLOSING,
  CLOSED,
}

/**
 * Reference to a dialog opened via the MatDialog service.
 *
 * 通过 MatDialog 服务打开的对话框的引用。
 *
 */
export class MatDialogRef<T, R = any> {
  /**
   * The instance of component opened into the dialog.
   *
   * 在对话框中打开的组件实例。
   *
   */
  componentInstance: T;

  /**
<<<<<<< HEAD
   * Whether the user is allowed to close the dialog.
   *
   * 是否允许用户关闭该对话框。
   *
   */
=======
   * `ComponentRef` of the component opened into the dialog. Will be
   * null when the dialog is opened using a `TemplateRef`.
   */
  readonly componentRef: ComponentRef<T> | null;

  /** Whether the user is allowed to close the dialog. */
>>>>>>> 69652b09
  disableClose: boolean | undefined;

  /**
   * Unique ID for the dialog.
   *
   * 对话框的唯一 ID。
   *
   */
  id: string;

  /**
   * Subject for notifying the user that the dialog has finished opening.
   *
   * 用于通知用户该对话框已经打开的主体对象。
   *
   */
  private readonly _afterOpened = new Subject<void>();

  /**
   * Subject for notifying the user that the dialog has started closing.
   *
   * 用于通知用户该对话框即将关闭的主体对象。
   *
   */
  private readonly _beforeClosed = new Subject<R | undefined>();

  /**
   * Result to be passed to afterClosed.
   *
   * 要传递给 afterClosed 的结果。
   *
   */
  private _result: R | undefined;

  /**
   * Handle to the timeout that's running as a fallback in case the exit animation doesn't fire.
   *
   * 在退出动画未触发的情况下，超时指定时间后进行回退处理。
   *
   */
  private _closeFallbackTimeout: number;

  /**
   * Current state of the dialog.
   *
   * 该对话框的当前状态。
   *
   */
  private _state = MatDialogState.OPEN;

  // TODO(crisbeto): we shouldn't have to declare this property, because `DialogRef.close`
  // already has a second `options` parameter that we can use. The problem is that internal tests
  // have assertions like `expect(MatDialogRef.close).toHaveBeenCalledWith(foo)` which will break,
  // because it'll be called with two arguments by things like `MatDialogClose`.
  /**
   * Interaction that caused the dialog to close.
   *
   * 会导致对话框关闭的交互。
   *
   */
  private _closeInteractionType: FocusOrigin | undefined;

  constructor(
    private _ref: DialogRef<R, T>,
    config: MatDialogConfig,
    public _containerInstance: _MatDialogContainerBase,
  ) {
    this.disableClose = config.disableClose;
    this.id = _ref.id;

    // Emit when opening animation completes
    _containerInstance._animationStateChanged
      .pipe(
        filter(event => event.state === 'opened'),
        take(1),
      )
      .subscribe(() => {
        this._afterOpened.next();
        this._afterOpened.complete();
      });

    // Dispose overlay when closing animation is complete
    _containerInstance._animationStateChanged
      .pipe(
        filter(event => event.state === 'closed'),
        take(1),
      )
      .subscribe(() => {
        clearTimeout(this._closeFallbackTimeout);
        this._finishDialogClose();
      });

    _ref.overlayRef.detachments().subscribe(() => {
      this._beforeClosed.next(this._result);
      this._beforeClosed.complete();
      this._finishDialogClose();
    });

    merge(
      this.backdropClick(),
      this.keydownEvents().pipe(
        filter(event => event.keyCode === ESCAPE && !this.disableClose && !hasModifierKey(event)),
      ),
    ).subscribe(event => {
      if (!this.disableClose) {
        event.preventDefault();
        _closeDialogVia(this, event.type === 'keydown' ? 'keyboard' : 'mouse');
      }
    });
  }

  /**
   * Close the dialog.
   *
   * 关闭对话框。
   *
   * @param dialogResult Optional result to return to the dialog opener.
   *
   * 返回到窗口对话框的可选结果。
   *
   */
  close(dialogResult?: R): void {
    this._result = dialogResult;

    // Transition the backdrop in parallel to the dialog.
    this._containerInstance._animationStateChanged
      .pipe(
        filter(event => event.state === 'closing'),
        take(1),
      )
      .subscribe(event => {
        this._beforeClosed.next(dialogResult);
        this._beforeClosed.complete();
        this._ref.overlayRef.detachBackdrop();

        // The logic that disposes of the overlay depends on the exit animation completing, however
        // it isn't guaranteed if the parent view is destroyed while it's running. Add a fallback
        // timeout which will clean everything up if the animation hasn't fired within the specified
        // amount of time plus 100ms. We don't need to run this outside the NgZone, because for the
        // vast majority of cases the timeout will have been cleared before it has the chance to fire.
        this._closeFallbackTimeout = setTimeout(
          () => this._finishDialogClose(),
          event.totalTime + 100,
        );
      });

    this._state = MatDialogState.CLOSING;
    this._containerInstance._startExitAnimation();
  }

  /**
   * Gets an observable that is notified when the dialog is finished opening.
   *
   * 获取一个会在对话框打开后得到通知的可观察对象。
   *
   */
  afterOpened(): Observable<void> {
    return this._afterOpened;
  }

  /**
   * Gets an observable that is notified when the dialog is finished closing.
   *
   * 获取一个会在对话框关闭后收到通知的可观察对象。
   *
   */
  afterClosed(): Observable<R | undefined> {
    return this._ref.closed;
  }

  /**
   * Gets an observable that is notified when the dialog has started closing.
   *
   * 获取一个当对话框即将关闭时得到通知的可观察对象。
   *
   */
  beforeClosed(): Observable<R | undefined> {
    return this._beforeClosed;
  }

  /**
   * Gets an observable that emits when the overlay's backdrop has been clicked.
   *
   * 获取一个可观察对象，当点击浮层的背景板时，它会发出数据。
   *
   */
  backdropClick(): Observable<MouseEvent> {
    return this._ref.backdropClick;
  }

  /**
   * Gets an observable that emits when keydown events are targeted on the overlay.
   *
   * 获取一个可观察对象，当指定浮层收到 keydown 事件时，它会发出数据。
   *
   */
  keydownEvents(): Observable<KeyboardEvent> {
    return this._ref.keydownEvents;
  }

  /**
   * Updates the dialog's position.
   *
   * 更新对话框的位置。
   *
   * @param position New dialog position.
   *
   * 新对话框位置。
   *
   */
  updatePosition(position?: DialogPosition): this {
    let strategy = this._ref.config.positionStrategy as GlobalPositionStrategy;

    if (position && (position.left || position.right)) {
      position.left ? strategy.left(position.left) : strategy.right(position.right);
    } else {
      strategy.centerHorizontally();
    }

    if (position && (position.top || position.bottom)) {
      position.top ? strategy.top(position.top) : strategy.bottom(position.bottom);
    } else {
      strategy.centerVertically();
    }

    this._ref.updatePosition();

    return this;
  }

  /**
   * Updates the dialog's width and height.
   *
   * 更新对话框的宽度和高度。
   *
   * @param width New width of the dialog.
   *
   * 对话框的新宽度。
   *
   * @param height New height of the dialog.
   *
   * 对话框的新高度。
   *
   */
  updateSize(width: string = '', height: string = ''): this {
    this._ref.updateSize(width, height);
    return this;
  }

  /**
   * Add a CSS class or an array of classes to the overlay pane.
   *
   * 把一个或一组 CSS 类添加到浮层面板中。
   *
   */
  addPanelClass(classes: string | string[]): this {
    this._ref.addPanelClass(classes);
    return this;
  }

  /**
   * Remove a CSS class or an array of classes from the overlay pane.
   *
   * 从浮层面板中删除一个或一组 CSS 类。
   *
   */
  removePanelClass(classes: string | string[]): this {
    this._ref.removePanelClass(classes);
    return this;
  }

  /**
   * Gets the current state of the dialog's lifecycle.
   *
   * 获取对话框生命周期的当前状态。
   *
   */
  getState(): MatDialogState {
    return this._state;
  }

  /**
   * Finishes the dialog close by updating the state of the dialog
   * and disposing the overlay.
   *
   * 通过更新对话框的状态并处理浮层来完成对话框的关闭。
   *
   */
  private _finishDialogClose() {
    this._state = MatDialogState.CLOSED;
    this._ref.close(this._result, {focusOrigin: this._closeInteractionType});
    this.componentInstance = null!;
  }
}

/**
 * Closes the dialog with the specified interaction type. This is currently not part of
 * `MatDialogRef` as that would conflict with custom dialog ref mocks provided in tests.
 * More details. See: https://github.com/angular/components/pull/9257#issuecomment-651342226.
 *
 * 用指定的交互类型关闭对话框。目前它不是 `MatDialogRef` 一部分，因为它会与测试中提供的自定义对话框引用模拟相冲突。更多细节请参阅： https://github.com/angular/components/pull/9257#issuecomment-651342226。
 *
 */
// TODO: Move this back into `MatDialogRef` when we provide an official mock dialog ref.
export function _closeDialogVia<R>(ref: MatDialogRef<R>, interactionType: FocusOrigin, result?: R) {
  (ref as unknown as {_closeInteractionType: FocusOrigin})._closeInteractionType = interactionType;
  return ref.close(result);
}<|MERGE_RESOLUTION|>--- conflicted
+++ resolved
@@ -39,20 +39,12 @@
   componentInstance: T;
 
   /**
-<<<<<<< HEAD
-   * Whether the user is allowed to close the dialog.
-   *
-   * 是否允许用户关闭该对话框。
-   *
-   */
-=======
    * `ComponentRef` of the component opened into the dialog. Will be
    * null when the dialog is opened using a `TemplateRef`.
    */
   readonly componentRef: ComponentRef<T> | null;
 
   /** Whether the user is allowed to close the dialog. */
->>>>>>> 69652b09
   disableClose: boolean | undefined;
 
   /**
