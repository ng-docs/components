--- conflicted
+++ resolved
@@ -16,15 +16,6 @@
 import {ESCAPE, hasModifierKey} from '@angular/cdk/keycodes';
 import {GlobalPositionStrategy} from '@angular/cdk/overlay';
 
-<<<<<<< HEAD
-/**
- * Possible states of the lifecycle of a dialog.
- *
- * 对话框生命周期的可能状态。
- *
- */
-=======
->>>>>>> 70cf080c
 export const enum MatDialogState {
   OPEN,
   CLOSING,
