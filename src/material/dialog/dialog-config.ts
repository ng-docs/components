--- conflicted
+++ resolved
@@ -14,7 +14,7 @@
 /**
  * Options for where to set focus to automatically on dialog open
  *
- * 用于指定当对话框打开时自动将焦点设置到何处的选项
+ * 用于在对话框打开时自动将焦点设置到何处的选项
  *
  */
 export type AutoFocusTarget = 'dialog' | 'first-tabbable' | 'first-heading';
@@ -70,7 +70,7 @@
 /**
  * Configuration for opening a modal dialog with the MatDialog service.
  *
- * 使用 MatDialog 服务打开的模态对话框的配置
+ * 使用 MatDialog 服务打开的模态对话框的配置。
  *
  */
 export class MatDialogConfig<D = any> {
@@ -86,20 +86,17 @@
   viewContainerRef?: ViewContainerRef;
 
   /**
-<<<<<<< HEAD
-   * ID for the dialog. If omitted, a unique one will be generated.
-   *
-   * 该对话框的 ID。如果省略，就会生成一个唯一的。
-   *
-   */
-=======
    * Injector used for the instantiation of the component to be attached. If provided,
    * takes precedence over the injector indirectly provided by `ViewContainerRef`.
    */
   injector?: Injector;
 
-  /** ID for the dialog. If omitted, a unique one will be generated. */
->>>>>>> 53b69108
+  /**
+   * ID for the dialog. If omitted, a unique one will be generated.
+   *
+   * 该对话框的 ID。如果省略，就会生成一个唯一的。
+   *
+   */
   id?: string;
 
   /**
@@ -201,7 +198,7 @@
   /**
    * Data being injected into the child component.
    *
-   * 要注入到子组件中的数据。
+   * 注入到子组件中的数据。
    *
    */
   data?: D | null = null;
@@ -209,7 +206,7 @@
   /**
    * Layout direction for the dialog's content.
    *
-   * 对话框内容的布局方向
+   * 对话框内容的布局方向。
    *
    */
   direction?: Direction;
@@ -245,9 +242,6 @@
    *
    * @breaking-change 14.0.0 Remove boolean option from autoFocus. Use string or
    * AutoFocusTarget instead.
-   *
-   * 从 autoFocus 中删除了布尔选项。请改用字符串或 AutoFocusTarget。
-   *
    */
   autoFocus?: AutoFocusTarget | string | boolean = 'first-tabbable';
 
@@ -260,19 +254,15 @@
    */
   restoreFocus?: boolean = true;
 
-<<<<<<< HEAD
-  /**
-   * Scroll strategy to be used for the dialog.
-   *
-   * 用于对话框的滚动策略。
-   *
-   */
-=======
   /** Whether to wait for the opening animation to finish before trapping focus. */
   delayFocusTrap?: boolean = true;
 
-  /** Scroll strategy to be used for the dialog. */
->>>>>>> 53b69108
+  /**
+   * Scroll strategy to be used for the dialog.
+   *
+   * 用于对话框的滚动策略。
+   *
+   */
   scrollStrategy?: ScrollStrategy;
 
   /**
