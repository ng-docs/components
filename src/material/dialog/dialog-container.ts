--- conflicted
+++ resolved
@@ -26,18 +26,13 @@
 import {CdkDialogContainer} from '@angular/cdk/dialog';
 import {coerceNumberProperty} from '@angular/cdk/coercion';
 
-<<<<<<< HEAD
 /**
  * Event that captures the state of dialog container animations.
  *
  * 捕获对话框容器动画状态的事件。
  *
  */
-interface DialogAnimationEvent {
-=======
-/** Event that captures the state of dialog container animations. */
 interface LegacyDialogAnimationEvent {
->>>>>>> 70cf080c
   state: 'opened' | 'opening' | 'closing' | 'closed';
   totalTime: number;
 }
@@ -52,18 +47,13 @@
 // tslint:disable-next-line:validate-decorators
 @Component({template: ''})
 export abstract class _MatDialogContainerBase extends CdkDialogContainer<MatDialogConfig> {
-<<<<<<< HEAD
   /**
    * Emits when an animation state changes.
    *
    * 当动画状态发生变化时会触发。
    *
    */
-  _animationStateChanged = new EventEmitter<DialogAnimationEvent>();
-=======
-  /** Emits when an animation state changes. */
   _animationStateChanged = new EventEmitter<LegacyDialogAnimationEvent>();
->>>>>>> 70cf080c
 
   constructor(
     elementRef: ElementRef,
@@ -122,13 +112,6 @@
 // TODO(mmalerba): Remove this function after animation durations are required
 //  to be numbers.
 /**
-<<<<<<< HEAD
- * Internal component that wraps user-provided dialog content.
- * Animation is based on <https://material.io/guidelines/motion/choreography.html>.
- *
- * 包装用户提供的对话框内容的内部组件。动画基于 <https://material.io/guidelines/motion/choreography.html。>
- *
-=======
  * Converts a CSS time string to a number in ms. If the given time is already a
  * number, it is assumed to be in ms.
  */
@@ -153,7 +136,6 @@
 
 /**
  * Internal component that wraps user-provided dialog content in a MDC dialog.
->>>>>>> 70cf080c
  * @docs-private
  */
 @Component({
@@ -176,57 +158,9 @@
     '[class._mat-animation-noopable]': '!_animationsEnabled',
   },
 })
-<<<<<<< HEAD
-export class MatDialogContainer extends _MatDialogContainerBase {
-  /**
-   * State of the dialog animation.
-   *
-   * 此对话框动画的状态。
-   *
-   */
-  _state: 'void' | 'enter' | 'exit' = 'enter';
-
-  /**
-   * Callback, invoked whenever an animation on the host completes.
-   *
-   * 当宿主上的动画完成时，就会调用这个回调函数。
-   *
-   */
-  _onAnimationDone({toState, totalTime}: AnimationEvent) {
-    if (toState === 'enter') {
-      this._openAnimationDone(totalTime);
-    } else if (toState === 'exit') {
-      this._animationStateChanged.next({state: 'closed', totalTime});
-    }
-  }
-
-  /**
-   * Callback, invoked when an animation on the host starts.
-   *
-   * 当宿主上的动画开始时，会调用 Callback。
-   *
-   */
-  _onAnimationStart({toState, totalTime}: AnimationEvent) {
-    if (toState === 'enter') {
-      this._animationStateChanged.next({state: 'opening', totalTime});
-    } else if (toState === 'exit' || toState === 'void') {
-      this._animationStateChanged.next({state: 'closing', totalTime});
-    }
-  }
-
-  /**
-   * Starts the dialog exit animation.
-   *
-   * 开始播放对话框的退出动画。
-   *
-   */
-  _startExitAnimation(): void {
-    this._state = 'exit';
-=======
 export class MatDialogContainer extends _MatDialogContainerBase implements OnDestroy {
   /** Whether animations are enabled. */
   _animationsEnabled: boolean = this._animationMode !== 'NoopAnimations';
->>>>>>> 70cf080c
 
   /** Host element of the dialog container component. */
   private _hostElement: HTMLElement = this._elementRef.nativeElement;
