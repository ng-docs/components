--- conflicted
+++ resolved
@@ -26,110 +26,22 @@
 import {matDialogAnimations, defaultParams} from './dialog-animations';
 import {MatDialogConfig} from './dialog-config';
 
-/**
- * Event that captures the state of dialog container animations.
- *
- * 捕获对话框容器动画状态的事件。
- *
- */
+/** Event that captures the state of dialog container animations. */
 interface DialogAnimationEvent {
   state: 'opened' | 'opening' | 'closing' | 'closed';
   totalTime: number;
 }
 
 /**
-<<<<<<< HEAD
- * Throws an exception for the case when a ComponentPortal is
- * attached to a DomPortalOutlet without an origin.
- *
- * 当 ComponentPortal 被附加到一个没有原点（origin）的 DomPortalOutlet 时会引发异常。
- *
- * @docs-private
- */
-export function throwMatDialogContentAlreadyAttachedError() {
-  throw Error('Attempting to attach dialog content after content is already attached');
-}
-
-/**
-=======
->>>>>>> 53b69108
  * Base class for the `MatDialogContainer`. The base class does not implement
  * animations as these are left to implementers of the dialog container.
- *
- * `MatDialogContainer` 的基类。基类没有实现动画，因为这些动画留给了对话框容器的各个实现者。
- *
  */
-<<<<<<< HEAD
-@Directive()
-export abstract class _MatDialogContainerBase extends BasePortalOutlet {
-  protected _document: Document;
-
-  /**
-   * The portal outlet inside of this container into which the dialog content will be loaded.
-   *
-   * 此容器内的传送点地标，会在其中加载对话框内容。
-   *
-   */
-  @ViewChild(CdkPortalOutlet, {static: true}) _portalOutlet: CdkPortalOutlet;
-
-  /**
-   * The class that traps and manages focus within the dialog.
-   *
-   * 在对话框中捕获和管理焦点的类。
-   *
-   */
-  private _focusTrap: FocusTrap;
-
-  /**
-   * Emits when an animation state changes.
-   *
-   * 当动画状态发生变化时会触发。
-   *
-   */
-  _animationStateChanged = new EventEmitter<DialogAnimationEvent>();
-
-  /**
-   * Element that was focused before the dialog was opened. Save this to restore upon close.
-   *
-   * 在打开对话框之前拥有焦点的元素。保存它，以便在关闭时恢复。
-   *
-   */
-  private _elementFocusedBeforeDialogWasOpened: HTMLElement | null = null;
-
-  /**
-   * Type of interaction that led to the dialog being closed. This is used to determine
-   * whether the focus style will be applied when returning focus to its original location
-   * after the dialog is closed.
-   *
-   * 会导致关闭该对话框的交互类型。它用来确定在对话框关闭后把焦点返还给原来的位置时是否要应用焦点样式。
-   *
-   */
-  _closeInteractionType: FocusOrigin | null = null;
-
-  /**
-   * ID of the element that should be considered as the dialog's label.
-   *
-   * 要作为对话框标签的元素的 ID。
-   *
-   */
-  _ariaLabelledBy: string | null;
-
-  /**
-   * ID for the container DOM element.
-   *
-   * 容器 DOM 元素的标识。
-   *
-   */
-  _id: string;
-
-=======
 // tslint:disable-next-line:validate-decorators
 @Component({template: ''})
 export abstract class _MatDialogContainerBase extends CdkDialogContainer<MatDialogConfig> {
   /** Emits when an animation state changes. */
   _animationStateChanged = new EventEmitter<DialogAnimationEvent>();
 
->>>>>>> 53b69108
   constructor(
     elementRef: ElementRef,
     focusTrapFactory: FocusTrapFactory,
@@ -152,289 +64,25 @@
     );
   }
 
-  /**
-   * Starts the dialog exit animation.
-   *
-   * 开始播放对话框的退出动画。
-   *
-   */
+  /** Starts the dialog exit animation. */
   abstract _startExitAnimation(): void;
 
-<<<<<<< HEAD
-  /**
-   * Initializes the dialog container with the attached content.
-   *
-   * 初始化带有附加内容的对话框容器。
-   *
-   */
-  _initializeWithAttachedContent() {
-    this._setupFocusTrap();
-    // Save the previously focused element. This element will be re-focused
-    // when the dialog closes.
-    this._capturePreviouslyFocusedElement();
-  }
-
-  /**
-   * Attach a ComponentPortal as content to this dialog container.
-   *
-   * 把 ComponentPortal 作为内容附加到这个对话框的容器中。
-   *
-   * @param portal Portal to be attached as the dialog content.
-   *
-   * 要作为对话框内容进行附加的传送点（Portal）。
-   *
-   */
-  attachComponentPortal<T>(portal: ComponentPortal<T>): ComponentRef<T> {
-    if (this._portalOutlet.hasAttached() && (typeof ngDevMode === 'undefined' || ngDevMode)) {
-      throwMatDialogContentAlreadyAttachedError();
-    }
-
-    return this._portalOutlet.attachComponentPortal(portal);
-  }
-
-  /**
-   * Attach a TemplatePortal as content to this dialog container.
-   *
-   * 把 TemplatePortal 作为内容附加到这个对话框的容器中。
-   *
-   * @param portal Portal to be attached as the dialog content.
-   *
-   * 要作为对话框内容进行附加的传送点。
-   *
-   */
-  attachTemplatePortal<C>(portal: TemplatePortal<C>): EmbeddedViewRef<C> {
-    if (this._portalOutlet.hasAttached() && (typeof ngDevMode === 'undefined' || ngDevMode)) {
-      throwMatDialogContentAlreadyAttachedError();
-    }
-
-    return this._portalOutlet.attachTemplatePortal(portal);
-  }
-
-  /**
-   * Attaches a DOM portal to the dialog container.
-   *
-   * 把 DOM 传送点附加到对话框容器中。
-   *
-   * @param portal Portal to be attached.
-   *
-   * 要附加的传送点。
-   *
-   * @deprecated To be turned into a method.
-   *
-   * 将会变成方法。
-   *
-   * @breaking-change 10.0.0
-   */
-  override attachDomPortal = (portal: DomPortal) => {
-    if (this._portalOutlet.hasAttached() && (typeof ngDevMode === 'undefined' || ngDevMode)) {
-      throwMatDialogContentAlreadyAttachedError();
-    }
-
-    return this._portalOutlet.attachDomPortal(portal);
-  };
-
-  /**
-   * Moves focus back into the dialog if it was moved out.
-   *
-   * 如果已经移出了焦点，就会把焦点移回对话框。
-   *
-   */
-  _recaptureFocus() {
-    if (!this._containsFocus()) {
-=======
   protected override _captureInitialFocus(): void {
     if (!this._config.delayFocusTrap) {
->>>>>>> 53b69108
       this._trapFocus();
     }
   }
 
   /**
-<<<<<<< HEAD
-   * Focuses the provided element. If the element is not focusable, it will add a tabIndex
-   * attribute to forcefully focus it. The attribute is removed after focus is moved.
-   *
-   * 聚焦所提供的元素。如果该元素不可聚焦，它将添加一个 tabIndex 属性来强制聚焦它。移动焦点后移除该属性。
-   *
-   * @param element The element to focus.
-   *
-   * 要聚焦的元素。
-   *
-   */
-  private _forceFocus(element: HTMLElement, options?: FocusOptions) {
-    if (!this._interactivityChecker.isFocusable(element)) {
-      element.tabIndex = -1;
-      // The tabindex attribute should be removed to avoid navigating to that element again
-      this._ngZone.runOutsideAngular(() => {
-        element.addEventListener('blur', () => element.removeAttribute('tabindex'));
-        element.addEventListener('mousedown', () => element.removeAttribute('tabindex'));
-      });
-    }
-    element.focus(options);
-  }
-
-  /**
-   * Focuses the first element that matches the given selector within the focus trap.
-   *
-   * 聚焦在与焦点陷阱中的给定选择器匹配的第一个元素。
-   *
-   * @param selector The CSS selector for the element to set focus to.
-   *
-   * 要设置焦点的元素的 CSS 选择器。
-   *
-   */
-  private _focusByCssSelector(selector: string, options?: FocusOptions) {
-    let elementToFocus = this._elementRef.nativeElement.querySelector(
-      selector,
-    ) as HTMLElement | null;
-    if (elementToFocus) {
-      this._forceFocus(elementToFocus, options);
-    }
-  }
-
-  /**
-   * Moves the focus inside the focus trap. When autoFocus is not set to 'dialog', if focus
-   * cannot be moved then focus will go to the dialog container.
-   *
-   * 在焦点陷阱内移动焦点。当 autoFocus 未设置为 'dialog' 时，如果无法移动焦点，则焦点将转到对话框容器。
-   *
-   */
-  protected _trapFocus() {
-    const element = this._elementRef.nativeElement;
-    // If were to attempt to focus immediately, then the content of the dialog would not yet be
-    // ready in instances where change detection has to run first. To deal with this, we simply
-    // wait for the microtask queue to be empty when setting focus when autoFocus isn't set to
-    // dialog. If the element inside the dialog can't be focused, then the container is focused
-    // so the user can't tab into other elements behind it.
-    switch (this._config.autoFocus) {
-      case false:
-      case 'dialog':
-        // Ensure that focus is on the dialog container. It's possible that a different
-        // component tried to move focus while the open animation was running. See:
-        // https://github.com/angular/components/issues/16215. Note that we only want to do this
-        // if the focus isn't inside the dialog already, because it's possible that the consumer
-        // turned off `autoFocus` in order to move focus themselves.
-        if (!this._containsFocus()) {
-          element.focus();
-        }
-        break;
-      case true:
-      case 'first-tabbable':
-        this._focusTrap.focusInitialElementWhenReady().then(focusedSuccessfully => {
-          // If we weren't able to find a focusable element in the dialog, then focus the dialog
-          // container instead.
-          if (!focusedSuccessfully) {
-            this._focusDialogContainer();
-          }
-        });
-        break;
-      case 'first-heading':
-        this._focusByCssSelector('h1, h2, h3, h4, h5, h6, [role="heading"]');
-        break;
-      default:
-        this._focusByCssSelector(this._config.autoFocus!);
-        break;
-    }
-  }
-
-  /**
-   * Restores focus to the element that was focused before the dialog opened.
-   *
-   * 将焦点恢复到打开对话框之前拥有焦点的元素。
-   *
-   */
-  protected _restoreFocus() {
-    const previousElement = this._elementFocusedBeforeDialogWasOpened;
-
-    // We need the extra check, because IE can set the `activeElement` to null in some cases.
-    if (
-      this._config.restoreFocus &&
-      previousElement &&
-      typeof previousElement.focus === 'function'
-    ) {
-      const activeElement = _getFocusedElementPierceShadowDom();
-      const element = this._elementRef.nativeElement;
-
-      // Make sure that focus is still inside the dialog or is on the body (usually because a
-      // non-focusable element like the backdrop was clicked) before moving it. It's possible that
-      // the consumer moved it themselves before the animation was done, in which case we shouldn't
-      // do anything.
-      if (
-        !activeElement ||
-        activeElement === this._document.body ||
-        activeElement === element ||
-        element.contains(activeElement)
-      ) {
-        if (this._focusMonitor) {
-          this._focusMonitor.focusVia(previousElement, this._closeInteractionType);
-          this._closeInteractionType = null;
-        } else {
-          previousElement.focus();
-        }
-      }
-    }
-
-    if (this._focusTrap) {
-      this._focusTrap.destroy();
-    }
-  }
-
-  /**
-   * Sets up the focus trap.
-   *
-   * 设置焦点陷阱。
-   *
-   */
-  private _setupFocusTrap() {
-    this._focusTrap = this._focusTrapFactory.create(this._elementRef.nativeElement);
-  }
-
-  /**
-   * Captures the element that was focused before the dialog was opened.
-   *
-   * 捕获在打开对话框之前拥有焦点的元素。
-   *
-   */
-  private _capturePreviouslyFocusedElement() {
-    if (this._document) {
-      this._elementFocusedBeforeDialogWasOpened = _getFocusedElementPierceShadowDom();
-    }
-  }
-
-  /**
-   * Focuses the dialog container.
-   *
-   * 让对话框容器获得焦点。
-   *
-   */
-  private _focusDialogContainer() {
-    // Note that there is no focus method when rendering on the server.
-    if (this._elementRef.nativeElement.focus) {
-      this._elementRef.nativeElement.focus();
-=======
    * Callback for when the open dialog animation has finished. Intended to
    * be called by sub-classes that use different animation implementations.
    */
   protected _openAnimationDone(totalTime: number) {
     if (this._config.delayFocusTrap) {
       this._trapFocus();
->>>>>>> 53b69108
     }
 
-<<<<<<< HEAD
-  /**
-   * Returns whether focus is inside the dialog.
-   *
-   * 返回焦点是否在对话框中。
-   *
-   */
-  private _containsFocus() {
-    const element = this._elementRef.nativeElement;
-    const activeElement = _getFocusedElementPierceShadowDom();
-    return element === activeElement || element.contains(activeElement);
-=======
     this._animationStateChanged.next({state: 'opened', totalTime});
->>>>>>> 53b69108
   }
 }
 
@@ -442,11 +90,6 @@
  * Internal component that wraps user-provided dialog content.
  * Animation is based on <https://material.io/guidelines/motion/choreography.html>.
  *
-<<<<<<< HEAD
- * 包装用户提供的对话框内容的内部组件。动画基于 <https://material.io/guidelines/motion/choreography.html>。
- *
-=======
->>>>>>> 53b69108
  * @docs-private
  */
 @Component({
@@ -473,20 +116,10 @@
   },
 })
 export class MatDialogContainer extends _MatDialogContainerBase {
-  /**
-   * State of the dialog animation.
-   *
-   * 此对话框动画的状态。
-   *
-   */
+  /** State of the dialog animation. */
   _state: 'void' | 'enter' | 'exit' = 'enter';
 
-  /**
-   * Callback, invoked whenever an animation on the host completes.
-   *
-   * 当宿主上的动画完成时，就会调用这个回调函数。
-   *
-   */
+  /** Callback, invoked whenever an animation on the host completes. */
   _onAnimationDone({toState, totalTime}: AnimationEvent) {
     if (toState === 'enter') {
       this._openAnimationDone(totalTime);
@@ -495,12 +128,7 @@
     }
   }
 
-  /**
-   * Callback, invoked when an animation on the host starts.
-   *
-   * 当宿主上的动画开始时，会调用 Callback。
-   *
-   */
+  /** Callback, invoked when an animation on the host starts. */
   _onAnimationStart({toState, totalTime}: AnimationEvent) {
     if (toState === 'enter') {
       this._animationStateChanged.next({state: 'opening', totalTime});
@@ -509,12 +137,7 @@
     }
   }
 
-  /**
-   * Starts the dialog exit animation.
-   *
-   * 开始播放对话框的退出动画。
-   *
-   */
+  /** Starts the dialog exit animation. */
   _startExitAnimation(): void {
     this._state = 'exit';
 
