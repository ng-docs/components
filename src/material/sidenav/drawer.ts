--- conflicted
+++ resolved
@@ -67,19 +67,15 @@
   throw Error(`A drawer was already declared for 'position="${position}"'`);
 }
 
-<<<<<<< HEAD
+/** Options for where to set focus to automatically on dialog open */
+export type AutoFocusTarget = 'dialog' | 'first-tabbable' | 'first-heading';
+
 /**
  * Result of the toggle promise that indicates the state of the drawer.
  *
  * 开关 Promise 的结果，用于标出抽屉的状态。
  *
  */
-=======
-/** Options for where to set focus to automatically on dialog open */
-export type AutoFocusTarget = 'dialog' | 'first-tabbable' | 'first-heading';
-
-/** Result of the toggle promise that indicates the state of the drawer. */
->>>>>>> 03485cd6
 export type MatDrawerToggleResult = 'open' | 'close';
 
 /**
@@ -90,20 +86,12 @@
  */
 export type MatDrawerMode = 'over' | 'push' | 'side';
 
-<<<<<<< HEAD
 /**
  * Configures whether drawers should use auto sizing by default.
  *
  * 配置默认情况下抽屉是否应该自动调整大小。
  *
  */
-export const MAT_DRAWER_DEFAULT_AUTOSIZE =
-    new InjectionToken<boolean>('MAT_DRAWER_DEFAULT_AUTOSIZE', {
-      providedIn: 'root',
-      factory: MAT_DRAWER_DEFAULT_AUTOSIZE_FACTORY,
-    });
-=======
-/** Configures whether drawers should use auto sizing by default. */
 export const MAT_DRAWER_DEFAULT_AUTOSIZE = new InjectionToken<boolean>(
   'MAT_DRAWER_DEFAULT_AUTOSIZE',
   {
@@ -111,8 +99,6 @@
     factory: MAT_DRAWER_DEFAULT_AUTOSIZE_FACTORY,
   },
 );
->>>>>>> 03485cd6
-
 /**
  * Used to provide a drawer container to a drawer while avoiding circular references.
  *
@@ -252,14 +238,11 @@
    * Whether the drawer should focus the first focusable element automatically when opened.
    * Defaults to false in when `mode` is set to `side`, otherwise defaults to `true`. If explicitly
    * enabled, focus will be moved into the sidenav in `side` mode as well.
-<<<<<<< HEAD
    *
    * 抽屉是否应该在打开时自动聚焦于第一个可聚焦元素。`mode` 设置为 `side` 时默认为 false，否则默认为 `true`。如果显式启用，焦点也可以移到 `side` 模式下的侧边导航中。
    *
-=======
    * @breaking-change 14.0.0 Remove boolean option from autoFocus. Use string or AutoFocusTarget
    * instead.
->>>>>>> 03485cd6
    */
   @Input()
   get autoFocus(): AutoFocusTarget | string | boolean {
@@ -325,21 +308,12 @@
    */
   readonly _animationEnd = new Subject<AnimationEvent>();
 
-<<<<<<< HEAD
   /**
    * Current state of the sidenav animation.
    *
    * 侧边导航动画的当前状态。
    *
    */
-  // @HostBinding is used in the class as it is expected to be extended.  Since @Component decorator
-  // metadata is not inherited by child classes, instead the host binding data is defined in a way
-  // that can be inherited.
-  // tslint:disable-next-line:no-host-decorator-in-concrete
-  @HostBinding('@transform')
-=======
-  /** Current state of the sidenav animation. */
->>>>>>> 03485cd6
   _animationState: 'open-instant' | 'open' | 'void' = 'void';
 
   /**
@@ -703,18 +677,13 @@
    * 抽屉是否应该打开或关闭。
    *
    * @param restoreFocus Whether focus should be restored on close.
-<<<<<<< HEAD
    *
    * 是否应该在关闭时还原焦点。
    *
-   * @param openedVia Focus origin that can be optionally set when opening a drawer. The
-   *   origin will be used later when focus is restored on drawer close.
+   * @param focusOrigin Origin to use when restoring focus.
    *
    * 可以在打开抽屉时自动设定焦点来源。稍后当抽屉关闭时要返还焦点时，会使用焦点来源。
    *
-=======
-   * @param focusOrigin Origin to use when restoring focus.
->>>>>>> 03485cd6
    */
   private _setOpen(
     isOpen: boolean,
@@ -811,33 +780,25 @@
   @ContentChild(MatDrawerContent) _content: MatDrawerContent;
   @ViewChild(MatDrawerContent) _userContent: MatDrawerContent;
 
-<<<<<<< HEAD
   /**
    * The drawer child with the `start` position.
    *
    * `start` 位置的子抽屉式。
    *
    */
-  get start(): MatDrawer | null { return this._start; }
-
-  /**
-   * The drawer child with the `end` position.
-   *
-   * `end` 位置的子抽屉式。
-   *
-   */
-  get end(): MatDrawer | null { return this._end; }
-=======
-  /** The drawer child with the `start` position. */
   get start(): MatDrawer | null {
     return this._start;
   }
 
-  /** The drawer child with the `end` position. */
+  /**
+   * The drawer child with the `end` position.
+   *
+   * `end` 位置的子抽屉式。
+   *
+   */
   get end(): MatDrawer | null {
     return this._end;
   }
->>>>>>> 03485cd6
 
   /**
    * Whether to automatically resize the container whenever
