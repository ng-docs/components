--- conflicted
+++ resolved
@@ -1,15 +1,11 @@
 Angular Material provides two sets of components designed to add collapsible side content (often
 navigation, though it can be any content) alongside some primary content. These are the sidenav and
 drawer components.
-
-Angular Material 提供了两组组件，用以给主要内容添加一些可折叠的附属内容（通常是导航，但也可以是任何内容）。它们就是侧边栏（sidenav）和抽屉（drawer）组件。
 
 The sidenav components are designed to add side content to a fullscreen app. To set up a sidenav we
 use three components: `<mat-sidenav-container>` which acts as a structural container for our content
 and sidenav, `<mat-sidenav-content>` which represents the main content, and `<mat-sidenav>` which
 represents the added side content.
-
-侧边栏组件旨在为全屏应用添加附属内容。要建立侧边栏，我们需要用到三个组件：`<mat-sidenav-container>` 用来为主要内容和侧边栏提供一个结构容器；`<mat-sidenav-content>` 用来表示主要内容，而 `<mat-sidenav>` 用于表示附属内容。
 
 <!-- example(sidenav-overview) -->
 
@@ -19,20 +15,13 @@
 app as a whole, these are designed to add side content to a small section of your app. They support
 almost all of the same features, but do not support fixed positioning.
 
-抽屉组件旨在给应用中的一小部分添加附属内容。这可以使用 `<mat-drawer-container>`、`<mat-drawer-content>` 和 `<mat-drawer>` 来实现，它们分别是各个侧边栏组件的等价物。侧边栏会把应用的附属内容作为整体添加进来，而抽屉只在为应用中的一小部分添加附属内容。
-它们所支持的大部分特性都一样，但抽屉不支持固定定位方式。
-
 <!-- example(sidenav-drawer-overview) -->
 
 ### Specifying the main and side content
-
-### 指定主内容和附属内容
 
 Both the main and side content should be placed inside of the `<mat-sidenav-container>`, content
 that you don't want to be affected by the sidenav, such as a header or footer, can be placed outside
 of the container.
-
-无论主内容还是附属内容，都应该放在 `<mat-sidenav-container>` 的内部，而那些你不希望被侧边栏影响到的内容（比如头或脚），可以放在该容器的外部。
 
 The side content should be wrapped in a `<mat-sidenav>` element. The `position` property can be used
 to specify which end of the main content to place the side content on. `position` can be either
@@ -41,23 +30,14 @@
 `<mat-sidenav-container>` can have up to two `<mat-sidenav>` elements total, but only one for any
 given side. The `<mat-sidenav>` must be placed as an immediate child of the `<mat-sidenav-container>`.
 
-附属内容应该包装在 `<mat-sidenav>` 元素中。它的 `position` 属性可以指定主内容该放在附属内容的哪一端，它可以是 `start` 或 `end`，在从左到右书写的语言中下，分别表示把主内容放在附属内容的左侧或右侧。
-如果没有指定 `position`，则其默认值是 `start`。
-`<mat-sidenav-container>` 最多可以拥有两个 `<mat-sidenav>` 元素，但每一侧只能有一个。
-`<mat-sidenav>` 必须作为 `<mat-sidenav-container>` 的直属子节点出现。
-
 The main content should be wrapped in a `<mat-sidenav-content>`. If no `<mat-sidenav-content>` is
 specified for a `<mat-sidenav-container>`, one will be created implicitly and all of the content
 inside the `<mat-sidenav-container>` other than the `<mat-sidenav>` elements will be placed inside
 of it.
 
-主要内容应该包裹在 `<mat-sidenav-content>` 中，如果没有为 `<mat-sidenav-container>` 指定 `<mat-sidenav-content>`，则会隐式创建一个，并把 `<mat-sidenav-container>` 中除了 `<mat-sidenav>` 元素之外的内容都放进去。
-
 <!-- example(sidenav-position) -->
 
 The following are examples of valid sidenav layouts:
-
-下面是正确使用侧边栏布局的例子：
 
 ```html
 <!-- Creates a layout with a left-positioned sidenav and explicit content. -->
@@ -83,8 +63,6 @@
 
 And these are examples of invalid sidenav layouts:
 
-下面是错误使用侧边栏布局的例子：
-
 ```html
 <!-- Invalid because there are two `start` position sidenavs. -->
 <mat-sidenav-container>
@@ -109,56 +87,33 @@
 
 These same rules all apply to the drawer components as well.
 
-这些规则也同样适用于抽屉组件。
-
 ### Opening and closing a sidenav
-
-### 打开和关闭侧边栏
 
 A `<mat-sidenav>` can be opened or closed using the `open()`, `close()` and `toggle()` methods. Each
 of these methods returns a `Promise<boolean>` that will be resolved with `true` when the sidenav
 finishes opening or `false` when it finishes closing.
 
-`<mat-sidenav>` 可以使用 `open()`、`close()` 和 `toggle()` 方法来打开或关闭。
-它们都会返回一个 `Promise<boolean>`，当侧边栏打开之后它会解析为 `true`，关闭之后解析为 `false`。
-
 The opened state can also be set via a property binding in the template using the `opened` property.
 The property supports 2-way binding.
 
-这些打开状态也可以在模板中使用 `opened` 属性进行设置。该属性支持双向绑定。
-
 `<mat-sidenav>` also supports output properties for just open and just close events, The `(opened)`
 and `(closed)` properties respectively.
 
-`<mat-sidenav>` 也支持一些输出属性：`(opened)` 表示刚刚打开，`(closed)` 表示刚刚关闭。
-
 <!-- example(sidenav-open-close) -->
 
 All of these properties and methods work on `<mat-drawer>` as well.
 
-所有这些属性和方法也同样可用在 `<mat-drawer>` 上。
-
 ### Changing the sidenav's behavior
 
-### 修改侧边栏的行为
-
 The `<mat-sidenav>` can render in one of three different ways based on the `mode` property.
 
-`<mat-sidenav>` 可以根据其 `mode` 属性的值以三种方式之一进行渲染。
-
-| Mode | Description |
-| ---- | ----------- |
-| 模式 | 说明 |
-| `over` | Sidenav floats over the primary content, which is covered by a backdrop |
-| `over` | 侧边栏浮在主内容上方，并用一个背景遮住主内容 |
-| `push` | Sidenav pushes the primary content out of its way, also covering it with a backdrop |
-| `push` | 侧边栏把主内容挤出去，并用一个背景遮住主内容 |
+| Mode   | Description                                                                             |
+|--------|-----------------------------------------------------------------------------------------|
+| `over` | Sidenav floats over the primary content, which is covered by a backdrop                 |
+| `push` | Sidenav pushes the primary content out of its way, also covering it with a backdrop     |
 | `side` | Sidenav appears side-by-side with the main content, shrinking the main content's width to make space for the sidenav. |
-| `side` | 侧边栏和主内容并排显示，并收缩主内容的宽度，给侧边栏腾出空间 |
 
 If no `mode` is specified, `over` is used by default.
-
-如果没有指定 `mode`，则默认为 `over`。
 
 <!-- example(sidenav-mode) -->
 
@@ -168,39 +123,23 @@
 all sidenavs regardless of mode. Leaving the property unset or setting it to `null` will use the
 default backdrop visibility for each mode.
 
-侧边栏的 `over` 和 `push` 模式默认会显示一个背景，但 `side` 模式不会。这可以通过 `mat-sidenav-container` 上的
-`hasBackdrop` 属性进行设置。显式把 `hasBackdrop` 设置为 `true` 或 `false` 将会为侧边栏改写默认的背景可见性，而不管处在什么模式下。不设置该属性或把它设置为 `null` 将会使用每种模式下默认的背景可见性。
-
 <!-- example(sidenav-backdrop) -->
 
 `<mat-drawer>` also supports all of these same modes and options.
 
-`<mat-drawer>` 也同样支持这些模式和选项。
-
 ### Disabling automatic close
-
-### 禁用自动关闭功能
 
 Clicking on the backdrop or pressing the <kbd>Esc</kbd> key will normally close an open sidenav.
 However, this automatic closing behavior can be disabled by setting the `disableClose` property on
 the `<mat-sidenav>` or `<mat-drawer>` that you want to disable the behavior for.
 
-点击背景或按下 <kbd>Esc</kbd> 键通常会关闭侧边栏。
-不过，可以通过设置 `<mat-sidenav>` 或 `<mat-drawer>` 上的 `disableClose` 属性来禁用这种自动关闭的行为。
-
 Custom handling for <kbd>Esc</kbd> can be done by adding a keydown listener to the `<mat-sidenav>`.
 Custom handling for backdrop clicks can be done via the `(backdropClick)` output property on
 `<mat-sidenav-container>`.
 
-可以通过给 `<mat-sidenav>` 添加 `keydown` 监听器来定制 <kbd>Esc</kbd> 处理器。
-可以通过 `<mat-sidenav-container>` 的输出属性 `(backdropClick)` 来定制点击背景的处理器。
-
 <!-- example(sidenav-disable-close) -->
 
 ### Resizing an open sidenav
-
-### 调整打开侧边栏的大小
-
 By default, Material will only measure and resize the drawer container in a few key moments
 (on open, on window resize, on mode change) in order to avoid layout thrashing, however there
 are cases where this can be problematic. If your app requires for a drawer to change its width
@@ -208,20 +147,12 @@
 Note that you should use this option **at your own risk**, because it could cause performance
 issues.
 
-默认情况下，Material 只会在一些关键时刻（打开、窗口调整大小、模式改变）测量和调整容器的大小，以避免布局颠簸。
-但是在某些情况下这可能会有问题。如果你希望在打开抽屉时更改其宽度，可以使用 `autosize` 选项来告诉 Material 继续测量它。
-注意，使用该选项时应该**风险自担**，因为它可能会导致性能问题。
-
 <!-- example(sidenav-autosize) -->
 
 ### Setting the sidenav's size
-
-### 设置侧边栏大小
 
 The `<mat-sidenav>` and `<mat-drawer>` will, by default, fit the size of its content. The width can
 be explicitly set via CSS:
-
-默认情况下，`<mat-sidenav>` 和 `<mat-drawer>` 应该自适应其内容的尺寸。不过也可以通过 CSS 来显式指定宽度：
 
 ```css
 mat-sidenav {
@@ -231,43 +162,28 @@
 
 Try to avoid percent based width as `resize` events are not (yet) supported.
 
-避免使用基于百分比的宽度，因为 `resize` 事件尚未支持它。
-
 ### Fixed position sidenavs
-
-### 固定定位的侧边栏
 
 For `<mat-sidenav>` only (not `<mat-drawer>`) fixed positioning is supported. It can be enabled by
 setting the `fixedInViewport` property. Additionally, top and bottom space can be set via the
 `fixedTopGap` and `fixedBottomGap`. These properties accept a pixel value amount of space to add at
 the top or bottom.
 
-`<mat-sidenav>` 只支持固定定位方式（`<mat-drawer>` 不限）。它可以通过设置 `fixedInViewport` 属性进行启用。
-另外，还可以通过 `fixedTopGap` 和 `fixedBottomGap` 来设置顶部和底部的空白。这些属性可以接受一个像素值来指定要加到顶部或底部的空白尺寸。
-
 <!-- example(sidenav-fixed) -->
 
 ### Creating a responsive layout for mobile & desktop
-
-### 为移动端和桌面创建响应式布局
 
 A sidenav often needs to behave differently on a mobile vs a desktop display. On a desktop, it may
 make sense to have just the content section scroll. However, on mobile you often want the body to be
 the element that scrolls; this allows the address bar to auto-hide. The sidenav can be styled with
 CSS to adjust to either type of device.
 
-侧边栏通常要在移动端和桌面端提供不同的行为。在桌面端，只允许内容区滚动是合理的；在移动端，你通常会希望滚动整个 `body`，这样就能让浏览器自动隐藏地址栏。侧边栏可以使用 CSS 来设置样式，以针对不同类型的设备进行调整。
-
 <!-- example(sidenav-responsive) -->
 
 ### Reacting to scroll events inside the sidenav container
-
-### 响应侧边栏内部的滚动事件
 
 To react to scrolling inside the `<mat-sidenav-container>`, you can get a hold of the underlying
 `CdkScrollable` instance through the `MatSidenavContainer`.
-
-要响应 `<mat-sidenav-container>` 内部的滚动事件，你可以通过 `MatSidenavContainer` 来获取一个底层的 `CdkScrollable` 实例。
 
 ```ts
 class YourComponent implements AfterViewInit {
@@ -281,55 +197,27 @@
 
 ### Accessibility
 
-### 无障碍性
-
 The `<mat-sidenav>` and `<mat-sidenav-content>` should each be given an appropriate `role` attribute
 depending on the context in which they are used.
-
-`<mat-sidenav>` 和 `<mat-sidenav-content>` 都应该根据它们的上下文给出一个合适的 `role` 属性。
 
 For example, a `<mat-sidenav>` that contains links
 to other pages might be marked `role="navigation"`, whereas one that contains a table of
 contents about might be marked as `role="directory"`. If there is no more specific role that
 describes your sidenav, `role="region"` is recommended.
 
-比如，包含到其它页面的链接的 `<mat-sidenav>` 可以标记为 `role="navigation"`，而包含目录的则应该标记为 `role="directory"`。
-如果没有什么特别的角色来描述这个侧边栏，建议使用 `role="region"`。
-
 Similarly, the `<mat-sidenav-content>` should be given a role based on what it contains. If it
 represents the primary content of the page, it may make sense to mark it `role="main"`. If no more
 specific role makes sense, `role="region"` is again a good fallback.
 
-同样，`<mat-sidenav-content>` 也应该基于其包含的内容来指定角色。如果它表示页面的主要内容，就应该标记为 `role="main"`。
-如果没办法指定合理的角色，同样可以用 `role="region"` 作为回退值。
-
 #### Focus management
-
-#### 焦点管理
-
 The sidenav has the ability to capture focus. This behavior is turned on for the `push` and `over` modes and it is off for `side` mode. You can change its default behavior by the `autoFocus` input.
 
-<<<<<<< HEAD
-sidenav 能够捕获焦点。此功能在 `push` 和 `over` 模式下开启，在 `side` 模式下则被关闭。你可以通过输入属性 `autoFocus` 来改变其默认行为。
-
-By default the first tabbable element will recieve focus upon open. If you want a different element to be focused, you can set the `cdkFocusInitial` attribute on it.
-=======
 By default the first tabbable element will receive focus upon open. If you want a different element to be focused, you can set the `cdkFocusInitial` attribute on it.
->>>>>>> 53b69108
-
-默认情况下，一旦打开，其中的第一个可接收焦点的元素就会收到焦点。如果你想让另一个元素获得焦点，可以在它上面添加 `cdkFocusInitial` 属性。
 
 ### Troubleshooting
 
-### 排查问题
-
 #### Error: A drawer was already declared for 'position="..."'
-
-#### Error: A drawer was already declared for 'position="..."' <br>（指定的 'position="..."' 处已经声明了一个抽屉）
 
 This error is thrown if you have more than one sidenav or drawer in a given container with the same
 `position`. The `position` property defaults to `start`, so the issue may just be that you forgot to
-mark the `end` sidenav with `position="end"`.
-
-如果在指定容器的同一个 `position` 有多个侧边栏或抽屉，就会抛出本错误。
-由于 `position` 属性默认为 `start`，所以出现该问题可能只是因为你忘了给 `end` 侧边栏标记上 `position="end"`。+mark the `end` sidenav with `position="end"`.