--- conflicted
+++ resolved
@@ -208,16 +208,12 @@
   /** @docs-private */
   abstract optionGroups: QueryList<_MatOptgroupBase>;
 
-<<<<<<< HEAD
-  /**
-   * Aria label of the select. If not specified, the placeholder will be used as label.
-   *
-   * 选择器的 Aria 标签。如果没有指定，占位符就会用作标签。
-   *
-   */
-=======
-  /** Aria label of the autocomplete. */
->>>>>>> 94076af5
+  /**
+   * Aria label of the autocomplete.
+   *
+   * 选择器的 Aria 标签。
+   *
+   */
   @Input('aria-label') ariaLabel: string;
 
   /**
@@ -408,18 +404,13 @@
     this.optionSelected.emit(event);
   }
 
-<<<<<<< HEAD
   /**
    * Gets the aria-labelledby for the autocomplete panel.
    *
    * 获取此自动完成面板的 aria-labelledby。
    *
    */
-  _getPanelAriaLabelledby(labelId: string): string | null {
-=======
-  /** Gets the aria-labelledby for the autocomplete panel. */
   _getPanelAriaLabelledby(labelId: string | null): string | null {
->>>>>>> 94076af5
     if (this.ariaLabel) {
       return null;
     }
