--- conflicted
+++ resolved
@@ -100,21 +100,17 @@
     return (await this.host()).sendKeys(value);
   }
 
-<<<<<<< HEAD
-  /**
-   * Gets the options inside the autocomplete panel.
-   *
-   * 获取自动完成面板中的选项。
-   *
-   */
-=======
   /** Clears the input value. */
   async clear(): Promise<void> {
     return (await this.host()).clear();
   }
 
-  /** Gets the options inside the autocomplete panel. */
->>>>>>> 53b69108
+  /**
+   * Gets the options inside the autocomplete panel.
+   *
+   * 获取自动完成面板中的选项。
+   *
+   */
   async getOptions(filters?: Omit<OptionFilters, 'ancestor'>): Promise<Option[]> {
     if (!(await this.isOpen())) {
       throw new Error('Unable to retrieve options for autocomplete. Autocomplete panel is closed.');
@@ -175,29 +171,14 @@
     return !!panel && (await panel.hasClass(`${this._prefix}-autocomplete-visible`));
   }
 
-<<<<<<< HEAD
-  /**
-   * Gets the panel associated with this autocomplete trigger.
-   *
-   * 获取与自动完成触发器关联的面板。
-   *
-   */
-  private async _getPanel() {
-=======
   /** Gets the panel associated with this autocomplete trigger. */
   private async _getPanel(): Promise<TestElement | null> {
->>>>>>> 53b69108
     // Technically this is static, but it needs to be in a
     // function, because the autocomplete's panel ID can changed.
     return this._documentRootLocator.locatorForOptional(await this._getPanelSelector())();
   }
 
-  /**
-   * Gets the selector that can be used to find the autocomplete trigger's panel.
-   *
-   * 获取一个可以用来查找自动完成触发器面板的选择器。
-   *
-   */
+  /** Gets the selector that can be used to find the autocomplete trigger's panel. */
   private async _getPanelSelector(): Promise<string> {
     return `#${await (await this.host()).getAttribute('aria-owns')}`;
   }
