--- conflicted
+++ resolved
@@ -217,10 +217,8 @@
 `MatAutocomplete` preserves focus on the text trigger, using `aria-activedescendant` to support
 navigation though the autocomplete options.
 
-<<<<<<< HEAD
 `MatAutocomplete` 会保留对文本触发器的焦点，使用 `aria-activedescendant` 可以支持通过自动完成选项进行导航。
-=======
+
 By default, `MatAutocomplete` displays a checkmark to identify the selected item. While you can hide
 the checkmark indicator via `hideSingleSelectionIndicator`, this makes the component less accessible
-by making it harder or impossible for users to visually identify selected items.
->>>>>>> 69652b09
+by making it harder or impossible for users to visually identify selected items.