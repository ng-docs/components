--- conflicted
+++ resolved
@@ -133,19 +133,10 @@
    */
   private _previousValue: string | number | null;
 
-<<<<<<< HEAD
-  /**
-   * Strategy that is used to position the panel.
-   *
-   * 本面板的定位策略。
-   *
-   */
-=======
   /** Value of the input element when the panel was opened. */
   private _valueOnOpen: string | number | null;
 
   /** Strategy that is used to position the panel. */
->>>>>>> 69652b09
   private _positionStrategy: FlexibleConnectedPositionStrategy;
 
   /**
@@ -738,13 +729,6 @@
   }
 
   /**
-<<<<<<< HEAD
-   * Destroys the autocomplete suggestion panel.
-   *
-   * 销毁自动完成建议面板。
-   *
-   */
-=======
    * Emits the opened event once it's known that the panel will be shown and stores
    * the state of the trigger right before the opening sequence was finished.
    */
@@ -754,7 +738,6 @@
   }
 
   /** Destroys the autocomplete suggestion panel. */
->>>>>>> 69652b09
   private _destroyPanel(): void {
     if (this._overlayRef) {
       this.closePanel();
@@ -1015,19 +998,14 @@
   }
 
   /**
-<<<<<<< HEAD
-   * Resets the active item to -1 so arrow events will activate the
-   * correct options, or to 0 if the consumer opted into it.
-   *
-   * 活动条目的值会重置为 -1，所以方向键事件会激活正确的选项，如果消费者选择了它，则为 0。
-   *
-=======
    * Reset the active item to -1. This is so that pressing arrow keys will activate the correct
    * option.
    *
    * If the consumer opted-in to automatically activatating the first option, activate the first
    * *enabled* option.
->>>>>>> 69652b09
+   *
+   * 活动条目的值会重置为 -1，所以方向键事件会激活正确的选项，如果消费者选择了它，则为 0。
+   *
    */
   private _resetActiveItem(): void {
     const autocomplete = this.autocomplete;
@@ -1116,29 +1094,6 @@
   }
 
   /**
-<<<<<<< HEAD
-   * Handles keyboard events coming from the overlay panel.
-   *
-   * 处理来自浮层面板的键盘事件。
-   *
-   */
-  private _handleOverlayEvents(overlayRef: OverlayRef) {
-    // Use the `keydownEvents` in order to take advantage of
-    // the overlay event targeting provided by the CDK overlay.
-    overlayRef.keydownEvents().subscribe(event => {
-      // Close when pressing ESCAPE or ALT + UP_ARROW, based on the a11y guidelines.
-      // See: https://www.w3.org/TR/wai-aria-practices-1.1/#textbox-keyboard-interaction
-      if (
-        (event.keyCode === ESCAPE && !hasModifierKey(event)) ||
-        (event.keyCode === UP_ARROW && hasModifierKey(event, 'altKey'))
-      ) {
-        // If the user had typed something in before we autoselected an option, and they decided
-        // to cancel the selection, restore the input value to the one they had typed in.
-        if (this._pendingAutoselectedOption) {
-          this._updateNativeInputValue(this._valueBeforeAutoSelection ?? '');
-          this._pendingAutoselectedOption = null;
-        }
-=======
    * Track which modal we have modified the `aria-owns` attribute of. When the combobox trigger is
    * inside an aria-modal, we apply aria-owns to the parent modal with the `id` of the options
    * panel. Track the modal we have changed so we can undo the changes on destroy.
@@ -1174,7 +1129,6 @@
     const modal = this._element.nativeElement.closest(
       'body > .cdk-overlay-container [aria-modal="true"]',
     );
->>>>>>> 69652b09
 
     if (!modal) {
       // Most commonly, the autocomplete trigger is not inside a modal.
