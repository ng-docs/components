/**
 * @license
 * Copyright Google LLC All Rights Reserved.
 *
 * Use of this source code is governed by an MIT-style license that can be
 * found in the LICENSE file at https://angular.io/license
 */
import {Directionality} from '@angular/cdk/bidi';
import {BooleanInput, coerceBooleanProperty} from '@angular/cdk/coercion';
import {DOWN_ARROW, ENTER, ESCAPE, TAB, UP_ARROW, hasModifierKey} from '@angular/cdk/keycodes';
import {
  FlexibleConnectedPositionStrategy,
  Overlay,
  OverlayConfig,
  OverlayRef,
  PositionStrategy,
  ScrollStrategy,
  ConnectedPosition,
} from '@angular/cdk/overlay';
import {_getEventTarget} from '@angular/cdk/platform';
import {TemplatePortal} from '@angular/cdk/portal';
import {ViewportRuler} from '@angular/cdk/scrolling';
import {DOCUMENT} from '@angular/common';
import {
  AfterViewInit,
  ChangeDetectorRef,
  Directive,
  ElementRef,
  forwardRef,
  Host,
  Inject,
  InjectionToken,
  Input,
  NgZone,
  OnDestroy,
  Optional,
  ViewContainerRef,
  OnChanges,
  SimpleChanges,
} from '@angular/core';
import {ControlValueAccessor, NG_VALUE_ACCESSOR} from '@angular/forms';
import {
  _countGroupLabelsBeforeOption,
  _getOptionScrollPosition,
  MatOption,
  MatOptionSelectionChange,
} from '@angular/material/core';
import {MAT_FORM_FIELD, MatFormField} from '@angular/material/form-field';
import {defer, fromEvent, merge, Observable, of as observableOf, Subject, Subscription} from 'rxjs';
import {delay, filter, map, switchMap, take, tap} from 'rxjs/operators';

import {
  _MatAutocompleteBase,
  MAT_AUTOCOMPLETE_DEFAULT_OPTIONS,
  MatAutocompleteDefaultOptions,
} from './autocomplete';
import {_MatAutocompleteOriginBase} from './autocomplete-origin';

<<<<<<< HEAD
/**
 * Injection token that determines the scroll handling while the autocomplete panel is open.
 *
 * 当自动完成面板打开时，注入令牌决定了滚动处理策略。
 *
 */
export const MAT_AUTOCOMPLETE_SCROLL_STRATEGY =
    new InjectionToken<() => ScrollStrategy>('mat-autocomplete-scroll-strategy');
=======
/** Injection token that determines the scroll handling while the autocomplete panel is open. */
export const MAT_AUTOCOMPLETE_SCROLL_STRATEGY = new InjectionToken<() => ScrollStrategy>(
  'mat-autocomplete-scroll-strategy',
);
>>>>>>> 03485cd6

/** @docs-private */
export function MAT_AUTOCOMPLETE_SCROLL_STRATEGY_FACTORY(overlay: Overlay): () => ScrollStrategy {
  return () => overlay.scrollStrategies.reposition();
}

/** @docs-private */
export const MAT_AUTOCOMPLETE_SCROLL_STRATEGY_FACTORY_PROVIDER = {
  provide: MAT_AUTOCOMPLETE_SCROLL_STRATEGY,
  deps: [Overlay],
  useFactory: MAT_AUTOCOMPLETE_SCROLL_STRATEGY_FACTORY,
};

/**
 * Provider that allows the autocomplete to register as a ControlValueAccessor.
 *
 * 允许将此自动完成器注册为 ControlValueAccessor 的提供者。
 *
 * @docs-private
 */
export const MAT_AUTOCOMPLETE_VALUE_ACCESSOR: any = {
  provide: NG_VALUE_ACCESSOR,
  useExisting: forwardRef(() => MatAutocompleteTrigger),
  multi: true,
};

/**
 * Creates an error to be thrown when attempting to use an autocomplete trigger without a panel.
 *
 * 试图在没有面板的情况下使用自动完成触发器时，就会抛出一个错误。
 *
 * @docs-private
 */
export function getMatAutocompleteMissingPanelError(): Error {
  return Error(
    'Attempting to open an undefined instance of `mat-autocomplete`. ' +
      'Make sure that the id passed to the `matAutocomplete` is correct and that ' +
      "you're attempting to open it after the ngAfterContentInit hook.",
  );
}

/**
 * Base class with all of the `MatAutocompleteTrigger` functionality.
 *
 * 具备所有 `MatAutocompleteTrigger` 功能的基类。
 *
 */
@Directive()
export abstract class _MatAutocompleteTriggerBase
  implements ControlValueAccessor, AfterViewInit, OnChanges, OnDestroy
{
  private _overlayRef: OverlayRef | null;
  private _portal: TemplatePortal;
  private _componentDestroyed = false;
  private _autocompleteDisabled = false;
  private _scrollStrategy: () => ScrollStrategy;

  /**
   * Old value of the native input. Used to work around issues with the `input` event on IE.
   *
   * 原生输入框的旧值。用来解决 IE 中 `input` 事件的问题。
   *
   */
  private _previousValue: string | number | null;

  /**
   * Strategy that is used to position the panel.
   *
   * 本面板的定位策略。
   *
   */
  private _positionStrategy: FlexibleConnectedPositionStrategy;

  /**
   * Whether or not the label state is being overridden.
   *
   * 是否改写了标签状态。
   *
   */
  private _manuallyFloatingLabel = false;

  /**
   * The subscription for closing actions (some are bound to document).
   *
   * 管理各种关闭动作（其中一些订阅到了 `document`）的订阅。
   *
   */
  private _closingActionsSubscription: Subscription;

  /**
   * Subscription to viewport size changes.
   *
   * 管理视口大小变化的订阅。
   *
   */
  private _viewportSubscription = Subscription.EMPTY;

  /**
   * Whether the autocomplete can open the next time it is focused. Used to prevent a focused,
   * closed autocomplete from being reopened if the user switches to another browser tab and then
   * comes back.
   *
   * 自动完成功能是否可以在下一次获得焦点时打开。如果用户切换到另一个浏览器标签，然后回来，它会防止重新打开一个有焦点的、已关闭的自动完成器。
   *
   */
  private _canOpenOnNextFocus = true;

<<<<<<< HEAD
  /**
   * Whether the element is inside of a ShadowRoot component.
   *
   * 该元素是否在 ShadowRoot 组件的内部。
   *
   */
  private _isInsideShadowRoot: boolean;

  /**
   * Stream of keyboard events that can close the panel.
   *
   * 可以关闭此面板的键盘事件流。
   *
   */
=======
  /** Stream of keyboard events that can close the panel. */
>>>>>>> 03485cd6
  private readonly _closeKeyEventStream = new Subject<void>();

  /**
   * Event handler for when the window is blurred. Needs to be an
   * arrow function in order to preserve the context.
   *
   * 窗口失焦时的事件处理函数。需要用箭头函数才能保留上下文。
   *
   */
  private _windowBlurHandler = () => {
    // If the user blurred the window while the autocomplete is focused, it means that it'll be
    // refocused when they come back. In this case we want to skip the first focus event, if the
    // pane was closed, in order to avoid reopening it unintentionally.
    this._canOpenOnNextFocus =
      this._document.activeElement !== this._element.nativeElement || this.panelOpen;
  };

  /** `View -> model callback called when value changes` */
  _onChange: (value: any) => void = () => {};

  /** `View -> model callback called when autocomplete has been touched` */
  _onTouched = () => {};

  /**
   * The autocomplete panel to be attached to this trigger.
   *
   * 要附加到此触发器的自动完成面板。
   *
   */
  @Input('matAutocomplete') autocomplete: _MatAutocompleteBase;

  /**
   * Position of the autocomplete panel relative to the trigger element. A position of `auto`
   * will render the panel underneath the trigger if there is enough space for it to fit in
   * the viewport, otherwise the panel will be shown above it. If the position is set to
   * `above` or `below`, the panel will always be shown above or below the trigger. no matter
   * whether it fits completely in the viewport.
   *
   * 自动完成面板相对于触发器元素的位置。`auto` 位置会让该面板在触发器下方渲染，前提是它有足够的空间放进本视口中，否则面板就会显示在它的上方。如果位置设为 `above` 或 `below`，则面板将始终显示在触发器的上方或下方，无论它是否完全适合本视口。
   *
   */
  @Input('matAutocompletePosition') position: 'auto' | 'above' | 'below' = 'auto';

  /**
   * Reference relative to which to position the autocomplete panel.
   * Defaults to the autocomplete trigger element.
   *
   * 用来定位自动完成面板的基准点。默认为本自动完成触发器元素。
   *
   */
  @Input('matAutocompleteConnectedTo') connectedTo: _MatAutocompleteOriginBase;

  /**
   * `autocomplete` attribute to be set on the input element.
   *
   * 要在输入框元素上设置的 `autocomplete` 属性
   *
   * @docs-private
   */
  @Input('autocomplete') autocompleteAttribute: string = 'off';

  /**
   * Whether the autocomplete is disabled. When disabled, the element will
   * act as a regular input and the user won't be able to open the panel.
   *
   * 是否禁用了自动完成器。当禁用时，该元素和常规输入框的行为相同，用户将无法打开该面板。
   *
   */
  @Input('matAutocompleteDisabled')
  get autocompleteDisabled(): boolean {
    return this._autocompleteDisabled;
  }
  set autocompleteDisabled(value: BooleanInput) {
    this._autocompleteDisabled = coerceBooleanProperty(value);
  }

  constructor(
    private _element: ElementRef<HTMLInputElement>,
    private _overlay: Overlay,
    private _viewContainerRef: ViewContainerRef,
    private _zone: NgZone,
    private _changeDetectorRef: ChangeDetectorRef,
    @Inject(MAT_AUTOCOMPLETE_SCROLL_STRATEGY) scrollStrategy: any,
    @Optional() private _dir: Directionality,
    @Optional() @Inject(MAT_FORM_FIELD) @Host() private _formField: MatFormField,
    @Optional() @Inject(DOCUMENT) private _document: any,
    private _viewportRuler: ViewportRuler,
    @Optional()
    @Inject(MAT_AUTOCOMPLETE_DEFAULT_OPTIONS)
    private _defaults?: MatAutocompleteDefaultOptions,
  ) {
    this._scrollStrategy = scrollStrategy;
  }

  /**
   * Class to apply to the panel when it's above the input.
   *
   * 当此面板位于输入框上方时要应用的类。
   *
   */
  protected abstract _aboveClass: string;

  ngAfterViewInit() {
    const window = this._getWindow();

    if (typeof window !== 'undefined') {
      this._zone.runOutsideAngular(() => window.addEventListener('blur', this._windowBlurHandler));
    }
  }

  ngOnChanges(changes: SimpleChanges) {
    if (changes['position'] && this._positionStrategy) {
      this._setStrategyPositions(this._positionStrategy);

      if (this.panelOpen) {
        this._overlayRef!.updatePosition();
      }
    }
  }

  ngOnDestroy() {
    const window = this._getWindow();

    if (typeof window !== 'undefined') {
      window.removeEventListener('blur', this._windowBlurHandler);
    }

    this._viewportSubscription.unsubscribe();
    this._componentDestroyed = true;
    this._destroyPanel();
    this._closeKeyEventStream.complete();
  }

  /**
   * Whether or not the autocomplete panel is open.
   *
   * 自动完成面板是否处于已打开状态。
   *
   */
  get panelOpen(): boolean {
    return this._overlayAttached && this.autocomplete.showPanel;
  }
  private _overlayAttached: boolean = false;

  /**
   * Opens the autocomplete suggestion panel.
   *
   * 打开自动完成建议面板。
   *
   */
  openPanel(): void {
    this._attachOverlay();
    this._floatLabel();
  }

  /**
   * Closes the autocomplete suggestion panel.
   *
   * 关闭自动完成建议面板。
   *
   */
  closePanel(): void {
    this._resetLabel();

    if (!this._overlayAttached) {
      return;
    }

    if (this.panelOpen) {
      // Only emit if the panel was visible.
      this.autocomplete.closed.emit();
    }

    this.autocomplete._isOpen = this._overlayAttached = false;

    if (this._overlayRef && this._overlayRef.hasAttached()) {
      this._overlayRef.detach();
      this._closingActionsSubscription.unsubscribe();
    }

    // Note that in some cases this can end up being called after the component is destroyed.
    // Add a check to ensure that we don't try to run change detection on a destroyed view.
    if (!this._componentDestroyed) {
      // We need to trigger change detection manually, because
      // `fromEvent` doesn't seem to do it at the proper time.
      // This ensures that the label is reset when the
      // user clicks outside.
      this._changeDetectorRef.detectChanges();
    }
  }

  /**
   * Updates the position of the autocomplete suggestion panel to ensure that it fits all options
   * within the viewport.
   *
   * 更新自动完成建议面板的位置，以确保它能容纳视口中的所有选项。
   *
   */
  updatePosition(): void {
    if (this._overlayAttached) {
      this._overlayRef!.updatePosition();
    }
  }

  /**
   * A stream of actions that should close the autocomplete panel, including
   * when an option is selected, on blur, and when TAB is pressed.
   *
   * 会导致关闭自动完成面板的一系列动作，包括当选择了某个选项时、失焦时，以及当按下 TAB 时。
   *
   */
  get panelClosingActions(): Observable<MatOptionSelectionChange | null> {
    return merge(
      this.optionSelections,
      this.autocomplete._keyManager.tabOut.pipe(filter(() => this._overlayAttached)),
      this._closeKeyEventStream,
      this._getOutsideClickStream(),
      this._overlayRef
        ? this._overlayRef.detachments().pipe(filter(() => this._overlayAttached))
        : observableOf(),
    ).pipe(
      // Normalize the output so we return a consistent type.
      map(event => (event instanceof MatOptionSelectionChange ? event : null)),
    );
  }

  /**
   * Stream of autocomplete option selections.
   *
   * 自动完成选项的选择流。
   *
   */
  readonly optionSelections: Observable<MatOptionSelectionChange> = defer(() => {
    if (this.autocomplete && this.autocomplete.options) {
      return merge(...this.autocomplete.options.map(option => option.onSelectionChange));
    }

    // If there are any subscribers before `ngAfterViewInit`, the `autocomplete` will be undefined.
    // Return a stream that we'll replace with the real one once everything is in place.
    return this._zone.onStable.pipe(
      take(1),
      switchMap(() => this.optionSelections),
    );
  }) as Observable<MatOptionSelectionChange>;

  /**
   * The currently active option, coerced to MatOption type.
   *
   * 当前处于活动状态的选项，强制转换为 MatOption 类型。
   *
   */
  get activeOption(): MatOption | null {
    if (this.autocomplete && this.autocomplete._keyManager) {
      return this.autocomplete._keyManager.activeItem;
    }

    return null;
  }

  /**
   * Stream of clicks outside of the autocomplete panel.
   *
   * 自动填充面板外部的点击事件流。
   *
   */
  private _getOutsideClickStream(): Observable<any> {
    return merge(
      fromEvent(this._document, 'click') as Observable<MouseEvent>,
      fromEvent(this._document, 'auxclick') as Observable<MouseEvent>,
      fromEvent(this._document, 'touchend') as Observable<TouchEvent>,
    ).pipe(
      filter(event => {
        // If we're in the Shadow DOM, the event target will be the shadow root, so we have to
        // fall back to check the first element in the path of the click event.
        const clickTarget = _getEventTarget<HTMLElement>(event)!;
        const formField = this._formField ? this._formField._elementRef.nativeElement : null;
        const customOrigin = this.connectedTo ? this.connectedTo.elementRef.nativeElement : null;

        return (
          this._overlayAttached &&
          clickTarget !== this._element.nativeElement &&
          (!formField || !formField.contains(clickTarget)) &&
          (!customOrigin || !customOrigin.contains(clickTarget)) &&
          !!this._overlayRef &&
          !this._overlayRef.overlayElement.contains(clickTarget)
        );
      }),
    );
  }

  // Implemented as part of ControlValueAccessor.
  writeValue(value: any): void {
    Promise.resolve(null).then(() => this._setTriggerValue(value));
  }

  // Implemented as part of ControlValueAccessor.
  registerOnChange(fn: (value: any) => {}): void {
    this._onChange = fn;
  }

  // Implemented as part of ControlValueAccessor.
  registerOnTouched(fn: () => {}) {
    this._onTouched = fn;
  }

  // Implemented as part of ControlValueAccessor.
  setDisabledState(isDisabled: boolean) {
    this._element.nativeElement.disabled = isDisabled;
  }

  _handleKeydown(event: KeyboardEvent): void {
    const keyCode = event.keyCode;

    // Prevent the default action on all escape key presses. This is here primarily to bring IE
    // in line with other browsers. By default, pressing escape on IE will cause it to revert
    // the input value to the one that it had on focus, however it won't dispatch any events
    // which means that the model value will be out of sync with the view.
    if (keyCode === ESCAPE && !hasModifierKey(event)) {
      event.preventDefault();
    }

    if (this.activeOption && keyCode === ENTER && this.panelOpen) {
      this.activeOption._selectViaInteraction();
      this._resetActiveItem();
      event.preventDefault();
    } else if (this.autocomplete) {
      const prevActiveItem = this.autocomplete._keyManager.activeItem;
      const isArrowKey = keyCode === UP_ARROW || keyCode === DOWN_ARROW;

      if (this.panelOpen || keyCode === TAB) {
        this.autocomplete._keyManager.onKeydown(event);
      } else if (isArrowKey && this._canOpen()) {
        this.openPanel();
      }

      if (isArrowKey || this.autocomplete._keyManager.activeItem !== prevActiveItem) {
        this._scrollToOption(this.autocomplete._keyManager.activeItemIndex || 0);
      }
    }
  }

  _handleInput(event: KeyboardEvent): void {
    let target = event.target as HTMLInputElement;
    let value: number | string | null = target.value;

    // Based on `NumberValueAccessor` from forms.
    if (target.type === 'number') {
      value = value == '' ? null : parseFloat(value);
    }

    // If the input has a placeholder, IE will fire the `input` event on page load,
    // focus and blur, in addition to when the user actually changed the value. To
    // filter out all of the extra events, we save the value on focus and between
    // `input` events, and we check whether it changed.
    // See: https://connect.microsoft.com/IE/feedback/details/885747/
    if (this._previousValue !== value) {
      this._previousValue = value;
      this._onChange(value);

      if (this._canOpen() && this._document.activeElement === event.target) {
        this.openPanel();
      }
    }
  }

  _handleFocus(): void {
    if (!this._canOpenOnNextFocus) {
      this._canOpenOnNextFocus = true;
    } else if (this._canOpen()) {
      this._previousValue = this._element.nativeElement.value;
      this._attachOverlay();
      this._floatLabel(true);
    }
  }

  /**
   * In "auto" mode, the label will animate down as soon as focus is lost.
   * This causes the value to jump when selecting an option with the mouse.
   * This method manually floats the label until the panel can be closed.
   *
   * 在 `auto` 模式下，一旦焦点丢失，标签就会以动画形式下沉。当使用鼠标选择一个选项时，会导致该值跳动。此方法会手动浮起标签直到面板关闭。
   *
   * @param shouldAnimate Whether the label should be animated when it is floated.
   *
   * 该标签在浮起时是否应该是动画的。
   *
   */
  private _floatLabel(shouldAnimate = false): void {
    if (this._formField && this._formField.floatLabel === 'auto') {
      if (shouldAnimate) {
        this._formField._animateAndLockLabel();
      } else {
        this._formField.floatLabel = 'always';
      }

      this._manuallyFloatingLabel = true;
    }
  }

<<<<<<< HEAD
  /**
   * If the label has been manually elevated, return it to its normal state.
   *
   * 如果已经手动浮起了标签，就把它恢复到正常状态。
   *
   */
  private _resetLabel(): void  {
=======
  /** If the label has been manually elevated, return it to its normal state. */
  private _resetLabel(): void {
>>>>>>> 03485cd6
    if (this._manuallyFloatingLabel) {
      this._formField.floatLabel = 'auto';
      this._manuallyFloatingLabel = false;
    }
  }

  /**
   * This method listens to a stream of panel closing actions and resets the
   * stream every time the option list changes.
   *
   * 此方法监听面板的关闭动作流，并在每次选项列表发生变化时重置该流。
   *
   */
  private _subscribeToClosingActions(): Subscription {
    const firstStable = this._zone.onStable.pipe(take(1));
    const optionChanges = this.autocomplete.options.changes.pipe(
      tap(() => this._positionStrategy.reapplyLastPosition()),
      // Defer emitting to the stream until the next tick, because changing
      // bindings in here will cause "changed after checked" errors.
      delay(0),
    );

    // When the zone is stable initially, and when the option list changes...
    return (
      merge(firstStable, optionChanges)
        .pipe(
          // create a new stream of panelClosingActions, replacing any previous streams
          // that were created, and flatten it so our stream only emits closing events...
          switchMap(() => {
            const wasOpen = this.panelOpen;
            this._resetActiveItem();
            this.autocomplete._setVisibility();

            if (this.panelOpen) {
              this._overlayRef!.updatePosition();

              // If the `panelOpen` state changed, we need to make sure to emit the `opened`
              // event, because we may not have emitted it when the panel was attached. This
              // can happen if the users opens the panel and there are no options, but the
              // options come in slightly later or as a result of the value changing.
              if (wasOpen !== this.panelOpen) {
                this.autocomplete.opened.emit();
              }
            }

            return this.panelClosingActions;
          }),
          // when the first closing event occurs...
          take(1),
        )
        // set the value, close the panel, and complete.
        .subscribe(event => this._setValueAndClose(event))
    );
  }

  /**
   * Destroys the autocomplete suggestion panel.
   *
   * 销毁自动完成建议面板。
   *
   */
  private _destroyPanel(): void {
    if (this._overlayRef) {
      this.closePanel();
      this._overlayRef.dispose();
      this._overlayRef = null;
    }
  }

  private _setTriggerValue(value: any): void {
    const toDisplay =
      this.autocomplete && this.autocomplete.displayWith
        ? this.autocomplete.displayWith(value)
        : value;

    // Simply falling back to an empty string if the display value is falsy does not work properly.
    // The display value can also be the number zero and shouldn't fall back to an empty string.
    const inputValue = toDisplay != null ? toDisplay : '';

    // If it's used within a `MatFormField`, we should set it through the property so it can go
    // through change detection.
    if (this._formField) {
      this._formField._control.value = inputValue;
    } else {
      this._element.nativeElement.value = inputValue;
    }

    this._previousValue = inputValue;
  }

  /**
   * This method closes the panel, and if a value is specified, also sets the associated
   * control to that value. It will also mark the control as dirty if this interaction
   * stemmed from the user.
   *
   * 这个方法会关闭此面板，如果指定了值，也会把其关联控件设置为该值。如果这种交互来自用户，它还会把此控件标记为脏的。
   *
   */
  private _setValueAndClose(event: MatOptionSelectionChange | null): void {
    if (event && event.source) {
      this._clearPreviousSelectedOption(event.source);
      this._setTriggerValue(event.source.value);
      this._onChange(event.source.value);
      this._element.nativeElement.focus();
      this.autocomplete._emitSelectEvent(event.source);
    }

    this.closePanel();
  }

  /**
   * Clear any previous selected option and emit a selection change event for this option
   *
   * 清除以前选定的所有选项并为该选项发出当前选择变更事件
   *
   */
  private _clearPreviousSelectedOption(skip: MatOption) {
    this.autocomplete.options.forEach(option => {
      if (option !== skip && option.selected) {
        option.deselect();
      }
    });
  }

  private _attachOverlay(): void {
    if (!this.autocomplete && (typeof ngDevMode === 'undefined' || ngDevMode)) {
      throw getMatAutocompleteMissingPanelError();
    }

    let overlayRef = this._overlayRef;

    if (!overlayRef) {
      this._portal = new TemplatePortal(this.autocomplete.template, this._viewContainerRef, {
        id: this._formField?.getLabelId(),
      });
      overlayRef = this._overlay.create(this._getOverlayConfig());
      this._overlayRef = overlayRef;

      // Use the `keydownEvents` in order to take advantage of
      // the overlay event targeting provided by the CDK overlay.
      overlayRef.keydownEvents().subscribe(event => {
        // Close when pressing ESCAPE or ALT + UP_ARROW, based on the a11y guidelines.
        // See: https://www.w3.org/TR/wai-aria-practices-1.1/#textbox-keyboard-interaction
        if (
          (event.keyCode === ESCAPE && !hasModifierKey(event)) ||
          (event.keyCode === UP_ARROW && hasModifierKey(event, 'altKey'))
        ) {
          this._closeKeyEventStream.next();
          this._resetActiveItem();

          // We need to stop propagation, otherwise the event will eventually
          // reach the input itself and cause the overlay to be reopened.
          event.stopPropagation();
          event.preventDefault();
        }
      });

      this._viewportSubscription = this._viewportRuler.change().subscribe(() => {
        if (this.panelOpen && overlayRef) {
          overlayRef.updateSize({width: this._getPanelWidth()});
        }
      });
    } else {
      // Update the trigger, panel width and direction, in case anything has changed.
      this._positionStrategy.setOrigin(this._getConnectedElement());
      overlayRef.updateSize({width: this._getPanelWidth()});
    }

    if (overlayRef && !overlayRef.hasAttached()) {
      overlayRef.attach(this._portal);
      this._closingActionsSubscription = this._subscribeToClosingActions();
    }

    const wasOpen = this.panelOpen;

    this.autocomplete._setVisibility();
    this.autocomplete._isOpen = this._overlayAttached = true;

    // We need to do an extra `panelOpen` check in here, because the
    // autocomplete won't be shown if there are no options.
    if (this.panelOpen && wasOpen !== this.panelOpen) {
      this.autocomplete.opened.emit();
    }
  }

  private _getOverlayConfig(): OverlayConfig {
    return new OverlayConfig({
      positionStrategy: this._getOverlayPosition(),
      scrollStrategy: this._scrollStrategy(),
      width: this._getPanelWidth(),
      direction: this._dir,
      panelClass: this._defaults?.overlayPanelClass,
    });
  }

  private _getOverlayPosition(): PositionStrategy {
    const strategy = this._overlay
      .position()
      .flexibleConnectedTo(this._getConnectedElement())
      .withFlexibleDimensions(false)
      .withPush(false);

    this._setStrategyPositions(strategy);
    this._positionStrategy = strategy;
    return strategy;
  }

  /**
   * Sets the positions on a position strategy based on the directive's input state.
   *
   * 根据指令的输入状态设置某个定位策略上的一些位置值。
   *
   */
  private _setStrategyPositions(positionStrategy: FlexibleConnectedPositionStrategy) {
    // Note that we provide horizontal fallback positions, even though by default the dropdown
    // width matches the input, because consumers can override the width. See #18854.
    const belowPositions: ConnectedPosition[] = [
      {originX: 'start', originY: 'bottom', overlayX: 'start', overlayY: 'top'},
      {originX: 'end', originY: 'bottom', overlayX: 'end', overlayY: 'top'},
    ];

    // The overlay edge connected to the trigger should have squared corners, while
    // the opposite end has rounded corners. We apply a CSS class to swap the
    // border-radius based on the overlay position.
    const panelClass = this._aboveClass;
    const abovePositions: ConnectedPosition[] = [
      {originX: 'start', originY: 'top', overlayX: 'start', overlayY: 'bottom', panelClass},
      {originX: 'end', originY: 'top', overlayX: 'end', overlayY: 'bottom', panelClass},
    ];

    let positions: ConnectedPosition[];

    if (this.position === 'above') {
      positions = abovePositions;
    } else if (this.position === 'below') {
      positions = belowPositions;
    } else {
      positions = [...belowPositions, ...abovePositions];
    }

    positionStrategy.withPositions(positions);
  }

  private _getConnectedElement(): ElementRef<HTMLElement> {
    if (this.connectedTo) {
      return this.connectedTo.elementRef;
    }

    return this._formField ? this._formField.getConnectedOverlayOrigin() : this._element;
  }

  private _getPanelWidth(): number | string {
    return this.autocomplete.panelWidth || this._getHostWidth();
  }

  /**
   * Returns the width of the input element, so the panel width can match it.
   *
   * 返回输入框元素的宽度，面板的宽度可以适配它。
   *
   */
  private _getHostWidth(): number {
    return this._getConnectedElement().nativeElement.getBoundingClientRect().width;
  }

  /**
   * Resets the active item to -1 so arrow events will activate the
   * correct options, or to 0 if the consumer opted into it.
   *
   * 活动条目的值会重置为 -1，所以方向键事件会激活正确的选项，如果消费者选择了它，则为 0。
   *
   */
  private _resetActiveItem(): void {
    const autocomplete = this.autocomplete;

    if (autocomplete.autoActiveFirstOption) {
      // Note that we go through `setFirstItemActive`, rather than `setActiveItem(0)`, because
      // the former will find the next enabled option, if the first one is disabled.
      autocomplete._keyManager.setFirstItemActive();
    } else {
      autocomplete._keyManager.setActiveItem(-1);
    }
  }

  /**
   * Determines whether the panel can be opened.
   *
   * 确定是否可以打开面板。
   *
   */
  private _canOpen(): boolean {
    const element = this._element.nativeElement;
    return !element.readOnly && !element.disabled && !this._autocompleteDisabled;
  }

  /**
   * Use defaultView of injected document if available or fallback to global window reference
   *
   * 如果可用，则使用注入文档中的 defaultView，否则回退到全局窗口引用
   *
   */
  private _getWindow(): Window {
    return this._document?.defaultView || window;
  }

  /**
   * Scrolls to a particular option in the list.
   *
   * 滚动到列表中的某个特定选项。
   *
   */
  private _scrollToOption(index: number): void {
    // Given that we are not actually focusing active options, we must manually adjust scroll
    // to reveal options below the fold. First, we find the offset of the option from the top
    // of the panel. If that offset is below the fold, the new scrollTop will be the offset -
    // the panel height + the option height, so the active option will be just visible at the
    // bottom of the panel. If that offset is above the top of the visible panel, the new scrollTop
    // will become the offset. If that offset is visible within the panel already, the scrollTop is
    // not adjusted.
    const autocomplete = this.autocomplete;
    const labelCount = _countGroupLabelsBeforeOption(
      index,
      autocomplete.options,
      autocomplete.optionGroups,
    );

    if (index === 0 && labelCount === 1) {
      // If we've got one group label before the option and we're at the top option,
      // scroll the list to the top. This is better UX than scrolling the list to the
      // top of the option, because it allows the user to read the top group's label.
      autocomplete._setScrollTop(0);
    } else if (autocomplete.panel) {
      const option = autocomplete.options.toArray()[index];

      if (option) {
        const element = option._getHostElement();
        const newScrollPosition = _getOptionScrollPosition(
          element.offsetTop,
          element.offsetHeight,
          autocomplete._getScrollTop(),
          autocomplete.panel.nativeElement.offsetHeight,
        );

        autocomplete._setScrollTop(newScrollPosition);
      }
    }
  }
}

@Directive({
  selector: `input[matAutocomplete], textarea[matAutocomplete]`,
  host: {
    'class': 'mat-autocomplete-trigger',
    '[attr.autocomplete]': 'autocompleteAttribute',
    '[attr.role]': 'autocompleteDisabled ? null : "combobox"',
    '[attr.aria-autocomplete]': 'autocompleteDisabled ? null : "list"',
    '[attr.aria-activedescendant]': '(panelOpen && activeOption) ? activeOption.id : null',
    '[attr.aria-expanded]': 'autocompleteDisabled ? null : panelOpen.toString()',
    '[attr.aria-owns]': '(autocompleteDisabled || !panelOpen) ? null : autocomplete?.id',
    '[attr.aria-haspopup]': '!autocompleteDisabled',
    // Note: we use `focusin`, as opposed to `focus`, in order to open the panel
    // a little earlier. This avoids issues where IE delays the focusing of the input.
    '(focusin)': '_handleFocus()',
    '(blur)': '_onTouched()',
    '(input)': '_handleInput($event)',
    '(keydown)': '_handleKeydown($event)',
  },
  exportAs: 'matAutocompleteTrigger',
  providers: [MAT_AUTOCOMPLETE_VALUE_ACCESSOR],
})
export class MatAutocompleteTrigger extends _MatAutocompleteTriggerBase {
  protected _aboveClass = 'mat-autocomplete-panel-above';
}<|MERGE_RESOLUTION|>--- conflicted
+++ resolved
@@ -56,21 +56,15 @@
 } from './autocomplete';
 import {_MatAutocompleteOriginBase} from './autocomplete-origin';
 
-<<<<<<< HEAD
 /**
  * Injection token that determines the scroll handling while the autocomplete panel is open.
  *
  * 当自动完成面板打开时，注入令牌决定了滚动处理策略。
  *
  */
-export const MAT_AUTOCOMPLETE_SCROLL_STRATEGY =
-    new InjectionToken<() => ScrollStrategy>('mat-autocomplete-scroll-strategy');
-=======
-/** Injection token that determines the scroll handling while the autocomplete panel is open. */
 export const MAT_AUTOCOMPLETE_SCROLL_STRATEGY = new InjectionToken<() => ScrollStrategy>(
   'mat-autocomplete-scroll-strategy',
 );
->>>>>>> 03485cd6
 
 /** @docs-private */
 export function MAT_AUTOCOMPLETE_SCROLL_STRATEGY_FACTORY(overlay: Overlay): () => ScrollStrategy {
@@ -178,24 +172,12 @@
    */
   private _canOpenOnNextFocus = true;
 
-<<<<<<< HEAD
-  /**
-   * Whether the element is inside of a ShadowRoot component.
-   *
-   * 该元素是否在 ShadowRoot 组件的内部。
-   *
-   */
-  private _isInsideShadowRoot: boolean;
-
   /**
    * Stream of keyboard events that can close the panel.
    *
    * 可以关闭此面板的键盘事件流。
    *
    */
-=======
-  /** Stream of keyboard events that can close the panel. */
->>>>>>> 03485cd6
   private readonly _closeKeyEventStream = new Subject<void>();
 
   /**
@@ -595,18 +577,13 @@
     }
   }
 
-<<<<<<< HEAD
   /**
    * If the label has been manually elevated, return it to its normal state.
    *
    * 如果已经手动浮起了标签，就把它恢复到正常状态。
    *
    */
-  private _resetLabel(): void  {
-=======
-  /** If the label has been manually elevated, return it to its normal state. */
   private _resetLabel(): void {
->>>>>>> 03485cd6
     if (this._manuallyFloatingLabel) {
       this._formField.floatLabel = 'auto';
       this._manuallyFloatingLabel = false;
