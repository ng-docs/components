--- conflicted
+++ resolved
@@ -55,32 +55,6 @@
   MAT_AUTOCOMPLETE_DEFAULT_OPTIONS,
   _MatAutocompleteBase,
 } from './autocomplete';
-<<<<<<< HEAD
-import {_MatAutocompleteOriginBase} from './autocomplete-origin';
-
-/**
- * Injection token that determines the scroll handling while the autocomplete panel is open.
- *
- * 当自动完成面板打开时，注入令牌决定了滚动处理策略。
- *
- */
-export const MAT_AUTOCOMPLETE_SCROLL_STRATEGY = new InjectionToken<() => ScrollStrategy>(
-  'mat-autocomplete-scroll-strategy',
-);
-
-/** @docs-private */
-export function MAT_AUTOCOMPLETE_SCROLL_STRATEGY_FACTORY(overlay: Overlay): () => ScrollStrategy {
-  return () => overlay.scrollStrategies.reposition();
-}
-
-/** @docs-private */
-export const MAT_AUTOCOMPLETE_SCROLL_STRATEGY_FACTORY_PROVIDER = {
-  provide: MAT_AUTOCOMPLETE_SCROLL_STRATEGY,
-  deps: [Overlay],
-  useFactory: MAT_AUTOCOMPLETE_SCROLL_STRATEGY_FACTORY,
-};
-=======
->>>>>>> 70cf080c
 
 /**
  * Provider that allows the autocomplete to register as a ControlValueAccessor.
@@ -110,33 +84,34 @@
   );
 }
 
-<<<<<<< HEAD
+/**
+ * Injection token that determines the scroll handling while the autocomplete panel is open.
+ *
+ * 当自动完成面板打开时，注入令牌决定了滚动处理策略。
+ *
+ */
+export const MAT_AUTOCOMPLETE_SCROLL_STRATEGY = new InjectionToken<() => ScrollStrategy>(
+  'mat-autocomplete-scroll-strategy',
+);
+
+/** @docs-private */
+export function MAT_AUTOCOMPLETE_SCROLL_STRATEGY_FACTORY(overlay: Overlay): () => ScrollStrategy {
+  return () => overlay.scrollStrategies.reposition();
+}
+
+/** @docs-private */
+export const MAT_AUTOCOMPLETE_SCROLL_STRATEGY_FACTORY_PROVIDER = {
+  provide: MAT_AUTOCOMPLETE_SCROLL_STRATEGY,
+  deps: [Overlay],
+  useFactory: MAT_AUTOCOMPLETE_SCROLL_STRATEGY_FACTORY,
+};
+
 /**
  * Base class with all of the `MatAutocompleteTrigger` functionality.
  *
  * 具备所有 `MatAutocompleteTrigger` 功能的基类。
  *
  */
-=======
-/** Injection token that determines the scroll handling while the autocomplete panel is open. */
-export const MAT_AUTOCOMPLETE_SCROLL_STRATEGY = new InjectionToken<() => ScrollStrategy>(
-  'mat-autocomplete-scroll-strategy',
-);
-
-/** @docs-private */
-export function MAT_AUTOCOMPLETE_SCROLL_STRATEGY_FACTORY(overlay: Overlay): () => ScrollStrategy {
-  return () => overlay.scrollStrategies.reposition();
-}
-
-/** @docs-private */
-export const MAT_AUTOCOMPLETE_SCROLL_STRATEGY_FACTORY_PROVIDER = {
-  provide: MAT_AUTOCOMPLETE_SCROLL_STRATEGY,
-  deps: [Overlay],
-  useFactory: MAT_AUTOCOMPLETE_SCROLL_STRATEGY_FACTORY,
-};
-
-/** Base class with all of the `MatAutocompleteTrigger` functionality. */
->>>>>>> 70cf080c
 @Directive()
 export abstract class _MatAutocompleteTriggerBase
   implements ControlValueAccessor, AfterViewInit, OnChanges, OnDestroy
