/**
 * @license
 * Copyright Google LLC All Rights Reserved.
 *
 * Use of this source code is governed by an MIT-style license that can be
 * found in the LICENSE file at https://angular.io/license
 */
import {Directionality} from '@angular/cdk/bidi';
import {BooleanInput, coerceBooleanProperty} from '@angular/cdk/coercion';
import {DOWN_ARROW, ENTER, ESCAPE, TAB, UP_ARROW, hasModifierKey} from '@angular/cdk/keycodes';
import {
  FlexibleConnectedPositionStrategy,
  Overlay,
  OverlayConfig,
  OverlayRef,
  PositionStrategy,
  ScrollStrategy,
  ConnectedPosition,
} from '@angular/cdk/overlay';
import {_getShadowRoot} from '@angular/cdk/platform';
import {TemplatePortal} from '@angular/cdk/portal';
import {ViewportRuler} from '@angular/cdk/scrolling';
import {DOCUMENT} from '@angular/common';
import {
  AfterViewInit,
  ChangeDetectorRef,
  Directive,
  ElementRef,
  forwardRef,
  Host,
  Inject,
  InjectionToken,
  Input,
  NgZone,
  OnDestroy,
  Optional,
  ViewContainerRef,
  OnChanges,
  SimpleChanges,
} from '@angular/core';
import {ControlValueAccessor, NG_VALUE_ACCESSOR} from '@angular/forms';
import {
  _countGroupLabelsBeforeOption,
  _getOptionScrollPosition,
  MatOption,
  MatOptionSelectionChange,
} from '@angular/material/core';
import {MAT_FORM_FIELD, MatFormField} from '@angular/material/form-field';
import {defer, fromEvent, merge, Observable, of as observableOf, Subject, Subscription} from 'rxjs';
import {delay, filter, map, switchMap, take, tap} from 'rxjs/operators';

import {
  _MatAutocompleteBase,
  MAT_AUTOCOMPLETE_DEFAULT_OPTIONS,
  MatAutocompleteDefaultOptions
} from './autocomplete';
import {_MatAutocompleteOriginBase} from './autocomplete-origin';

<<<<<<< HEAD
/**
 * The following style constants are necessary to save here in order
 * to properly calculate the scrollTop of the panel. Because we are not
 * actually focusing the active item, scroll must be handled manually.
 *
 * 为了正确计算面板的 scrollTop，下列样式常量需要保存。因为我们实际上没有为活动条目设置焦点，所以必须手动处理滚动。
 *
 */

/**
 * The height of each autocomplete option.
 *
 * 每个自动完成选项的高度。
 *
 * @deprecated No longer being used. To be removed.
 *
 * 不用了。将来会删除
 * @breaking-change 12.0.0
 */
export const AUTOCOMPLETE_OPTION_HEIGHT = 48;

/**
 * The total height of the autocomplete panel.
 *
 * 自动完成面板的总高度。
 *
 * @deprecated No longer being used. To be removed.
 *
 * 不用了。将来会删除
 * @breaking-change 12.0.0
 */
export const AUTOCOMPLETE_PANEL_HEIGHT = 256;

/**
 * Injection token that determines the scroll handling while the autocomplete panel is open.
 *
 * 当自动完成面板打开时，注入令牌决定了滚动处理策略。
 *
 */
=======

/** Injection token that determines the scroll handling while the autocomplete panel is open. */
>>>>>>> 94076af5
export const MAT_AUTOCOMPLETE_SCROLL_STRATEGY =
    new InjectionToken<() => ScrollStrategy>('mat-autocomplete-scroll-strategy');

/** @docs-private */
export function MAT_AUTOCOMPLETE_SCROLL_STRATEGY_FACTORY(overlay: Overlay): () => ScrollStrategy {
  return () => overlay.scrollStrategies.reposition();
}

/** @docs-private */
export const MAT_AUTOCOMPLETE_SCROLL_STRATEGY_FACTORY_PROVIDER = {
  provide: MAT_AUTOCOMPLETE_SCROLL_STRATEGY,
  deps: [Overlay],
  useFactory: MAT_AUTOCOMPLETE_SCROLL_STRATEGY_FACTORY,
};

/**
 * Provider that allows the autocomplete to register as a ControlValueAccessor.
 *
 * 允许将此自动完成器注册为 ControlValueAccessor 的提供者。
 *
 * @docs-private
 */
export const MAT_AUTOCOMPLETE_VALUE_ACCESSOR: any = {
  provide: NG_VALUE_ACCESSOR,
  useExisting: forwardRef(() => MatAutocompleteTrigger),
  multi: true
};

/**
 * Creates an error to be thrown when attempting to use an autocomplete trigger without a panel.
 *
 * 试图在没有面板的情况下使用自动完成触发器时，就会抛出一个错误。
 *
 * @docs-private
 */
export function getMatAutocompleteMissingPanelError(): Error {
  return Error('Attempting to open an undefined instance of `mat-autocomplete`. ' +
               'Make sure that the id passed to the `matAutocomplete` is correct and that ' +
               'you\'re attempting to open it after the ngAfterContentInit hook.');
}

/**
 * Base class with all of the `MatAutocompleteTrigger` functionality.
 *
 * 具备所有 `MatAutocompleteTrigger` 功能的基类。
 *
 */
@Directive()
export abstract class _MatAutocompleteTriggerBase implements ControlValueAccessor, AfterViewInit,
  OnChanges, OnDestroy {

  private _overlayRef: OverlayRef | null;
  private _portal: TemplatePortal;
  private _componentDestroyed = false;
  private _autocompleteDisabled = false;
  private _scrollStrategy: () => ScrollStrategy;

  /**
   * Old value of the native input. Used to work around issues with the `input` event on IE.
   *
   * 原生输入框的旧值。用来解决 IE 中 `input` 事件的问题。
   *
   */
  private _previousValue: string | number | null;

  /**
   * Strategy that is used to position the panel.
   *
   * 本面板的定位策略。
   *
   */
  private _positionStrategy: FlexibleConnectedPositionStrategy;

  /**
   * Whether or not the label state is being overridden.
   *
   * 是否改写了标签状态。
   *
   */
  private _manuallyFloatingLabel = false;

  /**
   * The subscription for closing actions (some are bound to document).
   *
   * 管理各种关闭动作（其中一些订阅到了 `document`）的订阅。
   *
   */
  private _closingActionsSubscription: Subscription;

  /**
   * Subscription to viewport size changes.
   *
   * 管理视口大小变化的订阅。
   *
   */
  private _viewportSubscription = Subscription.EMPTY;

  /**
   * Whether the autocomplete can open the next time it is focused. Used to prevent a focused,
   * closed autocomplete from being reopened if the user switches to another browser tab and then
   * comes back.
   *
   * 自动完成功能是否可以在下一次获得焦点时打开。如果用户切换到另一个浏览器标签，然后回来，它会防止重新打开一个有焦点的、已关闭的自动完成器。
   *
   */
  private _canOpenOnNextFocus = true;

  /**
   * Whether the element is inside of a ShadowRoot component.
   *
   * 该元素是否在 ShadowRoot 组件的内部。
   *
   */
  private _isInsideShadowRoot: boolean;

  /**
   * Stream of keyboard events that can close the panel.
   *
   * 可以关闭此面板的键盘事件流。
   *
   */
  private readonly _closeKeyEventStream = new Subject<void>();

  /**
   * Event handler for when the window is blurred. Needs to be an
   * arrow function in order to preserve the context.
   *
   * 窗口失去焦点时的事件处理函数。需要用箭头函数才能保留上下文。
   *
   */
  private _windowBlurHandler = () => {
    // If the user blurred the window while the autocomplete is focused, it means that it'll be
    // refocused when they come back. In this case we want to skip the first focus event, if the
    // pane was closed, in order to avoid reopening it unintentionally.
    this._canOpenOnNextFocus =
        this._document.activeElement !== this._element.nativeElement || this.panelOpen;
  }

  /** `View -> model callback called when value changes` */
  _onChange: (value: any) => void = () => {};

  /** `View -> model callback called when autocomplete has been touched` */
  _onTouched = () => {};

  /**
   * The autocomplete panel to be attached to this trigger.
   *
   * 要附加到此触发器的自动完成面板。
   *
   */
  @Input('matAutocomplete') autocomplete: _MatAutocompleteBase;

  /**
   * Position of the autocomplete panel relative to the trigger element. A position of `auto`
   * will render the panel underneath the trigger if there is enough space for it to fit in
   * the viewport, otherwise the panel will be shown above it. If the position is set to
   * `above` or `below`, the panel will always be shown above or below the trigger. no matter
   * whether it fits completely in the viewport.
   *
   * 自动完成面板相对于触发器元素的位置。`auto` 位置会让该面板在触发器下方渲染，前提是它有足够的空间放进本视口中，否则面板就会显示在它的上方。如果位置设为 `above` 或 `below` ，则面板将始终显示在触发器的上方或下方，无论它是否完全适合本视口。
   *
   */
  @Input('matAutocompletePosition') position: 'auto' | 'above' | 'below' = 'auto';

  /**
   * Reference relative to which to position the autocomplete panel.
   * Defaults to the autocomplete trigger element.
   *
   * 用来定位自动完成面板的基准点。默认为本自动完成触发器元素。
   *
   */
  @Input('matAutocompleteConnectedTo') connectedTo: _MatAutocompleteOriginBase;

  /**
   * `autocomplete` attribute to be set on the input element.
   *
   * 要在输入框元素上设置的 `autocomplete` 属性
   *
   * @docs-private
   */
  @Input('autocomplete') autocompleteAttribute: string = 'off';

  /**
   * Whether the autocomplete is disabled. When disabled, the element will
   * act as a regular input and the user won't be able to open the panel.
   *
   * 是否禁用了自动完成器。当禁用时，该元素和常规输入框的行为相同，用户将无法打开该面板。
   *
   */
  @Input('matAutocompleteDisabled')
  get autocompleteDisabled(): boolean { return this._autocompleteDisabled; }
  set autocompleteDisabled(value: boolean) {
    this._autocompleteDisabled = coerceBooleanProperty(value);
  }

  constructor(private _element: ElementRef<HTMLInputElement>, private _overlay: Overlay,
              private _viewContainerRef: ViewContainerRef,
              private _zone: NgZone,
              private _changeDetectorRef: ChangeDetectorRef,
              @Inject(MAT_AUTOCOMPLETE_SCROLL_STRATEGY) scrollStrategy: any,
              @Optional() private _dir: Directionality,
              @Optional() @Inject(MAT_FORM_FIELD) @Host() private _formField: MatFormField,
              @Optional() @Inject(DOCUMENT) private _document: any,
              private _viewportRuler: ViewportRuler,
              @Optional() @Inject(MAT_AUTOCOMPLETE_DEFAULT_OPTIONS)
              private _defaults?: MatAutocompleteDefaultOptions) {
    this._scrollStrategy = scrollStrategy;
  }

  /**
   * Class to apply to the panel when it's above the input.
   *
   * 当此面板位于输入框上方时要应用的类。
   *
   */
  protected abstract _aboveClass: string;

  ngAfterViewInit() {
    const window = this._getWindow();

    if (typeof window !== 'undefined') {
      this._zone.runOutsideAngular(() => window.addEventListener('blur', this._windowBlurHandler));
    }
  }

  ngOnChanges(changes: SimpleChanges) {
    if (changes['position'] && this._positionStrategy) {
      this._setStrategyPositions(this._positionStrategy);

      if (this.panelOpen) {
        this._overlayRef!.updatePosition();
      }
    }
  }

  ngOnDestroy() {
    const window = this._getWindow();

    if (typeof window !== 'undefined') {
      window.removeEventListener('blur', this._windowBlurHandler);
    }

    this._viewportSubscription.unsubscribe();
    this._componentDestroyed = true;
    this._destroyPanel();
    this._closeKeyEventStream.complete();
  }

  /**
   * Whether or not the autocomplete panel is open.
   *
   * 自动完成面板是否处于已打开状态。
   *
   */
  get panelOpen(): boolean {
    return this._overlayAttached && this.autocomplete.showPanel;
  }
  private _overlayAttached: boolean = false;

  /**
   * Opens the autocomplete suggestion panel.
   *
   * 打开自动完成建议面板。
   *
   */
  openPanel(): void {
    this._attachOverlay();
    this._floatLabel();
  }

  /**
   * Closes the autocomplete suggestion panel.
   *
   * 关闭自动完成建议面板。
   *
   */
  closePanel(): void {
    this._resetLabel();

    if (!this._overlayAttached) {
      return;
    }

    if (this.panelOpen) {
      // Only emit if the panel was visible.
      this.autocomplete.closed.emit();
    }

    this.autocomplete._isOpen = this._overlayAttached = false;

    if (this._overlayRef && this._overlayRef.hasAttached()) {
      this._overlayRef.detach();
      this._closingActionsSubscription.unsubscribe();
    }

    // Note that in some cases this can end up being called after the component is destroyed.
    // Add a check to ensure that we don't try to run change detection on a destroyed view.
    if (!this._componentDestroyed) {
      // We need to trigger change detection manually, because
      // `fromEvent` doesn't seem to do it at the proper time.
      // This ensures that the label is reset when the
      // user clicks outside.
      this._changeDetectorRef.detectChanges();
    }
  }

  /**
   * Updates the position of the autocomplete suggestion panel to ensure that it fits all options
   * within the viewport.
   *
   * 更新自动完成建议面板的位置，以确保它能容纳视口中的所有选项。
   *
   */
  updatePosition(): void {
    if (this._overlayAttached) {
      this._overlayRef!.updatePosition();
    }
  }

  /**
   * A stream of actions that should close the autocomplete panel, including
   * when an option is selected, on blur, and when TAB is pressed.
   *
   * 会导致关闭自动完成面板的一系列动作，包括当选择了某个选项时、失去焦点时，以及当按下 TAB 时。
   *
   */
  get panelClosingActions(): Observable<MatOptionSelectionChange|null> {
    return merge(
      this.optionSelections,
      this.autocomplete._keyManager.tabOut.pipe(filter(() => this._overlayAttached)),
      this._closeKeyEventStream,
      this._getOutsideClickStream(),
      this._overlayRef ?
          this._overlayRef.detachments().pipe(filter(() => this._overlayAttached)) :
          observableOf()
    ).pipe(
      // Normalize the output so we return a consistent type.
      map(event => event instanceof MatOptionSelectionChange ? event : null)
    );
  }

  /**
   * Stream of autocomplete option selections.
   *
   * 自动完成选项的选择流。
   *
   */
  readonly optionSelections: Observable<MatOptionSelectionChange> = defer(() => {
    if (this.autocomplete && this.autocomplete.options) {
      return merge(...this.autocomplete.options.map(option => option.onSelectionChange));
    }

    // If there are any subscribers before `ngAfterViewInit`, the `autocomplete` will be undefined.
    // Return a stream that we'll replace with the real one once everything is in place.
    return this._zone.onStable
        .pipe(take(1), switchMap(() => this.optionSelections));
  }) as Observable<MatOptionSelectionChange>;

  /**
   * The currently active option, coerced to MatOption type.
   *
   * 当前处于活动状态的选项，强制转换为 MatOption 类型。
   *
   */
  get activeOption(): MatOption | null {
    if (this.autocomplete && this.autocomplete._keyManager) {
      return this.autocomplete._keyManager.activeItem;
    }

    return null;
  }

  /**
   * Stream of clicks outside of the autocomplete panel.
   *
   * 自动填充面板外部的点击事件流。
   *
   */
  private _getOutsideClickStream(): Observable<any> {
    return merge(
            fromEvent(this._document, 'click') as Observable<MouseEvent>,
            fromEvent(this._document, 'auxclick') as Observable<MouseEvent>,
            fromEvent(this._document, 'touchend') as Observable<TouchEvent>)
        .pipe(filter(event => {
          // If we're in the Shadow DOM, the event target will be the shadow root, so we have to
          // fall back to check the first element in the path of the click event.
          const clickTarget =
              (this._isInsideShadowRoot && event.composedPath ? event.composedPath()[0] :
                                                                event.target) as HTMLElement;
          const formField = this._formField ? this._formField._elementRef.nativeElement : null;
          const customOrigin = this.connectedTo ? this.connectedTo.elementRef.nativeElement : null;

          return this._overlayAttached && clickTarget !== this._element.nativeElement &&
              (!formField || !formField.contains(clickTarget)) &&
              (!customOrigin || !customOrigin.contains(clickTarget)) &&
              (!!this._overlayRef && !this._overlayRef.overlayElement.contains(clickTarget));
        }));
  }

  // Implemented as part of ControlValueAccessor.
  writeValue(value: any): void {
    Promise.resolve(null).then(() => this._setTriggerValue(value));
  }

  // Implemented as part of ControlValueAccessor.
  registerOnChange(fn: (value: any) => {}): void {
    this._onChange = fn;
  }

  // Implemented as part of ControlValueAccessor.
  registerOnTouched(fn: () => {}) {
    this._onTouched = fn;
  }

  // Implemented as part of ControlValueAccessor.
  setDisabledState(isDisabled: boolean) {
    this._element.nativeElement.disabled = isDisabled;
  }

  _handleKeydown(event: KeyboardEvent): void {
    const keyCode = event.keyCode;

    // Prevent the default action on all escape key presses. This is here primarily to bring IE
    // in line with other browsers. By default, pressing escape on IE will cause it to revert
    // the input value to the one that it had on focus, however it won't dispatch any events
    // which means that the model value will be out of sync with the view.
    if (keyCode === ESCAPE && !hasModifierKey(event)) {
      event.preventDefault();
    }

    if (this.activeOption && keyCode === ENTER && this.panelOpen) {
      this.activeOption._selectViaInteraction();
      this._resetActiveItem();
      event.preventDefault();
    } else if (this.autocomplete) {
      const prevActiveItem = this.autocomplete._keyManager.activeItem;
      const isArrowKey = keyCode === UP_ARROW || keyCode === DOWN_ARROW;

      if (this.panelOpen || keyCode === TAB) {
        this.autocomplete._keyManager.onKeydown(event);
      } else if (isArrowKey && this._canOpen()) {
        this.openPanel();
      }

      if (isArrowKey || this.autocomplete._keyManager.activeItem !== prevActiveItem) {
        this._scrollToOption(this.autocomplete._keyManager.activeItemIndex || 0);
      }
    }
  }

  _handleInput(event: KeyboardEvent): void {
    let target = event.target as HTMLInputElement;
    let value: number | string | null = target.value;

    // Based on `NumberValueAccessor` from forms.
    if (target.type === 'number') {
      value = value == '' ? null : parseFloat(value);
    }

    // If the input has a placeholder, IE will fire the `input` event on page load,
    // focus and blur, in addition to when the user actually changed the value. To
    // filter out all of the extra events, we save the value on focus and between
    // `input` events, and we check whether it changed.
    // See: https://connect.microsoft.com/IE/feedback/details/885747/
    if (this._previousValue !== value) {
      this._previousValue = value;
      this._onChange(value);

      if (this._canOpen() && this._document.activeElement === event.target) {
        this.openPanel();
      }
    }
  }

  _handleFocus(): void {
    if (!this._canOpenOnNextFocus) {
      this._canOpenOnNextFocus = true;
    } else if (this._canOpen()) {
      this._previousValue = this._element.nativeElement.value;
      this._attachOverlay();
      this._floatLabel(true);
    }
  }

  /**
   * In "auto" mode, the label will animate down as soon as focus is lost.
   * This causes the value to jump when selecting an option with the mouse.
   * This method manually floats the label until the panel can be closed.
   *
   * 在 `auto` 模式下，一旦焦点丢失，标签就会以动画形式下沉。当使用鼠标选择一个选项时，会导致该值跳动。此方法会手动浮起标签直到面板关闭。
   *
   * @param shouldAnimate Whether the label should be animated when it is floated.
   *
   * 该标签在浮起时是否应该是动画的。
   *
   */
  private _floatLabel(shouldAnimate = false): void {
    if (this._formField && this._formField.floatLabel === 'auto') {
      if (shouldAnimate) {
        this._formField._animateAndLockLabel();
      } else {
        this._formField.floatLabel = 'always';
      }

      this._manuallyFloatingLabel = true;
    }
  }

  /**
   * If the label has been manually elevated, return it to its normal state.
   *
   * 如果已经手动浮起了标签，就把它恢复到正常状态。
   *
   */
  private _resetLabel(): void  {
    if (this._manuallyFloatingLabel) {
      this._formField.floatLabel = 'auto';
      this._manuallyFloatingLabel = false;
    }
  }

  /**
   * This method listens to a stream of panel closing actions and resets the
   * stream every time the option list changes.
   *
   * 此方法监听面板的关闭动作流，并在每次选项列表发生变化时重置该流。
   *
   */
  private _subscribeToClosingActions(): Subscription {
    const firstStable = this._zone.onStable.pipe(take(1));
    const optionChanges = this.autocomplete.options.changes.pipe(
      tap(() => this._positionStrategy.reapplyLastPosition()),
      // Defer emitting to the stream until the next tick, because changing
      // bindings in here will cause "changed after checked" errors.
      delay(0)
    );

    // When the zone is stable initially, and when the option list changes...
    return merge(firstStable, optionChanges)
        .pipe(
            // create a new stream of panelClosingActions, replacing any previous streams
            // that were created, and flatten it so our stream only emits closing events...
            switchMap(() => {
              const wasOpen = this.panelOpen;
              this._resetActiveItem();
              this.autocomplete._setVisibility();

              if (this.panelOpen) {
                this._overlayRef!.updatePosition();

                // If the `panelOpen` state changed, we need to make sure to emit the `opened`
                // event, because we may not have emitted it when the panel was attached. This
                // can happen if the users opens the panel and there are no options, but the
                // options come in slightly later or as a result of the value changing.
                if (wasOpen !== this.panelOpen) {
                  this.autocomplete.opened.emit();
                }
              }

              return this.panelClosingActions;
            }),
            // when the first closing event occurs...
            take(1))
        // set the value, close the panel, and complete.
        .subscribe(event => this._setValueAndClose(event));
  }

  /**
   * Destroys the autocomplete suggestion panel.
   *
   * 销毁自动完成建议面板。
   *
   */
  private _destroyPanel(): void {
    if (this._overlayRef) {
      this.closePanel();
      this._overlayRef.dispose();
      this._overlayRef = null;
    }
  }

  private _setTriggerValue(value: any): void {
    const toDisplay = this.autocomplete && this.autocomplete.displayWith ?
      this.autocomplete.displayWith(value) :
      value;

    // Simply falling back to an empty string if the display value is falsy does not work properly.
    // The display value can also be the number zero and shouldn't fall back to an empty string.
    const inputValue = toDisplay != null ? toDisplay : '';

    // If it's used within a `MatFormField`, we should set it through the property so it can go
    // through change detection.
    if (this._formField) {
      this._formField._control.value = inputValue;
    } else {
      this._element.nativeElement.value = inputValue;
    }

    this._previousValue = inputValue;
  }

  /**
   * This method closes the panel, and if a value is specified, also sets the associated
   * control to that value. It will also mark the control as dirty if this interaction
   * stemmed from the user.
   *
   * 这个方法会关闭此面板，如果指定了值，也会把其关联控件设置为该值。如果这种交互来自用户，它还会把此控件标记为脏的。
   *
   */
  private _setValueAndClose(event: MatOptionSelectionChange | null): void {
    if (event && event.source) {
      this._clearPreviousSelectedOption(event.source);
      this._setTriggerValue(event.source.value);
      this._onChange(event.source.value);
      this._element.nativeElement.focus();
      this.autocomplete._emitSelectEvent(event.source);
    }

    this.closePanel();
  }

  /**
   * Clear any previous selected option and emit a selection change event for this option
   *
   * 清除以前选定的所有选项并为该选项发出当前选择变更事件
   *
   */
  private _clearPreviousSelectedOption(skip: MatOption) {
    this.autocomplete.options.forEach(option => {
      if (option !== skip && option.selected) {
        option.deselect();
      }
    });
  }

  private _attachOverlay(): void {
    if (!this.autocomplete && (typeof ngDevMode === 'undefined' || ngDevMode)) {
      throw getMatAutocompleteMissingPanelError();
    }

    // We want to resolve this once, as late as possible so that we can be
    // sure that the element has been moved into its final place in the DOM.
    if (this._isInsideShadowRoot == null) {
      this._isInsideShadowRoot = !!_getShadowRoot(this._element.nativeElement);
    }

    let overlayRef = this._overlayRef;

    if (!overlayRef) {
      this._portal = new TemplatePortal(this.autocomplete.template,
        this._viewContainerRef,
        {id: this._formField?.getLabelId()});
      overlayRef = this._overlay.create(this._getOverlayConfig());
      this._overlayRef = overlayRef;

      // Use the `keydownEvents` in order to take advantage of
      // the overlay event targeting provided by the CDK overlay.
      overlayRef.keydownEvents().subscribe(event => {
        // Close when pressing ESCAPE or ALT + UP_ARROW, based on the a11y guidelines.
        // See: https://www.w3.org/TR/wai-aria-practices-1.1/#textbox-keyboard-interaction
        if ((event.keyCode === ESCAPE && !hasModifierKey(event)) ||
            (event.keyCode === UP_ARROW && hasModifierKey(event, 'altKey'))) {
          this._resetActiveItem();
          this._closeKeyEventStream.next();

          // We need to stop propagation, otherwise the event will eventually
          // reach the input itself and cause the overlay to be reopened.
          event.stopPropagation();
          event.preventDefault();
        }
      });

      this._viewportSubscription = this._viewportRuler.change().subscribe(() => {
        if (this.panelOpen && overlayRef) {
          overlayRef.updateSize({width: this._getPanelWidth()});
        }
      });
    } else {
      // Update the trigger, panel width and direction, in case anything has changed.
      this._positionStrategy.setOrigin(this._getConnectedElement());
      overlayRef.updateSize({width: this._getPanelWidth()});
    }

    if (overlayRef && !overlayRef.hasAttached()) {
      overlayRef.attach(this._portal);
      this._closingActionsSubscription = this._subscribeToClosingActions();
    }

    const wasOpen = this.panelOpen;

    this.autocomplete._setVisibility();
    this.autocomplete._isOpen = this._overlayAttached = true;

    // We need to do an extra `panelOpen` check in here, because the
    // autocomplete won't be shown if there are no options.
    if (this.panelOpen && wasOpen !== this.panelOpen) {
      this.autocomplete.opened.emit();
    }
  }

  private _getOverlayConfig(): OverlayConfig {
    return new OverlayConfig({
      positionStrategy: this._getOverlayPosition(),
      scrollStrategy: this._scrollStrategy(),
      width: this._getPanelWidth(),
      direction: this._dir,
      panelClass: this._defaults?.overlayPanelClass,
    });
  }

  private _getOverlayPosition(): PositionStrategy {
    const strategy = this._overlay.position()
      .flexibleConnectedTo(this._getConnectedElement())
      .withFlexibleDimensions(false)
      .withPush(false);

    this._setStrategyPositions(strategy);
    this._positionStrategy = strategy;
    return strategy;
  }

  /**
   * Sets the positions on a position strategy based on the directive's input state.
   *
   * 根据指令的输入状态设置某个定位策略上的一些位置值。
   *
   */
  private _setStrategyPositions(positionStrategy: FlexibleConnectedPositionStrategy) {
    // Note that we provide horizontal fallback positions, even though by default the dropdown
    // width matches the input, because consumers can override the width. See #18854.
    const belowPositions: ConnectedPosition[] = [
      {originX: 'start', originY: 'bottom', overlayX: 'start', overlayY: 'top'},
      {originX: 'end', originY: 'bottom', overlayX: 'end', overlayY: 'top'}
    ];

    // The overlay edge connected to the trigger should have squared corners, while
    // the opposite end has rounded corners. We apply a CSS class to swap the
    // border-radius based on the overlay position.
    const panelClass = this._aboveClass;
    const abovePositions: ConnectedPosition[] = [
      {originX: 'start', originY: 'top', overlayX: 'start', overlayY: 'bottom', panelClass},
      {originX: 'end', originY: 'top', overlayX: 'end', overlayY: 'bottom', panelClass}
    ];

    let positions: ConnectedPosition[];

    if (this.position === 'above') {
      positions = abovePositions;
    } else if (this.position === 'below') {
      positions = belowPositions;
    } else {
      positions = [...belowPositions, ...abovePositions];
    }

    positionStrategy.withPositions(positions);
  }

  private _getConnectedElement(): ElementRef<HTMLElement> {
    if (this.connectedTo) {
      return this.connectedTo.elementRef;
    }

    return this._formField ? this._formField.getConnectedOverlayOrigin() : this._element;
  }

  private _getPanelWidth(): number | string {
    return this.autocomplete.panelWidth || this._getHostWidth();
  }

  /**
   * Returns the width of the input element, so the panel width can match it.
   *
   * 返回输入框元素的宽度，面板的宽度可以适配它。
   *
   */
  private _getHostWidth(): number {
    return this._getConnectedElement().nativeElement.getBoundingClientRect().width;
  }

  /**
   * Resets the active item to -1 so arrow events will activate the
   * correct options, or to 0 if the consumer opted into it.
   *
   * 活动条目的值会重置为 -1，所以方向键事件会激活正确的选项，如果消费者选择了它，则为 0。
   *
   */
  private _resetActiveItem(): void {
    const autocomplete = this.autocomplete;

    if (autocomplete.autoActiveFirstOption) {
      // Note that we go through `setFirstItemActive`, rather than `setActiveItem(0)`, because
      // the former will find the next enabled option, if the first one is disabled.
      autocomplete._keyManager.setFirstItemActive();
    } else {
      autocomplete._keyManager.setActiveItem(-1);
    }
  }

  /**
   * Determines whether the panel can be opened.
   *
   * 确定是否可以打开面板。
   *
   */
  private _canOpen(): boolean {
    const element = this._element.nativeElement;
    return !element.readOnly && !element.disabled && !this._autocompleteDisabled;
  }

  /**
   * Use defaultView of injected document if available or fallback to global window reference
   *
   * 如果可用，则使用注入文档中的 defaultView ，否则回退到全局窗口引用
   *
   */
  private _getWindow(): Window {
    return this._document?.defaultView || window;
  }

  /**
   * Scrolls to a particular option in the list.
   *
   * 滚动到列表中的某个特定选项。
   *
   */
  private _scrollToOption(index: number): void {
    // Given that we are not actually focusing active options, we must manually adjust scroll
    // to reveal options below the fold. First, we find the offset of the option from the top
    // of the panel. If that offset is below the fold, the new scrollTop will be the offset -
    // the panel height + the option height, so the active option will be just visible at the
    // bottom of the panel. If that offset is above the top of the visible panel, the new scrollTop
    // will become the offset. If that offset is visible within the panel already, the scrollTop is
    // not adjusted.
    const autocomplete = this.autocomplete;
    const labelCount = _countGroupLabelsBeforeOption(index,
      autocomplete.options, autocomplete.optionGroups);

    if (index === 0 && labelCount === 1) {
      // If we've got one group label before the option and we're at the top option,
      // scroll the list to the top. This is better UX than scrolling the list to the
      // top of the option, because it allows the user to read the top group's label.
      autocomplete._setScrollTop(0);
    } else if (autocomplete.panel) {
      const option = autocomplete.options.toArray()[index];

      if (option) {
        const element = option._getHostElement();
        const newScrollPosition = _getOptionScrollPosition(
          element.offsetTop,
          element.offsetHeight,
          autocomplete._getScrollTop(),
          autocomplete.panel.nativeElement.offsetHeight
        );

        autocomplete._setScrollTop(newScrollPosition);
      }
    }
  }

  static ngAcceptInputType_autocompleteDisabled: BooleanInput;
}

@Directive({
  selector: `input[matAutocomplete], textarea[matAutocomplete]`,
  host: {
    'class': 'mat-autocomplete-trigger',
    '[attr.autocomplete]': 'autocompleteAttribute',
    '[attr.role]': 'autocompleteDisabled ? null : "combobox"',
    '[attr.aria-autocomplete]': 'autocompleteDisabled ? null : "list"',
    '[attr.aria-activedescendant]': '(panelOpen && activeOption) ? activeOption.id : null',
    '[attr.aria-expanded]': 'autocompleteDisabled ? null : panelOpen.toString()',
    '[attr.aria-owns]': '(autocompleteDisabled || !panelOpen) ? null : autocomplete?.id',
    '[attr.aria-haspopup]': '!autocompleteDisabled',
    // Note: we use `focusin`, as opposed to `focus`, in order to open the panel
    // a little earlier. This avoids issues where IE delays the focusing of the input.
    '(focusin)': '_handleFocus()',
    '(blur)': '_onTouched()',
    '(input)': '_handleInput($event)',
    '(keydown)': '_handleKeydown($event)',
  },
  exportAs: 'matAutocompleteTrigger',
  providers: [MAT_AUTOCOMPLETE_VALUE_ACCESSOR]
})
export class MatAutocompleteTrigger extends _MatAutocompleteTriggerBase {
  protected _aboveClass = 'mat-autocomplete-panel-above';
}<|MERGE_RESOLUTION|>--- conflicted
+++ resolved
@@ -56,50 +56,12 @@
 } from './autocomplete';
 import {_MatAutocompleteOriginBase} from './autocomplete-origin';
 
-<<<<<<< HEAD
-/**
- * The following style constants are necessary to save here in order
- * to properly calculate the scrollTop of the panel. Because we are not
- * actually focusing the active item, scroll must be handled manually.
- *
- * 为了正确计算面板的 scrollTop，下列样式常量需要保存。因为我们实际上没有为活动条目设置焦点，所以必须手动处理滚动。
- *
- */
-
-/**
- * The height of each autocomplete option.
- *
- * 每个自动完成选项的高度。
- *
- * @deprecated No longer being used. To be removed.
- *
- * 不用了。将来会删除
- * @breaking-change 12.0.0
- */
-export const AUTOCOMPLETE_OPTION_HEIGHT = 48;
-
-/**
- * The total height of the autocomplete panel.
- *
- * 自动完成面板的总高度。
- *
- * @deprecated No longer being used. To be removed.
- *
- * 不用了。将来会删除
- * @breaking-change 12.0.0
- */
-export const AUTOCOMPLETE_PANEL_HEIGHT = 256;
-
 /**
  * Injection token that determines the scroll handling while the autocomplete panel is open.
  *
  * 当自动完成面板打开时，注入令牌决定了滚动处理策略。
  *
  */
-=======
-
-/** Injection token that determines the scroll handling while the autocomplete panel is open. */
->>>>>>> 94076af5
 export const MAT_AUTOCOMPLETE_SCROLL_STRATEGY =
     new InjectionToken<() => ScrollStrategy>('mat-autocomplete-scroll-strategy');
 
