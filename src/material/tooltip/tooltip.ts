--- conflicted
+++ resolved
@@ -464,18 +464,13 @@
    */
   private _document: Document;
 
-<<<<<<< HEAD
   /**
    * Timer started at the last `touchstart` event.
    *
    * 从最后一次 `touchstart` 事件开始的计时器。
    *
    */
-  private _touchstartTimeout: number;
-=======
-  /** Timer started at the last `touchstart` event. */
   private _touchstartTimeout: ReturnType<typeof setTimeout>;
->>>>>>> 69652b09
 
   /**
    * Emits when the component is destroyed.
@@ -1173,18 +1168,13 @@
    */
   tooltipClass: string | string[] | Set<string> | {[key: string]: any};
 
-<<<<<<< HEAD
   /**
    * The timeout ID of any current timer set to show the tooltip
    *
    * 用来显示工具提示的当前定时器的超时 ID
    *
    */
-  private _showTimeoutId: number | undefined;
-=======
-  /** The timeout ID of any current timer set to show the tooltip */
   private _showTimeoutId: ReturnType<typeof setTimeout> | undefined;
->>>>>>> 69652b09
 
   /** The timeout ID of any current timer set to hide the tooltip */
   private _hideTimeoutId: ReturnType<typeof setTimeout> | undefined;
