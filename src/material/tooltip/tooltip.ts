--- conflicted
+++ resolved
@@ -52,25 +52,19 @@
 import {Observable, Subject} from 'rxjs';
 import {take, takeUntil} from 'rxjs/operators';
 
-<<<<<<< HEAD
-import {matTooltipAnimations} from './tooltip-animations';
-
 /**
  * Possible positions for a tooltip.
  *
  * 工具提示的可能位置。
  *
  */
-=======
-/** Possible positions for a tooltip. */
->>>>>>> 53b69108
 export type TooltipPosition = 'left' | 'right' | 'above' | 'below' | 'before' | 'after';
 
 /**
  * Options for how the tooltip trigger should handle touch gestures.
  * See `MatTooltip.touchGestures` for more information.
  *
- * 工具提示触发器如何处理触摸手势的选项。有关更多信息，请参阅 `MatTooltip.touchGestures`
+ * 工具提示触发器如何处理触摸手势的选项。有关更多信息，请参阅 `MatTooltip.touchGestures`。
  *
  */
 export type TooltipTouchGestures = 'auto' | 'on' | 'off';
@@ -98,36 +92,22 @@
  *
  * @deprecated
  * @breaking-change 13.0.0 remove this variable
- *
- * 删除此变量
- *
  */
 export const TOOLTIP_PANEL_CLASS = 'mat-tooltip-panel';
 
 const PANEL_CLASS = 'tooltip-panel';
 
-/**
- * Options used to bind passive event listeners.
- *
- * 用于绑定被动事件监听器的选项。
- *
- */
+/** Options used to bind passive event listeners. */
 const passiveListenerOptions = normalizePassiveListenerOptions({passive: true});
 
 /**
  * Time between the user putting the pointer on a tooltip
  * trigger and the long press event being fired.
- *
- * 用户把指针放在工具提示触发器上的时间与触发长按事件之间的时间。
- *
  */
 const LONGPRESS_DELAY = 500;
 
 /**
  * Creates an error to be thrown if the user supplied an invalid tooltip position.
- *
- * 如果用户提供了无效的工具提示位置，则创建一个要抛出的错误。
- *
  * @docs-private
  */
 export function getMatTooltipInvalidPositionError(position: string) {
@@ -308,20 +288,13 @@
    * trigger, but that might not be desirable on particular elements (e.g. inputs and draggable
    * elements). The different values for this option configure the touch event handling as follows:
    *
-<<<<<<< HEAD
-   * 工具提示应如何处理触摸手势。在触摸设备上，工具提示指令会使用长按手势进行显示和隐藏，但是它可能与原生的浏览器手势冲突。
-   * 为了解决这个冲突，Angular Material 会在触发器上禁用原生手势，但这可能不适用于特定的元素（例如输入框和可拖动的元素）。
-   * 此选项有不同的值用来配置 touch 事件的处理方式，如下所示：
-   *
-=======
->>>>>>> 53b69108
+   * 工具提示应如何处理触摸手势。在触摸设备上，工具提示指令会使用长按手势进行显示和隐藏，但是它可能与原生的浏览器手势冲突。 为了解决这个冲突，Angular Material 会在触发器上禁用原生手势，但这可能不适用于特定的元素（例如输入框和可拖动的元素）。 此选项有不同的值用来配置 touch 事件的处理方式，如下所示：
+   *
    * - `auto` - Enables touch gestures for all elements, but tries to avoid conflicts with native
    *   browser gestures on particular elements. In particular, it allows text selection on inputs
    *   and textareas, and preserves the native browser dragging on elements marked as `draggable`.
    *
-<<<<<<< HEAD
-   *   `auto` - 为所有元素启用触摸手势，但会尽量避免与特定元素的原生浏览器手势冲突。
-   *   它特别允许在 input 和 textarea 上进行文本选择，并保留原生浏览器中标记为 `draggable` 的元素上的拖曳效果。
+   *   `auto` - 为所有元素启用触摸手势，但会尽量避免与特定元素的原生浏览器手势冲突。 它特别允许在 input 和 textarea 上进行文本选择，并保留原生浏览器中标记为 `draggable` 的元素上的拖曳效果。
    *
    * - `on` - Enables touch gestures for all elements and disables native
    *   browser gestures with no exceptions.
@@ -333,14 +306,6 @@
    *
    *   `off` - 禁用触摸手势。请注意，这会阻止在触摸设备上显示工具提示。
    *
-=======
-   * - `on` - Enables touch gestures for all elements and disables native
-   *   browser gestures with no exceptions.
-   *
-   * - `off` - Disables touch gestures. Note that this will prevent the tooltip from
-   *   showing on touch devices.
-   *
->>>>>>> 53b69108
    */
   @Input('matTooltipTouchGestures') touchGestures: TooltipTouchGestures = 'auto';
 
@@ -397,37 +362,17 @@
     }
   }
 
-  /**
-   * Manually-bound passive event listeners.
-   *
-   * 手动绑定的被动事件监听器
-   *
-   */
+  /** Manually-bound passive event listeners. */
   private readonly _passiveListeners: (readonly [string, EventListenerOrEventListenerObject])[] =
     [];
 
-  /**
-   * Reference to the current document.
-   *
-   * 到当前的文档的引用。
-   *
-   */
+  /** Reference to the current document. */
   private _document: Document;
 
-  /**
-   * Timer started at the last `touchstart` event.
-   *
-   * 从最后一次 `touchstart` 事件开始的计时器。
-   *
-   */
+  /** Timer started at the last `touchstart` event. */
   private _touchstartTimeout: number;
 
-  /**
-   * Emits when the component is destroyed.
-   *
-   * 当组件被销毁时会触发。
-   *
-   */
+  /** Emits when the component is destroyed. */
   private readonly _destroyed = new Subject<void>();
 
   constructor(
@@ -484,9 +429,6 @@
 
   /**
    * Dispose the tooltip when destroyed.
-   *
-   * 当被销毁时释放工具提示。
-   *
    */
   ngOnDestroy() {
     const nativeElement = this._elementRef.nativeElement;
@@ -566,41 +508,12 @@
     this._isTooltipVisible() ? this.hide() : this.show();
   }
 
-  /**
-   * Returns true if the tooltip is currently visible to the user
-   *
-   * 如果工具提示当前对用户可见，则返回 true
-   *
-   */
+  /** Returns true if the tooltip is currently visible to the user */
   _isTooltipVisible(): boolean {
     return !!this._tooltipInstance && this._tooltipInstance.isVisible();
   }
 
-<<<<<<< HEAD
-  /**
-   * Handles the keydown events on the host element.
-   * Needs to be an arrow function so that we can use it in addEventListener.
-   *
-   * 处理宿主元素上的 keydown 事件。需要定义成一个箭头函数才能在 addEventListener 中使用它。
-   *
-   */
-  private _handleKeydown = (event: KeyboardEvent) => {
-    if (this._isTooltipVisible() && event.keyCode === ESCAPE && !hasModifierKey(event)) {
-      event.preventDefault();
-      event.stopPropagation();
-      this._ngZone.run(() => this.hide(0));
-    }
-  };
-
-  /**
-   * Create the overlay config and position strategy
-   *
-   * 创建浮层配置和定位策略
-   *
-   */
-=======
   /** Create the overlay config and position strategy */
->>>>>>> 53b69108
   private _createOverlay(): OverlayRef {
     if (this._overlayRef) {
       return this._overlayRef;
@@ -668,12 +581,7 @@
     return this._overlayRef;
   }
 
-  /**
-   * Detaches the currently-attached tooltip.
-   *
-   * 拆除当前附加的工具提示。
-   *
-   */
+  /** Detaches the currently-attached tooltip. */
   private _detach() {
     if (this._overlayRef && this._overlayRef.hasAttached()) {
       this._overlayRef.detach();
@@ -682,12 +590,7 @@
     this._tooltipInstance = null;
   }
 
-  /**
-   * Updates the position of the current tooltip.
-   *
-   * 更新当前工具提示的位置。
-   *
-   */
+  /** Updates the position of the current tooltip. */
   private _updatePosition(overlayRef: OverlayRef) {
     const position = overlayRef.getConfig().positionStrategy as FlexibleConnectedPositionStrategy;
     const origin = this._getOrigin();
@@ -699,12 +602,7 @@
     ]);
   }
 
-  /**
-   * Adds the configured offset to a position. Used as a hook for child classes.
-   *
-   * 将所配置的偏移量添加到位置。用作子类的钩子。
-   *
-   */
+  /** Adds the configured offset to a position. Used as a hook for child classes. */
   protected _addOffset(position: ConnectedPosition): ConnectedPosition {
     return position;
   }
@@ -712,9 +610,6 @@
   /**
    * Returns the origin position and a fallback position based on the user's position preference.
    * The fallback position is the inverse of the origin (e.g. `'below' -> 'above'`).
-   *
-   * 根据用户的位置偏好，返回原点位置和后备位置。后备位置与原点相反（例如 `'below' -> 'above'` ）。
-   *
    */
   _getOrigin(): {main: OriginConnectionPosition; fallback: OriginConnectionPosition} {
     const isLtr = !this._dir || this._dir.value == 'ltr';
@@ -747,12 +642,7 @@
     };
   }
 
-  /**
-   * Returns the overlay position and a fallback position based on the user's preference
-   *
-   * 根据用户的偏好，返回浮层位置和后备位置
-   *
-   */
+  /** Returns the overlay position and a fallback position based on the user's preference */
   _getOverlayPosition(): {main: OverlayConnectionPosition; fallback: OverlayConnectionPosition} {
     const isLtr = !this._dir || this._dir.value == 'ltr';
     const position = this.position;
@@ -786,12 +676,7 @@
     };
   }
 
-  /**
-   * Updates the tooltip message and repositions the overlay according to the new message length
-   *
-   * 更新工具提示信息并根据新的信息长度重新定位浮层
-   *
-   */
+  /** Updates the tooltip message and repositions the overlay according to the new message length */
   private _updateTooltipMessage() {
     // Must wait for the message to be painted to the tooltip so that the overlay can properly
     // calculate the correct positioning based on the size of the text.
@@ -807,12 +692,7 @@
     }
   }
 
-  /**
-   * Updates the tooltip class
-   *
-   * 更新工具提示类
-   *
-   */
+  /** Updates the tooltip class */
   private _setTooltipClass(tooltipClass: string | string[] | Set<string> | {[key: string]: any}) {
     if (this._tooltipInstance) {
       this._tooltipInstance.tooltipClass = tooltipClass;
@@ -820,12 +700,7 @@
     }
   }
 
-  /**
-   * Inverts an overlay position.
-   *
-   * 反转浮层位置。
-   *
-   */
+  /** Inverts an overlay position. */
   private _invertPosition(x: HorizontalConnectionPos, y: VerticalConnectionPos) {
     if (this.position === 'above' || this.position === 'below') {
       if (y === 'top') {
@@ -844,12 +719,7 @@
     return {x, y};
   }
 
-  /**
-   * Updates the class on the overlay panel based on the current position of the tooltip.
-   *
-   * 根据工具提示的当前位置更新浮层面板上的类。
-   *
-   */
+  /** Updates the class on the overlay panel based on the current position of the tooltip. */
   private _updateCurrentPositionClass(connectionPair: ConnectionPositionPair): void {
     const {overlayY, originX, originY} = connectionPair;
     let newPosition: TooltipPosition;
@@ -882,12 +752,7 @@
     }
   }
 
-  /**
-   * Binds the pointer events to the tooltip trigger.
-   *
-   * 把指针事件绑定到工具提示的触发器上。
-   *
-   */
+  /** Binds the pointer events to the tooltip trigger. */
   private _setupPointerEnterEventsIfNeeded() {
     // Optimization: Defer hooking up events if there's no message or the tooltip is disabled.
     if (
@@ -971,12 +836,7 @@
     return !this._platform.IOS && !this._platform.ANDROID;
   }
 
-  /**
-   * Listener for the `wheel` event on the element.
-   *
-   * 监听元素上滚轮（`wheel`）事件的监听器。
-   *
-   */
+  /** Listener for the `wheel` event on the element. */
   private _wheelListener(event: WheelEvent) {
     if (this._isTooltipVisible()) {
       const elementUnderPointer = this._document.elementFromPoint(event.clientX, event.clientY);
@@ -992,12 +852,7 @@
     }
   }
 
-  /**
-   * Disables the native browser gestures, based on how the tooltip has been configured.
-   *
-   * 根据工具提示的配置方式，禁用原生浏览器的手势。
-   *
-   */
+  /** Disables the native browser gestures, based on how the tooltip has been configured. */
   private _disableNativeGesturesIfNecessary() {
     const gestures = this.touchGestures;
 
@@ -1031,14 +886,10 @@
  * Directive that attaches a material design tooltip to the host element. Animates the showing and
  * hiding of a tooltip provided position (defaults to below the element).
  *
-<<<<<<< HEAD
  * 将 Material Design 工具提示附加到主体元素的指令。对工具提示提供的位置的显示和隐藏进行动画处理（默认为元素下方）。
  *
- * https://material.io/design/components/tooltips.html
-=======
  * <https://material.io/design/components/tooltips.html>
  *
->>>>>>> 53b69108
  */
 @Directive({
   selector: '[matTooltip]',
@@ -1083,55 +934,21 @@
 
 @Directive()
 export abstract class _TooltipComponentBase implements OnDestroy {
-  /**
-   * Message to display in the tooltip
-   *
-   * 要在工具提示中显示的消息
-   *
-   */
+  /** Message to display in the tooltip */
   message: string;
 
-  /**
-   * Classes to be added to the tooltip. Supports the same syntax as `ngClass`.
-   *
-   * 要添加到工具提示中的类。语法和 `ngClass` 相同。
-   *
-   */
+  /** Classes to be added to the tooltip. Supports the same syntax as `ngClass`. */
   tooltipClass: string | string[] | Set<string> | {[key: string]: any};
 
-  /**
-   * The timeout ID of any current timer set to show the tooltip
-   *
-   * 用来显示工具提示的当前定时器的超时 ID
-   *
-   */
+  /** The timeout ID of any current timer set to show the tooltip */
   _showTimeoutId: number | undefined;
 
-  /**
-   * The timeout ID of any current timer set to hide the tooltip
-   *
-   * 用来隐藏工具提示的当前定时器的超时 ID
-   *
-   */
+  /** The timeout ID of any current timer set to hide the tooltip */
   _hideTimeoutId: number | undefined;
 
-  /**
-   * Property watched by the animation framework to show or hide the tooltip
-   *
-   * 动画框架要监视的属性，以便显示或隐藏工具提示
-   *
-   */
+  /** Property watched by the animation framework to show or hide the tooltip */
   _visibility: TooltipVisibility = 'initial';
 
-<<<<<<< HEAD
-  /**
-   * Whether interactions on the page should close the tooltip
-   *
-   * 页面上的交互是否应该关闭工具提示
-   *
-   */
-  private _closeOnInteraction: boolean = false;
-=======
   /** Element that caused the tooltip to open. */
   _triggerElement: HTMLElement;
 
@@ -1149,14 +966,8 @@
 
   /** Whether the tooltip is currently visible. */
   private _isVisible = false;
->>>>>>> 53b69108
-
-  /**
-   * Subject for notifying that the tooltip has been hidden from the view
-   *
-   * 用于通知工具提示已从视图中隐藏的主体对象
-   *
-   */
+
+  /** Subject for notifying that the tooltip has been hidden from the view */
   private readonly _onHide: Subject<void> = new Subject();
 
   /** Name of the show animation and the class that toggles it. */
@@ -1174,13 +985,7 @@
 
   /**
    * Shows the tooltip with an animation originating from the provided origin
-   *
-   * 从所提供的原点开始，动画显示出工具提示
-   *
    * @param delay Amount of milliseconds to the delay showing the tooltip.
-   *
-   * 显示工具提示的延迟时间，以毫秒为单位。
-   *
    */
   show(delay: number): void {
     // Cancel the delayed hide if it is scheduled
@@ -1194,13 +999,7 @@
 
   /**
    * Begins the animation to hide the tooltip after the provided delay in ms.
-   *
-   * 开始动画，以便在所提供的毫秒数之后隐藏工具提示。
-   *
    * @param delay Amount of milliseconds to delay showing the tooltip.
-   *
-   * 延迟显示工具提示的毫秒数。
-   *
    */
   hide(delay: number): void {
     // Cancel the delayed show if it is scheduled
@@ -1212,22 +1011,12 @@
     }, delay);
   }
 
-  /**
-   * Returns an observable that notifies when the tooltip has been hidden from view.
-   *
-   * 返回一个可观察对象，它会在工具提示从视图中被隐藏时发出通知。
-   *
-   */
+  /** Returns an observable that notifies when the tooltip has been hidden from view. */
   afterHidden(): Observable<void> {
     return this._onHide;
   }
 
-  /**
-   * Whether the tooltip is being displayed.
-   *
-   * 是否正在显示工具提示。
-   *
-   */
+  /** Whether the tooltip is being displayed. */
   isVisible(): boolean {
     return this._isVisible;
   }
@@ -1244,10 +1033,6 @@
    * material design spec.
    * <https://material.io/design/components/tooltips.html#behavior>
    *
-<<<<<<< HEAD
-   * HTML 正文中的交互应该立即关闭工具提示，就像在 Material Design 规范中定义的那样。<https://material.io/design/components/tooltips.html#behavior>
-=======
->>>>>>> 53b69108
    */
   _handleBodyInteraction(): void {
     if (this._closeOnInteraction) {
@@ -1259,9 +1044,6 @@
    * Marks that the tooltip needs to be checked in the next change detection run.
    * Mainly used for rendering the initial text before positioning a tooltip, which
    * can be problematic in components with OnPush change detection.
-   *
-   * 标记下次变更检测运行时是否需要检查工具提示。主要用于在定位工具提示之前渲染初始文本，否则对于使用 OnPush 变更检测的组件来说可能有问题。
-   *
    */
   _markForCheck(): void {
     this._changeDetectorRef.markForCheck();
@@ -1277,9 +1059,6 @@
    * Callback for when the timeout in this.show() gets completed.
    * This method is only needed by the mdc-tooltip, and so it is only implemented
    * in the mdc-tooltip, not here.
-   *
-   * this.show() 中的超时完成时的回调。这个方法只有 mdc-tooltip 需要，所以只在 mdc-tooltip 里面实现，这里没有。
-   *
    */
   protected _onShow(): void {}
 
@@ -1338,9 +1117,6 @@
 
 /**
  * Internal component that wraps the tooltip's content.
- *
- * 包装工具提示内容的内部组件。
- *
  * @docs-private
  */
 @Component({
@@ -1358,12 +1134,7 @@
   },
 })
 export class TooltipComponent extends _TooltipComponentBase {
-  /**
-   * Stream that emits whether the user has a handset-sized display.
-   *
-   * 发出用户是否具有手机大小的显示器的流。
-   *
-   */
+  /** Stream that emits whether the user has a handset-sized display.  */
   _isHandset: Observable<BreakpointState> = this._breakpointObserver.observe(Breakpoints.Handset);
   _showAnimation = 'mat-tooltip-show';
   _hideAnimation = 'mat-tooltip-hide';
