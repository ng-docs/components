/**
 * @license
 * Copyright Google LLC All Rights Reserved.
 *
 * Use of this source code is governed by an MIT-style license that can be
 * found in the LICENSE file at https://angular.io/license
 */

import {
  AsyncFactoryFn,
  ComponentHarness,
  ComponentHarnessConstructor,
  HarnessPredicate,
  TestElement,
} from '@angular/cdk/testing';
import {TooltipHarnessFilters} from './tooltip-harness-filters';

export abstract class _MatTooltipHarnessBase extends ComponentHarness {
  protected abstract _optionalPanel: AsyncFactoryFn<TestElement | null>;
  protected abstract _hiddenClass: string;
  protected abstract _showAnimationName: string;
  protected abstract _hideAnimationName: string;

  /**
   * Shows the tooltip.
   *
   * 显示此工具提示。
   *
   */
  async show(): Promise<void> {
    const host = await this.host();

    // We need to dispatch both `touchstart` and a hover event, because the tooltip binds
    // different events depending on the device. The `changedTouches` is there in case the
    // element has ripples.
    await host.dispatchEvent('touchstart', {changedTouches: []});
    await host.hover();
    const panel = await this._optionalPanel();
    await panel?.dispatchEvent('animationend', {animationName: this._showAnimationName});
  }

  /**
   * Hides the tooltip.
   *
   * 隐藏此工具提示。
   *
   */
  async hide(): Promise<void> {
    const host = await this.host();

    // We need to dispatch both `touchstart` and a hover event, because
    // the tooltip binds different events depending on the device.
    await host.dispatchEvent('touchend');
    await host.mouseAway();
    const panel = await this._optionalPanel();
    await panel?.dispatchEvent('animationend', {animationName: this._hideAnimationName});
  }

  /**
   * Gets whether the tooltip is open.
   *
   * 获取此工具提示是否已打开。
   *
   */
  async isOpen(): Promise<boolean> {
    const panel = await this._optionalPanel();
    return !!panel && !(await panel.hasClass(this._hiddenClass));
  }

  /**
   * Gets a promise for the tooltip panel's text.
   *
   * 获得对此工具提示面板文本的 Promise。
   *
   */
  async getTooltipText(): Promise<string> {
    const panel = await this._optionalPanel();
    return panel ? panel.text() : '';
  }
}

/**
 * Harness for interacting with a standard mat-tooltip in tests.
 *
 * 在测试中可以与标准 mat-tooltip 交互作用的测试工具。
 *
 */
export class MatTooltipHarness extends _MatTooltipHarnessBase {
  protected _optionalPanel =
    this.documentRootLocatorFactory().locatorForOptional('.mat-mdc-tooltip');
  static hostSelector = '.mat-mdc-tooltip-trigger';
  protected _hiddenClass = 'mat-mdc-tooltip-hide';
  protected _showAnimationName = 'mat-mdc-tooltip-show';
  protected _hideAnimationName = 'mat-mdc-tooltip-hide';

  /**
<<<<<<< HEAD
   * Gets a `HarnessPredicate` that can be used to search
   * for a tooltip trigger with specific attributes.
   *
   * 获取 `HarnessPredicate`，该 HarnessPredicate 可用于搜索具有特定属性的工具提示触发器。
   *
=======
   * Gets a `HarnessPredicate` that can be used to search for a tooltip trigger with specific
   * attributes.
>>>>>>> 70cf080c
   * @param options Options for narrowing the search.
   *
   * 收窄搜索范围的选项。
   *
   * @return a `HarnessPredicate` configured with the given options.
   *
   * 使用给定选项配置过的 `HarnessPredicate`
   *
   */
  static with<T extends MatTooltipHarness>(
    this: ComponentHarnessConstructor<T>,
    options: TooltipHarnessFilters = {},
  ): HarnessPredicate<T> {
    return new HarnessPredicate(this, options);
  }
}<|MERGE_RESOLUTION|>--- conflicted
+++ resolved
@@ -94,16 +94,11 @@
   protected _hideAnimationName = 'mat-mdc-tooltip-hide';
 
   /**
-<<<<<<< HEAD
-   * Gets a `HarnessPredicate` that can be used to search
-   * for a tooltip trigger with specific attributes.
+   * Gets a `HarnessPredicate` that can be used to search for a tooltip trigger with specific
+   * attributes.
    *
    * 获取 `HarnessPredicate`，该 HarnessPredicate 可用于搜索具有特定属性的工具提示触发器。
    *
-=======
-   * Gets a `HarnessPredicate` that can be used to search for a tooltip trigger with specific
-   * attributes.
->>>>>>> 70cf080c
    * @param options Options for narrowing the search.
    *
    * 收窄搜索范围的选项。
