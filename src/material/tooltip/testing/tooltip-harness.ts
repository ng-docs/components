/**
 * @license
 * Copyright Google LLC All Rights Reserved.
 *
 * Use of this source code is governed by an MIT-style license that can be
 * found in the LICENSE file at https://angular.io/license
 */

import {
  AsyncFactoryFn,
  ComponentHarness,
  HarnessPredicate,
  TestElement,
} from '@angular/cdk/testing';
import {TooltipHarnessFilters} from './tooltip-harness-filters';

<<<<<<< HEAD
/**
 * Harness for interacting with a standard mat-tooltip in tests.
 *
 * 在测试中用来与标准 mat-tooltip 进行交互的测试工具。
 *
 */
export class MatTooltipHarness extends ComponentHarness {
  private _optionalPanel = this.documentRootLocatorFactory().locatorForOptional('.mat-tooltip');
  static hostSelector = '.mat-tooltip-trigger';

  /**
   * Gets a `HarnessPredicate` that can be used to search
   * for a tooltip trigger with specific attributes.
   * @param options Options for narrowing the search.
   *
   * 用来收窄搜索范围的选项。
   *
   * @return a `HarnessPredicate` configured with the given options.
   *
   * 用指定选项配置过的 `HarnessPredicate` 服务。
   */
  static with(options: TooltipHarnessFilters = {}): HarnessPredicate<MatTooltipHarness> {
    return new HarnessPredicate(MatTooltipHarness, options);
  }
=======
export abstract class _MatTooltipHarnessBase extends ComponentHarness {
  protected abstract _optionalPanel: AsyncFactoryFn<TestElement | null>;
>>>>>>> 94076af5

  /** Shows the tooltip. */
  async show(): Promise<void> {
    const host = await this.host();

    // We need to dispatch both `touchstart` and a hover event, because the tooltip binds
    // different events depending on the device. The `changedTouches` is there in case the
    // element has ripples.
    // @breaking-change 12.0.0 Remove null assertion from `dispatchEvent`.
    await host.dispatchEvent?.('touchstart', {changedTouches: []});
    await host.hover();
  }

  /** Hides the tooltip. */
  async hide(): Promise<void> {
    const host = await this.host();

    // We need to dispatch both `touchstart` and a hover event, because
    // the tooltip binds different events depending on the device.
    // @breaking-change 12.0.0 Remove null assertion from `dispatchEvent`.
    await host.dispatchEvent?.('touchend');
    await host.mouseAway();
    await this.forceStabilize(); // Needed in order to flush the `hide` animation.
  }

  /** Gets whether the tooltip is open. */
  async isOpen(): Promise<boolean> {
    return !!(await this._optionalPanel());
  }

  /** Gets a promise for the tooltip panel's text. */
  async getTooltipText(): Promise<string> {
    const panel = await this._optionalPanel();
    return panel ? panel.text() : '';
  }
}

/** Harness for interacting with a standard mat-tooltip in tests. */
export class MatTooltipHarness extends _MatTooltipHarnessBase {
  protected _optionalPanel = this.documentRootLocatorFactory().locatorForOptional('.mat-tooltip');
  static hostSelector = '.mat-tooltip-trigger';

  /**
   * Gets a `HarnessPredicate` that can be used to search
   * for a tooltip trigger with specific attributes.
   * @param options Options for narrowing the search.
   * @return a `HarnessPredicate` configured with the given options.
   */
  static with(options: TooltipHarnessFilters = {}): HarnessPredicate<MatTooltipHarness> {
    return new HarnessPredicate(MatTooltipHarness, options);
  }
}<|MERGE_RESOLUTION|>--- conflicted
+++ resolved
@@ -14,35 +14,8 @@
 } from '@angular/cdk/testing';
 import {TooltipHarnessFilters} from './tooltip-harness-filters';
 
-<<<<<<< HEAD
-/**
- * Harness for interacting with a standard mat-tooltip in tests.
- *
- * 在测试中用来与标准 mat-tooltip 进行交互的测试工具。
- *
- */
-export class MatTooltipHarness extends ComponentHarness {
-  private _optionalPanel = this.documentRootLocatorFactory().locatorForOptional('.mat-tooltip');
-  static hostSelector = '.mat-tooltip-trigger';
-
-  /**
-   * Gets a `HarnessPredicate` that can be used to search
-   * for a tooltip trigger with specific attributes.
-   * @param options Options for narrowing the search.
-   *
-   * 用来收窄搜索范围的选项。
-   *
-   * @return a `HarnessPredicate` configured with the given options.
-   *
-   * 用指定选项配置过的 `HarnessPredicate` 服务。
-   */
-  static with(options: TooltipHarnessFilters = {}): HarnessPredicate<MatTooltipHarness> {
-    return new HarnessPredicate(MatTooltipHarness, options);
-  }
-=======
 export abstract class _MatTooltipHarnessBase extends ComponentHarness {
   protected abstract _optionalPanel: AsyncFactoryFn<TestElement | null>;
->>>>>>> 94076af5
 
   /** Shows the tooltip. */
   async show(): Promise<void> {
