--- conflicted
+++ resolved
@@ -20,17 +20,12 @@
   providers: [{provide: CdkTreeNodePadding, useExisting: MatTreeNodePadding}],
 })
 export class MatTreeNodePadding<T, K = T> extends CdkTreeNodePadding<T, K> {
-<<<<<<< HEAD
-
   /**
    * The level of depth of the tree node. The padding will be `level * indent` pixels.
    *
    * 树节点的深度级别。衬距将是 ` 级别 * 缩进值 ` 像素。
    *
    */
-=======
-  /** The level of depth of the tree node. The padding will be `level * indent` pixels. */
->>>>>>> 03485cd6
   @Input('matTreeNodePadding')
   override get level(): number {
     return this._level;
