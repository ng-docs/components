--- conflicted
+++ resolved
@@ -68,16 +68,10 @@
 current page_. An `<a>` element should be used for any interaction that _navigates to another
 URL_. All standard accessibility best practices for buttons and anchors apply to `MatButton`.
 
-<<<<<<< HEAD
 Angular Material 使用原生的 `<button>` 和 `<a>` 元素，来保留默认的无障碍性体验。
 当要执行某些*动作*时，应该使用 `<button>` 元素。
 当用户要*导航*到其它视图时，应该使用 `<a>` 元素。
 
-Buttons or links containing only icons (such as `mat-fab`, `mat-mini-fab`, and `mat-icon-button`)
-should be given a meaningful label via `aria-label` or `aria-labelledby`.
-
-对于那些只含图标的按钮或链接（比如 `mat-fab`、`mat-mini-fab` 和 `mat-icon-button`），应该通过 `aria-label` 或 `aria-labelledby` 给出一个有意义的标签。
-=======
 #### Disabling anchors
 `MatAnchor` supports disabling an anchor in addition to the features provided by the native
 `<a>` element. When you disable an anchor, the component sets `aria-disabled="true"` and
@@ -93,4 +87,5 @@
 #### Toggle buttons
 [See the documentation for `MatButtonToggle`](https://material.angular.io/components/button-toggle)
 for information on stateful toggle buttons.
->>>>>>> 03485cd6
+
+对于那些只含图标的按钮或链接（比如 `mat-fab`、`mat-mini-fab` 和 `mat-icon-button`），应该通过 `aria-label` 或 `aria-labelledby` 给出一个有意义的标签。