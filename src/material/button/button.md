--- conflicted
+++ resolved
@@ -54,16 +54,20 @@
 screen-readers, which will read the text character-by-character. We leave the decision of how to
 approach this to the consuming app.
 
-<<<<<<< HEAD
 根据 Material Design 规范，按钮文本应该是大写的，不过我们选择不让它自动通过 `text-transform: uppercase` 进行大写化，因为这可能会在某些语言环境下导致问题。
 值得注意的是，如果把文字本身写成全大写形式（而不是通过 css），可能会导致某些屏幕阅读器出现问题 —— 它将会一个字符一个字符的把文本读出来。
 所以我们决定让应用开发者自己来决定用哪种形式。
-=======
+
 ### Extended fab buttons
+
+### 一些扩展 Fab 按钮
+
 Traditional fab buttons are circular and only have space for a single icon. However, you can add the
 `extended` attribute to allow the fab to expand into a rounded rectangle shape with space for a text
 label in addition to the icon. Only full sized fabs support the `extended` attribute, mini fabs do
 not.
+
+传统的 FAB 按钮是原型的，并且只有一个单个图标的空间，你可以添加 `extended` 属性，让此 Fab 能扩展成圆角矩形，以便在图标之外，扩展出容纳文本标签的空间。只有完全打消的 Fab 才支持 `extended` 属性，微型（mini） Fab 不支持。
 
 ```html
 <button mat-fab extended>
@@ -71,7 +75,6 @@
   Home
 </button>
 ```
->>>>>>> 70cf080c
 
 ### Accessibility
 
