/**
 * @license
 * Copyright Google LLC All Rights Reserved.
 *
 * Use of this source code is governed by an MIT-style license that can be
 * found in the LICENSE file at https://angular.io/license
 */

import {BaseHarnessFilters} from '@angular/cdk/testing';

<<<<<<< HEAD
/**
 * A set of criteria that can be used to filter a list of `MatButtonHarness` instances.
 *
 * 一组可以用来过滤 `MatButtonHarness` 实例列表的条件。
 *
 */
=======
/** Possible button appearances. */
export type ButtonVariant = 'basic' | 'raised' | 'flat' | 'icon' | 'stroked' | 'fab' | 'mini-fab';

/** A set of criteria that can be used to filter a list of button harness instances. */
>>>>>>> 70cf080c
export interface ButtonHarnessFilters extends BaseHarnessFilters {
  /**
   * Only find instances whose text matches the given value.
   *
   * 只查找其文本内容匹配指定值的实例。
   *
   */
  text?: string | RegExp;

  /** Only find instances with a variant. */
  variant?: ButtonVariant;

  /** Only find instances which match the given disabled state. */
  disabled?: boolean;
}<|MERGE_RESOLUTION|>--- conflicted
+++ resolved
@@ -8,19 +8,20 @@
 
 import {BaseHarnessFilters} from '@angular/cdk/testing';
 
-<<<<<<< HEAD
 /**
- * A set of criteria that can be used to filter a list of `MatButtonHarness` instances.
+ * Possible button appearances.
+ *
+ * 一些可能的按钮外观。
+ *
+ */
+export type ButtonVariant = 'basic' | 'raised' | 'flat' | 'icon' | 'stroked' | 'fab' | 'mini-fab';
+
+/**
+ * A set of criteria that can be used to filter a list of button harness instances.
  *
  * 一组可以用来过滤 `MatButtonHarness` 实例列表的条件。
  *
  */
-=======
-/** Possible button appearances. */
-export type ButtonVariant = 'basic' | 'raised' | 'flat' | 'icon' | 'stroked' | 'fab' | 'mini-fab';
-
-/** A set of criteria that can be used to filter a list of button harness instances. */
->>>>>>> 70cf080c
 export interface ButtonHarnessFilters extends BaseHarnessFilters {
   /**
    * Only find instances whose text matches the given value.
