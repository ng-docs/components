--- conflicted
+++ resolved
@@ -18,49 +18,6 @@
 } from '@angular/core';
 import {ANIMATION_MODULE_TYPE} from '@angular/platform-browser/animations';
 
-<<<<<<< HEAD
-/**
- * Default color palette for round buttons (mat-fab and mat-mini-fab)
- *
- * 圆形按钮的默认调色板（mat-fab 和 mat-mini-fab）
- *
- */
-const DEFAULT_ROUND_BUTTON_COLOR = 'accent';
-
-/**
- * List of classes to add to MatButton instances based on host attributes to
- * style as different variants.
- *
- * 要添加到 MatButton 实例中的类列表，它们会根据宿主属性设置为不同的样式。
- *
- */
-const BUTTON_HOST_ATTRIBUTES = [
-  'mat-button',
-  'mat-flat-button',
-  'mat-icon-button',
-  'mat-raised-button',
-  'mat-stroked-button',
-  'mat-mini-fab',
-  'mat-fab',
-];
-
-// Boilerplate for applying mixins to MatButton.
-const _MatButtonBase = mixinColor(
-  mixinDisabled(
-    mixinDisableRipple(
-      class {
-        constructor(public _elementRef: ElementRef) {}
-      },
-    ),
-  ),
-);
-
-/**
- * Material design button.
- *
- * Material Design 按钮。
- *
-=======
 import {
   MAT_ANCHOR_HOST,
   MAT_ANCHOR_INPUTS,
@@ -78,7 +35,6 @@
  * "text button", "outlined button", and "contained button" per the Material Design
  * specification. `MatButton` additionally captures an additional "flat" appearance, which matches
  * "contained" but without elevation.
->>>>>>> 70cf080c
  */
 @Component({
   selector: `
@@ -93,112 +49,13 @@
   encapsulation: ViewEncapsulation.None,
   changeDetection: ChangeDetectionStrategy.OnPush,
 })
-<<<<<<< HEAD
-export class MatButton
-  extends _MatButtonBase
-  implements AfterViewInit, OnDestroy, CanDisable, CanColor, CanDisableRipple, FocusableOption
-{
-  /**
-   * Whether the button is round.
-   *
-   * 此按钮是否为圆形的。
-   *
-   */
-  readonly isRoundButton: boolean = this._hasHostAttributes('mat-fab', 'mat-mini-fab');
-
-  /**
-   * Whether the button is icon button.
-   *
-   * 此按钮是否为图标按钮。
-   *
-   */
-  readonly isIconButton: boolean = this._hasHostAttributes('mat-icon-button');
-
-  /**
-   * Reference to the MatRipple instance of the button.
-   *
-   * 引用此按钮的 MatRipple 实例。
-   *
-   */
-  @ViewChild(MatRipple) ripple: MatRipple;
-
-=======
 export class MatButton extends MatButtonBase {
->>>>>>> 70cf080c
   constructor(
     elementRef: ElementRef,
     platform: Platform,
     ngZone: NgZone,
     @Optional() @Inject(ANIMATION_MODULE_TYPE) animationMode?: string,
   ) {
-<<<<<<< HEAD
-    super(elementRef);
-
-    // For each of the variant selectors that is present in the button's host
-    // attributes, add the correct corresponding class.
-    for (const attr of BUTTON_HOST_ATTRIBUTES) {
-      if (this._hasHostAttributes(attr)) {
-        (this._getHostElement() as HTMLElement).classList.add(attr);
-      }
-    }
-
-    // Add a class that applies to all buttons. This makes it easier to target if somebody
-    // wants to target all Material buttons. We do it here rather than `host` to ensure that
-    // the class is applied to derived classes.
-    elementRef.nativeElement.classList.add('mat-button-base');
-
-    if (this.isRoundButton) {
-      this.color = DEFAULT_ROUND_BUTTON_COLOR;
-    }
-  }
-
-  ngAfterViewInit() {
-    this._focusMonitor.monitor(this._elementRef, true);
-  }
-
-  ngOnDestroy() {
-    this._focusMonitor.stopMonitoring(this._elementRef);
-  }
-
-  /**
-   * Focuses the button.
-   *
-   * 让此按钮获得焦点。
-   *
-   */
-  focus(origin?: FocusOrigin, options?: FocusOptions): void {
-    if (origin) {
-      this._focusMonitor.focusVia(this._getHostElement(), origin, options);
-    } else {
-      this._getHostElement().focus(options);
-    }
-  }
-
-  _getHostElement() {
-    return this._elementRef.nativeElement;
-  }
-
-  _isRippleDisabled() {
-    return this.disableRipple || this.disabled;
-  }
-
-  /**
-   * Gets whether the button has one of the given attributes.
-   *
-   * 获取此按钮是否具有指定属性之一。
-   *
-   */
-  _hasHostAttributes(...attributes: string[]) {
-    return attributes.some(attribute => this._getHostElement().hasAttribute(attribute));
-  }
-}
-
-/**
- * Material design anchor button.
- *
- * Material Design 锚定按钮。
- *
-=======
     super(elementRef, platform, ngZone, animationMode);
   }
 }
@@ -212,7 +69,9 @@
  * "text button", "outlined button", and "contained button" per the Material Design
  * specification. `MatAnchor` additionally captures an additional "flat" appearance, which matches
  * "contained" but without elevation.
->>>>>>> 70cf080c
+ *
+ * Material Design 锚定按钮。
+ *
  */
 @Component({
   selector: `a[mat-button], a[mat-raised-button], a[mat-flat-button], a[mat-stroked-button]`,
@@ -224,19 +83,7 @@
   encapsulation: ViewEncapsulation.None,
   changeDetection: ChangeDetectionStrategy.OnPush,
 })
-<<<<<<< HEAD
-export class MatAnchor extends MatButton implements AfterViewInit, OnDestroy {
-  /**
-   * Tabindex of the button.
-   *
-   * 此按钮的 Tabindex。
-   *
-   */
-  @Input() tabIndex: number;
-
-=======
 export class MatAnchor extends MatAnchorBase {
->>>>>>> 70cf080c
   constructor(
     elementRef: ElementRef,
     platform: Platform,
