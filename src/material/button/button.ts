/**
 * @license
 * Copyright Google LLC All Rights Reserved.
 *
 * Use of this source code is governed by an MIT-style license that can be
 * found in the LICENSE file at https://angular.io/license
 */

import {FocusMonitor, FocusableOption, FocusOrigin} from '@angular/cdk/a11y';
import {
  ChangeDetectionStrategy,
  Component,
  ElementRef,
  OnDestroy,
  ViewChild,
  ViewEncapsulation,
  Optional,
  Inject,
  Input,
  AfterViewInit,
  NgZone,
} from '@angular/core';
import {
  CanColor,
  CanDisable,
  CanDisableRipple,
  MatRipple,
  mixinColor,
  mixinDisabled,
  mixinDisableRipple,
} from '@angular/material/core';
import {ANIMATION_MODULE_TYPE} from '@angular/platform-browser/animations';

/**
 * Default color palette for round buttons (mat-fab and mat-mini-fab)
 *
 * 圆形按钮的默认调色板（mat-fab 和 mat-mini-fab）
 *
 */
const DEFAULT_ROUND_BUTTON_COLOR = 'accent';

/**
 * List of classes to add to MatButton instances based on host attributes to
 * style as different variants.
 *
 * 要添加到 MatButton 实例中的类列表，它们会根据宿主属性设置为不同的样式。
 *
 */
const BUTTON_HOST_ATTRIBUTES = [
  'mat-button',
  'mat-flat-button',
  'mat-icon-button',
  'mat-raised-button',
  'mat-stroked-button',
  'mat-mini-fab',
  'mat-fab',
];

// Boilerplate for applying mixins to MatButton.
const _MatButtonBase = mixinColor(
  mixinDisabled(
    mixinDisableRipple(
      class {
        constructor(public _elementRef: ElementRef) {}
      },
    ),
  ),
);

/**
 * Material design button.
 *
 * Material Design 按钮。
 *
 */
@Component({
  selector: `button[mat-button], button[mat-raised-button], button[mat-icon-button],
             button[mat-fab], button[mat-mini-fab], button[mat-stroked-button],
             button[mat-flat-button]`,
  exportAs: 'matButton',
  host: {
    '[attr.disabled]': 'disabled || null',
    '[class._mat-animation-noopable]': '_animationMode === "NoopAnimations"',
    // Add a class for disabled button styling instead of the using attribute
    // selector or pseudo-selector.  This allows users to create focusabled
    // disabled buttons without recreating the styles.
    '[class.mat-button-disabled]': 'disabled',
    'class': 'mat-focus-indicator',
  },
  templateUrl: 'button.html',
  styleUrls: ['button.css'],
  inputs: ['disabled', 'disableRipple', 'color'],
  encapsulation: ViewEncapsulation.None,
  changeDetection: ChangeDetectionStrategy.OnPush,
})
export class MatButton
  extends _MatButtonBase
  implements AfterViewInit, OnDestroy, CanDisable, CanColor, CanDisableRipple, FocusableOption
{
  /**
   * Whether the button is round.
   *
   * 此按钮是否为圆形的。
   *
   */
  readonly isRoundButton: boolean = this._hasHostAttributes('mat-fab', 'mat-mini-fab');

  /**
   * Whether the button is icon button.
   *
   * 此按钮是否为图标按钮。
   *
   */
  readonly isIconButton: boolean = this._hasHostAttributes('mat-icon-button');

  /**
   * Reference to the MatRipple instance of the button.
   *
   * 引用此按钮的 MatRipple 实例。
   *
   */
  @ViewChild(MatRipple) ripple: MatRipple;

  constructor(
    elementRef: ElementRef,
    private _focusMonitor: FocusMonitor,
    @Optional() @Inject(ANIMATION_MODULE_TYPE) public _animationMode: string,
  ) {
    super(elementRef);

    // For each of the variant selectors that is present in the button's host
    // attributes, add the correct corresponding class.
    for (const attr of BUTTON_HOST_ATTRIBUTES) {
      if (this._hasHostAttributes(attr)) {
        (this._getHostElement() as HTMLElement).classList.add(attr);
      }
    }

    // Add a class that applies to all buttons. This makes it easier to target if somebody
    // wants to target all Material buttons. We do it here rather than `host` to ensure that
    // the class is applied to derived classes.
    elementRef.nativeElement.classList.add('mat-button-base');

    if (this.isRoundButton) {
      this.color = DEFAULT_ROUND_BUTTON_COLOR;
    }
  }

  ngAfterViewInit() {
    this._focusMonitor.monitor(this._elementRef, true);
  }

  ngOnDestroy() {
    this._focusMonitor.stopMonitoring(this._elementRef);
  }

  /**
   * Focuses the button.
   *
   * 让此按钮获取焦点。
   *
   */
  focus(origin?: FocusOrigin, options?: FocusOptions): void {
    if (origin) {
      this._focusMonitor.focusVia(this._getHostElement(), origin, options);
    } else {
      this._getHostElement().focus(options);
    }
  }

  _getHostElement() {
    return this._elementRef.nativeElement;
  }

  _isRippleDisabled() {
    return this.disableRipple || this.disabled;
  }

  /**
   * Gets whether the button has one of the given attributes.
   *
   * 获取此按钮是否具有指定属性之一。
   *
   */
  _hasHostAttributes(...attributes: string[]) {
    return attributes.some(attribute => this._getHostElement().hasAttribute(attribute));
  }
}

/**
 * Material design anchor button.
 *
 * Material Design 锚定按钮。
 *
 */
@Component({
  selector: `a[mat-button], a[mat-raised-button], a[mat-icon-button], a[mat-fab],
             a[mat-mini-fab], a[mat-stroked-button], a[mat-flat-button]`,
  exportAs: 'matButton, matAnchor',
  host: {
    // Note that we ignore the user-specified tabindex when it's disabled for
    // consistency with the `mat-button` applied on native buttons where even
    // though they have an index, they're not tabbable.
    '[attr.tabindex]': 'disabled ? -1 : tabIndex',
    '[attr.disabled]': 'disabled || null',
    '[attr.aria-disabled]': 'disabled.toString()',
    '[class._mat-animation-noopable]': '_animationMode === "NoopAnimations"',
    '[class.mat-button-disabled]': 'disabled',
    'class': 'mat-focus-indicator',
  },
  inputs: ['disabled', 'disableRipple', 'color'],
  templateUrl: 'button.html',
  styleUrls: ['button.css'],
  encapsulation: ViewEncapsulation.None,
  changeDetection: ChangeDetectionStrategy.OnPush,
})
<<<<<<< HEAD
export class MatAnchor extends MatButton {
  /**
   * Tabindex of the button.
   *
   * 此按钮的 Tabindex。
   *
   */
=======
export class MatAnchor extends MatButton implements AfterViewInit, OnDestroy {
  /** Tabindex of the button. */
>>>>>>> 53b69108
  @Input() tabIndex: number;

  constructor(
    focusMonitor: FocusMonitor,
    elementRef: ElementRef,
    @Optional() @Inject(ANIMATION_MODULE_TYPE) animationMode: string,
    /** @breaking-change 14.0.0 _ngZone will be required. */
    @Optional() private _ngZone?: NgZone,
  ) {
    super(elementRef, focusMonitor, animationMode);
  }

  override ngAfterViewInit(): void {
    super.ngAfterViewInit();

    /** @breaking-change 14.0.0 _ngZone will be required. */
    if (this._ngZone) {
      this._ngZone.runOutsideAngular(() => {
        this._elementRef.nativeElement.addEventListener('click', this._haltDisabledEvents);
      });
    } else {
      this._elementRef.nativeElement.addEventListener('click', this._haltDisabledEvents);
    }
  }

  override ngOnDestroy(): void {
    super.ngOnDestroy();
    this._elementRef.nativeElement.removeEventListener('click', this._haltDisabledEvents);
  }

  _haltDisabledEvents = (event: Event): void => {
    // A disabled button shouldn't apply any actions
    if (this.disabled) {
      event.preventDefault();
      event.stopImmediatePropagation();
    }
  };
}<|MERGE_RESOLUTION|>--- conflicted
+++ resolved
@@ -31,20 +31,12 @@
 } from '@angular/material/core';
 import {ANIMATION_MODULE_TYPE} from '@angular/platform-browser/animations';
 
-/**
- * Default color palette for round buttons (mat-fab and mat-mini-fab)
- *
- * 圆形按钮的默认调色板（mat-fab 和 mat-mini-fab）
- *
- */
+/** Default color palette for round buttons (mat-fab and mat-mini-fab) */
 const DEFAULT_ROUND_BUTTON_COLOR = 'accent';
 
 /**
  * List of classes to add to MatButton instances based on host attributes to
  * style as different variants.
- *
- * 要添加到 MatButton 实例中的类列表，它们会根据宿主属性设置为不同的样式。
- *
  */
 const BUTTON_HOST_ATTRIBUTES = [
   'mat-button',
@@ -157,7 +149,7 @@
   /**
    * Focuses the button.
    *
-   * 让此按钮获取焦点。
+   * 让此按钮获得焦点。
    *
    */
   focus(origin?: FocusOrigin, options?: FocusOptions): void {
@@ -176,12 +168,7 @@
     return this.disableRipple || this.disabled;
   }
 
-  /**
-   * Gets whether the button has one of the given attributes.
-   *
-   * 获取此按钮是否具有指定属性之一。
-   *
-   */
+  /** Gets whether the button has one of the given attributes. */
   _hasHostAttributes(...attributes: string[]) {
     return attributes.some(attribute => this._getHostElement().hasAttribute(attribute));
   }
@@ -214,18 +201,8 @@
   encapsulation: ViewEncapsulation.None,
   changeDetection: ChangeDetectionStrategy.OnPush,
 })
-<<<<<<< HEAD
-export class MatAnchor extends MatButton {
-  /**
-   * Tabindex of the button.
-   *
-   * 此按钮的 Tabindex。
-   *
-   */
-=======
 export class MatAnchor extends MatButton implements AfterViewInit, OnDestroy {
   /** Tabindex of the button. */
->>>>>>> 53b69108
   @Input() tabIndex: number;
 
   constructor(
