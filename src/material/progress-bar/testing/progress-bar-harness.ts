/**
 * @license
 * Copyright Google LLC All Rights Reserved.
 *
 * Use of this source code is governed by an MIT-style license that can be
 * found in the LICENSE file at https://angular.io/license
 */

import {coerceNumberProperty} from '@angular/cdk/coercion';
import {
  ComponentHarness,
  ComponentHarnessConstructor,
  HarnessPredicate,
} from '@angular/cdk/testing';
import {ProgressBarHarnessFilters} from './progress-bar-harness-filters';

<<<<<<< HEAD
/**
 * Harness for interacting with a standard mat-progress-bar in tests.
 *
 * 在测试中用来与标准 mat-progress-bar 进行交互的测试工具。
 *
 */
export class MatProgressBarHarness extends ComponentHarness {
  /**
   * The selector for the host element of a `MatProgressBar` instance.
   *
   * `MatProgressBar` 实例的宿主元素选择器。
   *
   */
  static hostSelector = '.mat-progress-bar';

  /**
   * Gets a `HarnessPredicate` that can be used to search for a `MatProgressBarHarness` that meets
   * certain criteria.
   *
   * 获取一个 `HarnessPredicate`，可用于搜索满足某些条件的 `MatProgressBarHarness`。
   *
=======
/** Harness for interacting with an MDC-based `mat-progress-bar` in tests. */
export class MatProgressBarHarness extends ComponentHarness {
  static hostSelector = '.mat-mdc-progress-bar';

  /**
   * Gets a `HarnessPredicate` that can be used to search for a progress bar with specific
   * attributes.
>>>>>>> 70cf080c
   * @param options Options for filtering which progress bar instances are considered a match.
   *
   * 用于筛选哪些进度条实例应该视为匹配项的选项。
   *
   * @return a `HarnessPredicate` configured with the given options.
   *
   * 用指定选项配置过的 `HarnessPredicate` 服务。
   */
  static with<T extends MatProgressBarHarness>(
    this: ComponentHarnessConstructor<T>,
    options: ProgressBarHarnessFilters = {},
  ): HarnessPredicate<T> {
    return new HarnessPredicate(this, options);
  }

<<<<<<< HEAD
  /**
   * Gets the progress bar's value.
   *
   * 获取此进度条的值。
   *
   */
=======
  /** Gets a promise for the progress bar's value. */
>>>>>>> 70cf080c
  async getValue(): Promise<number | null> {
    const host = await this.host();
    const ariaValue = await host.getAttribute('aria-valuenow');
    return ariaValue ? coerceNumberProperty(ariaValue) : null;
  }

<<<<<<< HEAD
  /**
   * Gets the progress bar's mode.
   *
   * 获取此进度条的模式。
   *
   */
=======
  /** Gets a promise for the progress bar's mode. */
>>>>>>> 70cf080c
  async getMode(): Promise<string | null> {
    return (await this.host()).getAttribute('mode');
  }
}<|MERGE_RESOLUTION|>--- conflicted
+++ resolved
@@ -14,37 +14,21 @@
 } from '@angular/cdk/testing';
 import {ProgressBarHarnessFilters} from './progress-bar-harness-filters';
 
-<<<<<<< HEAD
 /**
- * Harness for interacting with a standard mat-progress-bar in tests.
+ * Harness for interacting with an MDC-based `mat-progress-bar` in tests.
  *
  * 在测试中用来与标准 mat-progress-bar 进行交互的测试工具。
  *
  */
-export class MatProgressBarHarness extends ComponentHarness {
-  /**
-   * The selector for the host element of a `MatProgressBar` instance.
-   *
-   * `MatProgressBar` 实例的宿主元素选择器。
-   *
-   */
-  static hostSelector = '.mat-progress-bar';
-
-  /**
-   * Gets a `HarnessPredicate` that can be used to search for a `MatProgressBarHarness` that meets
-   * certain criteria.
-   *
-   * 获取一个 `HarnessPredicate`，可用于搜索满足某些条件的 `MatProgressBarHarness`。
-   *
-=======
-/** Harness for interacting with an MDC-based `mat-progress-bar` in tests. */
 export class MatProgressBarHarness extends ComponentHarness {
   static hostSelector = '.mat-mdc-progress-bar';
 
   /**
    * Gets a `HarnessPredicate` that can be used to search for a progress bar with specific
    * attributes.
->>>>>>> 70cf080c
+   *
+   * 获取一个 `HarnessPredicate`，可用于搜索满足某些条件的 `MatProgressBarHarness`。
+   *
    * @param options Options for filtering which progress bar instances are considered a match.
    *
    * 用于筛选哪些进度条实例应该视为匹配项的选项。
@@ -60,32 +44,24 @@
     return new HarnessPredicate(this, options);
   }
 
-<<<<<<< HEAD
   /**
-   * Gets the progress bar's value.
+   * Gets a promise for the progress bar's value.
    *
    * 获取此进度条的值。
    *
    */
-=======
-  /** Gets a promise for the progress bar's value. */
->>>>>>> 70cf080c
   async getValue(): Promise<number | null> {
     const host = await this.host();
     const ariaValue = await host.getAttribute('aria-valuenow');
     return ariaValue ? coerceNumberProperty(ariaValue) : null;
   }
 
-<<<<<<< HEAD
   /**
-   * Gets the progress bar's mode.
+   * Gets a promise for the progress bar's mode.
    *
    * 获取此进度条的模式。
    *
    */
-=======
-  /** Gets a promise for the progress bar's mode. */
->>>>>>> 70cf080c
   async getMode(): Promise<string | null> {
     return (await this.host()).getAttribute('mode');
   }
