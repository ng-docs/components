/**
 * @license
 * Copyright Google LLC All Rights Reserved.
 *
 * Use of this source code is governed by an MIT-style license that can be
 * found in the LICENSE file at https://angular.io/license
 */
import {coerceNumberProperty, NumberInput} from '@angular/cdk/coercion';
import {DOCUMENT} from '@angular/common';
import {
  AfterViewInit,
  ChangeDetectionStrategy,
  Component,
  ElementRef,
  EventEmitter,
  Inject,
  inject,
  InjectionToken,
  Input,
  NgZone,
  OnDestroy,
  Optional,
  Output,
  ViewChild,
  ViewEncapsulation,
} from '@angular/core';
import {CanColor, mixinColor, ThemePalette} from '@angular/material/core';
import {ANIMATION_MODULE_TYPE} from '@angular/platform-browser/animations';
import {fromEvent, Observable, Subscription} from 'rxjs';
import {filter} from 'rxjs/operators';

// TODO(josephperrott): Benchpress tests.
// TODO(josephperrott): Add ARIA attributes for progress bar "for".

/**
 * Last animation end data.
 *
 * 最后一个动画结束数据
 *
 */
export interface ProgressAnimationEnd {
  value: number;
}

// Boilerplate for applying mixins to MatProgressBar.
/** @docs-private */
const _MatProgressBarBase = mixinColor(
  class {
    constructor(public _elementRef: ElementRef) {}
  },
  'primary',
);

/**
 * Injection token used to provide the current location to `MatProgressBar`.
 * Used to handle server-side rendering and to stub out during unit tests.
 *
 * 注入令牌，用于为 `MatProgressBar` 提供当前位置信息。用于处理服务端渲染，以及供单元测试中使用的桩服务。
 *
 * @docs-private
 */
export const MAT_PROGRESS_BAR_LOCATION = new InjectionToken<MatProgressBarLocation>(
  'mat-progress-bar-location',
  {providedIn: 'root', factory: MAT_PROGRESS_BAR_LOCATION_FACTORY},
);

/**
 * Stubbed out location for `MatProgressBar`.
 *
 * `MatProgressBar` 打桩过的 location。
 *
 * @docs-private
 */
export interface MatProgressBarLocation {
  getPathname: () => string;
}

/** @docs-private */
export function MAT_PROGRESS_BAR_LOCATION_FACTORY(): MatProgressBarLocation {
  const _document = inject(DOCUMENT);
  const _location = _document ? _document.location : null;

  return {
    // Note that this needs to be a function, rather than a property, because Angular
    // will only resolve it once, but we want the current path on each call.
    getPathname: () => (_location ? _location.pathname + _location.search : ''),
  };
}

export type ProgressBarMode = 'determinate' | 'indeterminate' | 'buffer' | 'query';

<<<<<<< HEAD
/**
 * Counter used to generate unique IDs for progress bars.
 *
 * 这个计数器用于为进度条生成唯一的 ID。
 *
 */
=======
/** Default `mat-progress-bar` options that can be overridden. */
export interface MatProgressBarDefaultOptions {
  /** Default color of the progress bar. */
  color?: ThemePalette;

  /** Default mode of the progress bar. */
  mode?: ProgressBarMode;
}

/** Injection token to be used to override the default options for `mat-progress-bar`. */
export const MAT_PROGRESS_BAR_DEFAULT_OPTIONS = new InjectionToken<MatProgressBarDefaultOptions>(
  'MAT_PROGRESS_BAR_DEFAULT_OPTIONS',
);

/** Counter used to generate unique IDs for progress bars. */
>>>>>>> 03485cd6
let progressbarId = 0;

/**
 * `<mat-progress-bar>` component.
 *
 * `<mat-progress-bar>` 组件
 *
 */
@Component({
  selector: 'mat-progress-bar',
  exportAs: 'matProgressBar',
  host: {
    'role': 'progressbar',
    'aria-valuemin': '0',
    'aria-valuemax': '100',
    // set tab index to -1 so screen readers will read the aria-label
    // Note: there is a known issue with JAWS that does not read progressbar aria labels on FireFox
    'tabindex': '-1',
    '[attr.aria-valuenow]': '(mode === "indeterminate" || mode === "query") ? null : value',
    '[attr.mode]': 'mode',
    'class': 'mat-progress-bar',
    '[class._mat-animation-noopable]': '_isNoopAnimation',
  },
  inputs: ['color'],
  templateUrl: 'progress-bar.html',
  styleUrls: ['progress-bar.css'],
  changeDetection: ChangeDetectionStrategy.OnPush,
  encapsulation: ViewEncapsulation.None,
})
export class MatProgressBar
  extends _MatProgressBarBase
  implements CanColor, AfterViewInit, OnDestroy
{
  constructor(
    elementRef: ElementRef,
    private _ngZone: NgZone,
    @Optional() @Inject(ANIMATION_MODULE_TYPE) public _animationMode?: string,
    /**
     * @deprecated `location` parameter to be made required.
     * @breaking-change 8.0.0
     */
    @Optional() @Inject(MAT_PROGRESS_BAR_LOCATION) location?: MatProgressBarLocation,
    @Optional()
    @Inject(MAT_PROGRESS_BAR_DEFAULT_OPTIONS)
    defaults?: MatProgressBarDefaultOptions,
  ) {
    super(elementRef);

    // We need to prefix the SVG reference with the current path, otherwise they won't work
    // in Safari if the page has a `<base>` tag. Note that we need quotes inside the `url()`,

    // because named route URLs can contain parentheses (see #12338). Also we don't use since
    // we can't tell the difference between whether
    // the consumer is using the hash location strategy or not, because `Location` normalizes
    // both `/#/foo/bar` and `/foo/bar` to the same thing.
    const path = location ? location.getPathname().split('#')[0] : '';
    this._rectangleFillValue = `url('${path}#${this.progressbarId}')`;
    this._isNoopAnimation = _animationMode === 'NoopAnimations';

    if (defaults) {
      if (defaults.color) {
        this.color = this.defaultColor = defaults.color;
      }

      this.mode = defaults.mode || this.mode;
    }
  }

  /**
   * Flag that indicates whether NoopAnimations mode is set to true.
   *
   * 指出 NoopAnimations 模式是否设置为 true 的标志。
   *
   */
  _isNoopAnimation = false;

  /**
   * Value of the progress bar. Defaults to zero. Mirrored to aria-valuenow.
   *
   * 进度条的值。默认为零。镜像到 aria-valuenow。
   *
   */
  @Input()
  get value(): number {
    return this._value;
  }
  set value(v: NumberInput) {
    this._value = clamp(coerceNumberProperty(v) || 0);
  }
  private _value: number = 0;

  /**
   * Buffer value of the progress bar. Defaults to zero.
   *
   * 进度条的缓冲值。默认为零。
   *
   */
  @Input()
  get bufferValue(): number {
    return this._bufferValue;
  }
  set bufferValue(v: number) {
    this._bufferValue = clamp(v || 0);
  }
  private _bufferValue: number = 0;

  @ViewChild('primaryValueBar') _primaryValueBar: ElementRef;

  /**
   * Event emitted when animation of the primary progress bar completes. This event will not
   * be emitted when animations are disabled, nor will it be emitted for modes with continuous
   * animations (indeterminate and query).
   *
   * 当主进度条的动画完成时会发出本事件。当禁用动画时，不会发出此事件，也不会为具有连续动画的模式（不定动画和查询动画）发出此事件。
   *
   */
  @Output() readonly animationEnd = new EventEmitter<ProgressAnimationEnd>();

  /**
   * Reference to animation end subscription to be unsubscribed on destroy.
   *
   * 供销毁时取消动画完成订阅的引用。
   *
   */
  private _animationEndSubscription: Subscription = Subscription.EMPTY;

  /**
   * Mode of the progress bar.
   *
   * 进度条的模式吧。
   *
   * Input must be one of these values: determinate, indeterminate, buffer, query, defaults to
   * 'determinate'.
   * Mirrored to mode attribute.
   *
   * 此输入属性必须是以下值之一：determinate、indeterminate、buffer 和 query，默认为 'determinate'。会镜像到 mode 属性。
   *
   */
  @Input() mode: ProgressBarMode = 'determinate';

  /**
   * ID of the progress bar.
   *
   * 进度条的 ID。
   *
   */
  progressbarId = `mat-progress-bar-${progressbarId++}`;

  /**
   * Attribute to be used for the `fill` attribute on the internal `rect` element.
   *
   * 要供内部 `rect` 元素的 `fill` 属性使用的属性。
   *
   */
  _rectangleFillValue: string;

  /**
   * Gets the current transform value for the progress bar's primary indicator.
   *
   * 获取进度条主要指示器的当前变换值。
   *
   */
  _primaryTransform() {
    // We use a 3d transform to work around some rendering issues in iOS Safari. See #19328.
    const scale = this.value / 100;
    return {transform: `scale3d(${scale}, 1, 1)`};
  }

  /**
   * Gets the current transform value for the progress bar's buffer indicator. Only used if the
   * progress mode is set to buffer, otherwise returns an undefined, causing no transformation.
   *
   * 获取进度条缓冲区指示器的当前变换值。仅当 progress 模式设置为 buffer 时才使用，否则返回 undefined，不进行转换。
   *
   */
  _bufferTransform() {
    if (this.mode === 'buffer') {
      // We use a 3d transform to work around some rendering issues in iOS Safari. See #19328.
      const scale = this.bufferValue / 100;
      return {transform: `scale3d(${scale}, 1, 1)`};
    }
    return null;
  }

  ngAfterViewInit() {
    // Run outside angular so change detection didn't get triggered on every transition end
    // instead only on the animation that we care about (primary value bar's transitionend)
    this._ngZone.runOutsideAngular(() => {
      const element = this._primaryValueBar.nativeElement;

      this._animationEndSubscription = (
        fromEvent(element, 'transitionend') as Observable<TransitionEvent>
      )
        .pipe(filter((e: TransitionEvent) => e.target === element))
        .subscribe(() => {
          if (this.mode === 'determinate' || this.mode === 'buffer') {
            this._ngZone.run(() => this.animationEnd.next({value: this.value}));
          }
        });
    });
  }

  ngOnDestroy() {
    this._animationEndSubscription.unsubscribe();
  }
}

/**
 * Clamps a value to be between two numbers, by default 0 and 100.
 *
 * 在两个数字之间夹取一个值，默认为 0 和 100。
 *
 */
function clamp(v: number, min = 0, max = 100) {
  return Math.max(min, Math.min(max, v));
}<|MERGE_RESOLUTION|>--- conflicted
+++ resolved
@@ -89,14 +89,6 @@
 
 export type ProgressBarMode = 'determinate' | 'indeterminate' | 'buffer' | 'query';
 
-<<<<<<< HEAD
-/**
- * Counter used to generate unique IDs for progress bars.
- *
- * 这个计数器用于为进度条生成唯一的 ID。
- *
- */
-=======
 /** Default `mat-progress-bar` options that can be overridden. */
 export interface MatProgressBarDefaultOptions {
   /** Default color of the progress bar. */
@@ -111,8 +103,12 @@
   'MAT_PROGRESS_BAR_DEFAULT_OPTIONS',
 );
 
-/** Counter used to generate unique IDs for progress bars. */
->>>>>>> 03485cd6
+/**
+ * Counter used to generate unique IDs for progress bars.
+ *
+ * 这个计数器用于为进度条生成唯一的 ID。
+ *
+ */
 let progressbarId = 0;
 
 /**
