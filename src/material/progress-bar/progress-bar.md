`<mat-progress-bar>` is a horizontal progress-bar for indicating progress and activity.

`<mat-progress-bar>` 是一个水平进度条，以指示进度和活动。

### Progress mode

### 进度模式

The progress-bar supports four modes: determinate, indeterminate, buffer and query.

进度条支持四种模式：确定（determinate）、待定（indeterminate）、缓存（buffer）和查询（query）。

#### Determinate

#### 确定（determinate）

Operations where the percentage of the operation complete is known should use the 
determinate indicator.

对于那些已知操作完成度的操作，应该使用确定的指示符。

<!-- example(progress-bar-determinate) -->

This is the default mode and the progress is represented by the `value` property.

这是默认模式，其进度由 `value` 属性表示。

#### Indeterminate

#### 待定（indeterminate）

Operations where the user is asked to wait while something finishes and it’s 
not necessary to indicate how long it will take should use the indeterminate indicator.

对于那些要求用户等待却无法预估它要多久完成的操作时，应该使用待定指示符。

<!-- example(progress-bar-indeterminate) -->

In this mode the `value` property is ignored.

这种模式下，会忽略 `value` 属性的值。

#### Buffer

#### 缓存（buffer）

Use the `buffer` mode of the progress-bar to indicate some activity or loading from the server.

使用进度条的 `buffer` 模式来表示正在进行某些活动，或正在从服务器加载。

<!-- example(progress-bar-buffer) -->

In "buffer" mode, `value` determines the progress of the primary bar while the `bufferValue` is 
used to show the additional buffering progress.

在缓存模式下，`value` 用来表示已完成的主进度，而 `bufferValue` 用于显示额外的缓存进度。

#### Query

#### 查询（query）

Use the `query` mode of the progress-bar to indicate pre-loading before the actual loading starts.

使用进度条的 `query` 模式来表示开始真正加载之前的预加载过程。

<!-- example(progress-bar-query) -->

In "query" mode, the progress-bar renders as an inverted "indeterminate" bar. Once the response 
progress is available, the `mode` should be changed to determinate to convey the progress. In
this mode the `value` property is ignored.

在查询模式下，进度条会渲染成一个反向的 "待定条"。一旦进度值可用，就应该把 `mode` 改为确定（determinate），以表达实际进度。
在这种模式下，会忽略 `value` 属性。

### Theming

### 主题

The color of a progress-bar can be changed by using the `color` property. By default, progress-bars
use the theme's primary color. This can be changed to `'accent'` or `'warn'`.  

进度条的颜色可以用 `color` 属性进行修改。默认情况下，进度条会使用主题的主色调（primary）。它可以修改为 `'accent'` 或 `'warn'`。

### Accessibility

<<<<<<< HEAD
### 无障碍性

Each progress bar should be given a meaningful label via `aria-label` or `aria-labelledby`.

每个进度条都应该通过 `aria-label` 或 `aria-labelledby` 给出一个有意义的标签。
=======
`MatProgressBar` implements the ARIA `role="progressbar"` pattern. By default, the progress bar
sets `aria-valuemin` to `0` and `aria-valuemax` to `100`. Avoid changing these values, as this may
cause incompatiblity with some assitive technology.

Always provide an accessible label via `aria-label` or `aria-labelledby` for each progress bar.
>>>>>>> 03485cd6
<|MERGE_RESOLUTION|>--- conflicted
+++ resolved
@@ -83,16 +83,8 @@
 
 ### Accessibility
 
-<<<<<<< HEAD
-### 无障碍性
-
-Each progress bar should be given a meaningful label via `aria-label` or `aria-labelledby`.
-
-每个进度条都应该通过 `aria-label` 或 `aria-labelledby` 给出一个有意义的标签。
-=======
 `MatProgressBar` implements the ARIA `role="progressbar"` pattern. By default, the progress bar
 sets `aria-valuemin` to `0` and `aria-valuemax` to `100`. Avoid changing these values, as this may
 cause incompatiblity with some assitive technology.
 
-Always provide an accessible label via `aria-label` or `aria-labelledby` for each progress bar.
->>>>>>> 03485cd6
+Always provide an accessible label via `aria-label` or `aria-labelledby` for each progress bar.