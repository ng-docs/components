/**
 * @license
 * Copyright Google LLC All Rights Reserved.
 *
 * Use of this source code is governed by an MIT-style license that can be
 * found in the LICENSE file at https://angular.io/license
 */

import {Directive, ElementRef} from '@angular/core';
<<<<<<< HEAD
import {CanDisable, CanDisableCtor, mixinDisabled} from '@angular/material/core';
=======
import {CanDisable, mixinDisabled} from '@angular/material/core';
>>>>>>> 03485cd6

// Boilerplate for applying mixins to MatTabLabelWrapper.
/** @docs-private */
const _MatTabLabelWrapperBase = mixinDisabled(class {});

/**
 * Used in the `mat-tab-group` view to display tab labels.
 *
 * 供 `mat-tab-group` 视图用来显示选项卡标签。
 *
 * @docs-private
 */
@Directive({
  selector: '[matTabLabelWrapper]',
  inputs: ['disabled'],
  host: {
    '[class.mat-tab-disabled]': 'disabled',
    '[attr.aria-disabled]': '!!disabled',
  },
})
export class MatTabLabelWrapper extends _MatTabLabelWrapperBase implements CanDisable {
  constructor(public elementRef: ElementRef) {
    super();
  }

  /**
   * Sets focus on the wrapper element
   *
   * 让包装器元素获得焦点
   *
   */
  focus(): void {
    this.elementRef.nativeElement.focus();
  }

  getOffsetLeft(): number {
    return this.elementRef.nativeElement.offsetLeft;
  }

  getOffsetWidth(): number {
    return this.elementRef.nativeElement.offsetWidth;
  }
}<|MERGE_RESOLUTION|>--- conflicted
+++ resolved
@@ -7,12 +7,7 @@
  */
 
 import {Directive, ElementRef} from '@angular/core';
-<<<<<<< HEAD
-import {CanDisable, CanDisableCtor, mixinDisabled} from '@angular/material/core';
-=======
 import {CanDisable, mixinDisabled} from '@angular/material/core';
->>>>>>> 03485cd6
-
 // Boilerplate for applying mixins to MatTabLabelWrapper.
 /** @docs-private */
 const _MatTabLabelWrapperBase = mixinDisabled(class {});
