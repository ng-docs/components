/**
 * @license
 * Copyright Google LLC All Rights Reserved.
 *
 * Use of this source code is governed by an MIT-style license that can be
 * found in the LICENSE file at https://angular.io/license
 */

import {
  BooleanInput,
  coerceBooleanProperty,
  coerceNumberProperty,
  NumberInput,
} from '@angular/cdk/coercion';
import {
  AfterContentChecked,
  AfterContentInit,
  ChangeDetectionStrategy,
  ChangeDetectorRef,
  Component,
  ContentChildren,
  Directive,
  ElementRef,
  EventEmitter,
  Inject,
  Input,
  OnDestroy,
  Optional,
  Output,
  QueryList,
  ViewChild,
  ViewEncapsulation,
} from '@angular/core';
import {FocusOrigin} from '@angular/cdk/a11y';
import {
  CanColor,
  CanDisableRipple,
  mixinColor,
  mixinDisableRipple,
  ThemePalette,
} from '@angular/material/core';
import {ANIMATION_MODULE_TYPE} from '@angular/platform-browser/animations';
import {merge, Subscription} from 'rxjs';
import {startWith} from 'rxjs/operators';
import {MAT_TAB_GROUP, MatTab} from './tab';
import {MAT_TABS_CONFIG, MatTabsConfig} from './tab-config';

<<<<<<< HEAD
/**
 * Used to generate unique ID's for each tab component
 *
 * 用于为每个选项卡组件生成唯一的 ID
 *
 */
=======
/** Used to generate unique ID's for each tab component */
>>>>>>> 03485cd6
let nextId = 0;

/**
 * A simple change event emitted on focus or selection changes.
 *
 * 焦点或选定状态发生变化时会发出的简单变更事件。
 *
 */
export class MatTabChangeEvent {
  /**
   * Index of the currently-selected tab.
   *
   * 当前选定的选项卡的索引。
   *
   */
  index: number;
  /**
   * Reference to the currently-selected tab.
   *
   * 到当前选定的选项卡的引用。
   *
   */
  tab: MatTab;
}

/**
 * Possible positions for the tab header.
 *
 * 选项卡标头的可能位置。
 *
 */
export type MatTabHeaderPosition = 'above' | 'below';

// Boilerplate for applying mixins to MatTabGroup.
/** @docs-private */
const _MatTabGroupMixinBase = mixinColor(
  mixinDisableRipple(
    class {
      constructor(public _elementRef: ElementRef) {}
    },
  ),
  'primary',
);

interface MatTabGroupBaseHeader {
  _alignInkBarToSelectedTab: () => void;
  focusIndex: number;
}

/**
 * Base class with all of the `MatTabGroupBase` functionality.
 *
 * 具备所有 `MatTabGroupBase` 功能的基类。
 *
 * @docs-private
 */
@Directive()
export abstract class _MatTabGroupBase
  extends _MatTabGroupMixinBase
  implements AfterContentInit, AfterContentChecked, OnDestroy, CanColor, CanDisableRipple
{
  /**
   * All tabs inside the tab group. This includes tabs that belong to groups that are nested
   * inside the current one. We filter out only the tabs that belong to this group in `_tabs`.
   *
   * 选项卡组中的所有选项卡。这包括属于那些嵌套于当前组的子组中的选项卡。我们会在 `_tabs` 中筛选出只属于本组的选项卡。
   *
   */
  abstract _allTabs: QueryList<MatTab>;
  abstract _tabBodyWrapper: ElementRef;
  abstract _tabHeader: MatTabGroupBaseHeader;

  /**
   * All of the tabs that belong to the group.
   *
   * 所有属于本组的选项卡
   *
   */
  _tabs: QueryList<MatTab> = new QueryList<MatTab>();

  /**
   * The tab index that should be selected after the content has been checked.
   *
   * 勾选内容后应该选定的选项卡索引。
   *
   */
  private _indexToSelect: number | null = 0;

  /**
   * Snapshot of the height of the tab body wrapper before another tab is activated.
   *
   * 激活另一个选项卡之前，对此选项卡本体包装器器高度的快照。
   *
   */
  private _tabBodyWrapperHeight: number = 0;

  /**
   * Subscription to tabs being added/removed.
   *
   * 到“添加/删除选项卡”事件的订阅。
   *
   */
  private _tabsSubscription = Subscription.EMPTY;

  /**
   * Subscription to changes in the tab labels.
   *
   * 对选项卡标签变更的订阅。
   *
   */
  private _tabLabelSubscription = Subscription.EMPTY;

  /**
   * Whether the tab group should grow to the size of the active tab.
   *
   * 选项卡组是否应该增长到活动选项卡的大小。
   *
   */
  @Input()
  get dynamicHeight(): boolean {
    return this._dynamicHeight;
  }
  set dynamicHeight(value: BooleanInput) {
    this._dynamicHeight = coerceBooleanProperty(value);
  }
  private _dynamicHeight: boolean;

  /**
   * The index of the active tab.
   *
   * 活动选项卡的索引。
   *
   */
  @Input()
  get selectedIndex(): number | null {
    return this._selectedIndex;
  }
  set selectedIndex(value: NumberInput) {
    this._indexToSelect = coerceNumberProperty(value, null);
  }
  private _selectedIndex: number | null = null;

  /**
   * Position of the tab header.
   *
   * 选项卡标头的位置。
   *
   */
  @Input() headerPosition: MatTabHeaderPosition = 'above';

  /**
   * Duration for the tab animation. Will be normalized to milliseconds if no units are set.
   *
   * 选项卡动画的持续时间。如果没有设置单位，它会被标准化为毫秒。
   *
   */
  @Input()
  get animationDuration(): string {
    return this._animationDuration;
  }
  set animationDuration(value: NumberInput) {
    this._animationDuration = /^\d+$/.test(value + '') ? value + 'ms' : (value as string);
  }
  private _animationDuration: string;

  /**
   * `tabindex` to be set on the inner element that wraps the tab content. Can be used for improved
   * accessibility when the tab does not have focusable elements or if it has scrollable content.
   * The `tabindex` will be removed automatically for inactive tabs.
   * Read more at https://www.w3.org/TR/wai-aria-practices/examples/tabs/tabs-2/tabs.html
   *
   * 在包装制表符内容的内部元素上设置的 `tabindex` 当标签没有聚焦元素或者它具有可滚动的内容时，可用于改进的可访问性。对于无效的标签页，`tabindex` 将会被自动移除。到 https://www.w3.org/TR/wai-aria-practices/examples/tabs/tabs-2/tabs.html 了解更多信息。
   *
   */
  @Input()
  get contentTabIndex(): number | null {
    return this._contentTabIndex;
  }
  set contentTabIndex(value: NumberInput) {
    this._contentTabIndex = coerceNumberProperty(value, null);
  }
  private _contentTabIndex: number | null;

  /**
   * Whether pagination should be disabled. This can be used to avoid unnecessary
   * layout recalculations if it's known that pagination won't be required.
   *
   * 是否应该禁用分页。如果明确知道不需要分页，这可以用来避免不必要的布局重算。
   *
   */
  @Input()
  disablePagination: boolean;

  /**
   * Background color of the tab group.
   *
   * 选项卡组的背景颜色。
   *
   */
  @Input()
  get backgroundColor(): ThemePalette {
    return this._backgroundColor;
  }
  set backgroundColor(value: ThemePalette) {
    const nativeElement: HTMLElement = this._elementRef.nativeElement;

    nativeElement.classList.remove(`mat-background-${this.backgroundColor}`);

    if (value) {
      nativeElement.classList.add(`mat-background-${value}`);
    }

    this._backgroundColor = value;
  }
  private _backgroundColor: ThemePalette;

  /**
   * Output to enable support for two-way binding on `[(selectedIndex)]`
   *
   * 用来支持 `[(selectedIndex)]` 双向绑定的输出属性
   *
   */
  @Output() readonly selectedIndexChange: EventEmitter<number> = new EventEmitter<number>();

  /**
   * Event emitted when focus has changed within a tab group.
   *
   * 选项卡组中的焦点发生变化时发出的事件。
   *
   */
  @Output() readonly focusChange: EventEmitter<MatTabChangeEvent> =
    new EventEmitter<MatTabChangeEvent>();

  /**
   * Event emitted when the body animation has completed
   *
   * 当本体动画完成后，就会发出此事件
   *
   */
  @Output() readonly animationDone: EventEmitter<void> = new EventEmitter<void>();

  /**
   * Event emitted when the tab selection has changed.
   *
   * 选项卡的选定值发生变化时发出的事件。
   *
   */
  @Output() readonly selectedTabChange: EventEmitter<MatTabChangeEvent> =
    new EventEmitter<MatTabChangeEvent>(true);

  private _groupId: number;

  constructor(
    elementRef: ElementRef,
    protected _changeDetectorRef: ChangeDetectorRef,
    @Inject(MAT_TABS_CONFIG) @Optional() defaultConfig?: MatTabsConfig,
    @Optional() @Inject(ANIMATION_MODULE_TYPE) public _animationMode?: string,
  ) {
    super(elementRef);
    this._groupId = nextId++;
    this.animationDuration =
      defaultConfig && defaultConfig.animationDuration ? defaultConfig.animationDuration : '500ms';
    this.disablePagination =
      defaultConfig && defaultConfig.disablePagination != null
        ? defaultConfig.disablePagination
        : false;
    this.dynamicHeight =
      defaultConfig && defaultConfig.dynamicHeight != null ? defaultConfig.dynamicHeight : false;
    this.contentTabIndex = defaultConfig?.contentTabIndex ?? null;
  }

  /**
   * After the content is checked, this component knows what tabs have been defined
   * and what the selected index should be. This is where we can know exactly what position
   * each tab should be in according to the new selected index, and additionally we know how
   * a new selected tab should transition in (from the left or right).
   *
   * 检查内容后，该组件会知道哪些选项卡已定义，以及选定的索引应该是什么。
   * 这里我们可以根据新选定项的索引准确知道每个选项卡应该在哪个位置，另外我们也知道新选定选项卡应如何过渡（从左边或右边）。
   *
   */
  ngAfterContentChecked() {
    // Don't clamp the `indexToSelect` immediately in the setter because it can happen that
    // the amount of tabs changes before the actual change detection runs.
    const indexToSelect = (this._indexToSelect = this._clampTabIndex(this._indexToSelect));

    // If there is a change in selected index, emit a change event. Should not trigger if
    // the selected index has not yet been initialized.
    if (this._selectedIndex != indexToSelect) {
      const isFirstRun = this._selectedIndex == null;

      if (!isFirstRun) {
        this.selectedTabChange.emit(this._createChangeEvent(indexToSelect));
        // Preserve the height so page doesn't scroll up during tab change.
        // Fixes https://stackblitz.com/edit/mat-tabs-scroll-page-top-on-tab-change
        const wrapper = this._tabBodyWrapper.nativeElement;
        wrapper.style.minHeight = wrapper.clientHeight + 'px';
      }

      // Changing these values after change detection has run
      // since the checked content may contain references to them.
      Promise.resolve().then(() => {
        this._tabs.forEach((tab, index) => (tab.isActive = index === indexToSelect));

        if (!isFirstRun) {
          this.selectedIndexChange.emit(indexToSelect);
          // Clear the min-height, this was needed during tab change to avoid
          // unnecessary scrolling.
          this._tabBodyWrapper.nativeElement.style.minHeight = '';
        }
      });
    }

    // Setup the position for each tab and optionally setup an origin on the next selected tab.
    this._tabs.forEach((tab: MatTab, index: number) => {
      tab.position = index - indexToSelect;

      // If there is already a selected tab, then set up an origin for the next selected tab
      // if it doesn't have one already.
      if (this._selectedIndex != null && tab.position == 0 && !tab.origin) {
        tab.origin = indexToSelect - this._selectedIndex;
      }
    });

    if (this._selectedIndex !== indexToSelect) {
      this._selectedIndex = indexToSelect;
      this._changeDetectorRef.markForCheck();
    }
  }

  ngAfterContentInit() {
    this._subscribeToAllTabChanges();
    this._subscribeToTabLabels();

    // Subscribe to changes in the amount of tabs, in order to be
    // able to re-render the content as new tabs are added or removed.
    this._tabsSubscription = this._tabs.changes.subscribe(() => {
      const indexToSelect = this._clampTabIndex(this._indexToSelect);

      // Maintain the previously-selected tab if a new tab is added or removed and there is no
      // explicit change that selects a different tab.
      if (indexToSelect === this._selectedIndex) {
        const tabs = this._tabs.toArray();

        for (let i = 0; i < tabs.length; i++) {
          if (tabs[i].isActive) {
            // Assign both to the `_indexToSelect` and `_selectedIndex` so we don't fire a changed
            // event, otherwise the consumer may end up in an infinite loop in some edge cases like
            // adding a tab within the `selectedIndexChange` event.
            this._indexToSelect = this._selectedIndex = i;
            break;
          }
        }
      }

      this._changeDetectorRef.markForCheck();
    });
  }

  /**
   * Listens to changes in all of the tabs.
   *
   * 监听所有选项卡中的变化。
   *
   */
  private _subscribeToAllTabChanges() {
    // Since we use a query with `descendants: true` to pick up the tabs, we may end up catching
    // some that are inside of nested tab groups. We filter them out manually by checking that
    // the closest group to the tab is the current one.
    this._allTabs.changes.pipe(startWith(this._allTabs)).subscribe((tabs: QueryList<MatTab>) => {
      this._tabs.reset(
        tabs.filter(tab => {
          return tab._closestTabGroup === this || !tab._closestTabGroup;
        }),
      );
      this._tabs.notifyOnChanges();
    });
  }

  ngOnDestroy() {
    this._tabs.destroy();
    this._tabsSubscription.unsubscribe();
    this._tabLabelSubscription.unsubscribe();
  }

  /**
   * Re-aligns the ink bar to the selected tab element.
   *
   * 将墨水条与选定的选项卡元素重新对齐。
   *
   */
  realignInkBar() {
    if (this._tabHeader) {
      this._tabHeader._alignInkBarToSelectedTab();
    }
  }

  /**
   * Sets focus to a particular tab.
   *
   * 将焦点设置到特定选项卡。
   *
   * @param index Index of the tab to be focused.
   *
   * 要设置焦点的选项卡的索引。
   *
   */
  focusTab(index: number) {
    const header = this._tabHeader;

    if (header) {
      header.focusIndex = index;
    }
  }

  _focusChanged(index: number) {
    this.focusChange.emit(this._createChangeEvent(index));
  }

  private _createChangeEvent(index: number): MatTabChangeEvent {
    const event = new MatTabChangeEvent();
    event.index = index;
    if (this._tabs && this._tabs.length) {
      event.tab = this._tabs.toArray()[index];
    }
    return event;
  }

  /**
   * Subscribes to changes in the tab labels. This is needed, because the @Input for the label is
   * on the MatTab component, whereas the data binding is inside the MatTabGroup. In order for the
   * binding to be updated, we need to subscribe to changes in it and trigger change detection
   * manually.
   *
   * 订阅选项卡标签中的更改。这是必需的，因为选项卡的 @Input 在 MatTab 组件上，而数据绑定在 MatTabGroup 中。
   * 要想更新绑定，我们就需要订阅其中的更改并手动触发变更检测。
   *
   */
  private _subscribeToTabLabels() {
    if (this._tabLabelSubscription) {
      this._tabLabelSubscription.unsubscribe();
    }

    this._tabLabelSubscription = merge(...this._tabs.map(tab => tab._stateChanges)).subscribe(() =>
      this._changeDetectorRef.markForCheck(),
    );
  }

  /**
   * Clamps the given index to the bounds of 0 and the tabs length.
   *
   * 在 0 和选项卡数之间夹取一个索引。
   *
   */
  private _clampTabIndex(index: number | null): number {
    // Note the `|| 0`, which ensures that values like NaN can't get through
    // and which would otherwise throw the component into an infinite loop
    // (since Math.max(NaN, 0) === NaN).
    return Math.min(this._tabs.length - 1, Math.max(index || 0, 0));
  }

  /**
   * Returns a unique id for each tab label element
   *
   * 为每个选项卡标签元素返回一个唯一的 id
   *
   */
  _getTabLabelId(i: number): string {
    return `mat-tab-label-${this._groupId}-${i}`;
  }

  /**
   * Returns a unique id for each tab content element
   *
   * 为每个选项卡内容元素返回一个唯一的 id
   *
   */
  _getTabContentId(i: number): string {
    return `mat-tab-content-${this._groupId}-${i}`;
  }

  /**
   * Sets the height of the body wrapper to the height of the activating tab if dynamic
   * height property is true.
   *
   * 如果 dynamicHeight 属性为 true，则把本体包装器的高度设置为激活选项卡的高度。
   *
   */
  _setTabBodyWrapperHeight(tabHeight: number): void {
    if (!this._dynamicHeight || !this._tabBodyWrapperHeight) {
      return;
    }

    const wrapper: HTMLElement = this._tabBodyWrapper.nativeElement;

    wrapper.style.height = this._tabBodyWrapperHeight + 'px';

    // This conditional forces the browser to paint the height so that
    // the animation to the new height can have an origin.
    if (this._tabBodyWrapper.nativeElement.offsetHeight) {
      wrapper.style.height = tabHeight + 'px';
    }
  }

  /**
   * Removes the height of the tab body wrapper.
   *
   * 去掉选项卡本体包装器的高度。
   *
   */
  _removeTabBodyWrapperHeight(): void {
    const wrapper = this._tabBodyWrapper.nativeElement;
    this._tabBodyWrapperHeight = wrapper.clientHeight;
    wrapper.style.height = '';
    this.animationDone.emit();
  }

  /**
   * Handle click events, setting new selected index if appropriate.
   *
   * 处理点击事件，根据需要设置新的选定项索引。
   *
   */
  _handleClick(tab: MatTab, tabHeader: MatTabGroupBaseHeader, index: number) {
    if (!tab.disabled) {
      this.selectedIndex = tabHeader.focusIndex = index;
    }
  }

  /**
   * Retrieves the tabindex for the tab.
   *
   * 获取该选项卡的 tabindex。
   *
   */
  _getTabIndex(tab: MatTab, idx: number): number | null {
    if (tab.disabled) {
      return null;
    }
    return this.selectedIndex === idx ? 0 : -1;
  }

  /**
   * Callback for when the focused state of a tab has changed.
   *
   * 选项卡的焦点状态更改时的回调。
   *
   */
  _tabFocusChanged(focusOrigin: FocusOrigin, index: number) {
    // Mouse/touch focus happens during the `mousedown`/`touchstart` phase which
    // can cause the tab to be moved out from under the pointer, interrupting the
    // click sequence (see #21898). We don't need to scroll the tab into view for
    // such cases anyway, because it will be done when the tab becomes selected.
    if (focusOrigin && focusOrigin !== 'mouse' && focusOrigin !== 'touch') {
      this._tabHeader.focusIndex = index;
    }
  }
}

/**
 * Material design tab-group component. Supports basic tab pairs (label + content) and includes
 * animated ink-bar, keyboard navigation, and screen reader.
 * See: <https://material.io/design/components/tabs.html>
 *
 * Material Design 选项卡组组件。支持基本选项卡对（选项卡+内容），包括动画墨水条、键盘导航和屏幕阅读器。请参阅：<https://material.io/design/components/tabs.html>
 */
@Component({
  selector: 'mat-tab-group',
  exportAs: 'matTabGroup',
  templateUrl: 'tab-group.html',
  styleUrls: ['tab-group.css'],
  encapsulation: ViewEncapsulation.None,
  // tslint:disable-next-line:validate-decorators
  changeDetection: ChangeDetectionStrategy.Default,
  inputs: ['color', 'disableRipple'],
  providers: [
    {
      provide: MAT_TAB_GROUP,
      useExisting: MatTabGroup,
    },
  ],
  host: {
    'class': 'mat-tab-group',
    '[class.mat-tab-group-dynamic-height]': 'dynamicHeight',
    '[class.mat-tab-group-inverted-header]': 'headerPosition === "below"',
  },
})
export class MatTabGroup extends _MatTabGroupBase {
  @ContentChildren(MatTab, {descendants: true}) _allTabs: QueryList<MatTab>;
  @ViewChild('tabBodyWrapper') _tabBodyWrapper: ElementRef;
  @ViewChild('tabHeader') _tabHeader: MatTabGroupBaseHeader;

  constructor(
    elementRef: ElementRef,
    changeDetectorRef: ChangeDetectorRef,
    @Inject(MAT_TABS_CONFIG) @Optional() defaultConfig?: MatTabsConfig,
    @Optional() @Inject(ANIMATION_MODULE_TYPE) animationMode?: string,
  ) {
    super(elementRef, changeDetectorRef, defaultConfig, animationMode);
  }
}<|MERGE_RESOLUTION|>--- conflicted
+++ resolved
@@ -45,16 +45,12 @@
 import {MAT_TAB_GROUP, MatTab} from './tab';
 import {MAT_TABS_CONFIG, MatTabsConfig} from './tab-config';
 
-<<<<<<< HEAD
 /**
  * Used to generate unique ID's for each tab component
  *
  * 用于为每个选项卡组件生成唯一的 ID
  *
  */
-=======
-/** Used to generate unique ID's for each tab component */
->>>>>>> 03485cd6
 let nextId = 0;
 
 /**
