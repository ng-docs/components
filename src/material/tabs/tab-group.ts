/**
 * @license
 * Copyright Google LLC All Rights Reserved.
 *
 * Use of this source code is governed by an MIT-style license that can be
 * found in the LICENSE file at https://angular.io/license
 */

import {
  AfterContentChecked,
  AfterContentInit,
  ChangeDetectionStrategy,
  ChangeDetectorRef,
  Component,
  ContentChildren,
  Directive,
  ElementRef,
  EventEmitter,
  Inject,
  Input,
  OnDestroy,
  Optional,
  Output,
  QueryList,
  ViewChild,
  ViewEncapsulation,
} from '@angular/core';
import {ANIMATION_MODULE_TYPE} from '@angular/platform-browser/animations';
import {MAT_TAB_GROUP, MatTab} from './tab';
import {MatTabHeader} from './tab-header';
import {
  BooleanInput,
  coerceBooleanProperty,
  coerceNumberProperty,
  NumberInput,
} from '@angular/cdk/coercion';
import {
  CanColor,
  CanDisableRipple,
  mixinColor,
  mixinDisableRipple,
  ThemePalette,
} from '@angular/material/core';
import {merge, Subscription} from 'rxjs';
import {MAT_TABS_CONFIG, MatTabsConfig} from './tab-config';
import {startWith} from 'rxjs/operators';
import {FocusOrigin} from '@angular/cdk/a11y';

/**
 * Used to generate unique ID's for each tab component
 *
 * 用于为每个选项卡组件生成唯一的 ID
 *
 */
let nextId = 0;

// Boilerplate for applying mixins to MatTabGroup.
/** @docs-private */
const _MatTabGroupMixinBase = mixinColor(
  mixinDisableRipple(
    class {
      constructor(public _elementRef: ElementRef) {}
    },
  ),
  'primary',
);

/** @docs-private */
export interface MatTabGroupBaseHeader {
  _alignInkBarToSelectedTab(): void;
  updatePagination(): void;
  focusIndex: number;
}

/**
 * Possible positions for the tab header.
 *
 * 选项卡标头的可能位置。
 *
 */
export type MatTabHeaderPosition = 'above' | 'below';

/**
 * Base class with all of the `MatTabGroupBase` functionality.
 *
 * 具备所有 `MatTabGroupBase` 功能的基类。
 *
 * @docs-private
 */
@Directive()
export abstract class _MatTabGroupBase
  extends _MatTabGroupMixinBase
  implements AfterContentInit, AfterContentChecked, OnDestroy, CanColor, CanDisableRipple
{
  /**
   * All tabs inside the tab group. This includes tabs that belong to groups that are nested
   * inside the current one. We filter out only the tabs that belong to this group in `_tabs`.
   *
   * 选项卡组中的所有选项卡。这包括属于那些嵌套于当前组的子组中的选项卡。我们会在 `_tabs` 中筛选出只属于本组的选项卡。
   *
   */
  abstract _allTabs: QueryList<MatTab>;
  abstract _tabBodyWrapper: ElementRef;
  abstract _tabHeader: MatTabGroupBaseHeader;

  /**
   * All of the tabs that belong to the group.
   *
   * 所有属于本组的选项卡
   *
   */
  _tabs: QueryList<MatTab> = new QueryList<MatTab>();

  /**
   * The tab index that should be selected after the content has been checked.
   *
   * 勾选内容后应该选定的 `tabindex` 。
   *
   */
  private _indexToSelect: number | null = 0;

  /**
   * Index of the tab that was focused last.
   *
   * 最后聚焦的选项卡的索引。
   *
   */
  private _lastFocusedTabIndex: number | null = null;

  /**
   * Snapshot of the height of the tab body wrapper before another tab is activated.
   *
   * 激活另一个选项卡之前，对此选项卡本体包装器器高度的快照。
   *
   */
  private _tabBodyWrapperHeight: number = 0;

  /**
   * Subscription to tabs being added/removed.
   *
   * 到“添加/删除选项卡”事件的订阅。
   *
   */
  private _tabsSubscription = Subscription.EMPTY;

  /**
   * Subscription to changes in the tab labels.
   *
   * 对选项卡标签变更的订阅。
   *
   */
  private _tabLabelSubscription = Subscription.EMPTY;

  /**
   * Whether the tab group should grow to the size of the active tab.
   *
   * 选项卡组是否应该增长到活动选项卡的大小。
   *
   */
  @Input()
  get dynamicHeight(): boolean {
    return this._dynamicHeight;
  }

  set dynamicHeight(value: BooleanInput) {
    this._dynamicHeight = coerceBooleanProperty(value);
  }

  private _dynamicHeight: boolean = false;

  /**
   * The index of the active tab.
   *
   * 活动选项卡的索引。
   *
   */
  @Input()
  get selectedIndex(): number | null {
    return this._selectedIndex;
  }

  set selectedIndex(value: NumberInput) {
    this._indexToSelect = coerceNumberProperty(value, null);
  }

  private _selectedIndex: number | null = null;

  /**
   * Position of the tab header.
   *
   * 选项卡标头的位置。
   *
   */
  @Input() headerPosition: MatTabHeaderPosition = 'above';

  /**
   * Duration for the tab animation. Will be normalized to milliseconds if no units are set.
   *
   * 选项卡动画的持续时间。如果没有设置单位，它会被标准化为毫秒。
   *
   */
  @Input()
  get animationDuration(): string {
    return this._animationDuration;
  }

  set animationDuration(value: NumberInput) {
    this._animationDuration = /^\d+$/.test(value + '') ? value + 'ms' : (value as string);
  }

  private _animationDuration: string;

  /**
   * `tabindex` to be set on the inner element that wraps the tab content. Can be used for improved
   * accessibility when the tab does not have focusable elements or if it has scrollable content.
   * The `tabindex` will be removed automatically for inactive tabs.
   * Read more at https://www.w3.org/TR/wai-aria-practices/examples/tabs/tabs-2/tabs.html
   *
   * 在包装制表符内容的内部元素上设置的 `tabindex` 当标签没有聚焦元素或者它具有可滚动的内容时，可用于改进的无障碍性。对于无效的标签页，`tabindex` 将会被自动移除。到 https://www.w3.org/TR/wai-aria-practices/examples/tabs/tabs-2/tabs.html 了解更多信息。
   *
   */
  @Input()
  get contentTabIndex(): number | null {
    return this._contentTabIndex;
  }

  set contentTabIndex(value: NumberInput) {
    this._contentTabIndex = coerceNumberProperty(value, null);
  }

  private _contentTabIndex: number | null;

  /**
   * Whether pagination should be disabled. This can be used to avoid unnecessary
   * layout recalculations if it's known that pagination won't be required.
   *
   * 是否应该禁用分页。如果明确知道不需要分页，这可以用来避免不必要的布局重算。
   *
   */
  @Input()
  get disablePagination(): boolean {
    return this._disablePagination;
  }

  set disablePagination(value: BooleanInput) {
    this._disablePagination = coerceBooleanProperty(value);
  }

  private _disablePagination: boolean = false;

  /**
   * By default tabs remove their content from the DOM while it's off-screen.
   * Setting this to `true` will keep it in the DOM which will prevent elements
   * like iframes and videos from reloading next time it comes back into the view.
   *
   * 默认情况下，选项卡在屏幕外时会从 DOM 中删除其内容。将此设置为 `true` 会将其保留在 DOM 中，这将防止 iframe 和视频等元素在下次返回视图时重新加载。
   *
   */
  @Input()
  get preserveContent(): boolean {
    return this._preserveContent;
  }

  set preserveContent(value: BooleanInput) {
    this._preserveContent = coerceBooleanProperty(value);
  }

  private _preserveContent: boolean = false;

  /**
   * Background color of the tab group.
   *
   * 选项卡组的背景颜色。
   *
   */
  @Input()
  get backgroundColor(): ThemePalette {
    return this._backgroundColor;
  }

  set backgroundColor(value: ThemePalette) {
    const classList: DOMTokenList = this._elementRef.nativeElement.classList;

    classList.remove('mat-tabs-with-background', `mat-background-${this.backgroundColor}`);

    if (value) {
      classList.add('mat-tabs-with-background', `mat-background-${value}`);
    }

    this._backgroundColor = value;
  }

  private _backgroundColor: ThemePalette;

  /**
   * Output to enable support for two-way binding on `[(selectedIndex)]`
   *
   * 用来支持 `[(selectedIndex)]` 双向绑定的输出属性
   *
   */
  @Output() readonly selectedIndexChange: EventEmitter<number> = new EventEmitter<number>();

  /**
   * Event emitted when focus has changed within a tab group.
   *
   * 选项卡组中的焦点发生变化时发出的事件。
   *
   */
  @Output() readonly focusChange: EventEmitter<MatTabChangeEvent> =
    new EventEmitter<MatTabChangeEvent>();

  /**
   * Event emitted when the body animation has completed
   *
   * 当本体动画完成后，就会发出此事件
   *
   */
  @Output() readonly animationDone: EventEmitter<void> = new EventEmitter<void>();

  /**
   * Event emitted when the tab selection has changed.
   *
   * 选项卡的选定值发生变化时发出的事件。
   *
   */
  @Output() readonly selectedTabChange: EventEmitter<MatTabChangeEvent> =
    new EventEmitter<MatTabChangeEvent>(true);

  private _groupId: number;

  constructor(
    elementRef: ElementRef,
    protected _changeDetectorRef: ChangeDetectorRef,
    @Inject(MAT_TABS_CONFIG) @Optional() defaultConfig?: MatTabsConfig,
    @Optional() @Inject(ANIMATION_MODULE_TYPE) public _animationMode?: string,
  ) {
    super(elementRef);
    this._groupId = nextId++;
    this.animationDuration =
      defaultConfig && defaultConfig.animationDuration ? defaultConfig.animationDuration : '500ms';
    this.disablePagination =
      defaultConfig && defaultConfig.disablePagination != null
        ? defaultConfig.disablePagination
        : false;
    this.dynamicHeight =
      defaultConfig && defaultConfig.dynamicHeight != null ? defaultConfig.dynamicHeight : false;
    this.contentTabIndex = defaultConfig?.contentTabIndex ?? null;
    this.preserveContent = !!defaultConfig?.preserveContent;
  }

  /**
   * After the content is checked, this component knows what tabs have been defined
   * and what the selected index should be. This is where we can know exactly what position
   * each tab should be in according to the new selected index, and additionally we know how
   * a new selected tab should transition in (from the left or right).
   *
   * 检查内容后，该组件会知道哪些选项卡已定义，以及选定的索引应该是什么。
   * 这里我们可以根据新选定项的索引准确知道每个选项卡应该在哪个位置，另外我们也知道新选定选项卡应如何过渡（从左边或右边）。
   *
   */
  ngAfterContentChecked() {
    // Don't clamp the `indexToSelect` immediately in the setter because it can happen that
    // the amount of tabs changes before the actual change detection runs.
    const indexToSelect = (this._indexToSelect = this._clampTabIndex(this._indexToSelect));

    // If there is a change in selected index, emit a change event. Should not trigger if
    // the selected index has not yet been initialized.
    if (this._selectedIndex != indexToSelect) {
      const isFirstRun = this._selectedIndex == null;

      if (!isFirstRun) {
        this.selectedTabChange.emit(this._createChangeEvent(indexToSelect));
        // Preserve the height so page doesn't scroll up during tab change.
        // Fixes https://stackblitz.com/edit/mat-tabs-scroll-page-top-on-tab-change
        const wrapper = this._tabBodyWrapper.nativeElement;
        wrapper.style.minHeight = wrapper.clientHeight + 'px';
      }

      // Changing these values after change detection has run
      // since the checked content may contain references to them.
      Promise.resolve().then(() => {
        this._tabs.forEach((tab, index) => (tab.isActive = index === indexToSelect));

        if (!isFirstRun) {
          this.selectedIndexChange.emit(indexToSelect);
          // Clear the min-height, this was needed during tab change to avoid
          // unnecessary scrolling.
          this._tabBodyWrapper.nativeElement.style.minHeight = '';
        }
      });
    }

    // Setup the position for each tab and optionally setup an origin on the next selected tab.
    this._tabs.forEach((tab: MatTab, index: number) => {
      tab.position = index - indexToSelect;

      // If there is already a selected tab, then set up an origin for the next selected tab
      // if it doesn't have one already.
      if (this._selectedIndex != null && tab.position == 0 && !tab.origin) {
        tab.origin = indexToSelect - this._selectedIndex;
      }
    });

    if (this._selectedIndex !== indexToSelect) {
      this._selectedIndex = indexToSelect;
      this._lastFocusedTabIndex = null;
      this._changeDetectorRef.markForCheck();
    }
  }

  ngAfterContentInit() {
    this._subscribeToAllTabChanges();
    this._subscribeToTabLabels();

    // Subscribe to changes in the amount of tabs, in order to be
    // able to re-render the content as new tabs are added or removed.
    this._tabsSubscription = this._tabs.changes.subscribe(() => {
      const indexToSelect = this._clampTabIndex(this._indexToSelect);

      // Maintain the previously-selected tab if a new tab is added or removed and there is no
      // explicit change that selects a different tab.
      if (indexToSelect === this._selectedIndex) {
        const tabs = this._tabs.toArray();
        let selectedTab: MatTab | undefined;

        for (let i = 0; i < tabs.length; i++) {
          if (tabs[i].isActive) {
            // Assign both to the `_indexToSelect` and `_selectedIndex` so we don't fire a changed
            // event, otherwise the consumer may end up in an infinite loop in some edge cases like
            // adding a tab within the `selectedIndexChange` event.
            this._indexToSelect = this._selectedIndex = i;
            this._lastFocusedTabIndex = null;
            selectedTab = tabs[i];
            break;
          }
        }

        // If we haven't found an active tab and a tab exists at the selected index, it means
        // that the active tab was swapped out. Since this won't be picked up by the rendering
        // loop in `ngAfterContentChecked`, we need to sync it up manually.
        if (!selectedTab && tabs[indexToSelect]) {
          Promise.resolve().then(() => {
            tabs[indexToSelect].isActive = true;
            this.selectedTabChange.emit(this._createChangeEvent(indexToSelect));
          });
        }
      }

      this._changeDetectorRef.markForCheck();
    });
  }

  /**
   * Listens to changes in all of the tabs.
   *
   * 监听所有选项卡中的变化。
   *
   */
  private _subscribeToAllTabChanges() {
    // Since we use a query with `descendants: true` to pick up the tabs, we may end up catching
    // some that are inside of nested tab groups. We filter them out manually by checking that
    // the closest group to the tab is the current one.
    this._allTabs.changes.pipe(startWith(this._allTabs)).subscribe((tabs: QueryList<MatTab>) => {
      this._tabs.reset(
        tabs.filter(tab => {
          return tab._closestTabGroup === this || !tab._closestTabGroup;
        }),
      );
      this._tabs.notifyOnChanges();
    });
  }

  ngOnDestroy() {
    this._tabs.destroy();
    this._tabsSubscription.unsubscribe();
    this._tabLabelSubscription.unsubscribe();
  }

  /**
   * Re-aligns the ink bar to the selected tab element.
   *
   * 将墨水条与选定的选项卡元素重新对齐。
   *
   */
  realignInkBar() {
    if (this._tabHeader) {
      this._tabHeader._alignInkBarToSelectedTab();
    }
  }

  /**
   * Recalculates the tab group's pagination dimensions.
   *
   * 重新计算选项卡组的分页尺寸。
   *
   * WARNING: Calling this method can be very costly in terms of performance. It should be called
   * as infrequently as possible from outside of the Tabs component as it causes a reflow of the
   * page.
   *
   * 警告：就性能而言，调用此方法的成本非常高。它应尽可能从选项卡列表组件的外部调用，因为它会导致页面重排。
   *
   */
  updatePagination() {
    if (this._tabHeader) {
      this._tabHeader.updatePagination();
    }
  }

  /**
   * Sets focus to a particular tab.
   *
   * 将焦点设置到特定选项卡。
   *
   * @param index Index of the tab to be focused.
   *
   * 要设置焦点的选项卡的索引。
   *
   */
  focusTab(index: number) {
    const header = this._tabHeader;

    if (header) {
      header.focusIndex = index;
    }
  }

  _focusChanged(index: number) {
    this._lastFocusedTabIndex = index;
    this.focusChange.emit(this._createChangeEvent(index));
  }

  private _createChangeEvent(index: number): MatTabChangeEvent {
    const event = new MatTabChangeEvent();
    event.index = index;
    if (this._tabs && this._tabs.length) {
      event.tab = this._tabs.toArray()[index];
    }
    return event;
  }

  /**
   * Subscribes to changes in the tab labels. This is needed, because the @Input for the label is
   * on the MatTab component, whereas the data binding is inside the MatTabGroup. In order for the
   * binding to be updated, we need to subscribe to changes in it and trigger change detection
   * manually.
   *
   * 订阅选项卡标签中的更改。这是必需的，因为选项卡的 @Input 在 MatTab 组件上，而数据绑定在 MatTabGroup 中。
   * 要想更新绑定，我们就需要订阅其中的更改并手动触发变更检测。
   *
   */
  private _subscribeToTabLabels() {
    if (this._tabLabelSubscription) {
      this._tabLabelSubscription.unsubscribe();
    }

    this._tabLabelSubscription = merge(...this._tabs.map(tab => tab._stateChanges)).subscribe(() =>
      this._changeDetectorRef.markForCheck(),
    );
  }

  /**
   * Clamps the given index to the bounds of 0 and the tabs length.
   *
   * 在 0 和选项卡数之间夹取一个索引。
   *
   */
  private _clampTabIndex(index: number | null): number {
    // Note the `|| 0`, which ensures that values like NaN can't get through
    // and which would otherwise throw the component into an infinite loop
    // (since Math.max(NaN, 0) === NaN).
    return Math.min(this._tabs.length - 1, Math.max(index || 0, 0));
  }

  /**
   * Returns a unique id for each tab label element
   *
   * 为每个选项卡标签元素返回一个唯一的 id
   *
   */
  _getTabLabelId(i: number): string {
    return `mat-tab-label-${this._groupId}-${i}`;
  }

  /**
   * Returns a unique id for each tab content element
   *
   * 为每个选项卡内容元素返回一个唯一的 id
   *
   */
  _getTabContentId(i: number): string {
    return `mat-tab-content-${this._groupId}-${i}`;
  }

  /**
   * Sets the height of the body wrapper to the height of the activating tab if dynamic
   * height property is true.
   *
   * 如果 dynamicHeight 属性为 true，则把本体包装器的高度设置为激活选项卡的高度。
   *
   */
  _setTabBodyWrapperHeight(tabHeight: number): void {
    if (!this._dynamicHeight || !this._tabBodyWrapperHeight) {
      return;
    }

    const wrapper: HTMLElement = this._tabBodyWrapper.nativeElement;

    wrapper.style.height = this._tabBodyWrapperHeight + 'px';

    // This conditional forces the browser to paint the height so that
    // the animation to the new height can have an origin.
    if (this._tabBodyWrapper.nativeElement.offsetHeight) {
      wrapper.style.height = tabHeight + 'px';
    }
  }

  /**
   * Removes the height of the tab body wrapper.
   *
   * 去掉选项卡本体包装器的高度。
   *
   */
  _removeTabBodyWrapperHeight(): void {
    const wrapper = this._tabBodyWrapper.nativeElement;
    this._tabBodyWrapperHeight = wrapper.clientHeight;
    wrapper.style.height = '';
    this.animationDone.emit();
  }

  /**
   * Handle click events, setting new selected index if appropriate.
   *
   * 处理点击事件，根据需要设置新的选定项索引。
   *
   */
  _handleClick(tab: MatTab, tabHeader: MatTabGroupBaseHeader, index: number) {
    tabHeader.focusIndex = index;

    if (!tab.disabled) {
      this.selectedIndex = index;
    }
  }

<<<<<<< HEAD
  /**
   * Retrieves the tabindex for the tab.
   *
   * 获取该选项卡的 tabindex。
   *
   */
  _getTabIndex(tab: MatTab, index: number): number | null {
    if (tab.disabled) {
      return null;
    }
=======
  /** Retrieves the tabindex for the tab. */
  _getTabIndex(index: number): number {
>>>>>>> 69652b09
    const targetIndex = this._lastFocusedTabIndex ?? this.selectedIndex;
    return index === targetIndex ? 0 : -1;
  }

  /**
   * Callback for when the focused state of a tab has changed.
   *
   * 选项卡的焦点状态更改时的回调。
   *
   */
  _tabFocusChanged(focusOrigin: FocusOrigin, index: number) {
    // Mouse/touch focus happens during the `mousedown`/`touchstart` phase which
    // can cause the tab to be moved out from under the pointer, interrupting the
    // click sequence (see #21898). We don't need to scroll the tab into view for
    // such cases anyway, because it will be done when the tab becomes selected.
    if (focusOrigin && focusOrigin !== 'mouse' && focusOrigin !== 'touch') {
      this._tabHeader.focusIndex = index;
    }
  }
}

/**
 * Material design tab-group component. Supports basic tab pairs (label + content) and includes
 * animated ink-bar, keyboard navigation, and screen reader.
 * See: https://material.io/design/components/tabs.html
 *
 * Material Design 选项卡组组件。支持基本选项卡对（选项卡+内容），包括动画墨水条、键盘导航和屏幕阅读器。请参阅：https://material.io/design/components/tabs.html
 *
 */
@Component({
  selector: 'mat-tab-group',
  exportAs: 'matTabGroup',
  templateUrl: 'tab-group.html',
  styleUrls: ['tab-group.css'],
  encapsulation: ViewEncapsulation.None,
  // tslint:disable-next-line:validate-decorators
  changeDetection: ChangeDetectionStrategy.Default,
  inputs: ['color', 'disableRipple'],
  providers: [
    {
      provide: MAT_TAB_GROUP,
      useExisting: MatTabGroup,
    },
  ],
  host: {
    'ngSkipHydration': '',
    'class': 'mat-mdc-tab-group',
    '[class.mat-mdc-tab-group-dynamic-height]': 'dynamicHeight',
    '[class.mat-mdc-tab-group-inverted-header]': 'headerPosition === "below"',
    '[class.mat-mdc-tab-group-stretch-tabs]': 'stretchTabs',
    '[style.--mat-tab-animation-duration]': 'animationDuration',
  },
})
export class MatTabGroup extends _MatTabGroupBase {
  @ContentChildren(MatTab, {descendants: true}) _allTabs: QueryList<MatTab>;
  @ViewChild('tabBodyWrapper') _tabBodyWrapper: ElementRef;
  @ViewChild('tabHeader') _tabHeader: MatTabHeader;

  /**
   * Whether the ink bar should fit its width to the size of the tab label content.
   *
   * 此墨条是否应使其宽度适合选项卡标签内容的大小。
   *
   */
  @Input()
  get fitInkBarToContent(): boolean {
    return this._fitInkBarToContent;
  }
  set fitInkBarToContent(v: BooleanInput) {
    this._fitInkBarToContent = coerceBooleanProperty(v);
    this._changeDetectorRef.markForCheck();
  }
  private _fitInkBarToContent = false;

  /**
   * Whether tabs should be stretched to fill the header.
   *
   * 是否应拉伸选项卡以填充标题区。
   *
   */
  @Input('mat-stretch-tabs')
  get stretchTabs(): boolean {
    return this._stretchTabs;
  }
  set stretchTabs(v: BooleanInput) {
    this._stretchTabs = coerceBooleanProperty(v);
  }
  private _stretchTabs = true;

  constructor(
    elementRef: ElementRef,
    changeDetectorRef: ChangeDetectorRef,
    @Inject(MAT_TABS_CONFIG) @Optional() defaultConfig?: MatTabsConfig,
    @Optional() @Inject(ANIMATION_MODULE_TYPE) animationMode?: string,
  ) {
    super(elementRef, changeDetectorRef, defaultConfig, animationMode);
    this.fitInkBarToContent =
      defaultConfig && defaultConfig.fitInkBarToContent != null
        ? defaultConfig.fitInkBarToContent
        : false;
    this.stretchTabs =
      defaultConfig && defaultConfig.stretchTabs != null ? defaultConfig.stretchTabs : true;
  }
}

/**
 * A simple change event emitted on focus or selection changes.
 *
 * 焦点或选定状态发生变化时会发出的简单变更事件。
 *
 */
export class MatTabChangeEvent {
  /**
   * Index of the currently-selected tab.
   *
   * 当前选定的选项卡的索引。
   *
   */
  index: number;
  /**
   * Reference to the currently-selected tab.
   *
   * 到当前选定的选项卡的引用。
   *
   */
  tab: MatTab;
}<|MERGE_RESOLUTION|>--- conflicted
+++ resolved
@@ -641,21 +641,13 @@
     }
   }
 
-<<<<<<< HEAD
   /**
    * Retrieves the tabindex for the tab.
    *
    * 获取该选项卡的 tabindex。
    *
    */
-  _getTabIndex(tab: MatTab, index: number): number | null {
-    if (tab.disabled) {
-      return null;
-    }
-=======
-  /** Retrieves the tabindex for the tab. */
   _getTabIndex(index: number): number {
->>>>>>> 69652b09
     const targetIndex = this._lastFocusedTabIndex ?? this.selectedIndex;
     return index === targetIndex ? 0 : -1;
   }
