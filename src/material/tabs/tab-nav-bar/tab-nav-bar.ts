/**
 * @license
 * Copyright Google LLC All Rights Reserved.
 *
 * Use of this source code is governed by an MIT-style license that can be
 * found in the LICENSE file at https://angular.io/license
 */
import {FocusableOption, FocusMonitor} from '@angular/cdk/a11y';
import {Directionality} from '@angular/cdk/bidi';
import {BooleanInput, coerceBooleanProperty} from '@angular/cdk/coercion';
import {Platform} from '@angular/cdk/platform';
import {ViewportRuler} from '@angular/cdk/scrolling';
import {
  AfterContentChecked,
  AfterContentInit,
  AfterViewInit,
  Attribute,
  ChangeDetectionStrategy,
  ChangeDetectorRef,
  Component,
  ContentChildren,
  Directive,
  ElementRef,
  forwardRef,
  Inject,
  Input,
  NgZone,
  OnDestroy,
  Optional,
  QueryList,
  ViewChild,
  ViewEncapsulation,
} from '@angular/core';
import {
  CanDisable,
  CanDisableRipple,
  HasTabIndex,
  MAT_RIPPLE_GLOBAL_OPTIONS,
  mixinDisabled,
  mixinDisableRipple,
  mixinTabIndex,
  RippleConfig,
  RippleGlobalOptions,
  RippleRenderer,
  RippleTarget,
  ThemePalette,
} from '@angular/material/core';
import {ANIMATION_MODULE_TYPE} from '@angular/platform-browser/animations';
import {startWith, takeUntil} from 'rxjs/operators';
import {MatInkBar} from '../ink-bar';
import {MatPaginatedTabHeader, MatPaginatedTabHeaderItem} from '../paginated-tab-header';

/**
 * Base class with all of the `MatTabNav` functionality.
 *
 * 具有所有 `MatTabNav` 功能的基类。
 *
 * @docs-private
 */
@Directive()
<<<<<<< HEAD
export abstract class _MatTabNavBase extends MatPaginatedTabHeader implements AfterContentChecked,
  AfterContentInit, OnDestroy {

  /**
   * Query list of all tab links of the tab navigation.
   *
   * 此标签导航的所有标签链接的查询列表。
   *
   */
  abstract _items: QueryList<MatPaginatedTabHeaderItem & {active: boolean}>;
=======
export abstract class _MatTabNavBase
  extends MatPaginatedTabHeader
  implements AfterContentChecked, AfterContentInit, OnDestroy
{
  /** Query list of all tab links of the tab navigation. */
  abstract override _items: QueryList<MatPaginatedTabHeaderItem & {active: boolean}>;
>>>>>>> 03485cd6

  /**
   * Background color of the tab nav.
   *
   * 此标签导航的背景颜色。
   *
   */
  @Input()
  get backgroundColor(): ThemePalette {
    return this._backgroundColor;
  }
  set backgroundColor(value: ThemePalette) {
    const classList = this._elementRef.nativeElement.classList;
    classList.remove(`mat-background-${this.backgroundColor}`);

    if (value) {
      classList.add(`mat-background-${value}`);
    }

    this._backgroundColor = value;
  }
  private _backgroundColor: ThemePalette;

  /**
   * Whether the ripple effect is disabled or not.
   *
   * 是否已禁用涟漪效果。
   *
   */
  @Input()
  get disableRipple(): boolean {
    return this._disableRipple;
  }
  set disableRipple(value: BooleanInput) {
    this._disableRipple = coerceBooleanProperty(value);
  }
  private _disableRipple: boolean = false;

  /**
   * Theme color of the nav bar.
   *
   * 此导航栏的主题颜色。
   *
   */
  @Input() color: ThemePalette = 'primary';

  constructor(
    elementRef: ElementRef,
    @Optional() dir: Directionality,
    ngZone: NgZone,
    changeDetectorRef: ChangeDetectorRef,
    viewportRuler: ViewportRuler,
    platform: Platform,
    @Optional() @Inject(ANIMATION_MODULE_TYPE) animationMode?: string,
  ) {
    super(elementRef, changeDetectorRef, viewportRuler, dir, ngZone, platform, animationMode);
  }

  protected _itemSelected() {
    // noop
  }

  override ngAfterContentInit() {
    // We need this to run before the `changes` subscription in parent to ensure that the
    // selectedIndex is up-to-date by the time the super class starts looking for it.
    this._items.changes.pipe(startWith(null), takeUntil(this._destroyed)).subscribe(() => {
      this.updateActiveLink();
    });

    super.ngAfterContentInit();
  }

  /**
   * Notifies the component that the active link has been changed.
   *
   * 通知组件此活动链接已更改。
   *
   */
  updateActiveLink() {
    if (!this._items) {
      return;
    }

    const items = this._items.toArray();

    for (let i = 0; i < items.length; i++) {
      if (items[i].active) {
        this.selectedIndex = i;
        this._changeDetectorRef.markForCheck();
        return;
      }
    }

    // The ink bar should hide itself if no items are active.
    this.selectedIndex = -1;
    this._inkBar.hide();
  }
}

/**
 * Navigation component matching the styles of the tab group header.
 * Provides anchored navigation with animated ink bar.
 *
 * 与选项卡组标题样式匹配的导航组件。提供带有动画墨水栏的链接导航。
 *
 */
@Component({
  selector: '[mat-tab-nav-bar]',
  exportAs: 'matTabNavBar, matTabNav',
  inputs: ['color'],
  templateUrl: 'tab-nav-bar.html',
  styleUrls: ['tab-nav-bar.css'],
  host: {
    'class': 'mat-tab-nav-bar mat-tab-header',
    '[class.mat-tab-header-pagination-controls-enabled]': '_showPaginationControls',
    '[class.mat-tab-header-rtl]': "_getLayoutDirection() == 'rtl'",
    '[class.mat-primary]': 'color !== "warn" && color !== "accent"',
    '[class.mat-accent]': 'color === "accent"',
    '[class.mat-warn]': 'color === "warn"',
  },
  encapsulation: ViewEncapsulation.None,
  // tslint:disable-next-line:validate-decorators
  changeDetection: ChangeDetectionStrategy.Default,
})
export class MatTabNav extends _MatTabNavBase {
  @ContentChildren(forwardRef(() => MatTabLink), {descendants: true}) _items: QueryList<MatTabLink>;
  @ViewChild(MatInkBar, {static: true}) _inkBar: MatInkBar;
  @ViewChild('tabListContainer', {static: true}) _tabListContainer: ElementRef;
  @ViewChild('tabList', {static: true}) _tabList: ElementRef;
  @ViewChild('tabListInner', {static: true}) _tabListInner: ElementRef;
  @ViewChild('nextPaginator') _nextPaginator: ElementRef<HTMLElement>;
  @ViewChild('previousPaginator') _previousPaginator: ElementRef<HTMLElement>;

  constructor(
    elementRef: ElementRef,
    @Optional() dir: Directionality,
    ngZone: NgZone,
    changeDetectorRef: ChangeDetectorRef,
    viewportRuler: ViewportRuler,
    platform: Platform,
    @Optional() @Inject(ANIMATION_MODULE_TYPE) animationMode?: string,
  ) {
    super(elementRef, dir, ngZone, changeDetectorRef, viewportRuler, platform, animationMode);
  }
}

// Boilerplate for applying mixins to MatTabLink.
const _MatTabLinkMixinBase = mixinTabIndex(mixinDisableRipple(mixinDisabled(class {})));

/**
 * Base class with all of the `MatTabLink` functionality.
 *
 * 具有所有 `MatTabLink` 功能的基类。
 *
 */
@Directive()
<<<<<<< HEAD
export class _MatTabLinkBase extends _MatTabLinkMixinBase implements AfterViewInit, OnDestroy,
  CanDisable, CanDisableRipple, HasTabIndex, RippleTarget, FocusableOption {

  /**
   * Whether the tab link is active or not.
   *
   * 此选项卡链接是否处于活动状态。
   *
   */
=======
export class _MatTabLinkBase
  extends _MatTabLinkMixinBase
  implements
    AfterViewInit,
    OnDestroy,
    CanDisable,
    CanDisableRipple,
    HasTabIndex,
    RippleTarget,
    FocusableOption
{
  /** Whether the tab link is active or not. */
>>>>>>> 03485cd6
  protected _isActive: boolean = false;

  /**
   * Whether the link is active.
   *
   * 此链接是否处于活动状态。
   *
   */
  @Input()
  get active(): boolean {
    return this._isActive;
  }
  set active(value: BooleanInput) {
    const newValue = coerceBooleanProperty(value);

    if (newValue !== this._isActive) {
      this._isActive = newValue;
      this._tabNavBar.updateActiveLink();
    }
  }

  /**
   * Ripple configuration for ripples that are launched on pointer down. The ripple config
   * is set to the global ripple options since we don't have any configurable options for
   * the tab link ripples.
   *
   * 用于在指针设备按下时发出涟漪的涟漪配置。由于我们没有用于标签链接涟漪的任何可配置选项，所以此涟漪配置被设置为全局涟漪选项。
   *
   * @docs-private
   */
  rippleConfig: RippleConfig & RippleGlobalOptions;

  /**
   * Whether ripples are disabled on interaction.
   *
   * 交互中是否禁用了涟漪。
   *
   * @docs-private
   */
  get rippleDisabled(): boolean {
    return (
      this.disabled ||
      this.disableRipple ||
      this._tabNavBar.disableRipple ||
      !!this.rippleConfig.disabled
    );
  }

  constructor(
    private _tabNavBar: _MatTabNavBase,
    /** @docs-private */ public elementRef: ElementRef,
    @Optional() @Inject(MAT_RIPPLE_GLOBAL_OPTIONS) globalRippleOptions: RippleGlobalOptions | null,
    @Attribute('tabindex') tabIndex: string,
    private _focusMonitor: FocusMonitor,
    @Optional() @Inject(ANIMATION_MODULE_TYPE) animationMode?: string,
  ) {
    super();

    this.rippleConfig = globalRippleOptions || {};
    this.tabIndex = parseInt(tabIndex) || 0;

    if (animationMode === 'NoopAnimations') {
      this.rippleConfig.animation = {enterDuration: 0, exitDuration: 0};
    }
  }

  /**
   * Focuses the tab link.
   *
   * 让此选项卡链接获得焦点。
   *
   */
  focus() {
    this.elementRef.nativeElement.focus();
  }

  ngAfterViewInit() {
    this._focusMonitor.monitor(this.elementRef);
  }

  ngOnDestroy() {
    this._focusMonitor.stopMonitoring(this.elementRef);
  }

  _handleFocus() {
    // Since we allow navigation through tabbing in the nav bar, we
    // have to update the focused index whenever the link receives focus.
    this._tabNavBar.focusIndex = this._tabNavBar._items.toArray().indexOf(this);
  }
}

/**
 * Link inside of a `mat-tab-nav-bar`.
 *
 * 链接到 `mat-tab-nav-bar`。
 *
 */
@Directive({
  selector: '[mat-tab-link], [matTabLink]',
  exportAs: 'matTabLink',
  inputs: ['disabled', 'disableRipple', 'tabIndex'],
  host: {
    'class': 'mat-tab-link mat-focus-indicator',
    '[attr.aria-current]': 'active ? "page" : null',
    '[attr.aria-disabled]': 'disabled',
    '[attr.tabIndex]': 'tabIndex',
    '[class.mat-tab-disabled]': 'disabled',
    '[class.mat-tab-label-active]': 'active',
    '(focus)': '_handleFocus()',
  },
})
export class MatTabLink extends _MatTabLinkBase implements OnDestroy {
  /**
   * Reference to the RippleRenderer for the tab-link.
   *
   * 对此选项卡链接的 RippleRenderer 的引用。
   *
   */
  private _tabLinkRipple: RippleRenderer;

  constructor(
    tabNavBar: MatTabNav,
    elementRef: ElementRef,
    ngZone: NgZone,
    platform: Platform,
    @Optional() @Inject(MAT_RIPPLE_GLOBAL_OPTIONS) globalRippleOptions: RippleGlobalOptions | null,
    @Attribute('tabindex') tabIndex: string,
    focusMonitor: FocusMonitor,
    @Optional() @Inject(ANIMATION_MODULE_TYPE) animationMode?: string,
  ) {
    super(tabNavBar, elementRef, globalRippleOptions, tabIndex, focusMonitor, animationMode);
    this._tabLinkRipple = new RippleRenderer(this, ngZone, elementRef, platform);
    this._tabLinkRipple.setupTriggerEvents(elementRef.nativeElement);
  }

  override ngOnDestroy() {
    super.ngOnDestroy();
    this._tabLinkRipple._removeTriggerEvents();
  }
}<|MERGE_RESOLUTION|>--- conflicted
+++ resolved
@@ -58,25 +58,17 @@
  * @docs-private
  */
 @Directive()
-<<<<<<< HEAD
-export abstract class _MatTabNavBase extends MatPaginatedTabHeader implements AfterContentChecked,
-  AfterContentInit, OnDestroy {
-
-  /**
-   * Query list of all tab links of the tab navigation.
-   *
-   * 此标签导航的所有标签链接的查询列表。
-   *
-   */
-  abstract _items: QueryList<MatPaginatedTabHeaderItem & {active: boolean}>;
-=======
 export abstract class _MatTabNavBase
   extends MatPaginatedTabHeader
   implements AfterContentChecked, AfterContentInit, OnDestroy
 {
-  /** Query list of all tab links of the tab navigation. */
+  /**
+   * Query list of all tab links of the tab navigation.
+   *
+   * 此标签导航的所有标签链接的查询列表。
+   *
+   */
   abstract override _items: QueryList<MatPaginatedTabHeaderItem & {active: boolean}>;
->>>>>>> 03485cd6
 
   /**
    * Background color of the tab nav.
@@ -233,17 +225,6 @@
  *
  */
 @Directive()
-<<<<<<< HEAD
-export class _MatTabLinkBase extends _MatTabLinkMixinBase implements AfterViewInit, OnDestroy,
-  CanDisable, CanDisableRipple, HasTabIndex, RippleTarget, FocusableOption {
-
-  /**
-   * Whether the tab link is active or not.
-   *
-   * 此选项卡链接是否处于活动状态。
-   *
-   */
-=======
 export class _MatTabLinkBase
   extends _MatTabLinkMixinBase
   implements
@@ -255,8 +236,12 @@
     RippleTarget,
     FocusableOption
 {
-  /** Whether the tab link is active or not. */
->>>>>>> 03485cd6
+  /**
+   * Whether the tab link is active or not.
+   *
+   * 此选项卡链接是否处于活动状态。
+   *
+   */
   protected _isActive: boolean = false;
 
   /**
