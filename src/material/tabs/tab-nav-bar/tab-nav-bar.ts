--- conflicted
+++ resolved
@@ -196,57 +196,6 @@
   }
 }
 
-<<<<<<< HEAD
-/**
- * Navigation component matching the styles of the tab group header.
- * Provides anchored navigation with animated ink bar.
- *
- * 与选项卡组标题样式匹配的导航组件。提供带有动画墨水栏的链接导航。
- *
- */
-@Component({
-  selector: '[mat-tab-nav-bar]',
-  exportAs: 'matTabNavBar, matTabNav',
-  inputs: ['color'],
-  templateUrl: 'tab-nav-bar.html',
-  styleUrls: ['tab-nav-bar.css'],
-  host: {
-    '[attr.role]': '_getRole()',
-    'class': 'mat-tab-nav-bar mat-tab-header',
-    '[class.mat-tab-header-pagination-controls-enabled]': '_showPaginationControls',
-    '[class.mat-tab-header-rtl]': "_getLayoutDirection() == 'rtl'",
-    '[class.mat-primary]': 'color !== "warn" && color !== "accent"',
-    '[class.mat-accent]': 'color === "accent"',
-    '[class.mat-warn]': 'color === "warn"',
-  },
-  encapsulation: ViewEncapsulation.None,
-  // tslint:disable-next-line:validate-decorators
-  changeDetection: ChangeDetectionStrategy.Default,
-})
-export class MatTabNav extends _MatTabNavBase {
-  @ContentChildren(forwardRef(() => MatTabLink), {descendants: true}) _items: QueryList<MatTabLink>;
-  @ViewChild(MatInkBar, {static: true}) _inkBar: MatInkBar;
-  @ViewChild('tabListContainer', {static: true}) _tabListContainer: ElementRef;
-  @ViewChild('tabList', {static: true}) _tabList: ElementRef;
-  @ViewChild('tabListInner', {static: true}) _tabListInner: ElementRef;
-  @ViewChild('nextPaginator') _nextPaginator: ElementRef<HTMLElement>;
-  @ViewChild('previousPaginator') _previousPaginator: ElementRef<HTMLElement>;
-
-  constructor(
-    elementRef: ElementRef,
-    @Optional() dir: Directionality,
-    ngZone: NgZone,
-    changeDetectorRef: ChangeDetectorRef,
-    viewportRuler: ViewportRuler,
-    platform: Platform,
-    @Optional() @Inject(ANIMATION_MODULE_TYPE) animationMode?: string,
-  ) {
-    super(elementRef, dir, ngZone, changeDetectorRef, viewportRuler, platform, animationMode);
-  }
-}
-
-=======
->>>>>>> 70cf080c
 // Boilerplate for applying mixins to MatTabLink.
 const _MatTabLinkMixinBase = mixinTabIndex(mixinDisableRipple(mixinDisabled(class {})));
 
@@ -529,19 +478,8 @@
     '(keydown)': '_handleKeydown($event)',
   },
 })
-<<<<<<< HEAD
-export class MatTabLink extends _MatTabLinkBase implements OnDestroy {
-  /**
-   * Reference to the RippleRenderer for the tab-link.
-   *
-   * 对此选项卡链接的 RippleRenderer 的引用。
-   *
-   */
-  private _tabLinkRipple: RippleRenderer;
-=======
 export class MatTabLink extends _MatTabLinkBaseWithInkBarItem implements MatInkBarItem, OnDestroy {
   private readonly _destroyed = new Subject<void>();
->>>>>>> 70cf080c
 
   constructor(
     tabNavBar: MatTabNav,
