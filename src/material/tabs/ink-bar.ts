/**
 * @license
 * Copyright Google LLC All Rights Reserved.
 *
 * Use of this source code is governed by an MIT-style license that can be
 * found in the LICENSE file at https://angular.io/license
 */

import {Directive, ElementRef, Inject, InjectionToken, NgZone, Optional} from '@angular/core';
import {ANIMATION_MODULE_TYPE} from '@angular/platform-browser/animations';

/**
 * Interface for a a MatInkBar positioner method, defining the positioning and width of the ink
 * bar in a set of tabs.
 *
 * 一个 MatInkBar 定位器方法的接口，用于定义选项卡组中墨水条的位置和宽度。
 *
 */
export interface _MatInkBarPositioner {
  (element: HTMLElement): {left: string; width: string};
}

<<<<<<< HEAD
/**
 * Injection token for the MatInkBar's Positioner.
 *
 * MatInkBar 定位器的注入令牌。
 *
 */
export const _MAT_INK_BAR_POSITIONER =
  new InjectionToken<_MatInkBarPositioner>('MatInkBarPositioner', {
=======
/** Injection token for the MatInkBar's Positioner. */
export const _MAT_INK_BAR_POSITIONER = new InjectionToken<_MatInkBarPositioner>(
  'MatInkBarPositioner',
  {
>>>>>>> 03485cd6
    providedIn: 'root',
    factory: _MAT_INK_BAR_POSITIONER_FACTORY,
  },
);

/**
 * The default positioner function for the MatInkBar.
 *
 * MatInkBar 默认的定位器函数。
 *
 * @docs-private
 */
export function _MAT_INK_BAR_POSITIONER_FACTORY(): _MatInkBarPositioner {
  const method = (element: HTMLElement) => ({
    left: element ? (element.offsetLeft || 0) + 'px' : '0',
    width: element ? (element.offsetWidth || 0) + 'px' : '0',
  });

  return method;
}

/**
 * The ink-bar is used to display and animate the line underneath the current active tab label.
 *
 * 墨水条用于显示当前活动选项卡下方的那条横线的行为和动画。
 *
 * @docs-private
 */
@Directive({
  selector: 'mat-ink-bar',
  host: {
    'class': 'mat-ink-bar',
    '[class._mat-animation-noopable]': `_animationMode === 'NoopAnimations'`,
  },
})
export class MatInkBar {
  constructor(
    private _elementRef: ElementRef<HTMLElement>,
    private _ngZone: NgZone,
    @Inject(_MAT_INK_BAR_POSITIONER) private _inkBarPositioner: _MatInkBarPositioner,
    @Optional() @Inject(ANIMATION_MODULE_TYPE) public _animationMode?: string,
  ) {}

  /**
   * Calculates the styles from the provided element in order to align the ink-bar to that element.
   * Shows the ink bar if previously set as hidden.
   *
   * 根据提供的元素计算样式，以便把墨水条与该元素对齐。如果以前就已设置为隐藏的，则显示墨水条。
   *
   * @param element
   */
  alignToElement(element: HTMLElement) {
    this.show();

    if (typeof requestAnimationFrame !== 'undefined') {
      this._ngZone.runOutsideAngular(() => {
        requestAnimationFrame(() => this._setStyles(element));
      });
    } else {
      this._setStyles(element);
    }
  }

  /**
   * Shows the ink bar.
   *
   * 显示墨水条。
   *
   */
  show(): void {
    this._elementRef.nativeElement.style.visibility = 'visible';
  }

  /**
   * Hides the ink bar.
   *
   * 隐藏墨水条。
   *
   */
  hide(): void {
    this._elementRef.nativeElement.style.visibility = 'hidden';
  }

  /**
   * Sets the proper styles to the ink bar element.
   *
   * 为墨水条元素设置合适的样式。
   *
   * @param element
   */
  private _setStyles(element: HTMLElement) {
    const positions = this._inkBarPositioner(element);
    const inkBar: HTMLElement = this._elementRef.nativeElement;

    inkBar.style.left = positions.left;
    inkBar.style.width = positions.width;
  }
}<|MERGE_RESOLUTION|>--- conflicted
+++ resolved
@@ -20,21 +20,15 @@
   (element: HTMLElement): {left: string; width: string};
 }
 
-<<<<<<< HEAD
 /**
  * Injection token for the MatInkBar's Positioner.
  *
  * MatInkBar 定位器的注入令牌。
  *
  */
-export const _MAT_INK_BAR_POSITIONER =
-  new InjectionToken<_MatInkBarPositioner>('MatInkBarPositioner', {
-=======
-/** Injection token for the MatInkBar's Positioner. */
 export const _MAT_INK_BAR_POSITIONER = new InjectionToken<_MatInkBarPositioner>(
   'MatInkBarPositioner',
   {
->>>>>>> 03485cd6
     providedIn: 'root',
     factory: _MAT_INK_BAR_POSITIONER_FACTORY,
   },
