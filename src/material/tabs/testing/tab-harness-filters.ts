--- conflicted
+++ resolved
@@ -7,16 +7,12 @@
  */
 import {BaseHarnessFilters} from '@angular/cdk/testing';
 
-<<<<<<< HEAD
 /**
- * A set of criteria that can be used to filter a list of `MatTabHarness` instances.
+ * A set of criteria that can be used to filter a list of `MatRadioButtonHarness` instances.
  *
  * 一组可用于过滤 `MatTabHarness` 实例列表的条件。
  *
  */
-=======
-/** A set of criteria that can be used to filter a list of `MatRadioButtonHarness` instances. */
->>>>>>> 70cf080c
 export interface TabHarnessFilters extends BaseHarnessFilters {
   /**
    * Only find instances whose label matches the given value.
@@ -27,16 +23,12 @@
   label?: string | RegExp;
 }
 
-<<<<<<< HEAD
 /**
- * A set of criteria that can be used to filter a list of `MatTabGroupHarness` instances.
+ * A set of criteria that can be used to filter a list of `MatRadioButtonHarness` instances.
  *
  * 一组可用于过滤 `MatTabGroupHarness` 实例列表的条件。
  *
  */
-=======
-/** A set of criteria that can be used to filter a list of `MatRadioButtonHarness` instances. */
->>>>>>> 70cf080c
 export interface TabGroupHarnessFilters extends BaseHarnessFilters {
   /**
    * Only find instances whose selected tab label matches the given value.
