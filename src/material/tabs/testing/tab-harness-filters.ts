--- conflicted
+++ resolved
@@ -7,16 +7,12 @@
  */
 import {BaseHarnessFilters} from '@angular/cdk/testing';
 
-<<<<<<< HEAD
 /**
- * A set of criteria that can be used to filter a list of `MatRadioButtonHarness` instances.
+ * A set of criteria that can be used to filter a list of `MatTabHarness` instances.
  *
  * 一组可用于过滤 `MatTabHarness` 实例列表的条件。
  *
  */
-=======
-/** A set of criteria that can be used to filter a list of `MatTabHarness` instances. */
->>>>>>> 98365a8b
 export interface TabHarnessFilters extends BaseHarnessFilters {
   /**
    * Only find instances whose label matches the given value.
@@ -29,16 +25,12 @@
   selected?: boolean;
 }
 
-<<<<<<< HEAD
 /**
- * A set of criteria that can be used to filter a list of `MatRadioButtonHarness` instances.
+ * A set of criteria that can be used to filter a list of `MatTabGroupHarness` instances.
  *
  * 一组可用于过滤 `MatTabGroupHarness` 实例列表的条件。
  *
  */
-=======
-/** A set of criteria that can be used to filter a list of `MatTabGroupHarness` instances. */
->>>>>>> 98365a8b
 export interface TabGroupHarnessFilters extends BaseHarnessFilters {
   /**
    * Only find instances whose selected tab label matches the given value.
@@ -73,14 +65,10 @@
  */
 export interface TabNavBarHarnessFilters extends BaseHarnessFilters {}
 
-<<<<<<< HEAD
 /**
- * A set of criteria that can be used to filter a list of `MatTabNavBarHarness` instances.
+ * A set of criteria that can be used to filter a list of `MatTabNavPanelHarness` instances.
  *
  * 一组可用于过滤 `MatTabNavBarHarness` 实例列表的条件。
  *
  */
-=======
-/** A set of criteria that can be used to filter a list of `MatTabNavPanelHarness` instances. */
->>>>>>> 98365a8b
 export interface TabNavPanelHarnessFilters extends BaseHarnessFilters {}