/**
 * @license
 * Copyright Google LLC All Rights Reserved.
 *
 * Use of this source code is governed by an MIT-style license that can be
 * found in the LICENSE file at https://angular.io/license
 */

import {
  ComponentHarness,
  ComponentHarnessConstructor,
  HarnessPredicate,
  parallel,
} from '@angular/cdk/testing';
import {
  TabNavBarHarnessFilters,
  TabNavPanelHarnessFilters,
  TabLinkHarnessFilters,
} from './tab-harness-filters';
import {MatTabLinkHarness} from './tab-link-harness';
import {MatTabNavPanelHarness} from './tab-nav-panel-harness';

<<<<<<< HEAD
/**
 * Harness for interacting with a standard mat-tab-nav-bar in tests.
 *
 * 在测试中用来与标准 mat-tab-nav-bar 进行交互的测试工具。
 *
 */
export class MatTabNavBarHarness extends ComponentHarness {
  /**
   * The selector for the host element of a `MatTabNavBar` instance.
   *
   * `MatTabNavBar` 实例的宿主元素选择器。
   *
   */
  static hostSelector = '.mat-tab-nav-bar';

  /**
   * Gets a `HarnessPredicate` that can be used to search for a `MatTabNavBar` that meets
   * certain criteria.
   *
   * 获取一个 `HarnessPredicate`，该 HarnessPredicate 可用于搜索满足某些条件的 `MatTabNavBar`。
   *
=======
/** Harness for interacting with an MDC-based mat-tab-nav-bar in tests. */
export class MatTabNavBarHarness extends ComponentHarness {
  /** The selector for the host element of a `MatTabNavBar` instance. */
  static hostSelector = '.mat-mdc-tab-nav-bar';

  /**
   * Gets a `HarnessPredicate` that can be used to search for a tab nav bar with specific
   * attributes.
>>>>>>> 70cf080c
   * @param options Options for filtering which tab nav bar instances are considered a match.
   *
   * 用于过滤哪些选项卡导航栏实例应该视为匹配项的选项。
   *
   * @return a `HarnessPredicate` configured with the given options.
   *
   * 用指定选项配置过的 `HarnessPredicate` 服务。
   */
  static with<T extends MatTabNavBarHarness>(
    this: ComponentHarnessConstructor<T>,
    options: TabNavBarHarnessFilters = {},
  ): HarnessPredicate<T> {
    return new HarnessPredicate(this, options);
  }

  /**
   * Gets the list of links in the nav bar.
   *
   * 获取导航栏中的链接列表。
   *
   * @param filter Optionally filters which links are included.
   *
   * （可选）过滤包含哪些链接。
   *
   */
  async getLinks(filter: TabLinkHarnessFilters = {}): Promise<MatTabLinkHarness[]> {
    return this.locatorForAll(MatTabLinkHarness.with(filter))();
  }

  /**
   * Gets the active link in the nav bar.
   *
   * 获取此导航栏中的活动链接。
   *
   */
  async getActiveLink(): Promise<MatTabLinkHarness> {
    const links = await this.getLinks();
    const isActive = await parallel(() => links.map(t => t.isActive()));
    for (let i = 0; i < links.length; i++) {
      if (isActive[i]) {
        return links[i];
      }
    }
    throw new Error('No active link could be found.');
  }

  /**
   * Clicks a link inside the nav bar.
   *
   * 单击此导航栏中的链接。
   *
   * @param filter An optional filter to apply to the child link. The first link matching the filter
   *     will be clicked.
   *
   * 应用于子链接的可选过滤器。单击与此过滤器匹配的第一个链接。
   *
   */
  async clickLink(filter: TabLinkHarnessFilters = {}): Promise<void> {
    const tabs = await this.getLinks(filter);
    if (!tabs.length) {
      throw Error(`Cannot find mat-tab-link matching filter ${JSON.stringify(filter)}`);
    }
    await tabs[0].click();
  }

  /**
   * Gets the panel associated with the nav bar.
   *
   * 获取与导航栏关联的面板。
   *
   */
  async getPanel(): Promise<MatTabNavPanelHarness> {
    const link = await this.getActiveLink();
    const host = await link.host();
    const panelId = await host.getAttribute('aria-controls');
    if (!panelId) {
      throw Error('No panel is controlled by the nav bar.');
    }

    const filter: TabNavPanelHarnessFilters = {selector: `#${panelId}`};
    return await this.documentRootLocatorFactory().locatorFor(MatTabNavPanelHarness.with(filter))();
  }
}<|MERGE_RESOLUTION|>--- conflicted
+++ resolved
@@ -20,9 +20,8 @@
 import {MatTabLinkHarness} from './tab-link-harness';
 import {MatTabNavPanelHarness} from './tab-nav-panel-harness';
 
-<<<<<<< HEAD
 /**
- * Harness for interacting with a standard mat-tab-nav-bar in tests.
+ * Harness for interacting with an MDC-based mat-tab-nav-bar in tests.
  *
  * 在测试中用来与标准 mat-tab-nav-bar 进行交互的测试工具。
  *
@@ -34,24 +33,14 @@
    * `MatTabNavBar` 实例的宿主元素选择器。
    *
    */
-  static hostSelector = '.mat-tab-nav-bar';
-
-  /**
-   * Gets a `HarnessPredicate` that can be used to search for a `MatTabNavBar` that meets
-   * certain criteria.
-   *
-   * 获取一个 `HarnessPredicate`，该 HarnessPredicate 可用于搜索满足某些条件的 `MatTabNavBar`。
-   *
-=======
-/** Harness for interacting with an MDC-based mat-tab-nav-bar in tests. */
-export class MatTabNavBarHarness extends ComponentHarness {
-  /** The selector for the host element of a `MatTabNavBar` instance. */
   static hostSelector = '.mat-mdc-tab-nav-bar';
 
   /**
    * Gets a `HarnessPredicate` that can be used to search for a tab nav bar with specific
    * attributes.
->>>>>>> 70cf080c
+   *
+   * 获取一个 `HarnessPredicate`，该 HarnessPredicate 可用于搜索满足某些条件的 `MatTabNavBar`。
+   *
    * @param options Options for filtering which tab nav bar instances are considered a match.
    *
    * 用于过滤哪些选项卡导航栏实例应该视为匹配项的选项。
