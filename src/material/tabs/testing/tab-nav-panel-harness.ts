--- conflicted
+++ resolved
@@ -20,29 +20,20 @@
  *
  */
 export class MatTabNavPanelHarness extends ContentContainerComponentHarness {
-<<<<<<< HEAD
   /**
    * The selector for the host element of a `MatTabNavPanel` instance.
    *
    * `MatTabNavPanel` 实例的宿主元素的选择器。
    *
    */
-  static hostSelector = '.mat-tab-nav-panel';
-
-  /**
-   * Gets a `HarnessPredicate` that can be used to search for a `MatTabNavPanel` that meets
-   * certain criteria.
-   *
-   * 获取可用于搜索满足特定条件的 `HarnessPredicate` 的 `MatTabNavPanel` 。
-   *
-=======
-  /** The selector for the host element of a `MatTabNavPanel` instance. */
   static hostSelector = '.mat-mdc-tab-nav-panel';
 
   /**
    * Gets a `HarnessPredicate` that can be used to search for a tab nav panel with specific
    * attributes.
->>>>>>> 70cf080c
+   *
+   * 获取可用于搜索满足特定条件的 `HarnessPredicate` 的 `MatTabNavPanel` 。
+   *
    * @param options Options for filtering which tab nav panel instances are considered a match.
    *
    * 用于过滤哪些选项卡导航面板实例被视为匹配的选项。
