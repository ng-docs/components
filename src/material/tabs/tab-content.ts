/**
 * @license
 * Copyright Google LLC All Rights Reserved.
 *
 * Use of this source code is governed by an MIT-style license that can be
 * found in the LICENSE file at https://angular.io/license
 */

import {Directive, InjectionToken, TemplateRef} from '@angular/core';

/**
 * Injection token that can be used to reference instances of `MatTabContent`. It serves as
 * alternative token to the actual `MatTabContent` class which could cause unnecessary
 * retention of the class and its directive metadata.
 *
 * 这个注入令牌可以用来引用 `MatTabContent` 实例。它可以作为实际 `MatTabContent` 类的备用令牌，直接使用实际类可能导致该类及其元数据无法被优化掉。
 *
 */
export const MAT_TAB_CONTENT = new InjectionToken<MatTabContent>('MatTabContent');

/**
 * Decorates the `ng-template` tags and reads out the template from it.
 *
 * 修饰 `ng-template` 标签，并从中读出模板。
 *
 */
@Directive({
  selector: '[matTabContent]',
  providers: [{provide: MAT_TAB_CONTENT, useExisting: MatTabContent}],
})
export class MatTabContent {
<<<<<<< HEAD
  constructor(
    /**
     * Content for the tab.
     *
     * 此标签页的内容。
     *
     */ public template: TemplateRef<any>) {}
=======
  constructor(/** Content for the tab. */ public template: TemplateRef<any>) {}
>>>>>>> 03485cd6
}<|MERGE_RESOLUTION|>--- conflicted
+++ resolved
@@ -29,15 +29,12 @@
   providers: [{provide: MAT_TAB_CONTENT, useExisting: MatTabContent}],
 })
 export class MatTabContent {
-<<<<<<< HEAD
   constructor(
     /**
      * Content for the tab.
      *
      * 此标签页的内容。
      *
-     */ public template: TemplateRef<any>) {}
-=======
-  constructor(/** Content for the tab. */ public template: TemplateRef<any>) {}
->>>>>>> 03485cd6
+     */ public template: TemplateRef<any>,
+  ) {}
 }