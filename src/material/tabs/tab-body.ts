/**
 * @license
 * Copyright Google LLC All Rights Reserved.
 *
 * Use of this source code is governed by an MIT-style license that can be
 * found in the LICENSE file at https://angular.io/license
 */

import {
  Component,
  ChangeDetectorRef,
  Input,
  Inject,
  Output,
  EventEmitter,
  OnDestroy,
  OnInit,
  ElementRef,
  Directive,
  Optional,
  ViewEncapsulation,
  ChangeDetectionStrategy,
  ComponentFactoryResolver,
  ViewContainerRef,
  forwardRef,
  ViewChild,
} from '@angular/core';
import {AnimationEvent} from '@angular/animations';
import {TemplatePortal, CdkPortalOutlet} from '@angular/cdk/portal';
import {Directionality, Direction} from '@angular/cdk/bidi';
import {DOCUMENT} from '@angular/common';
import {Subscription, Subject} from 'rxjs';
import {matTabsAnimations} from './tabs-animations';
import {startWith, distinctUntilChanged} from 'rxjs/operators';

/**
 * These position states are used internally as animation states for the tab body. Setting the
 * position state to left, right, or center will transition the tab body from its current
 * position to its respective state. If there is not current position (void, in the case of a new
 * tab body), then there will be no transition animation to its state.
 *
 * 这些位置状态在内部用作选项卡本体的动画状态。将位置状态设置为 left、right 或 center，会把选项卡本体从当前位置转移到各自的状态。
 * 如果没有当前位置（对于新的选项卡本体是 void），那么它的状态就没有过渡动画了）。
 *
 * In the case of a new tab body that should immediately be centered with an animating transition,
 * then left-origin-center or right-origin-center can be used, which will use left or right as its
 * psuedo-prior state.
 *
 * 如果新的选项卡本体应该立即以动画过渡到居中位置，那么就可以使用 left-origin-center 或 right-origin-center，它会用 left 或 right 作为伪造的先前状态。
 *
 */
export type MatTabBodyPositionState =
    'left' | 'center' | 'right' | 'left-origin-center' | 'right-origin-center';

/**
 * The origin state is an internally used state that is set on a new tab body indicating if it
 * began to the left or right of the prior selected index. For example, if the selected index was
 * set to 1, and a new tab is created and selected at index 2, then the tab body would have an
 * origin of right because its index was greater than the prior selected index.
 *
 * 原始状态是一个内部使用的状态，它在新的选项卡本体上设置，表明它是从前一个选定索引的左侧还是右侧开始的。
 * 例如，如果选定索引设置为 1，并且在索引 2 处创建并选定了一个新选项卡，则该选项卡本体的原点是右侧，因为它的索引大于之前选择的索引。
 *
 */
export type MatTabBodyOriginState = 'left' | 'right';

/**
 * The portal host directive for the contents of the tab.
 *
 * 该选项卡内容的传送点宿主指令。
 *
 * @docs-private
 */
@Directive({
  selector: '[matTabBodyHost]'
})
export class MatTabBodyPortal extends CdkPortalOutlet implements OnInit, OnDestroy {
  /**
   * Subscription to events for when the tab body begins centering.
   *
   * 当选项卡主体开始居中时的订阅。
   *
   */
  private _centeringSub = Subscription.EMPTY;
  /**
   * Subscription to events for when the tab body finishes leaving from center position.
   *
   * 当选项卡主体从中心位置离开后的订阅。
   *
   */
  private _leavingSub = Subscription.EMPTY;

  constructor(
    componentFactoryResolver: ComponentFactoryResolver,
    viewContainerRef: ViewContainerRef,
    @Inject(forwardRef(() => MatTabBody)) private _host: MatTabBody,
    @Inject(DOCUMENT) _document: any) {
    super(componentFactoryResolver, viewContainerRef, _document);
  }

  /**
   * Set initial visibility or set up subscription for changing visibility.
   *
   * 设置初始可见性或设置订阅以改变可见性。
   *
   */
  ngOnInit(): void {
    super.ngOnInit();

    this._centeringSub = this._host._beforeCentering
      .pipe(startWith(this._host._isCenterPosition(this._host._position)))
      .subscribe((isCentering: boolean) => {
        if (isCentering && !this.hasAttached()) {
          this.attach(this._host._content);
        }
      });

    this._leavingSub = this._host._afterLeavingCenter.subscribe(() => {
      this.detach();
    });
  }

  /**
   * Clean up centering subscription.
   *
   * 清理居中订阅。
   *
   */
  ngOnDestroy(): void {
    super.ngOnDestroy();
    this._centeringSub.unsubscribe();
    this._leavingSub.unsubscribe();
  }
}

/**
 * Base class with all of the `MatTabBody` functionality.
 *
 * 具备所有 `MatTabBody` 功能的基类。
 *
 * @docs-private
 */
@Directive()
export abstract class _MatTabBodyBase implements OnInit, OnDestroy {
  /**
   * Current position of the tab-body in the tab-group. Zero means that the tab is visible.
   *
   * 选项卡组中选项卡本体的当前位置。为零意味着此选项卡是可见的。
   *
   */
  private _positionIndex: number;

  /**
   * Subscription to the directionality change observable.
   *
   * 对方向性变更通知的订阅。
   *
   */
  private _dirChangeSubscription = Subscription.EMPTY;

  /**
   * Tab body position state. Used by the animation trigger for the current state.
   *
   * 选项卡本体的位置状态。供当前状态的动画触发器使用。
   *
   */
  _position: MatTabBodyPositionState;

<<<<<<< HEAD
  /**
   * Emits when an animation on the tab is complete.
   *
   * 选项卡的动画完成时发出通知。
   *
   */
  _translateTabComplete = new Subject<AnimationEvent>();
=======
  /** Emits when an animation on the tab is complete. */
  readonly _translateTabComplete = new Subject<AnimationEvent>();
>>>>>>> 94076af5

  /**
   * Event emitted when the tab begins to animate towards the center as the active tab.
   *
   * 此选项卡开始成为活动项，向中心动画时会发出本事件。
   *
   */
  @Output() readonly _onCentering: EventEmitter<number> = new EventEmitter<number>();

  /**
   * Event emitted before the centering of the tab begins.
   *
   * 选项卡开始居中前发出的事件。
   *
   */
  @Output() readonly _beforeCentering: EventEmitter<boolean> = new EventEmitter<boolean>();

  /**
   * Event emitted before the centering of the tab begins.
   *
   * 选项卡开始从中心离开前发出的事件。
   *
   */
  @Output() readonly _afterLeavingCenter: EventEmitter<void> = new EventEmitter<void>();

  /**
   * Event emitted when the tab completes its animation towards the center.
   *
   * 选项卡完成居中动画时会发出本事件。
   *
   */
  @Output() readonly _onCentered: EventEmitter<void> = new EventEmitter<void>(true);

<<<<<<< HEAD
   /**
    * The portal host inside of this container into which the tab body content will be loaded.
    *
    * 这个容器里面的传送点宿主，选项卡本体的内容会加载到此处。
    *
    */
  abstract _portalHost: PortalHostDirective;
=======
   /** The portal host inside of this container into which the tab body content will be loaded. */
  abstract _portalHost: CdkPortalOutlet;
>>>>>>> 94076af5

  /**
   * The tab body content to display.
   *
   * 选项卡本体中要显示的内容。
   *
   */
  @Input('content') _content: TemplatePortal;

  /**
   * Position that will be used when the tab is immediately becoming visible after creation.
   *
   * 当选项卡在创建后立即变为可见时，将使用的位置。
   *
   */
  @Input() origin: number | null;

  // Note that the default value will always be overwritten by `MatTabBody`, but we need one
  // anyway to prevent the animations module from throwing an error if the body is used on its own.
  /**
   * Duration for the tab's animation.
   *
   * 选项卡动画的持续时间。
   *
   */
  @Input() animationDuration: string = '500ms';

  /**
   * The shifted index position of the tab body, where zero represents the active center tab.
   *
   * 选项卡主体移动后的索引位置，其中零代表活动的中心选项卡。
   *
   */
  @Input()
  set position(position: number) {
    this._positionIndex = position;
    this._computePositionAnimationState();
  }

  constructor(private _elementRef: ElementRef<HTMLElement>,
              @Optional() private _dir: Directionality,
              changeDetectorRef: ChangeDetectorRef) {

    if (_dir) {
      this._dirChangeSubscription = _dir.change.subscribe((dir: Direction) => {
        this._computePositionAnimationState(dir);
        changeDetectorRef.markForCheck();
      });
    }

    // Ensure that we get unique animation events, because the `.done` callback can get
    // invoked twice in some browsers. See https://github.com/angular/angular/issues/24084.
    this._translateTabComplete.pipe(distinctUntilChanged((x, y) => {
      return x.fromState === y.fromState && x.toState === y.toState;
    })).subscribe(event => {
      // If the transition to the center is complete, emit an event.
      if (this._isCenterPosition(event.toState) && this._isCenterPosition(this._position)) {
        this._onCentered.emit();
      }

      if (this._isCenterPosition(event.fromState) && !this._isCenterPosition(this._position)) {
        this._afterLeavingCenter.emit();
      }
    });
  }

  /**
   * After initialized, check if the content is centered and has an origin. If so, set the
   * special position states that transition the tab from the left or right before centering.
   *
   * 初始化完成后，检查内容是否居中，是否有原点。如果有，就设置特殊位置状态，以便在居中之前，从左侧或右侧播放选项卡过渡动画。
   *
   */
  ngOnInit() {
    if (this._position == 'center' && this.origin != null) {
      this._position = this._computePositionFromOrigin(this.origin);
    }
  }

  ngOnDestroy() {
    this._dirChangeSubscription.unsubscribe();
    this._translateTabComplete.complete();
  }

  _onTranslateTabStarted(event: AnimationEvent): void {
    const isCentering = this._isCenterPosition(event.toState);
    this._beforeCentering.emit(isCentering);
    if (isCentering) {
      this._onCentering.emit(this._elementRef.nativeElement.clientHeight);
    }
  }

  /**
   * The text direction of the containing app.
   *
   * 容器应用的文字方向。
   *
   */
  _getLayoutDirection(): Direction {
    return this._dir && this._dir.value === 'rtl' ? 'rtl' : 'ltr';
  }

  /**
   * Whether the provided position state is considered center, regardless of origin.
   *
   * 无论原点在哪里，都把所提供的位置状态视为居中状态。
   *
   */
  _isCenterPosition(position: MatTabBodyPositionState|string): boolean {
    return position == 'center' ||
        position == 'left-origin-center' ||
        position == 'right-origin-center';
  }

  /**
   * Computes the position state that will be used for the tab-body animation trigger.
   *
   * 计算将用于选项卡动画触发器的位置状态。
   *
   */
  private _computePositionAnimationState(dir: Direction = this._getLayoutDirection()) {
    if (this._positionIndex < 0) {
      this._position = dir == 'ltr' ? 'left' : 'right';
    } else if (this._positionIndex > 0) {
      this._position = dir == 'ltr' ? 'right' : 'left';
    } else {
      this._position = 'center';
    }
  }

  /**
   * Computes the position state based on the specified origin position. This is used if the
   * tab is becoming visible immediately after creation.
   *
   * 根据指定的原点位置计算位置状态。如果选项卡在创建后立即可见，就会使用此方法。
   *
   */
  private _computePositionFromOrigin(origin: number): MatTabBodyPositionState {
    const dir = this._getLayoutDirection();

    if ((dir == 'ltr' && origin <= 0) || (dir == 'rtl' && origin > 0)) {
      return 'left-origin-center';
    }

    return 'right-origin-center';
  }
}

/**
 * Wrapper for the contents of a tab.
 *
 * 包含选项卡内容的包装器。
 *
 * @docs-private
 */
@Component({
  selector: 'mat-tab-body',
  templateUrl: 'tab-body.html',
  styleUrls: ['tab-body.css'],
  encapsulation: ViewEncapsulation.None,
  // tslint:disable-next-line:validate-decorators
  changeDetection: ChangeDetectionStrategy.Default,
  animations: [matTabsAnimations.translateTab],
  host: {
    'class': 'mat-tab-body',
  }
})
export class MatTabBody extends _MatTabBodyBase {
  @ViewChild(CdkPortalOutlet) _portalHost: CdkPortalOutlet;

  constructor(elementRef: ElementRef<HTMLElement>,
              @Optional() dir: Directionality,
              changeDetectorRef: ChangeDetectorRef) {
    super(elementRef, dir, changeDetectorRef);
  }
}<|MERGE_RESOLUTION|>--- conflicted
+++ resolved
@@ -166,18 +166,13 @@
    */
   _position: MatTabBodyPositionState;
 
-<<<<<<< HEAD
   /**
    * Emits when an animation on the tab is complete.
    *
    * 选项卡的动画完成时发出通知。
    *
    */
-  _translateTabComplete = new Subject<AnimationEvent>();
-=======
-  /** Emits when an animation on the tab is complete. */
   readonly _translateTabComplete = new Subject<AnimationEvent>();
->>>>>>> 94076af5
 
   /**
    * Event emitted when the tab begins to animate towards the center as the active tab.
@@ -211,18 +206,13 @@
    */
   @Output() readonly _onCentered: EventEmitter<void> = new EventEmitter<void>(true);
 
-<<<<<<< HEAD
    /**
     * The portal host inside of this container into which the tab body content will be loaded.
     *
     * 这个容器里面的传送点宿主，选项卡本体的内容会加载到此处。
     *
     */
-  abstract _portalHost: PortalHostDirective;
-=======
-   /** The portal host inside of this container into which the tab body content will be loaded. */
   abstract _portalHost: CdkPortalOutlet;
->>>>>>> 94076af5
 
   /**
    * The tab body content to display.
