--- conflicted
+++ resolved
@@ -39,8 +39,7 @@
  * position to its respective state. If there is not current position (void, in the case of a new
  * tab body), then there will be no transition animation to its state.
  *
- * 这些位置状态在内部用作选项卡本体的动画状态。将位置状态设置为 left、right 或 center，会把选项卡本体从当前位置转移到各自的状态。
- * 如果没有当前位置（对于新的选项卡本体是 void），那么它的状态就没有过渡动画了）。
+ * 这些位置状态在内部用作选项卡本体的动画状态。将位置状态设置为 left、right 或 center，会把选项卡本体从当前位置转移到各自的状态。 如果没有当前位置（对于新的选项卡本体是 void），那么它的状态就没有过渡动画了）。
  *
  * In the case of a new tab body that should immediately be centered with an animating transition,
  * then left-origin-center or right-origin-center can be used, which will use left or right as its
@@ -62,36 +61,22 @@
  * set to 1, and a new tab is created and selected at index 2, then the tab body would have an
  * origin of right because its index was greater than the prior selected index.
  *
- * 原始状态是一个内部使用的状态，它在新的选项卡本体上设置，表明它是从前一个选定索引的左侧还是右侧开始的。
- * 例如，如果选定索引设置为 1，并且在索引 2 处创建并选定了一个新选项卡，则该选项卡本体的原点是右侧，因为它的索引大于之前选择的索引。
+ * 原始状态是一个内部使用的状态，它在新的选项卡本体上设置，表明它是从前一个选定索引的左侧还是右侧开始的。 例如，如果选定索引设置为 1，并且在索引 2 处创建并选定了一个新选项卡，则该选项卡本体的原点是右侧，因为它的索引大于之前选择的索引。
  *
  */
 export type MatTabBodyOriginState = 'left' | 'right';
 
 /**
  * The portal host directive for the contents of the tab.
- *
- * 该选项卡内容的传送点宿主指令。
- *
  * @docs-private
  */
 @Directive({
   selector: '[matTabBodyHost]',
 })
 export class MatTabBodyPortal extends CdkPortalOutlet implements OnInit, OnDestroy {
-  /**
-   * Subscription to events for when the tab body begins centering.
-   *
-   * 当选项卡主体开始居中时的订阅。
-   *
-   */
+  /** Subscription to events for when the tab body begins centering. */
   private _centeringSub = Subscription.EMPTY;
-  /**
-   * Subscription to events for when the tab body finishes leaving from center position.
-   *
-   * 当选项卡主体从中心位置离开后的订阅。
-   *
-   */
+  /** Subscription to events for when the tab body finishes leaving from center position. */
   private _leavingSub = Subscription.EMPTY;
 
   constructor(
@@ -103,12 +88,7 @@
     super(componentFactoryResolver, viewContainerRef, _document);
   }
 
-  /**
-   * Set initial visibility or set up subscription for changing visibility.
-   *
-   * 设置初始可见性或设置订阅以改变可见性。
-   *
-   */
+  /** Set initial visibility or set up subscription for changing visibility. */
   override ngOnInit(): void {
     super.ngOnInit();
 
@@ -127,12 +107,7 @@
     });
   }
 
-  /**
-   * Clean up centering subscription.
-   *
-   * 清理居中订阅。
-   *
-   */
+  /** Clean up centering subscription. */
   override ngOnDestroy(): void {
     super.ngOnDestroy();
     this._centeringSub.unsubscribe();
@@ -142,124 +117,52 @@
 
 /**
  * Base class with all of the `MatTabBody` functionality.
- *
- * 具备所有 `MatTabBody` 功能的基类。
- *
  * @docs-private
  */
 @Directive()
 export abstract class _MatTabBodyBase implements OnInit, OnDestroy {
-  /**
-   * Current position of the tab-body in the tab-group. Zero means that the tab is visible.
-   *
-   * 选项卡组中选项卡本体的当前位置。为零意味着此选项卡是可见的。
-   *
-   */
+  /** Current position of the tab-body in the tab-group. Zero means that the tab is visible. */
   private _positionIndex: number;
 
-  /**
-   * Subscription to the directionality change observable.
-   *
-   * 对方向性变更通知的订阅。
-   *
-   */
+  /** Subscription to the directionality change observable. */
   private _dirChangeSubscription = Subscription.EMPTY;
 
-  /**
-   * Tab body position state. Used by the animation trigger for the current state.
-   *
-   * 选项卡本体的位置状态。供当前状态的动画触发器使用。
-   *
-   */
+  /** Tab body position state. Used by the animation trigger for the current state. */
   _position: MatTabBodyPositionState;
 
-  /**
-   * Emits when an animation on the tab is complete.
-   *
-   * 选项卡的动画完成时发出通知。
-   *
-   */
+  /** Emits when an animation on the tab is complete. */
   readonly _translateTabComplete = new Subject<AnimationEvent>();
 
-  /**
-   * Event emitted when the tab begins to animate towards the center as the active tab.
-   *
-   * 此选项卡开始成为活动项，向中心动画时会发出本事件。
-   *
-   */
+  /** Event emitted when the tab begins to animate towards the center as the active tab. */
   @Output() readonly _onCentering: EventEmitter<number> = new EventEmitter<number>();
 
-  /**
-   * Event emitted before the centering of the tab begins.
-   *
-   * 选项卡开始居中前发出的事件。
-   *
-   */
+  /** Event emitted before the centering of the tab begins. */
   @Output() readonly _beforeCentering: EventEmitter<boolean> = new EventEmitter<boolean>();
 
-  /**
-   * Event emitted before the centering of the tab begins.
-   *
-   * 选项卡开始从中心离开前发出的事件。
-   *
-   */
+  /** Event emitted before the centering of the tab begins. */
   @Output() readonly _afterLeavingCenter: EventEmitter<void> = new EventEmitter<void>();
 
-  /**
-   * Event emitted when the tab completes its animation towards the center.
-   *
-   * 选项卡完成居中动画时会发出本事件。
-   *
-   */
+  /** Event emitted when the tab completes its animation towards the center. */
   @Output() readonly _onCentered: EventEmitter<void> = new EventEmitter<void>(true);
 
-  /**
-   * The portal host inside of this container into which the tab body content will be loaded.
-   *
-   * 这个容器里面的传送点宿主，选项卡本体的内容会加载到此处。
-   *
-   */
+  /** The portal host inside of this container into which the tab body content will be loaded. */
   abstract _portalHost: CdkPortalOutlet;
 
-  /**
-   * The tab body content to display.
-   *
-   * 选项卡本体中要显示的内容。
-   *
-   */
+  /** The tab body content to display. */
   @Input('content') _content: TemplatePortal;
 
-  /**
-   * Position that will be used when the tab is immediately becoming visible after creation.
-   *
-   * 当选项卡在创建后立即变为可见时，将使用的位置。
-   *
-   */
+  /** Position that will be used when the tab is immediately becoming visible after creation. */
   @Input() origin: number | null;
 
   // Note that the default value will always be overwritten by `MatTabBody`, but we need one
   // anyway to prevent the animations module from throwing an error if the body is used on its own.
-  /**
-   * Duration for the tab's animation.
-   *
-   * 选项卡动画的持续时间。
-   *
-   */
+  /** Duration for the tab's animation. */
   @Input() animationDuration: string = '500ms';
 
-<<<<<<< HEAD
-  /**
-   * The shifted index position of the tab body, where zero represents the active center tab.
-   *
-   * 选项卡主体移动后的索引位置，其中零代表活动的中心选项卡。
-   *
-   */
-=======
   /** Whether the tab's content should be kept in the DOM while it's off-screen. */
   @Input() preserveContent: boolean = false;
 
   /** The shifted index position of the tab body, where zero represents the active center tab. */
->>>>>>> 53b69108
   @Input()
   set position(position: number) {
     this._positionIndex = position;
@@ -301,9 +204,6 @@
   /**
    * After initialized, check if the content is centered and has an origin. If so, set the
    * special position states that transition the tab from the left or right before centering.
-   *
-   * 初始化完成后，检查内容是否居中，是否有原点。如果有，就设置特殊位置状态，以便在居中之前，从左侧或右侧播放选项卡过渡动画。
-   *
    */
   ngOnInit() {
     if (this._position == 'center' && this.origin != null) {
@@ -327,31 +227,21 @@
   /**
    * The text direction of the containing app.
    *
-   * 容器应用的文字方向。
+   * 包含该应用的文字方向。
    *
    */
   _getLayoutDirection(): Direction {
     return this._dir && this._dir.value === 'rtl' ? 'rtl' : 'ltr';
   }
 
-  /**
-   * Whether the provided position state is considered center, regardless of origin.
-   *
-   * 无论原点在哪里，都把所提供的位置状态视为居中状态。
-   *
-   */
+  /** Whether the provided position state is considered center, regardless of origin. */
   _isCenterPosition(position: MatTabBodyPositionState | string): boolean {
     return (
       position == 'center' || position == 'left-origin-center' || position == 'right-origin-center'
     );
   }
 
-  /**
-   * Computes the position state that will be used for the tab-body animation trigger.
-   *
-   * 计算将用于选项卡动画触发器的位置状态。
-   *
-   */
+  /** Computes the position state that will be used for the tab-body animation trigger. */
   private _computePositionAnimationState(dir: Direction = this._getLayoutDirection()) {
     if (this._positionIndex < 0) {
       this._position = dir == 'ltr' ? 'left' : 'right';
@@ -365,9 +255,6 @@
   /**
    * Computes the position state based on the specified origin position. This is used if the
    * tab is becoming visible immediately after creation.
-   *
-   * 根据指定的原点位置计算位置状态。如果选项卡在创建后立即可见，就会使用此方法。
-   *
    */
   private _computePositionFromOrigin(origin: number): MatTabBodyPositionState {
     const dir = this._getLayoutDirection();
@@ -382,9 +269,6 @@
 
 /**
  * Wrapper for the contents of a tab.
- *
- * 包含选项卡内容的包装器。
- *
  * @docs-private
  */
 @Component({
