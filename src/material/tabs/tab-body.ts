--- conflicted
+++ resolved
@@ -32,43 +32,6 @@
 import {distinctUntilChanged, startWith} from 'rxjs/operators';
 import {AnimationEvent} from '@angular/animations';
 import {matTabsAnimations} from './tabs-animations';
-<<<<<<< HEAD
-import {startWith, distinctUntilChanged} from 'rxjs/operators';
-
-/**
- * These position states are used internally as animation states for the tab body. Setting the
- * position state to left, right, or center will transition the tab body from its current
- * position to its respective state. If there is not current position (void, in the case of a new
- * tab body), then there will be no transition animation to its state.
- *
- * 这些位置状态在内部用作选项卡本体的动画状态。将位置状态设置为 left、right 或 center，会把选项卡本体从当前位置转移到各自的状态。 如果没有当前位置（对于新的选项卡本体是 void），那么它的状态就没有过渡动画了）。
- *
- * In the case of a new tab body that should immediately be centered with an animating transition,
- * then left-origin-center or right-origin-center can be used, which will use left or right as its
- * psuedo-prior state.
- *
- * 如果新的选项卡本体应该立即以动画过渡到居中位置，那么就可以使用 left-origin-center 或 right-origin-center，它会用 left 或 right 作为伪造的先前状态。
- *
- */
-export type MatTabBodyPositionState =
-  | 'left'
-  | 'center'
-  | 'right'
-  | 'left-origin-center'
-  | 'right-origin-center';
-
-/**
- * The origin state is an internally used state that is set on a new tab body indicating if it
- * began to the left or right of the prior selected index. For example, if the selected index was
- * set to 1, and a new tab is created and selected at index 2, then the tab body would have an
- * origin of right because its index was greater than the prior selected index.
- *
- * 原始状态是一个内部使用的状态，它在新的选项卡本体上设置，表明它是从前一个选定索引的左侧还是右侧开始的。 例如，如果选定索引设置为 1，并且在索引 2 处创建并选定了一个新选项卡，则该选项卡本体的原点是右侧，因为它的索引大于之前选择的索引。
- *
- */
-export type MatTabBodyOriginState = 'left' | 'right';
-=======
->>>>>>> 70cf080c
 
 /**
  * The portal host directive for the contents of the tab.
