--- conflicted
+++ resolved
@@ -356,18 +356,13 @@
     });
   }
 
-<<<<<<< HEAD
   /**
    * Sends any changes that could affect the layout of the items.
    *
    * 发送可能影响项目布局的任何更改。
    *
    */
-  private _itemsResized(): Observable<void> {
-=======
-  /** Sends any changes that could affect the layout of the items. */
   private _itemsResized(): Observable<ResizeObserverEntry[]> {
->>>>>>> 70cf080c
     if (typeof ResizeObserver !== 'function') {
       return EMPTY;
     }
