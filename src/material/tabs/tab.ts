/**
 * @license
 * Copyright Google LLC All Rights Reserved.
 *
 * Use of this source code is governed by an MIT-style license that can be
 * found in the LICENSE file at https://angular.io/license
 */

import {TemplatePortal} from '@angular/cdk/portal';
import {
  ChangeDetectionStrategy,
  Component,
  ContentChild,
  Input,
  OnChanges,
  OnDestroy,
  OnInit,
  SimpleChanges,
  TemplateRef,
  ViewChild,
  ViewContainerRef,
  ViewEncapsulation,
  InjectionToken,
  Inject,
  Optional,
} from '@angular/core';
import {CanDisable, mixinDisabled} from '@angular/material/core';
import {Subject} from 'rxjs';
import {MAT_TAB_CONTENT} from './tab-content';
import {MAT_TAB_LABEL, MatTabLabel, MAT_TAB} from './tab-label';
// Boilerplate for applying mixins to MatTab.
/** @docs-private */
const _MatTabBase = mixinDisabled(class {});

/**
 * Used to provide a tab group to a tab without causing a circular dependency.
 *
 * 用来为选项卡提供一个选项卡组，而不会产生循环依赖。
 *
 * @docs-private
 */
export const MAT_TAB_GROUP = new InjectionToken<any>('MAT_TAB_GROUP');

@Component({
  selector: 'mat-tab',
  templateUrl: 'tab.html',
  inputs: ['disabled'],
  // tslint:disable-next-line:validate-decorators
  changeDetection: ChangeDetectionStrategy.Default,
  encapsulation: ViewEncapsulation.None,
  exportAs: 'matTab',
  providers: [{provide: MAT_TAB, useExisting: MatTab}],
})
export class MatTab extends _MatTabBase implements OnInit, CanDisable, OnChanges, OnDestroy {
  /**
   * Content for the tab label given by `<ng-template mat-tab-label>`.
   *
   * 选项卡标签的内容由 `<ng-template mat-tab-label>` 指定。
   *
   */
  @ContentChild(MAT_TAB_LABEL)
  get templateLabel(): MatTabLabel {
    return this._templateLabel;
  }
  set templateLabel(value: MatTabLabel) {
    this._setTemplateLabelInput(value);
  }
  protected _templateLabel: MatTabLabel;

  /**
   * Template provided in the tab content that will be used if present, used to enable lazy-loading
   *
   * 选项卡内容中提供的模板，如果存在，将用于启用惰性加载
   *
   */
  @ContentChild(MAT_TAB_CONTENT, {read: TemplateRef, static: true})
  _explicitContent: TemplateRef<any>;

  /**
   * Template inside the MatTab view that contains an `<ng-content>`.
   *
   *  MatTab 视图中包含 `<ng-content>` 的模板内容。
   *
   */
  @ViewChild(TemplateRef, {static: true}) _implicitContent: TemplateRef<any>;

  /**
   * Plain text label for the tab, used when there is no template label.
   *
   * 选项卡的纯文本标签，没有模板标签时使用。
   *
   */
  @Input('label') textLabel: string = '';

  /**
   * Aria label for the tab.
   *
   * 选项卡的 Aria 标签。
   *
   */
  @Input('aria-label') ariaLabel: string;

  /**
   * Reference to the element that the tab is labelled by.
   * Will be cleared if `aria-label` is set at the same time.
   *
   * 到选项卡标签所标注的元素的引用。如果同时设置了 `aria-label`，该属性将被清除。
   *
   */
  @Input('aria-labelledby') ariaLabelledby: string;

  /**
<<<<<<< HEAD
   * Portal that will be the hosted content of the tab
   *
   * 该选项卡内容的传送点
   *
   */
=======
   * Classes to be passed to the tab label inside the mat-tab-header container.
   * Supports string and string array values, same as `ngClass`.
   */
  @Input() labelClass: string | string[];

  /**
   * Classes to be passed to the tab mat-tab-body container.
   * Supports string and string array values, same as `ngClass`.
   */
  @Input() bodyClass: string | string[];

  /** Portal that will be the hosted content of the tab */
>>>>>>> 53b69108
  private _contentPortal: TemplatePortal | null = null;

  /** @docs-private */
  get content(): TemplatePortal | null {
    return this._contentPortal;
  }

  /**
   * Emits whenever the internal state of the tab changes.
   *
   * 只要选项卡内部状态发生变化，就会发出通知。
   *
   */
  readonly _stateChanges = new Subject<void>();

  /**
   * The relatively indexed position where 0 represents the center, negative is left, and positive
   * represents the right.
   *
   * 相对的索引位置，其中 0 代表中心，负数代表左边，正数代表右边。
   *
   */
  position: number | null = null;

  /**
   * The initial relatively index origin of the tab if it was created and selected after there
   * was already a selected tab. Provides context of what position the tab should originate from.
   *
   * 该选项卡初始相对索引的原点（如果已经创建并在已选定的选项卡之后被选定）。这个属性提供了此选项卡应该来自哪个位置的上下文。
   *
   */
  origin: number | null = null;

  /**
   * Whether the tab is currently active.
   *
   * 该选项卡目前是否有效。
   *
   */
  isActive = false;

  constructor(
    private _viewContainerRef: ViewContainerRef,
    @Inject(MAT_TAB_GROUP) @Optional() public _closestTabGroup: any,
  ) {
    super();
  }

  ngOnChanges(changes: SimpleChanges): void {
    if (changes.hasOwnProperty('textLabel') || changes.hasOwnProperty('disabled')) {
      this._stateChanges.next();
    }
  }

  ngOnDestroy(): void {
    this._stateChanges.complete();
  }

  ngOnInit(): void {
    this._contentPortal = new TemplatePortal(
      this._explicitContent || this._implicitContent,
      this._viewContainerRef,
    );
  }

  /**
   * This has been extracted to a util because of TS 4 and VE.
   * View Engine doesn't support property rename inheritance.
   * TS 4.0 doesn't allow properties to override accessors or vice-versa.
   *
   * 由于 TS 4 和 VE 的原因，它已被提取成了一个工具函数。View Engine 不支持继承时进行属性重命名。TS 4.0 不允许改写属性访问器，反之亦然。
   *
   * @docs-private
   */
  protected _setTemplateLabelInput(value: MatTabLabel | undefined) {
    // Only update the label if the query managed to find one. This works around an issue where a
    // user may have manually set `templateLabel` during creation mode, which would then get
    // clobbered by `undefined` when the query resolves. Also note that we check that the closest
    // tab matches the current one so that we don't pick up labels from nested tabs.
    if (value && value._closestTab === this) {
      this._templateLabel = value;
    }
  }
}<|MERGE_RESOLUTION|>--- conflicted
+++ resolved
@@ -28,15 +28,13 @@
 import {Subject} from 'rxjs';
 import {MAT_TAB_CONTENT} from './tab-content';
 import {MAT_TAB_LABEL, MatTabLabel, MAT_TAB} from './tab-label';
+
 // Boilerplate for applying mixins to MatTab.
 /** @docs-private */
 const _MatTabBase = mixinDisabled(class {});
 
 /**
  * Used to provide a tab group to a tab without causing a circular dependency.
- *
- * 用来为选项卡提供一个选项卡组，而不会产生循环依赖。
- *
  * @docs-private
  */
 export const MAT_TAB_GROUP = new InjectionToken<any>('MAT_TAB_GROUP');
@@ -69,19 +67,11 @@
 
   /**
    * Template provided in the tab content that will be used if present, used to enable lazy-loading
-   *
-   * 选项卡内容中提供的模板，如果存在，将用于启用惰性加载
-   *
    */
   @ContentChild(MAT_TAB_CONTENT, {read: TemplateRef, static: true})
   _explicitContent: TemplateRef<any>;
 
-  /**
-   * Template inside the MatTab view that contains an `<ng-content>`.
-   *
-   *  MatTab 视图中包含 `<ng-content>` 的模板内容。
-   *
-   */
+  /** Template inside the MatTab view that contains an `<ng-content>`. */
   @ViewChild(TemplateRef, {static: true}) _implicitContent: TemplateRef<any>;
 
   /**
@@ -104,19 +94,12 @@
    * Reference to the element that the tab is labelled by.
    * Will be cleared if `aria-label` is set at the same time.
    *
-   * 到选项卡标签所标注的元素的引用。如果同时设置了 `aria-label`，该属性将被清除。
+   * 到用来标注此选项卡的元素的引用。如果同时设置了 `aria-label`，则被清除。
    *
    */
   @Input('aria-labelledby') ariaLabelledby: string;
 
   /**
-<<<<<<< HEAD
-   * Portal that will be the hosted content of the tab
-   *
-   * 该选项卡内容的传送点
-   *
-   */
-=======
    * Classes to be passed to the tab label inside the mat-tab-header container.
    * Supports string and string array values, same as `ngClass`.
    */
@@ -129,7 +112,6 @@
   @Input() bodyClass: string | string[];
 
   /** Portal that will be the hosted content of the tab */
->>>>>>> 53b69108
   private _contentPortal: TemplatePortal | null = null;
 
   /** @docs-private */
@@ -137,12 +119,7 @@
     return this._contentPortal;
   }
 
-  /**
-   * Emits whenever the internal state of the tab changes.
-   *
-   * 只要选项卡内部状态发生变化，就会发出通知。
-   *
-   */
+  /** Emits whenever the internal state of the tab changes. */
   readonly _stateChanges = new Subject<void>();
 
   /**
@@ -199,9 +176,6 @@
    * This has been extracted to a util because of TS 4 and VE.
    * View Engine doesn't support property rename inheritance.
    * TS 4.0 doesn't allow properties to override accessors or vice-versa.
-   *
-   * 由于 TS 4 和 VE 的原因，它已被提取成了一个工具函数。View Engine 不支持继承时进行属性重命名。TS 4.0 不允许改写属性访问器，反之亦然。
-   *
    * @docs-private
    */
   protected _setTemplateLabelInput(value: MatTabLabel | undefined) {
