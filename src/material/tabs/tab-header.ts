/**
 * @license
 * Copyright Google LLC All Rights Reserved.
 *
 * Use of this source code is governed by an MIT-style license that can be
 * found in the LICENSE file at https://angular.io/license
 */

import {Directionality} from '@angular/cdk/bidi';
import {ViewportRuler} from '@angular/cdk/scrolling';
import {
  AfterContentChecked,
  AfterContentInit,
  ChangeDetectionStrategy,
  ChangeDetectorRef,
  Component,
  ContentChildren,
  ElementRef,
  NgZone,
  OnDestroy,
  Optional,
  QueryList,
  ViewChild,
  ViewEncapsulation,
  AfterViewInit,
  Input,
  Inject,
  Directive,
} from '@angular/core';
import {ANIMATION_MODULE_TYPE} from '@angular/platform-browser/animations';
import {BooleanInput, coerceBooleanProperty} from '@angular/cdk/coercion';
import {MatInkBar} from './ink-bar';
import {MatTabLabelWrapper} from './tab-label-wrapper';
import {Platform} from '@angular/cdk/platform';
import {MatPaginatedTabHeader} from './paginated-tab-header';

/**
 * Base class with all of the `MatTabHeader` functionality.
 *
 * 具备所有 `MatTabHeader` 功能的基类。
 *
 * @docs-private
 */
@Directive()
<<<<<<< HEAD
export abstract class _MatTabHeaderBase extends MatPaginatedTabHeader implements
  AfterContentChecked, AfterContentInit, AfterViewInit, OnDestroy {

  /**
   * Whether the ripple effect is disabled or not.
   *
   * 是否禁用了涟漪效果。
   *
   */
=======
export abstract class _MatTabHeaderBase
  extends MatPaginatedTabHeader
  implements AfterContentChecked, AfterContentInit, AfterViewInit, OnDestroy
{
  /** Whether the ripple effect is disabled or not. */
>>>>>>> 03485cd6
  @Input()
  get disableRipple(): boolean {
    return this._disableRipple;
  }
  set disableRipple(value: BooleanInput) {
    this._disableRipple = coerceBooleanProperty(value);
  }
  private _disableRipple: boolean = false;

  constructor(
    elementRef: ElementRef,
    changeDetectorRef: ChangeDetectorRef,
    viewportRuler: ViewportRuler,
    @Optional() dir: Directionality,
    ngZone: NgZone,
    platform: Platform,
    @Optional() @Inject(ANIMATION_MODULE_TYPE) animationMode?: string,
  ) {
    super(elementRef, changeDetectorRef, viewportRuler, dir, ngZone, platform, animationMode);
  }

  protected _itemSelected(event: KeyboardEvent) {
    event.preventDefault();
  }
}

/**
 * The header of the tab group which displays a list of all the tabs in the tab group. Includes
 * an ink bar that follows the currently selected tab. When the tabs list's width exceeds the
 * width of the header container, then arrows will be displayed to allow the user to scroll
 * left and right across the header.
 *
 * 选项卡组的标题，显示选项卡组中所有选项卡的列表。包含一个跟随当前选定选项卡的墨水条。当选项卡列表的宽度超出标头容器的宽度时，就会显示箭头，让用户可以在标头中左右滚动。
 *
 * @docs-private
 */
@Component({
  selector: 'mat-tab-header',
  templateUrl: 'tab-header.html',
  styleUrls: ['tab-header.css'],
  inputs: ['selectedIndex'],
  outputs: ['selectFocusedIndex', 'indexFocused'],
  encapsulation: ViewEncapsulation.None,
  // tslint:disable-next-line:validate-decorators
  changeDetection: ChangeDetectionStrategy.Default,
  host: {
    'class': 'mat-tab-header',
    '[class.mat-tab-header-pagination-controls-enabled]': '_showPaginationControls',
    '[class.mat-tab-header-rtl]': "_getLayoutDirection() == 'rtl'",
  },
})
export class MatTabHeader extends _MatTabHeaderBase {
  @ContentChildren(MatTabLabelWrapper, {descendants: false}) _items: QueryList<MatTabLabelWrapper>;
  @ViewChild(MatInkBar, {static: true}) _inkBar: MatInkBar;
  @ViewChild('tabListContainer', {static: true}) _tabListContainer: ElementRef;
  @ViewChild('tabList', {static: true}) _tabList: ElementRef;
  @ViewChild('tabListInner', {static: true}) _tabListInner: ElementRef;
  @ViewChild('nextPaginator') _nextPaginator: ElementRef<HTMLElement>;
  @ViewChild('previousPaginator') _previousPaginator: ElementRef<HTMLElement>;

  constructor(
    elementRef: ElementRef,
    changeDetectorRef: ChangeDetectorRef,
    viewportRuler: ViewportRuler,
    @Optional() dir: Directionality,
    ngZone: NgZone,
    platform: Platform,
    @Optional() @Inject(ANIMATION_MODULE_TYPE) animationMode?: string,
  ) {
    super(elementRef, changeDetectorRef, viewportRuler, dir, ngZone, platform, animationMode);
  }
}<|MERGE_RESOLUTION|>--- conflicted
+++ resolved
@@ -42,23 +42,16 @@
  * @docs-private
  */
 @Directive()
-<<<<<<< HEAD
-export abstract class _MatTabHeaderBase extends MatPaginatedTabHeader implements
-  AfterContentChecked, AfterContentInit, AfterViewInit, OnDestroy {
-
+export abstract class _MatTabHeaderBase
+  extends MatPaginatedTabHeader
+  implements AfterContentChecked, AfterContentInit, AfterViewInit, OnDestroy
+{
   /**
    * Whether the ripple effect is disabled or not.
    *
    * 是否禁用了涟漪效果。
    *
    */
-=======
-export abstract class _MatTabHeaderBase
-  extends MatPaginatedTabHeader
-  implements AfterContentChecked, AfterContentInit, AfterViewInit, OnDestroy
-{
-  /** Whether the ripple effect is disabled or not. */
->>>>>>> 03485cd6
   @Input()
   get disableRipple(): boolean {
     return this._disableRipple;
