/**
 * @license
 * Copyright Google LLC All Rights Reserved.
 *
 * Use of this source code is governed by an MIT-style license that can be
 * found in the LICENSE file at https://angular.io/license
 */

import {BooleanInput, coerceBooleanProperty} from '@angular/cdk/coercion';
import {DOCUMENT} from '@angular/common';
import {
  AfterViewChecked,
  Attribute,
  ChangeDetectionStrategy,
  Component,
  ElementRef,
  ErrorHandler,
  inject,
  Inject,
  InjectionToken,
  Input,
  OnDestroy,
  OnInit,
  Optional,
  ViewEncapsulation,
} from '@angular/core';
import {CanColor, ThemePalette, mixinColor} from '@angular/material/core';
import {Subscription} from 'rxjs';
import {take} from 'rxjs/operators';

import {MatIconRegistry} from './icon-registry';

// Boilerplate for applying mixins to MatIcon.
/** @docs-private */
const _MatIconBase = mixinColor(
  class {
    constructor(public _elementRef: ElementRef) {}
  },
);

/**
 * Default options for `mat-icon`.
 *
 * `mat-icon` 的默认选项。
 *
 */
export interface MatIconDefaultOptions {
  /**
   * Default color of the icon.
   *
   * 图标的默认颜色。
   *
   */
  color?: ThemePalette;
  /**
   * Font set that the icon is a part of.
   *
   * 该图标所属的字体集。
   *
   */
  fontSet?: string;
}

/**
 * Injection token to be used to override the default options for `mat-icon`.
 *
 * 用于覆盖 `mat-icon` 的默认选项的注入令牌。
 *
 */
export const MAT_ICON_DEFAULT_OPTIONS = new InjectionToken<MatIconDefaultOptions>(
  'MAT_ICON_DEFAULT_OPTIONS',
);

/**
 * Injection token used to provide the current location to `MatIcon`.
 * Used to handle server-side rendering and to stub out during unit tests.
 *
 * 注入令牌，用于为 `MatIcon` 提供当前的 location 对象。用于处理服务器端的渲染，以及在单元测试中作为桩使用。
 *
 * @docs-private
 */
export const MAT_ICON_LOCATION = new InjectionToken<MatIconLocation>('mat-icon-location', {
  providedIn: 'root',
  factory: MAT_ICON_LOCATION_FACTORY,
});

/**
 * Stubbed out location for `MatIcon`.
 *
 * 供 `MatIcon` 使用的 location 桩。
 *
 * @docs-private
 */
export interface MatIconLocation {
  getPathname: () => string;
}

/** @docs-private */
export function MAT_ICON_LOCATION_FACTORY(): MatIconLocation {
  const _document = inject(DOCUMENT);
  const _location = _document ? _document.location : null;

  return {
    // Note that this needs to be a function, rather than a property, because Angular
    // will only resolve it once, but we want the current path on each call.
    getPathname: () => (_location ? _location.pathname + _location.search : ''),
  };
}
/**
 * SVG attributes that accept a FuncIRI (e.g. `url(<something>)`).
 *
 * 可接受 FuncIRI（例如 `url(<something>)` ）的 SVG 属性。
 *
 */
const funcIriAttributes = [
  'clip-path',
  'color-profile',
  'src',
  'cursor',
  'fill',
  'filter',
  'marker',
  'marker-start',
  'marker-mid',
  'marker-end',
  'mask',
  'stroke',
];

/**
 * Selector that can be used to find all elements that are using a `FuncIRI`.
 *
 * 可以用来查找所有正在使用 `FuncIRI` 元素的选择器。
 *
 */
const funcIriAttributeSelector = funcIriAttributes.map(attr => `[${attr}]`).join(', ');

/**
 * Regex that can be used to extract the id out of a FuncIRI.
 *
 * 可以用来从 FuncIRI 中提取 id 的正则表达式。
 *
 */
const funcIriPattern = /^url\(['"]?#(.*?)['"]?\)$/;

/**
 * Component to display an icon. It can be used in the following ways:
 *
 * 要显示图标的组件。它可以通过以下方式使用：
 *
 * - Specify the svgIcon input to load an SVG icon from a URL previously registered with the
 *   addSvgIcon, addSvgIconInNamespace, addSvgIconSet, or addSvgIconSetInNamespace methods of
 *   MatIconRegistry. If the svgIcon value contains a colon it is assumed to be in the format
 *   "[namespace]&#x3A;[name]", if not the value will be the name of an icon in the default namespace.
 *   Examples:
 *     `<mat-icon svgIcon="left-arrow"></mat-icon>
 *     <mat-icon svgIcon="animals:cat"></mat-icon>`
 *
<<<<<<< HEAD
 *   指定输入属性 svgIcon，用于从之前使用 MatIconRegistry 的 addSvgIcon，addSvgIconInNamespace，addSvgIconSet 或 addSvgIconSetInNamespace 方法注册的 URL 中加载 SVG 图标。如果 svgIcon 的值包含冒号，则假定其格式为“[namespace]&#x3A;[name]”，否则把该值视为默认命名空间中某个图标的名字。例如：
 *     `<mat-icon svgIcon="left-arrow"></mat-icon>
 *     <mat-icon svgIcon="animals:cat"></mat-icon>`
 *
=======
>>>>>>> 70cf080c
 * - Use a font ligature as an icon by putting the ligature text in the `fontIcon` attribute or the
 *   content of the `<mat-icon>` component. If you register a custom font class, don't forget to also
 *   include the special class `mat-ligature-font`. It is recommended to use the attribute alternative
 *   to prevent the ligature text to be selectable and to appear in search engine results.
 *   By default, the Material icons font is used as described at
<<<<<<< HEAD
 *   <http://google.github.io/material-design-icons/#icon-font-for-the-web>. You can specify an
=======
 *   http://google.github.io/material-design-icons/#icon-font-for-the-web. You can specify an
>>>>>>> 70cf080c
 *   alternate font by setting the fontSet input to either the CSS class to apply to use the
 *   desired font, or to an alias previously registered with MatIconRegistry.registerFontClassAlias.
 *   Examples:
 *     `<mat-icon fontIcon="home"></mat-icon>
 *     <mat-icon>home</mat-icon>
 *     <mat-icon fontSet="myfont" fontIcon="sun"></mat-icon>
 *     <mat-icon fontSet="myfont">sun</mat-icon>`
 *
 *   通过将合字文本放在 `fontIcon` 属性或 `<mat-icon>` 组件的内容中，将合字字体用作图标。如果你注册了自定义字体类，请不要忘记还要包括特殊类 `mat-ligature-font` 。建议使用替代属性来防止合字文本被选中以及出现在搜索引擎结果中。默认情况下，使用 <http://google.github.io/material-design-icons/#icon-font-for-the-web> 中所述的 Material 图标字体。你可以通过将 fontSet 输入设置为要应用以使用所需字体的 CSS 类或之前使用 MatIconRegistry.registerFontClassAlias 注册的别名来指定备用字体。示例： `<mat-icon fontIcon="home"></mat-icon> <mat-icon>home</mat-icon> <mat-icon fontSet="myfont" fontIcon="sun"></mat-icon> <mat-icon fontSet="myfont">sun</mat-icon>`
 *
 * - Specify a font glyph to be included via CSS rules by setting the fontSet input to specify the
 *   font, and the fontIcon input to specify the icon. Typically the fontIcon will specify a
 *   CSS class which causes the glyph to be displayed via a :before selector, as in
 *   <https://fortawesome.github.io/Font-Awesome/examples/>
 *   Example:
 *     `<mat-icon fontSet="fa" fontIcon="alarm"></mat-icon>`
 *
 *   指定要通过 CSS 规则包含的字体字形，方法是设置输入属性 fontSet 以指定字体，并使用输入属性 fontIcon 来指定图标。通常，fontIcon 会指定一个 CSS 类，它会让这个字形通过 :before 选择器显示出来，就像 <https://fortawesome.github.io/Font-Awesome/examples/> 中一样，例如： `<mat-icon fontSet="fa" fontIcon="alarm"></mat-icon`
 *
 */
@Component({
  template: '<ng-content></ng-content>',
  selector: 'mat-icon',
  exportAs: 'matIcon',
  styleUrls: ['icon.css'],
  inputs: ['color'],
  host: {
    'role': 'img',
    'class': 'mat-icon notranslate',
    '[attr.data-mat-icon-type]': '_usingFontIcon() ? "font" : "svg"',
    '[attr.data-mat-icon-name]': '_svgName || fontIcon',
    '[attr.data-mat-icon-namespace]': '_svgNamespace || fontSet',
    '[attr.fontIcon]': '_usingFontIcon() ? fontIcon : null',
    '[class.mat-icon-inline]': 'inline',
    '[class.mat-icon-no-color]': 'color !== "primary" && color !== "accent" && color !== "warn"',
  },
  encapsulation: ViewEncapsulation.None,
  changeDetection: ChangeDetectionStrategy.OnPush,
})
export class MatIcon extends _MatIconBase implements OnInit, AfterViewChecked, CanColor, OnDestroy {
  /**
   * Whether the icon should be inlined, automatically sizing the icon to match the font size of
   * the element the icon is contained in.
   *
   * 该图标是否应该内联，这会自动调整图标大小以匹配图标所在元素的字体大小。
   *
   */
  @Input()
  get inline(): boolean {
    return this._inline;
  }
  set inline(inline: BooleanInput) {
    this._inline = coerceBooleanProperty(inline);
  }
  private _inline: boolean = false;

  /**
   * Name of the icon in the SVG icon set.
   *
   * SVG 图标集中的图标名称。
   *
   */
  @Input()
  get svgIcon(): string {
    return this._svgIcon;
  }
  set svgIcon(value: string) {
    if (value !== this._svgIcon) {
      if (value) {
        this._updateSvgIcon(value);
      } else if (this._svgIcon) {
        this._clearSvgElement();
      }
      this._svgIcon = value;
    }
  }
  private _svgIcon: string;

  /**
   * Font set that the icon is a part of.
   *
   * 该图标所属的字体集。
   *
   */
  @Input()
  get fontSet(): string {
    return this._fontSet;
  }
  set fontSet(value: string) {
    const newValue = this._cleanupFontValue(value);

    if (newValue !== this._fontSet) {
      this._fontSet = newValue;
      this._updateFontIconClasses();
    }
  }
  private _fontSet: string;

  /**
   * Name of an icon within a font set.
   *
   * 字体集中图标的名称。
   *
   */
  @Input()
  get fontIcon(): string {
    return this._fontIcon;
  }
  set fontIcon(value: string) {
    const newValue = this._cleanupFontValue(value);

    if (newValue !== this._fontIcon) {
      this._fontIcon = newValue;
      this._updateFontIconClasses();
    }
  }
  private _fontIcon: string;

  private _previousFontSetClass: string[] = [];
  private _previousFontIconClass: string;

  _svgName: string | null;
  _svgNamespace: string | null;

  /**
   * Keeps track of the current page path.
   *
   * 跟踪当前的页面路径。
   *
   */
  private _previousPath?: string;

  /**
   * Keeps track of the elements and attributes that we've prefixed with the current path.
   *
   * 跟踪那些我们以当前路径作为前缀的元素和属性。
   *
   */
  private _elementsWithExternalReferences?: Map<Element, {name: string; value: string}[]>;

  /**
   * Subscription to the current in-progress SVG icon request.
   *
   * 订阅当前正在进行的 SVG 图标请求。
   *
   */
  private _currentIconFetch = Subscription.EMPTY;

  constructor(
    elementRef: ElementRef<HTMLElement>,
    private _iconRegistry: MatIconRegistry,
    @Attribute('aria-hidden') ariaHidden: string,
    @Inject(MAT_ICON_LOCATION) private _location: MatIconLocation,
    private readonly _errorHandler: ErrorHandler,
    @Optional()
    @Inject(MAT_ICON_DEFAULT_OPTIONS)
    defaults?: MatIconDefaultOptions,
  ) {
    super(elementRef);

    if (defaults) {
      if (defaults.color) {
        this.color = this.defaultColor = defaults.color;
      }

      if (defaults.fontSet) {
        this.fontSet = defaults.fontSet;
      }
    }

    // If the user has not explicitly set aria-hidden, mark the icon as hidden, as this is
    // the right thing to do for the majority of icon use-cases.
    if (!ariaHidden) {
      elementRef.nativeElement.setAttribute('aria-hidden', 'true');
    }
  }

  /**
   * Splits an svgIcon binding value into its icon set and icon name components.
   * Returns a 2-element array of [(icon set), (icon name)].
   * The separator for the two fields is ':'. If there is no separator, an empty
   * string is returned for the icon set and the entire value is returned for
   * the icon name. If the argument is falsy, returns an array of two empty strings.
   * Throws an error if the name contains two or more ':' separators.
   * Examples:
   *   `'social:cake' -> ['social', 'cake']
   *   'penguin' -> ['', 'penguin']
   *   null -> ['', '']
   *   'a:b:c' -> (throws Error)`
   *
   * 把一个 svgIcon 绑定值拆分成它的图标集和图标名称组件。返回一个 [(图标集), (图标名称)] 结构的双元素数组。这两个字段之间的分隔符是 ':'。如果没有分隔符，则为图标集返回一个空字符串，并为图标名返回整个值。如果参数为假值，则返回一个包含两个空字符串的数组。如果名字中包含两个或多个“:”分隔符，就会抛出一个错误。例如：
   *   `'social:cake' -> ['social', 'cake']
   *   'penguin' -> ['', 'penguin']
   *   null -> ['', '']
   *   'a:b:c' -> (throws Error)`
   *
   */
  private _splitIconName(iconName: string): [string, string] {
    if (!iconName) {
      return ['', ''];
    }
    const parts = iconName.split(':');
    switch (parts.length) {
      case 1:
        return ['', parts[0]]; // Use default namespace.
      case 2:
        return <[string, string]>parts;
      default:
        throw Error(`Invalid icon name: "${iconName}"`); // TODO: add an ngDevMode check
    }
  }

  ngOnInit() {
    // Update font classes because ngOnChanges won't be called if none of the inputs are present,
    // e.g. <mat-icon>arrow</mat-icon> In this case we need to add a CSS class for the default font.
    this._updateFontIconClasses();
  }

  ngAfterViewChecked() {
    const cachedElements = this._elementsWithExternalReferences;

    if (cachedElements && cachedElements.size) {
      const newPath = this._location.getPathname();

      // We need to check whether the URL has changed on each change detection since
      // the browser doesn't have an API that will let us react on link clicks and
      // we can't depend on the Angular router. The references need to be updated,
      // because while most browsers don't care whether the URL is correct after
      // the first render, Safari will break if the user navigates to a different
      // page and the SVG isn't re-rendered.
      if (newPath !== this._previousPath) {
        this._previousPath = newPath;
        this._prependPathToReferences(newPath);
      }
    }
  }

  ngOnDestroy() {
    this._currentIconFetch.unsubscribe();

    if (this._elementsWithExternalReferences) {
      this._elementsWithExternalReferences.clear();
    }
  }

  _usingFontIcon(): boolean {
    return !this.svgIcon;
  }

  private _setSvgElement(svg: SVGElement) {
    this._clearSvgElement();

    // Note: we do this fix here, rather than the icon registry, because the
    // references have to point to the URL at the time that the icon was created.
    const path = this._location.getPathname();
    this._previousPath = path;
    this._cacheChildrenWithExternalReferences(svg);
    this._prependPathToReferences(path);
    this._elementRef.nativeElement.appendChild(svg);
  }

  private _clearSvgElement() {
    const layoutElement: HTMLElement = this._elementRef.nativeElement;
    let childCount = layoutElement.childNodes.length;

    if (this._elementsWithExternalReferences) {
      this._elementsWithExternalReferences.clear();
    }

    // Remove existing non-element child nodes and SVGs, and add the new SVG element. Note that
    // we can't use innerHTML, because IE will throw if the element has a data binding.
    while (childCount--) {
      const child = layoutElement.childNodes[childCount];

      // 1 corresponds to Node.ELEMENT_NODE. We remove all non-element nodes in order to get rid
      // of any loose text nodes, as well as any SVG elements in order to remove any old icons.
      if (child.nodeType !== 1 || child.nodeName.toLowerCase() === 'svg') {
        child.remove();
      }
    }
  }

  private _updateFontIconClasses() {
    if (!this._usingFontIcon()) {
      return;
    }

    const elem: HTMLElement = this._elementRef.nativeElement;
    const fontSetClasses = (
      this.fontSet
        ? this._iconRegistry.classNameForFontAlias(this.fontSet).split(/ +/)
        : this._iconRegistry.getDefaultFontSetClass()
    ).filter(className => className.length > 0);

    this._previousFontSetClass.forEach(className => elem.classList.remove(className));
    fontSetClasses.forEach(className => elem.classList.add(className));
    this._previousFontSetClass = fontSetClasses;

    if (
      this.fontIcon !== this._previousFontIconClass &&
      !fontSetClasses.includes('mat-ligature-font')
    ) {
      if (this._previousFontIconClass) {
        elem.classList.remove(this._previousFontIconClass);
      }
      if (this.fontIcon) {
        elem.classList.add(this.fontIcon);
      }
      this._previousFontIconClass = this.fontIcon;
    }
  }

  /**
   * Cleans up a value to be used as a fontIcon or fontSet.
   * Since the value ends up being assigned as a CSS class, we
   * have to trim the value and omit space-separated values.
   *
   * 清理一个值，用作 fontIcon 或 fontSet。由于该值最终被赋值为一个 CSS 类，我们不得不修剪它并省略空格分隔的值。
   *
   */
  private _cleanupFontValue(value: string) {
    return typeof value === 'string' ? value.trim().split(' ')[0] : value;
  }

  /**
   * Prepends the current path to all elements that have an attribute pointing to a `FuncIRI`
   * reference. This is required because WebKit browsers require references to be prefixed with
   * the current path, if the page has a `base` tag.
   *
   * 在所有具有指向 `FuncIRI` 引用属性的元素前面加上当前路径。如果当前页面含有 `base` 标签，那么 WebKit 的浏览器就会要求引用带有当前路径的前缀。
   *
   */
  private _prependPathToReferences(path: string) {
    const elements = this._elementsWithExternalReferences;

    if (elements) {
      elements.forEach((attrs, element) => {
        attrs.forEach(attr => {
          element.setAttribute(attr.name, `url('${path}#${attr.value}')`);
        });
      });
    }
  }

  /**
   * Caches the children of an SVG element that have `url()`
   * references that we need to prefix with the current path.
   *
   * 缓存 SVG 元素中带有 `url()` 引用的子元素，我们需要用当前路径作为前缀。
   *
   */
  private _cacheChildrenWithExternalReferences(element: SVGElement) {
    const elementsWithFuncIri = element.querySelectorAll(funcIriAttributeSelector);
    const elements = (this._elementsWithExternalReferences =
      this._elementsWithExternalReferences || new Map());

    for (let i = 0; i < elementsWithFuncIri.length; i++) {
      funcIriAttributes.forEach(attr => {
        const elementWithReference = elementsWithFuncIri[i];
        const value = elementWithReference.getAttribute(attr);
        const match = value ? value.match(funcIriPattern) : null;

        if (match) {
          let attributes = elements.get(elementWithReference);

          if (!attributes) {
            attributes = [];
            elements.set(elementWithReference, attributes);
          }

          attributes!.push({name: attr, value: match[1]});
        }
      });
    }
  }

  /**
   * Sets a new SVG icon with a particular name.
   *
   * 设置一个带有特定名字的新 SVG 图标。
   *
   */
  private _updateSvgIcon(rawName: string | undefined) {
    this._svgNamespace = null;
    this._svgName = null;
    this._currentIconFetch.unsubscribe();

    if (rawName) {
      const [namespace, iconName] = this._splitIconName(rawName);

      if (namespace) {
        this._svgNamespace = namespace;
      }

      if (iconName) {
        this._svgName = iconName;
      }

      this._currentIconFetch = this._iconRegistry
        .getNamedSvgIcon(iconName, namespace)
        .pipe(take(1))
        .subscribe(
          svg => this._setSvgElement(svg),
          (err: Error) => {
            const errorMessage = `Error retrieving icon ${namespace}:${iconName}! ${err.message}`;
            this._errorHandler.handleError(new Error(errorMessage));
          },
        );
    }
  }
}<|MERGE_RESOLUTION|>--- conflicted
+++ resolved
@@ -156,23 +156,16 @@
  *     `<mat-icon svgIcon="left-arrow"></mat-icon>
  *     <mat-icon svgIcon="animals:cat"></mat-icon>`
  *
-<<<<<<< HEAD
  *   指定输入属性 svgIcon，用于从之前使用 MatIconRegistry 的 addSvgIcon，addSvgIconInNamespace，addSvgIconSet 或 addSvgIconSetInNamespace 方法注册的 URL 中加载 SVG 图标。如果 svgIcon 的值包含冒号，则假定其格式为“[namespace]&#x3A;[name]”，否则把该值视为默认命名空间中某个图标的名字。例如：
  *     `<mat-icon svgIcon="left-arrow"></mat-icon>
  *     <mat-icon svgIcon="animals:cat"></mat-icon>`
  *
-=======
->>>>>>> 70cf080c
  * - Use a font ligature as an icon by putting the ligature text in the `fontIcon` attribute or the
  *   content of the `<mat-icon>` component. If you register a custom font class, don't forget to also
  *   include the special class `mat-ligature-font`. It is recommended to use the attribute alternative
  *   to prevent the ligature text to be selectable and to appear in search engine results.
  *   By default, the Material icons font is used as described at
-<<<<<<< HEAD
  *   <http://google.github.io/material-design-icons/#icon-font-for-the-web>. You can specify an
-=======
- *   http://google.github.io/material-design-icons/#icon-font-for-the-web. You can specify an
->>>>>>> 70cf080c
  *   alternate font by setting the fontSet input to either the CSS class to apply to use the
  *   desired font, or to an alias previously registered with MatIconRegistry.registerFontClassAlias.
  *   Examples:
