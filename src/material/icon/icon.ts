/**
 * @license
 * Copyright Google LLC All Rights Reserved.
 *
 * Use of this source code is governed by an MIT-style license that can be
 * found in the LICENSE file at https://angular.io/license
 */

import {BooleanInput, coerceBooleanProperty} from '@angular/cdk/coercion';
import {DOCUMENT} from '@angular/common';
import {
  AfterViewChecked,
  Attribute,
  ChangeDetectionStrategy,
  Component,
  ElementRef,
  ErrorHandler,
  inject,
  Inject,
  InjectionToken,
  Input,
  OnDestroy,
  OnInit,
  Optional,
  ViewEncapsulation,
} from '@angular/core';
import {CanColor, ThemePalette, mixinColor} from '@angular/material/core';
import {Subscription} from 'rxjs';
import {take} from 'rxjs/operators';

import {MatIconRegistry} from './icon-registry';

// Boilerplate for applying mixins to MatIcon.
/** @docs-private */
const _MatIconBase = mixinColor(
  class {
    constructor(public _elementRef: ElementRef) {}
  },
);

/** Default options for `mat-icon`.  */
export interface MatIconDefaultOptions {
  /** Default color of the icon. */
  color?: ThemePalette;
  /** Font set that the icon is a part of. */
  fontSet?: string;
}

/** Injection token to be used to override the default options for `mat-icon`. */
export const MAT_ICON_DEFAULT_OPTIONS = new InjectionToken<MatIconDefaultOptions>(
  'MAT_ICON_DEFAULT_OPTIONS',
);

/**
 * Injection token used to provide the current location to `MatIcon`.
 * Used to handle server-side rendering and to stub out during unit tests.
 *
 * 注入令牌，用于为 `MatIcon` 提供当前的 location 对象。用于处理服务器端的渲染，以及在单元测试中作为桩使用。
 *
 * @docs-private
 */
export const MAT_ICON_LOCATION = new InjectionToken<MatIconLocation>('mat-icon-location', {
  providedIn: 'root',
  factory: MAT_ICON_LOCATION_FACTORY,
});

/**
 * Stubbed out location for `MatIcon`.
 *
 * 供 `MatIcon` 使用的 location 桩。
 *
 * @docs-private
 */
export interface MatIconLocation {
  getPathname: () => string;
}

/** @docs-private */
export function MAT_ICON_LOCATION_FACTORY(): MatIconLocation {
  const _document = inject(DOCUMENT);
  const _location = _document ? _document.location : null;

  return {
    // Note that this needs to be a function, rather than a property, because Angular
    // will only resolve it once, but we want the current path on each call.
    getPathname: () => (_location ? _location.pathname + _location.search : ''),
  };
}
/**
 * SVG attributes that accept a FuncIRI (e.g. `url(<something>)`).
 *
 * 可接受 FuncIRI（例如 `url(<something>)` ）的 SVG 属性。
 *
 */
const funcIriAttributes = [
  'clip-path',
  'color-profile',
  'src',
  'cursor',
  'fill',
  'filter',
  'marker',
  'marker-start',
  'marker-mid',
  'marker-end',
  'mask',
  'stroke',
];

/**
 * Selector that can be used to find all elements that are using a `FuncIRI`.
 *
 * 可以用来查找所有正在使用 `FuncIRI` 元素的选择器。
 *
 */
const funcIriAttributeSelector = funcIriAttributes.map(attr => `[${attr}]`).join(', ');

/**
 * Regex that can be used to extract the id out of a FuncIRI.
 *
 * 可以用来从 FuncIRI 中提取 id 的正则表达式。
 *
 */
const funcIriPattern = /^url\(['"]?#(.*?)['"]?\)$/;

/**
 * Component to display an icon. It can be used in the following ways:
 *
 * 要显示图标的组件。它可以通过以下方式使用：
 *
 * - Specify the svgIcon input to load an SVG icon from a URL previously registered with the
 *   addSvgIcon, addSvgIconInNamespace, addSvgIconSet, or addSvgIconSetInNamespace methods of
 *   MatIconRegistry. If the svgIcon value contains a colon it is assumed to be in the format
 *   "[namespace]&#x3A;[name]", if not the value will be the name of an icon in the default namespace.
 *   Examples:
 *     `<mat-icon svgIcon="left-arrow"></mat-icon>
 *     <mat-icon svgIcon="animals:cat"></mat-icon>`
 *
<<<<<<< HEAD
 *   指定输入属性 svgIcon，用于从之前使用 MatIconRegistry 的 addSvgIcon，addSvgIconInNamespace，addSvgIconSet 或 addSvgIconSetInNamespace 方法注册的 URL 中加载 SVG 图标。如果 svgIcon 的值包含冒号，则假定其格式为“[namespace]&#x3A;[name]”，否则把该值视为默认命名空间中某个图标的名字。例如：
 *     `<mat-icon svgIcon="left-arrow"></mat-icon>
 *     <mat-icon svgIcon="animals:cat"></mat-icon>`
 *
 * - Use a font ligature as an icon by putting the ligature text in the content of the `<mat-icon>`
 *   component. By default the Material icons font is used as described at
=======
 * - Use a font ligature as an icon by putting the ligature text in the `fontIcon` attribute or the
 *   content of the `<mat-icon>` component. If you register a custom font class, don't forget to also
 *   include the special class `mat-ligature-font`. It is recommended to use the attribute alternative
 *   to prevent the ligature text to be selectable and to appear in search engine results.
 *   By default, the Material icons font is used as described at
>>>>>>> 53b69108
 *   <http://google.github.io/material-design-icons/#icon-font-for-the-web>. You can specify an
 *   alternate font by setting the fontSet input to either the CSS class to apply to use the
 *   desired font, or to an alias previously registered with MatIconRegistry.registerFontClassAlias.
 *   Examples:
 *     `<mat-icon fontIcon="home"></mat-icon>
 *     <mat-icon>home</mat-icon>
 *     <mat-icon fontSet="myfont" fontIcon="sun"></mat-icon>
 *     <mat-icon fontSet="myfont">sun</mat-icon>`
 *
 *   在 `<mat-icon>` 组件的内容中，可以用合字作为图标。默认情况下会使用 Material 字体图标，如 <http://google.github.io/material-design-icons/#icon-font-for-the-web> 所属。你可以指定一种替代字体，方法是把输入属性 fontSet 设置为要使用字体的 CSS 类，或者是之前用 MatIconRegistry.registerFontClassAlias 注册的别名。示例：
 *     `<mat-icon>home</mat-icon>
 *     <mat-icon fontSet="myfont">sun</mat-icon>`
 *
 * - Specify a font glyph to be included via CSS rules by setting the fontSet input to specify the
 *   font, and the fontIcon input to specify the icon. Typically the fontIcon will specify a
 *   CSS class which causes the glyph to be displayed via a :before selector, as in
 *   <https://fortawesome.github.io/Font-Awesome/examples/>
 *   Example:
 *     `<mat-icon fontSet="fa" fontIcon="alarm"></mat-icon>`
 *
<<<<<<< HEAD
 *   指定要通过 CSS 规则包含的字体字形，方法是设置输入属性 fontSet 以指定字体，并使用输入属性 fontIcon 来指定图标。通常，fontIcon 会指定一个 CSS 类，它会让这个字形通过 :before 选择器显示出来，就像 <https://fortawesome.github.io/Font-Awesome/examples/> 中一样，例如：
 *     `<mat-icon fontSet="fa" fontIcon="alarm"></mat-icon>`
=======
>>>>>>> 53b69108
 */
@Component({
  template: '<ng-content></ng-content>',
  selector: 'mat-icon',
  exportAs: 'matIcon',
  styleUrls: ['icon.css'],
  inputs: ['color'],
  host: {
    'role': 'img',
    'class': 'mat-icon notranslate',
    '[attr.data-mat-icon-type]': '_usingFontIcon() ? "font" : "svg"',
    '[attr.data-mat-icon-name]': '_svgName || fontIcon',
    '[attr.data-mat-icon-namespace]': '_svgNamespace || fontSet',
    '[class.mat-icon-inline]': 'inline',
    '[class.mat-icon-no-color]': 'color !== "primary" && color !== "accent" && color !== "warn"',
  },
  encapsulation: ViewEncapsulation.None,
  changeDetection: ChangeDetectionStrategy.OnPush,
})
export class MatIcon extends _MatIconBase implements OnInit, AfterViewChecked, CanColor, OnDestroy {
  /**
   * Whether the icon should be inlined, automatically sizing the icon to match the font size of
   * the element the icon is contained in.
   *
   * 该图标是否应该内联，这会自动调整图标大小以匹配图标所在元素的字体大小。
   *
   */
  @Input()
  get inline(): boolean {
    return this._inline;
  }
  set inline(inline: BooleanInput) {
    this._inline = coerceBooleanProperty(inline);
  }
  private _inline: boolean = false;

  /**
   * Name of the icon in the SVG icon set.
   *
   * SVG 图标集中的图标名称。
   *
   */
  @Input()
  get svgIcon(): string {
    return this._svgIcon;
  }
  set svgIcon(value: string) {
    if (value !== this._svgIcon) {
      if (value) {
        this._updateSvgIcon(value);
      } else if (this._svgIcon) {
        this._clearSvgElement();
      }
      this._svgIcon = value;
    }
  }
  private _svgIcon: string;

  /**
   * Font set that the icon is a part of.
   *
   * 该图标所属的字体集。
   *
   */
  @Input()
  get fontSet(): string {
    return this._fontSet;
  }
  set fontSet(value: string) {
    const newValue = this._cleanupFontValue(value);

    if (newValue !== this._fontSet) {
      this._fontSet = newValue;
      this._updateFontIconClasses();
    }
  }
  private _fontSet: string;

  /**
   * Name of an icon within a font set.
   *
   * 字体集中图标的名称。
   *
   */
  @Input()
  get fontIcon(): string {
    return this._fontIcon;
  }
  set fontIcon(value: string) {
    const newValue = this._cleanupFontValue(value);

    if (newValue !== this._fontIcon) {
      this._fontIcon = newValue;
      this._updateFontIconClasses();
    }
  }
  private _fontIcon: string;

  private _previousFontSetClass: string[] = [];
  private _previousFontIconClass: string;

  _svgName: string | null;
  _svgNamespace: string | null;

  /**
   * Keeps track of the current page path.
   *
   * 跟踪当前的页面路径。
   *
   */
  private _previousPath?: string;

  /**
   * Keeps track of the elements and attributes that we've prefixed with the current path.
   *
   * 跟踪那些我们以当前路径作为前缀的元素和属性。
   *
   */
  private _elementsWithExternalReferences?: Map<Element, {name: string; value: string}[]>;

  /**
   * Subscription to the current in-progress SVG icon request.
   *
   * 订阅当前正在进行的 SVG 图标请求。
   *
   */
  private _currentIconFetch = Subscription.EMPTY;

  constructor(
    elementRef: ElementRef<HTMLElement>,
    private _iconRegistry: MatIconRegistry,
    @Attribute('aria-hidden') ariaHidden: string,
    @Inject(MAT_ICON_LOCATION) private _location: MatIconLocation,
    private readonly _errorHandler: ErrorHandler,
    @Optional()
    @Inject(MAT_ICON_DEFAULT_OPTIONS)
    defaults?: MatIconDefaultOptions,
  ) {
    super(elementRef);

    if (defaults) {
      if (defaults.color) {
        this.color = this.defaultColor = defaults.color;
      }

      if (defaults.fontSet) {
        this.fontSet = defaults.fontSet;
      }
    }

    // If the user has not explicitly set aria-hidden, mark the icon as hidden, as this is
    // the right thing to do for the majority of icon use-cases.
    if (!ariaHidden) {
      elementRef.nativeElement.setAttribute('aria-hidden', 'true');
    }
  }

  /**
   * Splits an svgIcon binding value into its icon set and icon name components.
   * Returns a 2-element array of [(icon set), (icon name)].
   * The separator for the two fields is ':'. If there is no separator, an empty
   * string is returned for the icon set and the entire value is returned for
   * the icon name. If the argument is falsy, returns an array of two empty strings.
   * Throws an error if the name contains two or more ':' separators.
   * Examples:
   *   `'social:cake' -> ['social', 'cake']
   *   'penguin' -> ['', 'penguin']
   *   null -> ['', '']
   *   'a:b:c' -> (throws Error)`
   *
   * 把一个 svgIcon 绑定值拆分成它的图标集和图标名称组件。返回一个 [(图标集), (图标名称)] 结构的双元素数组。这两个字段之间的分隔符是 ':'。如果没有分隔符，则为图标集返回一个空字符串，并为图标名返回整个值。如果参数为假值，则返回一个包含两个空字符串的数组。如果名字中包含两个或多个“:”分隔符，就会抛出一个错误。例如：
   *   `'social:cake' -> ['social', 'cake']
   *   'penguin' -> ['', 'penguin']
   *   null -> ['', '']
   *   'a:b:c' -> (throws Error)`
   *
   */
  private _splitIconName(iconName: string): [string, string] {
    if (!iconName) {
      return ['', ''];
    }
    const parts = iconName.split(':');
    switch (parts.length) {
      case 1:
        return ['', parts[0]]; // Use default namespace.
      case 2:
        return <[string, string]>parts;
      default:
        throw Error(`Invalid icon name: "${iconName}"`); // TODO: add an ngDevMode check
    }
  }

  ngOnInit() {
    // Update font classes because ngOnChanges won't be called if none of the inputs are present,
    // e.g. <mat-icon>arrow</mat-icon> In this case we need to add a CSS class for the default font.
    this._updateFontIconClasses();
  }

  ngAfterViewChecked() {
    const cachedElements = this._elementsWithExternalReferences;

    if (cachedElements && cachedElements.size) {
      const newPath = this._location.getPathname();

      // We need to check whether the URL has changed on each change detection since
      // the browser doesn't have an API that will let us react on link clicks and
      // we can't depend on the Angular router. The references need to be updated,
      // because while most browsers don't care whether the URL is correct after
      // the first render, Safari will break if the user navigates to a different
      // page and the SVG isn't re-rendered.
      if (newPath !== this._previousPath) {
        this._previousPath = newPath;
        this._prependPathToReferences(newPath);
      }
    }
  }

  ngOnDestroy() {
    this._currentIconFetch.unsubscribe();

    if (this._elementsWithExternalReferences) {
      this._elementsWithExternalReferences.clear();
    }
  }

  _usingFontIcon(): boolean {
    return !this.svgIcon;
  }

  private _setSvgElement(svg: SVGElement) {
    this._clearSvgElement();

    // Note: we do this fix here, rather than the icon registry, because the
    // references have to point to the URL at the time that the icon was created.
    const path = this._location.getPathname();
    this._previousPath = path;
    this._cacheChildrenWithExternalReferences(svg);
    this._prependPathToReferences(path);
    this._elementRef.nativeElement.appendChild(svg);
  }

  private _clearSvgElement() {
    const layoutElement: HTMLElement = this._elementRef.nativeElement;
    let childCount = layoutElement.childNodes.length;

    if (this._elementsWithExternalReferences) {
      this._elementsWithExternalReferences.clear();
    }

    // Remove existing non-element child nodes and SVGs, and add the new SVG element. Note that
    // we can't use innerHTML, because IE will throw if the element has a data binding.
    while (childCount--) {
      const child = layoutElement.childNodes[childCount];

      // 1 corresponds to Node.ELEMENT_NODE. We remove all non-element nodes in order to get rid
      // of any loose text nodes, as well as any SVG elements in order to remove any old icons.
      if (child.nodeType !== 1 || child.nodeName.toLowerCase() === 'svg') {
        child.remove();
      }
    }
  }

  private _updateFontIconClasses() {
    if (!this._usingFontIcon()) {
      return;
    }

    const elem: HTMLElement = this._elementRef.nativeElement;
    const fontSetClasses = (
      this.fontSet
        ? this._iconRegistry.classNameForFontAlias(this.fontSet).split(/ +/)
        : this._iconRegistry.getDefaultFontSetClass()
    ).filter(className => className.length > 0);

    this._previousFontSetClass.forEach(className => elem.classList.remove(className));
    fontSetClasses.forEach(className => elem.classList.add(className));
    this._previousFontSetClass = fontSetClasses;

    if (
      this.fontIcon !== this._previousFontIconClass &&
      !fontSetClasses.includes('mat-ligature-font')
    ) {
      if (this._previousFontIconClass) {
        elem.classList.remove(this._previousFontIconClass);
      }
      if (this.fontIcon) {
        elem.classList.add(this.fontIcon);
      }
      this._previousFontIconClass = this.fontIcon;
    }
  }

  /**
   * Cleans up a value to be used as a fontIcon or fontSet.
   * Since the value ends up being assigned as a CSS class, we
   * have to trim the value and omit space-separated values.
   *
   * 清理一个值，用作 fontIcon 或 fontSet。由于该值最终被赋值为一个 CSS 类，我们不得不修剪它并省略空格分隔的值。
   *
   */
  private _cleanupFontValue(value: string) {
    return typeof value === 'string' ? value.trim().split(' ')[0] : value;
  }

  /**
   * Prepends the current path to all elements that have an attribute pointing to a `FuncIRI`
   * reference. This is required because WebKit browsers require references to be prefixed with
   * the current path, if the page has a `base` tag.
   *
   * 在所有具有指向 `FuncIRI` 引用属性的元素前面加上当前路径。如果当前页面含有 `base` 标签，那么 WebKit 的浏览器就会要求引用带有当前路径的前缀。
   *
   */
  private _prependPathToReferences(path: string) {
    const elements = this._elementsWithExternalReferences;

    if (elements) {
      elements.forEach((attrs, element) => {
        attrs.forEach(attr => {
          element.setAttribute(attr.name, `url('${path}#${attr.value}')`);
        });
      });
    }
  }

  /**
   * Caches the children of an SVG element that have `url()`
   * references that we need to prefix with the current path.
   *
   * 缓存 SVG 元素中带有 `url()` 引用的子元素，我们需要用当前路径作为前缀。
   *
   */
  private _cacheChildrenWithExternalReferences(element: SVGElement) {
    const elementsWithFuncIri = element.querySelectorAll(funcIriAttributeSelector);
    const elements = (this._elementsWithExternalReferences =
      this._elementsWithExternalReferences || new Map());

    for (let i = 0; i < elementsWithFuncIri.length; i++) {
      funcIriAttributes.forEach(attr => {
        const elementWithReference = elementsWithFuncIri[i];
        const value = elementWithReference.getAttribute(attr);
        const match = value ? value.match(funcIriPattern) : null;

        if (match) {
          let attributes = elements.get(elementWithReference);

          if (!attributes) {
            attributes = [];
            elements.set(elementWithReference, attributes);
          }

          attributes!.push({name: attr, value: match[1]});
        }
      });
    }
  }

  /**
   * Sets a new SVG icon with a particular name.
   *
   * 设置一个带有特定名字的新 SVG 图标。
   *
   */
  private _updateSvgIcon(rawName: string | undefined) {
    this._svgNamespace = null;
    this._svgName = null;
    this._currentIconFetch.unsubscribe();

    if (rawName) {
      const [namespace, iconName] = this._splitIconName(rawName);

      if (namespace) {
        this._svgNamespace = namespace;
      }

      if (iconName) {
        this._svgName = iconName;
      }

      this._currentIconFetch = this._iconRegistry
        .getNamedSvgIcon(iconName, namespace)
        .pipe(take(1))
        .subscribe(
          svg => this._setSvgElement(svg),
          (err: Error) => {
            const errorMessage = `Error retrieving icon ${namespace}:${iconName}! ${err.message}`;
            this._errorHandler.handleError(new Error(errorMessage));
          },
        );
    }
  }
}<|MERGE_RESOLUTION|>--- conflicted
+++ resolved
@@ -42,7 +42,12 @@
 export interface MatIconDefaultOptions {
   /** Default color of the icon. */
   color?: ThemePalette;
-  /** Font set that the icon is a part of. */
+  /**
+   * Font set that the icon is a part of.
+   *
+   * 该图标所属的字体集。
+   *
+   */
   fontSet?: string;
 }
 
@@ -54,9 +59,6 @@
 /**
  * Injection token used to provide the current location to `MatIcon`.
  * Used to handle server-side rendering and to stub out during unit tests.
- *
- * 注入令牌，用于为 `MatIcon` 提供当前的 location 对象。用于处理服务器端的渲染，以及在单元测试中作为桩使用。
- *
  * @docs-private
  */
 export const MAT_ICON_LOCATION = new InjectionToken<MatIconLocation>('mat-icon-location', {
@@ -66,9 +68,6 @@
 
 /**
  * Stubbed out location for `MatIcon`.
- *
- * 供 `MatIcon` 使用的 location 桩。
- *
  * @docs-private
  */
 export interface MatIconLocation {
@@ -86,12 +85,8 @@
     getPathname: () => (_location ? _location.pathname + _location.search : ''),
   };
 }
-/**
- * SVG attributes that accept a FuncIRI (e.g. `url(<something>)`).
- *
- * 可接受 FuncIRI（例如 `url(<something>)` ）的 SVG 属性。
- *
- */
+
+/** SVG attributes that accept a FuncIRI (e.g. `url(<something>)`). */
 const funcIriAttributes = [
   'clip-path',
   'color-profile',
@@ -107,20 +102,10 @@
   'stroke',
 ];
 
-/**
- * Selector that can be used to find all elements that are using a `FuncIRI`.
- *
- * 可以用来查找所有正在使用 `FuncIRI` 元素的选择器。
- *
- */
+/** Selector that can be used to find all elements that are using a `FuncIRI`. */
 const funcIriAttributeSelector = funcIriAttributes.map(attr => `[${attr}]`).join(', ');
 
-/**
- * Regex that can be used to extract the id out of a FuncIRI.
- *
- * 可以用来从 FuncIRI 中提取 id 的正则表达式。
- *
- */
+/** Regex that can be used to extract the id out of a FuncIRI. */
 const funcIriPattern = /^url\(['"]?#(.*?)['"]?\)$/;
 
 /**
@@ -136,20 +121,11 @@
  *     `<mat-icon svgIcon="left-arrow"></mat-icon>
  *     <mat-icon svgIcon="animals:cat"></mat-icon>`
  *
-<<<<<<< HEAD
- *   指定输入属性 svgIcon，用于从之前使用 MatIconRegistry 的 addSvgIcon，addSvgIconInNamespace，addSvgIconSet 或 addSvgIconSetInNamespace 方法注册的 URL 中加载 SVG 图标。如果 svgIcon 的值包含冒号，则假定其格式为“[namespace]&#x3A;[name]”，否则把该值视为默认命名空间中某个图标的名字。例如：
- *     `<mat-icon svgIcon="left-arrow"></mat-icon>
- *     <mat-icon svgIcon="animals:cat"></mat-icon>`
- *
- * - Use a font ligature as an icon by putting the ligature text in the content of the `<mat-icon>`
- *   component. By default the Material icons font is used as described at
-=======
  * - Use a font ligature as an icon by putting the ligature text in the `fontIcon` attribute or the
  *   content of the `<mat-icon>` component. If you register a custom font class, don't forget to also
  *   include the special class `mat-ligature-font`. It is recommended to use the attribute alternative
  *   to prevent the ligature text to be selectable and to appear in search engine results.
  *   By default, the Material icons font is used as described at
->>>>>>> 53b69108
  *   <http://google.github.io/material-design-icons/#icon-font-for-the-web>. You can specify an
  *   alternate font by setting the fontSet input to either the CSS class to apply to use the
  *   desired font, or to an alias previously registered with MatIconRegistry.registerFontClassAlias.
@@ -159,10 +135,6 @@
  *     <mat-icon fontSet="myfont" fontIcon="sun"></mat-icon>
  *     <mat-icon fontSet="myfont">sun</mat-icon>`
  *
- *   在 `<mat-icon>` 组件的内容中，可以用合字作为图标。默认情况下会使用 Material 字体图标，如 <http://google.github.io/material-design-icons/#icon-font-for-the-web> 所属。你可以指定一种替代字体，方法是把输入属性 fontSet 设置为要使用字体的 CSS 类，或者是之前用 MatIconRegistry.registerFontClassAlias 注册的别名。示例：
- *     `<mat-icon>home</mat-icon>
- *     <mat-icon fontSet="myfont">sun</mat-icon>`
- *
  * - Specify a font glyph to be included via CSS rules by setting the fontSet input to specify the
  *   font, and the fontIcon input to specify the icon. Typically the fontIcon will specify a
  *   CSS class which causes the glyph to be displayed via a :before selector, as in
@@ -170,11 +142,8 @@
  *   Example:
  *     `<mat-icon fontSet="fa" fontIcon="alarm"></mat-icon>`
  *
-<<<<<<< HEAD
- *   指定要通过 CSS 规则包含的字体字形，方法是设置输入属性 fontSet 以指定字体，并使用输入属性 fontIcon 来指定图标。通常，fontIcon 会指定一个 CSS 类，它会让这个字形通过 :before 选择器显示出来，就像 <https://fortawesome.github.io/Font-Awesome/examples/> 中一样，例如：
- *     `<mat-icon fontSet="fa" fontIcon="alarm"></mat-icon>`
-=======
->>>>>>> 53b69108
+ *   指定要通过 CSS 规则包含的字体字形，方法是设置输入属性 fontSet 以指定字体，并使用输入属性 fontIcon 来指定图标。通常，fontIcon 会指定一个 CSS 类，它会让这个字形通过 :before 选择器显示出来，就像 <https://fortawesome.github.io/Font-Awesome/examples/> 中一样，例如： `<mat-icon fontSet="fa" fontIcon="alarm"></mat-icon>`
+ *
  */
 @Component({
   template: '<ng-content></ng-content>',
@@ -279,28 +248,13 @@
   _svgName: string | null;
   _svgNamespace: string | null;
 
-  /**
-   * Keeps track of the current page path.
-   *
-   * 跟踪当前的页面路径。
-   *
-   */
+  /** Keeps track of the current page path. */
   private _previousPath?: string;
 
-  /**
-   * Keeps track of the elements and attributes that we've prefixed with the current path.
-   *
-   * 跟踪那些我们以当前路径作为前缀的元素和属性。
-   *
-   */
+  /** Keeps track of the elements and attributes that we've prefixed with the current path. */
   private _elementsWithExternalReferences?: Map<Element, {name: string; value: string}[]>;
 
-  /**
-   * Subscription to the current in-progress SVG icon request.
-   *
-   * 订阅当前正在进行的 SVG 图标请求。
-   *
-   */
+  /** Subscription to the current in-progress SVG icon request. */
   private _currentIconFetch = Subscription.EMPTY;
 
   constructor(
@@ -344,13 +298,6 @@
    *   'penguin' -> ['', 'penguin']
    *   null -> ['', '']
    *   'a:b:c' -> (throws Error)`
-   *
-   * 把一个 svgIcon 绑定值拆分成它的图标集和图标名称组件。返回一个 [(图标集), (图标名称)] 结构的双元素数组。这两个字段之间的分隔符是 ':'。如果没有分隔符，则为图标集返回一个空字符串，并为图标名返回整个值。如果参数为假值，则返回一个包含两个空字符串的数组。如果名字中包含两个或多个“:”分隔符，就会抛出一个错误。例如：
-   *   `'social:cake' -> ['social', 'cake']
-   *   'penguin' -> ['', 'penguin']
-   *   null -> ['', '']
-   *   'a:b:c' -> (throws Error)`
-   *
    */
   private _splitIconName(iconName: string): [string, string] {
     if (!iconName) {
@@ -471,9 +418,6 @@
    * Cleans up a value to be used as a fontIcon or fontSet.
    * Since the value ends up being assigned as a CSS class, we
    * have to trim the value and omit space-separated values.
-   *
-   * 清理一个值，用作 fontIcon 或 fontSet。由于该值最终被赋值为一个 CSS 类，我们不得不修剪它并省略空格分隔的值。
-   *
    */
   private _cleanupFontValue(value: string) {
     return typeof value === 'string' ? value.trim().split(' ')[0] : value;
@@ -483,9 +427,6 @@
    * Prepends the current path to all elements that have an attribute pointing to a `FuncIRI`
    * reference. This is required because WebKit browsers require references to be prefixed with
    * the current path, if the page has a `base` tag.
-   *
-   * 在所有具有指向 `FuncIRI` 引用属性的元素前面加上当前路径。如果当前页面含有 `base` 标签，那么 WebKit 的浏览器就会要求引用带有当前路径的前缀。
-   *
    */
   private _prependPathToReferences(path: string) {
     const elements = this._elementsWithExternalReferences;
@@ -502,9 +443,6 @@
   /**
    * Caches the children of an SVG element that have `url()`
    * references that we need to prefix with the current path.
-   *
-   * 缓存 SVG 元素中带有 `url()` 引用的子元素，我们需要用当前路径作为前缀。
-   *
    */
   private _cacheChildrenWithExternalReferences(element: SVGElement) {
     const elementsWithFuncIri = element.querySelectorAll(funcIriAttributeSelector);
@@ -531,12 +469,7 @@
     }
   }
 
-  /**
-   * Sets a new SVG icon with a particular name.
-   *
-   * 设置一个带有特定名字的新 SVG 图标。
-   *
-   */
+  /** Sets a new SVG icon with a particular name. */
   private _updateSvgIcon(rawName: string | undefined) {
     this._svgNamespace = null;
     this._svgName = null;
