/**
 * @license
 * Copyright Google LLC All Rights Reserved.
 *
 * Use of this source code is governed by an MIT-style license that can be
 * found in the LICENSE file at https://angular.io/license
 */

import {
  ChangeDetectionStrategy,
  Component,
  ElementRef,
  EventEmitter,
  Input,
  Output,
  ViewEncapsulation,
  NgZone,
  OnChanges,
  SimpleChanges,
  OnDestroy,
  AfterViewChecked,
} from '@angular/core';
import {take} from 'rxjs/operators';

/**
 * Extra CSS classes that can be associated with a calendar cell.
 *
 * 可以与日历单元格关联的额外 CSS 类。
 *
 */
export type MatCalendarCellCssClasses = string | string[] | Set<string> | {[key: string]: any};

/**
 * Function that can generate the extra classes that should be added to a calendar cell.
 *
 * 一个函数，可以生成要添加到日历单元格中的额外类。
 *
 */
export type MatCalendarCellClassFunction<D> = (
  date: D,
  view: 'month' | 'year' | 'multi-year',
) => MatCalendarCellCssClasses;

/**
 * An internal class that represents the data corresponding to a single calendar cell.
 *
 * 一个内部类，表示与单个日历单元格对应的数据。
 *
 * @docs-private
 */
export class MatCalendarCell<D = any> {
  constructor(
    public value: number,
    public displayValue: string,
    public ariaLabel: string,
    public enabled: boolean,
    public cssClasses: MatCalendarCellCssClasses = {},
    public compareValue = value,
    public rawValue?: D,
  ) {}
}

/**
 * Event emitted when a date inside the calendar is triggered as a result of a user action.
 *
 * 当用户操作后发出日历中日期的事件。
 *
 */
export interface MatCalendarUserEvent<D> {
  value: D;
  event: Event;
}

let calendarBodyId = 1;

/**
 * An internal component used to display calendar data in a table.
 *
 * 一个内部组件，用于在表中显示日历数据。
 *
 * @docs-private
 */
@Component({
  selector: '[mat-calendar-body]',
  templateUrl: 'calendar-body.html',
  styleUrls: ['calendar-body.css'],
  host: {
    'class': 'mat-calendar-body',
  },
  exportAs: 'matCalendarBody',
  encapsulation: ViewEncapsulation.None,
  changeDetection: ChangeDetectionStrategy.OnPush,
})
export class MatCalendarBody implements OnChanges, OnDestroy, AfterViewChecked {
  /**
   * Used to skip the next focus event when rendering the preview range.
   * We need a flag like this, because some browsers fire focus events asynchronously.
   *
   * 用于在渲染预览范围时跳过下一个获得焦点事件。我们需要一个这样的标志，因为有些浏览器会异步激活焦点事件。
   *
   */
  private _skipNextFocus: boolean;

  /**
   * Used to focus the active cell after change detection has run.
   *
   * 用于在变更检测运行后聚焦到活动单元格。
   *
   */
  private _focusActiveCellAfterViewChecked = false;

  /**
   * The label for the table. (e.g. "Jan 2017").
   *
   * 表格的标签。（例如“2017 年 1 月”）。
   *
   */
  @Input() label: string;

  /**
   * The cells to display in the table.
   *
   * 一些要在此表格中显示的单元格。
   *
   */
  @Input() rows: MatCalendarCell[][];

  /**
   * The value in the table that corresponds to today.
   *
   * 表中与今天对应的值。
   *
   */
  @Input() todayValue: number;

  /**
   * Start value of the selected date range.
   *
   * 选定日期范围的起始值。
   *
   */
  @Input() startValue: number;

  /**
   * End value of the selected date range.
   *
   * 选定日期范围的结束值。
   *
   */
  @Input() endValue: number;

  /**
   * The minimum number of free cells needed to fit the label in the first row.
   *
   * 第一行标签所需的最小空闲单元格数。
   *
   */
  @Input() labelMinRequiredCells: number;

  /**
   * The number of columns in the table.
   *
   * 表中的列数
   *
   */
  @Input() numCols: number = 7;

  /**
   * The cell number of the active cell in the table.
   *
   * 表中活动单元格的单元号。
   *
   */
  @Input() activeCell: number = 0;

  ngAfterViewChecked() {
    if (this._focusActiveCellAfterViewChecked) {
      this._focusActiveCell();
      this._focusActiveCellAfterViewChecked = false;
    }
  }

  /**
   * Whether a range is being selected.
   *
   * 是否正在选择一个范围。
   *
   */
  @Input() isRange: boolean = false;

  /**
   * The aspect ratio (width / height) to use for the cells in the table. This aspect ratio will be
   * maintained even as the table resizes.
   *
   * 要用于表中单元格的宽高比（width / height）。即使表格调整大小，这个宽高比也会保持不变。
   *
   */
  @Input() cellAspectRatio: number = 1;

  /**
   * Start of the comparison range.
   *
   * 比较范围的起始日期。
   *
   */
  @Input() comparisonStart: number | null;

  /**
   * End of the comparison range.
   *
   * 比较范围的结束日期。
   *
   */
  @Input() comparisonEnd: number | null;

  /**
   * Start of the preview range.
   *
   * 预览范围的起始日期。
   *
   */
  @Input() previewStart: number | null = null;

  /**
   * End of the preview range.
   *
   * 预览范围的结束日期。
   *
   */
  @Input() previewEnd: number | null = null;

<<<<<<< HEAD
  /**
   * Emits when a new value is selected.
   *
   * 当选择新值时会发出通知。
   *
   */
=======
  /** ARIA Accessible name of the `<input matStartDate/>` */
  @Input() startDateAccessibleName: string | null;

  /** ARIA Accessible name of the `<input matEndDate/>` */
  @Input() endDateAccessibleName: string | null;

  /** Emits when a new value is selected. */
>>>>>>> 70cf080c
  @Output() readonly selectedValueChange = new EventEmitter<MatCalendarUserEvent<number>>();

  /**
   * Emits when the preview has changed as a result of a user action.
   *
   * 当预览因用户操作而发生变化时发出通知。
   *
   */
  @Output() readonly previewChange = new EventEmitter<
    MatCalendarUserEvent<MatCalendarCell | null>
  >();

  @Output() readonly activeDateChange = new EventEmitter<MatCalendarUserEvent<number>>();

  /**
   * The number of blank cells to put at the beginning for the first row.
   *
   * 要放在第一行开头处的空白单元格数。
   *
   */
  _firstRowOffset: number;

  /**
   * Padding for the individual date cells.
   *
   * 用于各个日期单元格的内衬距。
   *
   */
  _cellPadding: string;

  /**
   * Width of an individual cell.
   *
   * 单个单元格的宽度。
   *
   */
  _cellWidth: string;

  constructor(private _elementRef: ElementRef<HTMLElement>, private _ngZone: NgZone) {
    _ngZone.runOutsideAngular(() => {
      const element = _elementRef.nativeElement;
      element.addEventListener('mouseenter', this._enterHandler, true);
      element.addEventListener('focus', this._enterHandler, true);
      element.addEventListener('mouseleave', this._leaveHandler, true);
      element.addEventListener('blur', this._leaveHandler, true);
    });
  }

  /**
   * Called when a cell is clicked.
   *
   * 当单击一个单元格时调用。
   *
   */
  _cellClicked(cell: MatCalendarCell, event: MouseEvent): void {
    if (cell.enabled) {
      this.selectedValueChange.emit({value: cell.value, event});
    }
  }

  _emitActiveDateChange(cell: MatCalendarCell, event: FocusEvent): void {
    if (cell.enabled) {
      this.activeDateChange.emit({value: cell.value, event});
    }
  }

  /**
   * Returns whether a cell should be marked as selected.
   *
   * 返回是否应该把一个单元格标记为已选。
   *
   */
  _isSelected(value: number) {
    return this.startValue === value || this.endValue === value;
  }

  ngOnChanges(changes: SimpleChanges) {
    const columnChanges = changes['numCols'];
    const {rows, numCols} = this;

    if (changes['rows'] || columnChanges) {
      this._firstRowOffset = rows && rows.length && rows[0].length ? numCols - rows[0].length : 0;
    }

    if (changes['cellAspectRatio'] || columnChanges || !this._cellPadding) {
      this._cellPadding = `${(50 * this.cellAspectRatio) / numCols}%`;
    }

    if (columnChanges || !this._cellWidth) {
      this._cellWidth = `${100 / numCols}%`;
    }
  }

  ngOnDestroy() {
    const element = this._elementRef.nativeElement;
    element.removeEventListener('mouseenter', this._enterHandler, true);
    element.removeEventListener('focus', this._enterHandler, true);
    element.removeEventListener('mouseleave', this._leaveHandler, true);
    element.removeEventListener('blur', this._leaveHandler, true);
  }

  /**
   * Returns whether a cell is active.
   *
   * 返回单元是否处于活动状态。
   *
   */
  _isActiveCell(rowIndex: number, colIndex: number): boolean {
    let cellNumber = rowIndex * this.numCols + colIndex;

    // Account for the fact that the first row may not have as many cells.
    if (rowIndex) {
      cellNumber -= this._firstRowOffset;
    }

    return cellNumber == this.activeCell;
  }

  /**
   * Focuses the active cell after the microtask queue is empty.
   *
   * 当微任务队列为空之后，让这个活动单元格获得焦点。
   *
   * Adding a 0ms setTimeout seems to fix Voiceover losing focus when pressing PageUp/PageDown
   * (issue #24330).
   *
   * 添加 0ms 的 setTimeout 似乎可以修复 Voiceover 在按下 PageUp/PageDown 时失去焦点的问题（问题 #24330）。
   *
   * Determined a 0ms by gradually increasing duration from 0 and testing two use cases with screen
   * reader enabled:
   *
   * 通过从 0 逐渐增加持续时间并在启用屏幕阅读器的情况下测试两个用例来确定 0ms：
   *
   * 1. Pressing PageUp/PageDown repeatedly with pausing between each key press.
   *
   *    重复按 PageUp/PageDown 并在每次按键之间暂停。
   *
   * 2. Pressing and holding the PageDown key with repeated keys enabled.
   *
   *    在启用重复键的情况下按住 PageDown 键。
   *
   * Test 1 worked roughly 95-99% of the time with 0ms and got a little bit better as the duration
   * increased. Test 2 got slightly better until the duration was long enough to interfere with
   * repeated keys. If the repeated key speed was faster than the timeout duration, then pressing
   * and holding pagedown caused the entire page to scroll.
   *
   * 测试 1 大约 95-99% 的时间在 0 毫秒内工作，并且随着持续时间的增加而变得更好一些。测试 2 稍微好一点，直到持续时间长到足以干扰重复键。如果重复按键速度快于超时持续时间，则按住 pagedown 会导致整个页面滚动。
   *
   * Since repeated key speed can verify across machines, determined that any duration could
   * potentially interfere with repeated keys. 0ms would be best because it almost entirely
   * eliminates the focus being lost in Voiceover (#24330) without causing unintended side effects.
   * Adding delay also complicates writing tests.
   *
   * 由于重复按键速度可以跨机器验证，因此确定任何持续时间都可能会干扰重复按键。 0ms 是最好的，因为它几乎完全消除了 Voiceover (#24330) 中丢失的焦点，而不会导致意外的副作用。添加延迟也会使编写测试变得复杂。
   *
   */
  _focusActiveCell(movePreview = true) {
    this._ngZone.runOutsideAngular(() => {
      this._ngZone.onStable.pipe(take(1)).subscribe(() => {
        setTimeout(() => {
          const activeCell: HTMLElement | null = this._elementRef.nativeElement.querySelector(
            '.mat-calendar-body-active',
          );

          if (activeCell) {
            if (!movePreview) {
              this._skipNextFocus = true;
            }

            activeCell.focus();
          }
        });
      });
    });
  }

  /**
   * Focuses the active cell after change detection has run and the microtask queue is empty.
   *
   * 在变更检测已运行且微任务队列为空后聚焦活动单元格。
   *
   */
  _scheduleFocusActiveCellAfterViewChecked() {
    this._focusActiveCellAfterViewChecked = true;
  }

  /**
   * Gets whether a value is the start of the main range.
   *
   * 获取某个值是否位于该范围的起始日期。
   *
   */
  _isRangeStart(value: number) {
    return isStart(value, this.startValue, this.endValue);
  }

  /**
   * Gets whether a value is the end of the main range.
   *
   * 获取某个值是否位于该范围的结束日期。
   *
   */
  _isRangeEnd(value: number) {
    return isEnd(value, this.startValue, this.endValue);
  }

  /**
   * Gets whether a value is within the currently-selected range.
   *
   * 获取某个值是否在当前选定范围内。
   *
   */
  _isInRange(value: number): boolean {
    return isInRange(value, this.startValue, this.endValue, this.isRange);
  }

  /**
   * Gets whether a value is the start of the comparison range.
   *
   * 获取某个值是否为比较范围的起始日期。
   *
   */
  _isComparisonStart(value: number) {
    return isStart(value, this.comparisonStart, this.comparisonEnd);
  }

  /**
   * Whether the cell is a start bridge cell between the main and comparison ranges.
   *
   * 该单元格是否为主要和比较范围之间的起始过渡单元格。
   *
   */
  _isComparisonBridgeStart(value: number, rowIndex: number, colIndex: number) {
    if (!this._isComparisonStart(value) || this._isRangeStart(value) || !this._isInRange(value)) {
      return false;
    }

    let previousCell: MatCalendarCell | undefined = this.rows[rowIndex][colIndex - 1];

    if (!previousCell) {
      const previousRow = this.rows[rowIndex - 1];
      previousCell = previousRow && previousRow[previousRow.length - 1];
    }

    return previousCell && !this._isRangeEnd(previousCell.compareValue);
  }

  /**
   * Whether the cell is an end bridge cell between the main and comparison ranges.
   *
   * 该单元格是否为主要和比较范围之间的结尾过渡单元格。
   *
   */
  _isComparisonBridgeEnd(value: number, rowIndex: number, colIndex: number) {
    if (!this._isComparisonEnd(value) || this._isRangeEnd(value) || !this._isInRange(value)) {
      return false;
    }

    let nextCell: MatCalendarCell | undefined = this.rows[rowIndex][colIndex + 1];

    if (!nextCell) {
      const nextRow = this.rows[rowIndex + 1];
      nextCell = nextRow && nextRow[0];
    }

    return nextCell && !this._isRangeStart(nextCell.compareValue);
  }

  /**
   * Gets whether a value is the end of the comparison range.
   *
   * 获取某个值是否为比较范围的结束日期。
   *
   */
  _isComparisonEnd(value: number) {
    return isEnd(value, this.comparisonStart, this.comparisonEnd);
  }

  /**
   * Gets whether a value is within the current comparison range.
   *
   * 获取某个值是否在当前比较范围内。
   *
   */
  _isInComparisonRange(value: number) {
    return isInRange(value, this.comparisonStart, this.comparisonEnd, this.isRange);
  }

  /**
   * Gets whether a value is the same as the start and end of the comparison range.
   * For context, the functions that we use to determine whether something is the start/end of
   * a range don't allow for the start and end to be on the same day, because we'd have to use
   * much more specific CSS selectors to style them correctly in all scenarios. This is fine for
   * the regular range, because when it happens, the selected styles take over and still show where
   * the range would've been, however we don't have these selected styles for a comparison range.
   * This function is used to apply a class that serves the same purpose as the one for selected
   * dates, but it only applies in the context of a comparison range.
   *
   * 获取某个值是否与比较范围的起始日期和结束日期相同。其上下文是，我们用来判断某些东西是否为某个范围起始日期/结束日期的函数不允许其起始日期和结束日期在同一天，因为我们必须使用更多特定的 CSS 选择器来设置样式。对于常规范围来说，最好在所有情况下都能正确使用，因为当它发生时，“已选”样式会接管并显示该范围的位置，但是我们没有为比较范围使用“已选”样式。这个函数用来应用一个与“已选”日期相同用途的类，但它只适用于比较范围的上下文中。
   *
   */
  _isComparisonIdentical(value: number) {
    // Note that we don't need to null check the start/end
    // here, because the `value` will always be defined.
    return this.comparisonStart === this.comparisonEnd && value === this.comparisonStart;
  }

  /**
   * Gets whether a value is the start of the preview range.
   *
   * 获取某个值是否为预览范围的起始日期。
   *
   */
  _isPreviewStart(value: number) {
    return isStart(value, this.previewStart, this.previewEnd);
  }

  /**
   * Gets whether a value is the end of the preview range.
   *
   * 获取某个值是否为预览范围的结束日期。
   *
   */
  _isPreviewEnd(value: number) {
    return isEnd(value, this.previewStart, this.previewEnd);
  }

  /**
   * Gets whether a value is inside the preview range.
   *
   * 获取某个值是否在预览范围内。
   *
   */
  _isInPreview(value: number) {
    return isInRange(value, this.previewStart, this.previewEnd, this.isRange);
  }

  /** Gets ids of aria descriptions for the start and end of a date range. */
  _getDescribedby(value: number): string | null {
    if (!this.isRange) {
      return null;
    }

    if (this.startValue === value && this.endValue === value) {
      return `${this._startDateLabelId} ${this._endDateLabelId}`;
    } else if (this.startValue === value) {
      return this._startDateLabelId;
    } else if (this.endValue === value) {
      return this._endDateLabelId;
    }
    return null;
  }

  /**
   * Event handler for when the user enters an element
   * inside the calendar body (e.g. by hovering in or focus).
   *
   * 一个事件处理器，用于用户在日历体中进入某个元素时（例如，通过悬停或聚焦）。
   *
   */
  private _enterHandler = (event: Event) => {
    if (this._skipNextFocus && event.type === 'focus') {
      this._skipNextFocus = false;
      return;
    }

    // We only need to hit the zone when we're selecting a range.
    if (event.target && this.isRange) {
      const cell = this._getCellFromElement(event.target as HTMLElement);

      if (cell) {
        this._ngZone.run(() => this.previewChange.emit({value: cell.enabled ? cell : null, event}));
      }
    }
  };

  /**
   * Event handler for when the user's pointer leaves an element
   * inside the calendar body (e.g. by hovering out or blurring).
   *
   * 事件处理函数，表示当用户的指针在日历体中离开某个元素时（比如结束悬停或失焦）。
   *
   */
  private _leaveHandler = (event: Event) => {
    // We only need to hit the zone when we're selecting a range.
    if (this.previewEnd !== null && this.isRange) {
      // Only reset the preview end value when leaving cells. This looks better, because
      // we have a gap between the cells and the rows and we don't want to remove the
      // range just for it to show up again when the user moves a few pixels to the side.
      if (event.target && this._getCellFromElement(event.target as HTMLElement)) {
        this._ngZone.run(() => this.previewChange.emit({value: null, event}));
      }
    }
  };

  /**
   * Finds the MatCalendarCell that corresponds to a DOM node.
   *
   * 找到与 DOM 节点对应的 MatCalendarCell。
   *
   */
  private _getCellFromElement(element: HTMLElement): MatCalendarCell | null {
    let cell: HTMLElement | undefined;

    if (isTableCell(element)) {
      cell = element;
    } else if (isTableCell(element.parentNode!)) {
      cell = element.parentNode as HTMLElement;
    }

    if (cell) {
      const row = cell.getAttribute('data-mat-row');
      const col = cell.getAttribute('data-mat-col');

      if (row && col) {
        return this.rows[parseInt(row)][parseInt(col)];
      }
    }

    return null;
  }

  private _id = `mat-calendar-body-${calendarBodyId++}`;

  _startDateLabelId = `${this._id}-start-date`;

  _endDateLabelId = `${this._id}-end-date`;
}

/**
 * Checks whether a node is a table cell element.
 *
 * 检查某个节点是否为表格单元格元素。
 *
 */
function isTableCell(node: Node): node is HTMLTableCellElement {
  return node.nodeName === 'TD';
}

/**
 * Checks whether a value is the start of a range.
 *
 * 检查某个值是否为范围的起始日期。
 *
 */
function isStart(value: number, start: number | null, end: number | null): boolean {
  return end !== null && start !== end && value < end && value === start;
}

/**
 * Checks whether a value is the end of a range.
 *
 * 检查某个值是否为范围的结束日期。
 *
 */
function isEnd(value: number, start: number | null, end: number | null): boolean {
  return start !== null && start !== end && value >= start && value === end;
}

/**
 * Checks whether a value is inside of a range.
 *
 * 检查某个值是否在某个范围内。
 *
 */
function isInRange(
  value: number,
  start: number | null,
  end: number | null,
  rangeEnabled: boolean,
): boolean {
  return (
    rangeEnabled &&
    start !== null &&
    end !== null &&
    start !== end &&
    value >= start &&
    value <= end
  );
}<|MERGE_RESOLUTION|>--- conflicted
+++ resolved
@@ -229,22 +229,18 @@
    */
   @Input() previewEnd: number | null = null;
 
-<<<<<<< HEAD
-  /**
-   * Emits when a new value is selected.
-   *
-   * 当选择新值时会发出通知。
-   *
-   */
-=======
   /** ARIA Accessible name of the `<input matStartDate/>` */
   @Input() startDateAccessibleName: string | null;
 
   /** ARIA Accessible name of the `<input matEndDate/>` */
   @Input() endDateAccessibleName: string | null;
 
-  /** Emits when a new value is selected. */
->>>>>>> 70cf080c
+  /**
+   * Emits when a new value is selected.
+   *
+   * 当选择新值时会发出通知。
+   *
+   */
   @Output() readonly selectedValueChange = new EventEmitter<MatCalendarUserEvent<number>>();
 
   /**
