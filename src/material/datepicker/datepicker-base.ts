--- conflicted
+++ resolved
@@ -192,22 +192,18 @@
    */
   comparisonEnd: D | null;
 
-<<<<<<< HEAD
-  /**
-   * Whether the datepicker is above or below the input.
-   *
-   * 日期选择器是在输入框的上方还是下方。
-   *
-   */
-=======
   /** ARIA Accessible name of the `<input matStartDate/>` */
   startDateAccessibleName: string | null;
 
   /** ARIA Accessible name of the `<input matEndDate/>` */
   endDateAccessibleName: string | null;
 
-  /** Whether the datepicker is above or below the input. */
->>>>>>> 70cf080c
+  /**
+   * Whether the datepicker is above or below the input.
+   *
+   * 日期选择器是在输入框的上方还是下方。
+   *
+   */
   _isAbove: boolean;
 
   /**
@@ -226,19 +222,15 @@
    */
   readonly _animationDone = new Subject<void>();
 
-<<<<<<< HEAD
-  /**
-   * Text for the close button.
-   *
-   * 关闭按钮的文本。
-   *
-   */
-=======
   /** Whether there is an in-progress animation. */
   _isAnimating = false;
 
-  /** Text for the close button. */
->>>>>>> 70cf080c
+  /**
+   * Text for the close button.
+   *
+   * 关闭按钮的文本。
+   *
+   */
   _closeButtonText: string;
 
   /**
