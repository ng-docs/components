/**
 * @license
 * Copyright Google LLC All Rights Reserved.
 *
 * Use of this source code is governed by an MIT-style license that can be
 * found in the LICENSE file at https://angular.io/license
 */

import {Directionality} from '@angular/cdk/bidi';
import {BooleanInput, coerceBooleanProperty, coerceStringArray} from '@angular/cdk/coercion';
import {ESCAPE, hasModifierKey, UP_ARROW} from '@angular/cdk/keycodes';
import {
  Overlay,
  OverlayConfig,
  OverlayRef,
  ScrollStrategy,
  FlexibleConnectedPositionStrategy,
} from '@angular/cdk/overlay';
import {ComponentPortal, ComponentType, TemplatePortal} from '@angular/cdk/portal';
import {DOCUMENT} from '@angular/common';
import {
  AfterViewInit,
  ChangeDetectionStrategy,
  Component,
  ComponentRef,
  ElementRef,
  EventEmitter,
  Inject,
  InjectionToken,
  Input,
  NgZone,
  OnDestroy,
  Optional,
  Output,
  ViewChild,
  ViewContainerRef,
  ViewEncapsulation,
  ChangeDetectorRef,
  Directive,
  OnChanges,
  SimpleChanges,
  OnInit,
} from '@angular/core';
import {
  CanColor,
  CanColorCtor,
  DateAdapter,
  mixinColor,
  ThemePalette,
} from '@angular/material/core';
import {merge, Subject, Observable, Subscription} from 'rxjs';
import {filter, take} from 'rxjs/operators';
import {MatCalendar, MatCalendarView} from './calendar';
import {matDatepickerAnimations} from './datepicker-animations';
import {createMissingDateImplError} from './datepicker-errors';
import {MatCalendarUserEvent, MatCalendarCellClassFunction} from './calendar-body';
import {DateFilterFn} from './datepicker-input-base';
import {
  ExtractDateTypeFromSelection,
  MatDateSelectionModel,
  DateRange,
} from './date-selection-model';
import {
  MAT_DATE_RANGE_SELECTION_STRATEGY,
  MatDateRangeSelectionStrategy,
} from './date-range-selection-strategy';
import {MatDatepickerIntl} from './datepicker-intl';

/**
 * Used to generate a unique ID for each datepicker instance.
 *
 * 用于为每个日期选择器实例生成一个唯一的 ID。
 *
 */
let datepickerUid = 0;

/**
 * Injection token that determines the scroll handling while the calendar is open.
 *
 * 此注入令牌决定了当日历打开时滚动的处理策略。
 *
 */
export const MAT_DATEPICKER_SCROLL_STRATEGY =
    new InjectionToken<() => ScrollStrategy>('mat-datepicker-scroll-strategy');

/** @docs-private */
export function MAT_DATEPICKER_SCROLL_STRATEGY_FACTORY(overlay: Overlay): () => ScrollStrategy {
  return () => overlay.scrollStrategies.reposition();
}

/**
 * Possible positions for the datepicker dropdown along the X axis.
 *
 * 日期选择器下拉列表沿 X 轴的可能位置。
 *
 */
export type DatepickerDropdownPositionX = 'start' | 'end';

/**
 * Possible positions for the datepicker dropdown along the Y axis.
 *
 * 日期选择器下拉列表沿 Y 轴的可能位置。
 *
 */
export type DatepickerDropdownPositionY = 'above' | 'below';

/** @docs-private */
export const MAT_DATEPICKER_SCROLL_STRATEGY_FACTORY_PROVIDER = {
  provide: MAT_DATEPICKER_SCROLL_STRATEGY,
  deps: [Overlay],
  useFactory: MAT_DATEPICKER_SCROLL_STRATEGY_FACTORY,
};

// Boilerplate for applying mixins to MatDatepickerContent.
/** @docs-private */
class MatDatepickerContentBase {
  constructor(public _elementRef: ElementRef) { }
}
const _MatDatepickerContentMixinBase: CanColorCtor & typeof MatDatepickerContentBase =
    mixinColor(MatDatepickerContentBase);

/**
 * Component used as the content for the datepicker overlay. We use this instead of using
 * MatCalendar directly as the content so we can control the initial focus. This also gives us a
 * place to put additional features of the overlay that are not part of the calendar itself in the
 * future. (e.g. confirmation buttons).
 *
 * 用作日期选择器对话框和弹出框的内容组件。我们用它取代直接使用 MatCalendar 作为内容，这样才能控制初始焦点。这也为我们提供了一个未来可以把弹出窗口的其他特性（例如确认按钮）放到日历自身之外的机会。
 *
 * @docs-private
 */
@Component({
  selector: 'mat-datepicker-content',
  templateUrl: 'datepicker-content.html',
  styleUrls: ['datepicker-content.css'],
  host: {
    'class': 'mat-datepicker-content',
    '[@transformPanel]': '_animationState',
    '(@transformPanel.done)': '_animationDone.next()',
    '[class.mat-datepicker-content-touch]': 'datepicker.touchUi',
  },
  animations: [
    matDatepickerAnimations.transformPanel,
    matDatepickerAnimations.fadeInCalendar,
  ],
  exportAs: 'matDatepickerContent',
  encapsulation: ViewEncapsulation.None,
  changeDetection: ChangeDetectionStrategy.OnPush,
  inputs: ['color'],
})
export class MatDatepickerContent<S, D = ExtractDateTypeFromSelection<S>>
  extends _MatDatepickerContentMixinBase implements OnInit, AfterViewInit, OnDestroy, CanColor {
  private _subscriptions = new Subscription();
  private _model: MatDateSelectionModel<S, D>;

  /**
   * Reference to the internal calendar component.
   *
   * 内部日历组件的引用。
   *
   */
  @ViewChild(MatCalendar) _calendar: MatCalendar<D>;

  /**
   * Reference to the datepicker that created the overlay.
   *
   * 创建该浮层的日期选择器的引用。
   *
   */
  datepicker: MatDatepickerBase<any, S, D>;

  /**
   * Start of the comparison range.
   *
   * 比较范围的起始日期。
   *
   */
  comparisonStart: D | null;

  /**
   * End of the comparison range.
   *
   * 比较范围的结束日期。
   *
   */
  comparisonEnd: D | null;

  /**
   * Whether the datepicker is above or below the input.
   *
   * 日期选择器是在输入框的上方还是下方。
   *
   */
  _isAbove: boolean;

<<<<<<< HEAD
  /**
   * Current state of the animation.
   *
   * 动画的当前状态
   *
   */
  _animationState: 'enter' | 'void' = 'enter';

  /**
   * Emits when an animation has finished.
   *
   * 当动画结束时就会触发。
   *
   */
  _animationDone = new Subject<void>();
=======
  /** Current state of the animation. */
  _animationState: 'enter-dropdown' | 'enter-dialog' | 'void';

  /** Emits when an animation has finished. */
  readonly _animationDone = new Subject<void>();
>>>>>>> 94076af5

  /**
   * Text for the close button.
   *
   * 关闭按钮的文本。
   *
   */
  _closeButtonText: string;

  /**
   * Whether the close button currently has focus.
   *
   * 关闭按钮现在是否拥有焦点。
   *
   */
  _closeButtonFocused: boolean;

  /**
   * Portal with projected action buttons.
   *
   * 容纳投影过来的动作按钮的传送点。
   *
   */
  _actionsPortal: TemplatePortal | null = null;

  constructor(
    elementRef: ElementRef,
    private _changeDetectorRef: ChangeDetectorRef,
    private _globalModel: MatDateSelectionModel<S, D>,
    private _dateAdapter: DateAdapter<D>,
    @Optional() @Inject(MAT_DATE_RANGE_SELECTION_STRATEGY)
        private _rangeSelectionStrategy: MatDateRangeSelectionStrategy<D>,
    intl: MatDatepickerIntl) {
    super(elementRef);
    this._closeButtonText = intl.closeCalendarLabel;
  }

  ngOnInit() {
    // If we have actions, clone the model so that we have the ability to cancel the selection,
    // otherwise update the global model directly. Note that we want to assign this as soon as
    // possible, but `_actionsPortal` isn't available in the constructor so we do it in `ngOnInit`.
    this._model = this._actionsPortal ? this._globalModel.clone() : this._globalModel;
    this._animationState = this.datepicker.touchUi ? 'enter-dialog' : 'enter-dropdown';
  }

  ngAfterViewInit() {
    this._subscriptions.add(this.datepicker.stateChanges.subscribe(() => {
      this._changeDetectorRef.markForCheck();
    }));
    this._calendar.focusActiveCell();
  }

  ngOnDestroy() {
    this._subscriptions.unsubscribe();
    this._animationDone.complete();
  }

  _handleUserSelection(event: MatCalendarUserEvent<D | null>) {
    const selection = this._model.selection;
    const value = event.value;
    const isRange = selection instanceof DateRange;

    // If we're selecting a range and we have a selection strategy, always pass the value through
    // there. Otherwise don't assign null values to the model, unless we're selecting a range.
    // A null value when picking a range means that the user cancelled the selection (e.g. by
    // pressing escape), whereas when selecting a single value it means that the value didn't
    // change. This isn't very intuitive, but it's here for backwards-compatibility.
    if (isRange && this._rangeSelectionStrategy) {
      const newSelection = this._rangeSelectionStrategy.selectionFinished(value,
          selection as unknown as DateRange<D>, event.event);
      this._model.updateSelection(newSelection as unknown as S, this);
    } else if (value && (isRange ||
              !this._dateAdapter.sameDate(value, selection as unknown as D))) {
      this._model.add(value);
    }

    // Delegate closing the overlay to the actions.
    if ((!this._model || this._model.isComplete()) && !this._actionsPortal) {
      this.datepicker.close();
    }
  }

  _startExitAnimation() {
    this._animationState = 'void';
    this._changeDetectorRef.markForCheck();
  }

  _getSelected() {
    return this._model.selection as unknown as D | DateRange<D> | null;
  }

  /**
   * Applies the current pending selection to the global model.
   *
   * 将当前挂起的选择应用于全局模型。
   *
   */
  _applyPendingSelection() {
    if (this._model !== this._globalModel) {
      this._globalModel.updateSelection(this._model.selection, this);
    }
  }
}

/**
 * Form control that can be associated with a datepicker.
 *
 * 可以与日期选择器关联的表单控件。
 *
 */
export interface MatDatepickerControl<D> {
  getStartValue(): D | null;
  getThemePalette(): ThemePalette;
  min: D | null;
  max: D | null;
  disabled: boolean;
  dateFilter: DateFilterFn<D>;
  getConnectedOverlayOrigin(): ElementRef;
  getOverlayLabelId(): string | null;
  stateChanges: Observable<void>;
}

/**
 * A datepicker that can be attached to a {@link MatDatepickerControl}.
 *
 * 一个可以附加到 {@link MatDatepickerControl} 上的日期选择器。
 *
 */
export interface MatDatepickerPanel<C extends MatDatepickerControl<D>, S,
    D = ExtractDateTypeFromSelection<S>> {
  /**
   * Stream that emits whenever the date picker is closed.
   *
   * 只要日期选择器关闭就会发出通知的流。
   *
   */
  closedStream: EventEmitter<void>;
  /**
   * Color palette to use on the datepicker's calendar.
   *
   * 要在日期选择器的日历上使用的调色板。
   *
   */
  color: ThemePalette;
  /**
   * The input element the datepicker is associated with.
   *
   * 日期选择器关联到的输入元素。
   *
   */
  datepickerInput: C;
  /**
   * Whether the datepicker pop-up should be disabled.
   *
   * 是否应该禁用日期选择器的弹出窗口。
   *
   */
  disabled: boolean;
  /**
   * The id for the datepicker's calendar.
   *
   * 日期选择器日历的 id。
   *
   */
  id: string;
  /**
   * Whether the datepicker is open.
   *
   * 该日期选择器是否已打开。
   *
   */
  opened: boolean;
  /**
   * Stream that emits whenever the date picker is opened.
   *
   * 每当打开日期选择器时就会发出通知的流。
   *
   */
  openedStream: EventEmitter<void>;
  /**
   * Emits when the datepicker's state changes.
   *
   * 当日期选择器的状态发生变化时就会触发。
   *
   */
  stateChanges: Subject<void>;
  /**
   * Opens the datepicker.
   *
   * 打开 datepicker。
   *
   */
  open(): void;
  /**
   * Register an input with the datepicker.
   *
   * 用日期选择器注册一个输入。
   *
   */
  registerInput(input: C): MatDateSelectionModel<S, D>;
}

/**
 * Base class for a datepicker.
 *
 * 日期选择器的基类。
 *
 */
@Directive()
export abstract class MatDatepickerBase<C extends MatDatepickerControl<D>, S,
  D = ExtractDateTypeFromSelection<S>> implements MatDatepickerPanel<C, S, D>, OnDestroy,
    OnChanges {
  private _scrollStrategy: () => ScrollStrategy;
  private _inputStateChanges = Subscription.EMPTY;

  /**
   * An input indicating the type of the custom header component for the calendar, if set.
   *
   * 一个输入属性，用于指示日历的自定义标头组件的类型（如果已设置）。
   *
   */
  @Input() calendarHeaderComponent: ComponentType<any>;

  /**
   * The date to open the calendar to initially.
   *
   * 打开日历时的初始日期。
   *
   */
  @Input()
  get startAt(): D | null {
    // If an explicit startAt is set we start there, otherwise we start at whatever the currently
    // selected value is.
    return this._startAt || (this.datepickerInput ? this.datepickerInput.getStartValue() : null);
  }
  set startAt(value: D | null) {
    this._startAt = this._dateAdapter.getValidDateOrNull(this._dateAdapter.deserialize(value));
  }
  private _startAt: D | null;

  /**
   * The view that the calendar should start in.
   *
   * 日历应该启动到哪个视图。
   *
   */
  @Input() startView: 'month' | 'year' | 'multi-year' = 'month';

  /**
   * Color palette to use on the datepicker's calendar.
   *
   * 要在日期选择器的日历上使用的调色板。
   *
   */
  @Input()
  get color(): ThemePalette {
    return this._color ||
        (this.datepickerInput ? this.datepickerInput.getThemePalette() : undefined);
  }
  set color(value: ThemePalette) {
    this._color = value;
  }
  _color: ThemePalette;

  /**
   * Whether the calendar UI is in touch mode. In touch mode the calendar opens in a dialog rather
<<<<<<< HEAD
   * than a popup and elements have more padding to allow for bigger touch targets.
   *
   * 日历 UI 是否处于触控模式。在触控模式下，日历会在一个对话框中打开，而不是弹出窗口，而且元素有更多的填充，以允许更大的触控目标。
   *
=======
   * than a dropdown and elements have more padding to allow for bigger touch targets.
>>>>>>> 94076af5
   */
  @Input()
  get touchUi(): boolean { return this._touchUi; }
  set touchUi(value: boolean) {
    this._touchUi = coerceBooleanProperty(value);
  }
  private _touchUi = false;

  /**
   * Whether the datepicker pop-up should be disabled.
   *
   * 是否应该禁用日期选择器的弹出窗口。
   *
   */
  @Input()
  get disabled(): boolean {
    return this._disabled === undefined && this.datepickerInput ?
        this.datepickerInput.disabled : !!this._disabled;
  }
  set disabled(value: boolean) {
    const newValue = coerceBooleanProperty(value);

    if (newValue !== this._disabled) {
      this._disabled = newValue;
      this.stateChanges.next(undefined);
    }
  }
  private _disabled: boolean;

  /**
   * Preferred position of the datepicker in the X axis.
   *
   * 日期选择器在 X 轴上的首选位置。
   *
   */
  @Input()
  xPosition: DatepickerDropdownPositionX = 'start';

  /**
   * Preferred position of the datepicker in the Y axis.
   *
   * 日期选择器在 Y 轴上的首选位置。
   *
   */
  @Input()
  yPosition: DatepickerDropdownPositionY = 'below';

  /**
   * Whether to restore focus to the previously-focused element when the calendar is closed.
   * Note that automatic focus restoration is an accessibility feature and it is recommended that
   * you provide your own equivalent, if you decide to turn it off.
   *
   * 当日历关闭时，是否要把焦点恢复到之前拥有焦点的元素。请注意，自动恢复焦点是一种无障碍功能，如果你决定将其关闭，建议你提供自己的等效对象。
   *
   */
  @Input()
  get restoreFocus(): boolean { return this._restoreFocus; }
  set restoreFocus(value: boolean) {
    this._restoreFocus = coerceBooleanProperty(value);
  }
  private _restoreFocus = true;

  /**
   * Emits selected year in multiyear view.
   * This doesn't imply a change on the selected date.
   *
   * 在多年视图中选出年份时触发。这并不会更改选定日期。
   *
   */
  @Output() readonly yearSelected: EventEmitter<D> = new EventEmitter<D>();

  /**
   * Emits selected month in year view.
   * This doesn't imply a change on the selected date.
   *
   * 在年份视图中选定月份时触发。这并不会更改选定日期。
   *
   */
  @Output() readonly monthSelected: EventEmitter<D> = new EventEmitter<D>();

  /**
   * Emits when the current view changes.
   *
   * 当前视图发生变化时触发。
   *
   */
  @Output() readonly viewChanged: EventEmitter<MatCalendarView> =
    new EventEmitter<MatCalendarView>(true);

  /**
   * Function that can be used to add custom CSS classes to dates.
   *
   * 可以用来为日期添加自定义 CSS 类的函数。
   *
   */
  @Input() dateClass: MatCalendarCellClassFunction<D>;

<<<<<<< HEAD
  /**
   * Emits when the datepicker has been opened.
   *
   * 当日期选择器打开时发出通知。
   *
   */
  @Output('opened') openedStream: EventEmitter<void> = new EventEmitter<void>();

  /**
   * Emits when the datepicker has been closed.
   *
   * 当日期选择器已关闭时触发。
   *
   */
  @Output('closed') closedStream: EventEmitter<void> = new EventEmitter<void>();
=======
  /** Emits when the datepicker has been opened. */
  @Output('opened') readonly openedStream = new EventEmitter<void>();

  /** Emits when the datepicker has been closed. */
  @Output('closed') readonly closedStream = new EventEmitter<void>();
>>>>>>> 94076af5

  /**
   * Classes to be passed to the date picker panel.
   * Supports string and string array values, similar to `ngClass`.
   *
   * 要传递给日期选择器面板的类。支持字符串和字符串数组的值，类似于 `ngClass` 。
   *
   */
  @Input()
  get panelClass(): string | string[] { return this._panelClass; }
  set panelClass(value: string | string[]) {
    this._panelClass = coerceStringArray(value);
  }
  private _panelClass: string[];

  /**
   * Whether the calendar is open.
   *
   * 日历是否处于打开状态。
   *
   */
  @Input()
  get opened(): boolean { return this._opened; }
  set opened(value: boolean) {
    coerceBooleanProperty(value) ? this.open() : this.close();
  }
  private _opened = false;

  /**
   * The id for the datepicker calendar.
   *
   * 日期选择器日历的 id。
   *
   */
  id: string = `mat-datepicker-${datepickerUid++}`;

  /**
   * The minimum selectable date.
   *
   * 可选择的最小日期。
   *
   */
  _getMinDate(): D | null {
    return this.datepickerInput && this.datepickerInput.min;
  }

  /**
   * The maximum selectable date.
   *
   * 可选择的最大日期。
   *
   */
  _getMaxDate(): D | null {
    return this.datepickerInput && this.datepickerInput.max;
  }

  _getDateFilter(): DateFilterFn<D> {
    return this.datepickerInput && this.datepickerInput.dateFilter;
  }

<<<<<<< HEAD
  /**
   * A reference to the overlay when the calendar is opened as a popup.
   *
   * 当弹出日历作为弹出式窗口打开时，对其浮层的引用。
   *
   */
  private _popupRef: OverlayRef | null;

  /**
   * A reference to the dialog when the calendar is opened as a dialog.
   *
   * 当日历作为对话框打开时对该对话框的引用。
   *
   */
  private _dialogRef: MatDialogRef<MatDatepickerContent<S, D>> | null;

  /**
   * Reference to the component instantiated in popup mode.
   *
   * 在弹出模式下实例化的组件引用。
   *
   */
  private _popupComponentRef: ComponentRef<MatDatepickerContent<S, D>> | null;
=======
  /** A reference to the overlay into which we've rendered the calendar. */
  private _overlayRef: OverlayRef | null;

  /** Reference to the component instance rendered in the overlay. */
  private _componentRef: ComponentRef<MatDatepickerContent<S, D>> | null;
>>>>>>> 94076af5

  /**
   * The element that was focused before the datepicker was opened.
   *
   * 在打开日期选择器之前拥有焦点的元素。
   *
   */
  private _focusedElementBeforeOpen: HTMLElement | null = null;

  /**
   * Unique class that will be added to the backdrop so that the test harnesses can look it up.
   *
   * 这个独特的类会添加到背景板中，以便测试工具可以查找它。
   *
   */
  private _backdropHarnessClass = `${this.id}-backdrop`;

  /**
   * Currently-registered actions portal.
   *
   * 当前已注册的动作栏传送点。
   *
   */
  private _actionsPortal: TemplatePortal | null;

  /**
   * The input element this datepicker is associated with.
   *
   * 此日期选择器关联到的输入框元素。
   *
   */
  datepickerInput: C;

  /**
   * Emits when the datepicker's state changes.
   *
   * 当日期选择器的状态发生变化时触发。
   *
   */
  readonly stateChanges = new Subject<void>();

  constructor(
    /**
     * @deprecated `_dialog` parameter is no longer being used and it will be removed.
     * @breaking-change 13.0.0
     */
    @Inject(ElementRef) _dialog: any,
    private _overlay: Overlay,
    private _ngZone: NgZone,
    private _viewContainerRef: ViewContainerRef,
    @Inject(MAT_DATEPICKER_SCROLL_STRATEGY) scrollStrategy: any,
    @Optional() private _dateAdapter: DateAdapter<D>,
    @Optional() private _dir: Directionality,
    @Optional() @Inject(DOCUMENT) private _document: any,
    private _model: MatDateSelectionModel<S, D>) {
    if (!this._dateAdapter && (typeof ngDevMode === 'undefined' || ngDevMode)) {
      throw createMissingDateImplError('DateAdapter');
    }

    this._scrollStrategy = scrollStrategy;
  }

  ngOnChanges(changes: SimpleChanges) {
    const positionChange = changes['xPosition'] || changes['yPosition'];

    if (positionChange && !positionChange.firstChange && this._overlayRef) {
      const positionStrategy = this._overlayRef.getConfig().positionStrategy;

      if (positionStrategy instanceof FlexibleConnectedPositionStrategy) {
        this._setConnectedPositions(positionStrategy);

        if (this.opened) {
          this._overlayRef.updatePosition();
        }
      }
    }

    this.stateChanges.next(undefined);
  }

  ngOnDestroy() {
    this._destroyOverlay();
    this.close();
    this._inputStateChanges.unsubscribe();
    this.stateChanges.complete();
  }

  /**
   * Selects the given date
   *
   * 选择指定的日期
   *
   */
  select(date: D): void {
    this._model.add(date);
  }

  /**
   * Emits the selected year in multiyear view
   *
   * 在多年视图中选定年份时触发
   *
   */
  _selectYear(normalizedYear: D): void {
    this.yearSelected.emit(normalizedYear);
  }

  /**
   * Emits selected month in year view
   *
   * 在年份视图中选出月份时触发
   *
   */
  _selectMonth(normalizedMonth: D): void {
    this.monthSelected.emit(normalizedMonth);
  }

  /**
   * Emits changed view
   *
   * 视图发生变化时触发
   *
   */
  _viewChanged(view: MatCalendarView): void {
    this.viewChanged.emit(view);
  }

  /**
   * Register an input with this datepicker.
   *
   * 用这个日期选择器注册一个输入框。
   *
   * @param input The datepicker input to register with this datepicker.
   *
   * 要注册这个日期选择器的输入框。
   *
   * @returns Selection model that the input should hook itself up to.
   *
   * 输入应该挂钩到的选择模型。
   */
  registerInput(input: C): MatDateSelectionModel<S, D> {
    if (this.datepickerInput && (typeof ngDevMode === 'undefined' || ngDevMode)) {
      throw Error('A MatDatepicker can only be associated with a single input.');
    }
    this._inputStateChanges.unsubscribe();
    this.datepickerInput = input;
    this._inputStateChanges =
        input.stateChanges.subscribe(() => this.stateChanges.next(undefined));
    return this._model;
  }

  /**
   * Registers a portal containing action buttons with the datepicker.
   *
   * 使用日期选择器注册一个包含操作按钮的传送点。
   *
   * @param portal Portal to be registered.
   *
   * 要注册的传送点。
   *
   */
  registerActions(portal: TemplatePortal): void {
    if (this._actionsPortal && (typeof ngDevMode === 'undefined' || ngDevMode)) {
      throw Error('A MatDatepicker can only be associated with a single actions row.');
    }
    this._actionsPortal = portal;
  }

  /**
   * Removes a portal containing action buttons from the datepicker.
   *
   * 从日期选择器中删除一个包含动作按钮的传送点。
   *
   * @param portal Portal to be removed.
   *
   * 要删除的传送点。
   *
   */
  removeActions(portal: TemplatePortal): void {
    if (portal === this._actionsPortal) {
      this._actionsPortal = null;
    }
  }

  /**
   * Open the calendar.
   *
   * 打开日历。
   *
   */
  open(): void {
    if (this._opened || this.disabled) {
      return;
    }

    if (!this.datepickerInput && (typeof ngDevMode === 'undefined' || ngDevMode)) {
      throw Error('Attempted to open an MatDatepicker with no associated input.');
    }

    // If the `activeElement` is inside a shadow root, `document.activeElement` will
    // point to the shadow root so we have to descend into it ourselves.
    const activeElement: HTMLElement|null = this._document?.activeElement;
    this._focusedElementBeforeOpen =
      activeElement?.shadowRoot?.activeElement as HTMLElement || activeElement;
    this._openOverlay();
    this._opened = true;
    this.openedStream.emit();
  }

  /**
   * Close the calendar.
   *
   * 关闭日历。
   *
   */
  close(): void {
    if (!this._opened) {
      return;
    }

    if (this._componentRef) {
      const instance = this._componentRef.instance;
      instance._startExitAnimation();
      instance._animationDone.pipe(take(1)).subscribe(() => this._destroyOverlay());
    }

    const completeClose = () => {
      // The `_opened` could've been reset already if
      // we got two events in quick succession.
      if (this._opened) {
        this._opened = false;
        this.closedStream.emit();
        this._focusedElementBeforeOpen = null;
      }
    };

    if (this._restoreFocus && this._focusedElementBeforeOpen &&
      typeof this._focusedElementBeforeOpen.focus === 'function') {
      // Because IE moves focus asynchronously, we can't count on it being restored before we've
      // marked the datepicker as closed. If the event fires out of sequence and the element that
      // we're refocusing opens the datepicker on focus, the user could be stuck with not being
      // able to close the calendar at all. We work around it by making the logic, that marks
      // the datepicker as closed, async as well.
      this._focusedElementBeforeOpen.focus();
      setTimeout(completeClose);
    } else {
      completeClose();
    }
  }

<<<<<<< HEAD
  /**
   * Applies the current pending selection on the popup to the model.
   *
   * 把弹出窗口中当前挂起的选择应用到该模型中。
   *
   */
  _applyPendingSelection() {
    const instance = this._popupComponentRef?.instance || this._dialogRef?.componentInstance;
    instance?._applyPendingSelection();
  }

  /**
   * Open the calendar as a dialog.
   *
   * 以对话框的形式打开日历。
   *
   */
  private _openAsDialog(): void {
    // Usually this would be handled by `open` which ensures that we can only have one overlay
    // open at a time, however since we reset the variables in async handlers some overlays
    // may slip through if the user opens and closes multiple times in quick succession (e.g.
    // by holding down the enter key).
    if (this._dialogRef) {
      this._dialogRef.close();
    }

    this._dialogRef = this._dialog.open<MatDatepickerContent<S, D>>(MatDatepickerContent, {
      direction: this._dir ? this._dir.value : 'ltr',
      viewContainerRef: this._viewContainerRef,
      panelClass: 'mat-datepicker-dialog',

      // These values are all the same as the defaults, but we set them explicitly so that the
      // datepicker dialog behaves consistently even if the user changed the defaults.
      hasBackdrop: true,
      disableClose: false,
      backdropClass: ['cdk-overlay-dark-backdrop', this._backdropHarnessClass],
      width: '',
      height: '',
      minWidth: '',
      minHeight: '',
      maxWidth: '80vw',
      maxHeight: '',
      position: {},

      // Disable the dialog's automatic focus capturing, because it'll go to the close button
      // automatically. The calendar will move focus on its own once it renders.
      autoFocus: false,

      // `MatDialog` has focus restoration built in, however we want to disable it since the
      // datepicker also has focus restoration for dropdown mode. We want to do this, in order
      // to ensure that the timing is consistent between dropdown and dialog modes since `MatDialog`
      // restores focus when the animation is finished, but the datepicker does it immediately.
      // Furthermore, this avoids any conflicts where the datepicker consumer might move focus
      // inside the `closed` event which is dispatched immediately.
      restoreFocus: false
    });

    this._dialogRef.afterClosed().subscribe(() => this.close());
    this._forwardContentValues(this._dialogRef.componentInstance);
  }

  /**
   * Open the calendar as a popup.
   *
   * 以弹出框的形式打开日历。
   *
   */
  private _openAsPopup(): void {
    const portal = new ComponentPortal<MatDatepickerContent<S, D>>(MatDatepickerContent,
                                                                   this._viewContainerRef);

    this._destroyPopup();
    this._createPopup();
    this._popupComponentRef = this._popupRef!.attach(portal);
    this._forwardContentValues(this._popupComponentRef.instance);

    // Update the position once the calendar has rendered.
    this._ngZone.onStable.pipe(take(1)).subscribe(() => {
      this._popupRef!.updatePosition();
    });
=======
  /** Applies the current pending selection on the overlay to the model. */
  _applyPendingSelection() {
    this._componentRef?.instance?._applyPendingSelection();
>>>>>>> 94076af5
  }

  /**
   * Forwards relevant values from the datepicker to the datepicker content inside the overlay.
   *
   * 将相关值从日期选择器转发到浮层中的日期选择器内容。
   *
   */
  protected _forwardContentValues(instance: MatDatepickerContent<S, D>) {
    instance.datepicker = this;
    instance.color = this.color;
    instance._actionsPortal = this._actionsPortal;
  }

<<<<<<< HEAD
  /**
   * Create the popup.
   *
   * 创建弹出窗口。
   *
   */
  private _createPopup(): void {
    const positionStrategy = this._overlay.position()
      .flexibleConnectedTo(this.datepickerInput.getConnectedOverlayOrigin())
      .withTransformOriginOn('.mat-datepicker-content')
      .withFlexibleDimensions(false)
      .withViewportMargin(8)
      .withLockedPosition();
=======
  /** Opens the overlay with the calendar. */
  private _openOverlay(): void {
    this._destroyOverlay();
>>>>>>> 94076af5

    const isDialog = this.touchUi;
    const labelId = this.datepickerInput.getOverlayLabelId();
    const portal = new ComponentPortal<MatDatepickerContent<S, D>>(MatDatepickerContent,
      this._viewContainerRef);
    const overlayRef = this._overlayRef = this._overlay.create(new OverlayConfig({
      positionStrategy: isDialog ? this._getDialogStrategy() : this._getDropdownStrategy(),
      hasBackdrop: true,
      backdropClass: [
        isDialog ? 'cdk-overlay-dark-backdrop' : 'mat-overlay-transparent-backdrop',
        this._backdropHarnessClass
      ],
      direction: this._dir,
      scrollStrategy: isDialog ? this._overlay.scrollStrategies.block() : this._scrollStrategy(),
      panelClass: `mat-datepicker-${isDialog ? 'dialog' : 'popup'}`,
    }));
    const overlayElement = overlayRef.overlayElement;
    overlayElement.setAttribute('role', 'dialog');

    if (labelId) {
      overlayElement.setAttribute('aria-labelledby', labelId);
    }

    if (isDialog) {
      overlayElement.setAttribute('aria-modal', 'true');
    }

    this._getCloseStream(overlayRef).subscribe(event => {
      if (event) {
        event.preventDefault();
      }
      this.close();
    });

    this._componentRef = overlayRef.attach(portal);
    this._forwardContentValues(this._componentRef.instance);

    // Update the position once the calendar has rendered. Only relevant in dropdown mode.
    if (!isDialog) {
      this._ngZone.onStable.pipe(take(1)).subscribe(() => overlayRef.updatePosition());
    }
  }

<<<<<<< HEAD
  /**
   * Destroys the current popup overlay.
   *
   * 销毁当前弹出的浮层。
   *
   */
  private _destroyPopup() {
    if (this._popupRef) {
      this._popupRef.dispose();
      this._popupRef = this._popupComponentRef = null;
    }
  }

  /**
   * Sets the positions of the datepicker in dropdown mode based on the current configuration.
   *
   * 根据当前配置，在下拉模式下设置日期选择器的位置。
   *
   */
=======
  /** Destroys the current overlay. */
  private _destroyOverlay() {
    if (this._overlayRef) {
      this._overlayRef.dispose();
      this._overlayRef = this._componentRef = null;
    }
  }

  /** Gets a position strategy that will open the calendar as a dropdown. */
  private _getDialogStrategy() {
    return this._overlay.position().global().centerHorizontally().centerVertically();
  }

  /** Gets a position strategy that will open the calendar as a dropdown. */
  private _getDropdownStrategy() {
    const strategy = this._overlay.position()
      .flexibleConnectedTo(this.datepickerInput.getConnectedOverlayOrigin())
      .withTransformOriginOn('.mat-datepicker-content')
      .withFlexibleDimensions(false)
      .withViewportMargin(8)
      .withLockedPosition();

    return this._setConnectedPositions(strategy);
  }

  /** Sets the positions of the datepicker in dropdown mode based on the current configuration. */
>>>>>>> 94076af5
  private _setConnectedPositions(strategy: FlexibleConnectedPositionStrategy) {
    const primaryX = this.xPosition === 'end' ? 'end' : 'start';
    const secondaryX = primaryX === 'start' ? 'end' : 'start';
    const primaryY = this.yPosition === 'above' ? 'bottom' : 'top';
    const secondaryY = primaryY === 'top' ? 'bottom' : 'top';

    return strategy.withPositions([
      {
        originX: primaryX,
        originY: secondaryY,
        overlayX: primaryX,
        overlayY: primaryY
      },
      {
        originX: primaryX,
        originY: primaryY,
        overlayX: primaryX,
        overlayY: secondaryY
      },
      {
        originX: secondaryX,
        originY: secondaryY,
        overlayX: secondaryX,
        overlayY: primaryY
      },
      {
        originX: secondaryX,
        originY: primaryY,
        overlayX: secondaryX,
        overlayY: secondaryY
      }
    ]);
  }

  /** Gets an observable that will emit when the overlay is supposed to be closed. */
  private _getCloseStream(overlayRef: OverlayRef) {
    return merge(
      overlayRef.backdropClick(),
      overlayRef.detachments(),
      overlayRef.keydownEvents().pipe(filter(event => {
        // Closing on alt + up is only valid when there's an input associated with the datepicker.
        return (event.keyCode === ESCAPE && !hasModifierKey(event)) || (this.datepickerInput &&
                hasModifierKey(event, 'altKey') && event.keyCode === UP_ARROW);
      }))
    );
  }

  static ngAcceptInputType_disabled: BooleanInput;
  static ngAcceptInputType_opened: BooleanInput;
  static ngAcceptInputType_touchUi: BooleanInput;
  static ngAcceptInputType_restoreFocus: BooleanInput;
}<|MERGE_RESOLUTION|>--- conflicted
+++ resolved
@@ -193,14 +193,13 @@
    */
   _isAbove: boolean;
 
-<<<<<<< HEAD
   /**
    * Current state of the animation.
    *
    * 动画的当前状态
    *
    */
-  _animationState: 'enter' | 'void' = 'enter';
+  _animationState: 'enter-dropdown' | 'enter-dialog' | 'void';
 
   /**
    * Emits when an animation has finished.
@@ -208,14 +207,7 @@
    * 当动画结束时就会触发。
    *
    */
-  _animationDone = new Subject<void>();
-=======
-  /** Current state of the animation. */
-  _animationState: 'enter-dropdown' | 'enter-dialog' | 'void';
-
-  /** Emits when an animation has finished. */
   readonly _animationDone = new Subject<void>();
->>>>>>> 94076af5
 
   /**
    * Text for the close button.
@@ -482,14 +474,10 @@
 
   /**
    * Whether the calendar UI is in touch mode. In touch mode the calendar opens in a dialog rather
-<<<<<<< HEAD
-   * than a popup and elements have more padding to allow for bigger touch targets.
-   *
-   * 日历 UI 是否处于触控模式。在触控模式下，日历会在一个对话框中打开，而不是弹出窗口，而且元素有更多的填充，以允许更大的触控目标。
-   *
-=======
    * than a dropdown and elements have more padding to allow for bigger touch targets.
->>>>>>> 94076af5
+   *
+   * 日历 UI 是否处于触控模式。在触控模式下，日历会在一个对话框中打开，而不是下拉框，而且元素有更大的衬距，以允许更大的触控目标。
+   *
    */
   @Input()
   get touchUi(): boolean { return this._touchUi; }
@@ -587,14 +575,13 @@
    */
   @Input() dateClass: MatCalendarCellClassFunction<D>;
 
-<<<<<<< HEAD
   /**
    * Emits when the datepicker has been opened.
    *
    * 当日期选择器打开时发出通知。
    *
    */
-  @Output('opened') openedStream: EventEmitter<void> = new EventEmitter<void>();
+  @Output('opened') readonly openedStream = new EventEmitter<void>();
 
   /**
    * Emits when the datepicker has been closed.
@@ -602,14 +589,7 @@
    * 当日期选择器已关闭时触发。
    *
    */
-  @Output('closed') closedStream: EventEmitter<void> = new EventEmitter<void>();
-=======
-  /** Emits when the datepicker has been opened. */
-  @Output('opened') readonly openedStream = new EventEmitter<void>();
-
-  /** Emits when the datepicker has been closed. */
   @Output('closed') readonly closedStream = new EventEmitter<void>();
->>>>>>> 94076af5
 
   /**
    * Classes to be passed to the date picker panel.
@@ -670,37 +650,21 @@
     return this.datepickerInput && this.datepickerInput.dateFilter;
   }
 
-<<<<<<< HEAD
-  /**
-   * A reference to the overlay when the calendar is opened as a popup.
-   *
-   * 当弹出日历作为弹出式窗口打开时，对其浮层的引用。
-   *
-   */
-  private _popupRef: OverlayRef | null;
-
-  /**
-   * A reference to the dialog when the calendar is opened as a dialog.
-   *
-   * 当日历作为对话框打开时对该对话框的引用。
-   *
-   */
-  private _dialogRef: MatDialogRef<MatDatepickerContent<S, D>> | null;
-
-  /**
-   * Reference to the component instantiated in popup mode.
-   *
-   * 在弹出模式下实例化的组件引用。
-   *
-   */
-  private _popupComponentRef: ComponentRef<MatDatepickerContent<S, D>> | null;
-=======
-  /** A reference to the overlay into which we've rendered the calendar. */
+  /**
+   * A reference to the overlay into which we've rendered the calendar.
+   *
+   * 当我们渲染日历时，对其浮层的引用。
+   *
+   */
   private _overlayRef: OverlayRef | null;
 
-  /** Reference to the component instance rendered in the overlay. */
+  /**
+   * Reference to the component instance rendered in the overlay.
+   *
+   * 指向浮层中已渲染的组件实例的引用。
+   *
+   */
   private _componentRef: ComponentRef<MatDatepickerContent<S, D>> | null;
->>>>>>> 94076af5
 
   /**
    * The element that was focused before the datepicker was opened.
@@ -951,92 +915,14 @@
     }
   }
 
-<<<<<<< HEAD
-  /**
-   * Applies the current pending selection on the popup to the model.
+  /**
+   * Applies the current pending selection on the overlay to the model.
    *
    * 把弹出窗口中当前挂起的选择应用到该模型中。
    *
    */
-  _applyPendingSelection() {
-    const instance = this._popupComponentRef?.instance || this._dialogRef?.componentInstance;
-    instance?._applyPendingSelection();
-  }
-
-  /**
-   * Open the calendar as a dialog.
-   *
-   * 以对话框的形式打开日历。
-   *
-   */
-  private _openAsDialog(): void {
-    // Usually this would be handled by `open` which ensures that we can only have one overlay
-    // open at a time, however since we reset the variables in async handlers some overlays
-    // may slip through if the user opens and closes multiple times in quick succession (e.g.
-    // by holding down the enter key).
-    if (this._dialogRef) {
-      this._dialogRef.close();
-    }
-
-    this._dialogRef = this._dialog.open<MatDatepickerContent<S, D>>(MatDatepickerContent, {
-      direction: this._dir ? this._dir.value : 'ltr',
-      viewContainerRef: this._viewContainerRef,
-      panelClass: 'mat-datepicker-dialog',
-
-      // These values are all the same as the defaults, but we set them explicitly so that the
-      // datepicker dialog behaves consistently even if the user changed the defaults.
-      hasBackdrop: true,
-      disableClose: false,
-      backdropClass: ['cdk-overlay-dark-backdrop', this._backdropHarnessClass],
-      width: '',
-      height: '',
-      minWidth: '',
-      minHeight: '',
-      maxWidth: '80vw',
-      maxHeight: '',
-      position: {},
-
-      // Disable the dialog's automatic focus capturing, because it'll go to the close button
-      // automatically. The calendar will move focus on its own once it renders.
-      autoFocus: false,
-
-      // `MatDialog` has focus restoration built in, however we want to disable it since the
-      // datepicker also has focus restoration for dropdown mode. We want to do this, in order
-      // to ensure that the timing is consistent between dropdown and dialog modes since `MatDialog`
-      // restores focus when the animation is finished, but the datepicker does it immediately.
-      // Furthermore, this avoids any conflicts where the datepicker consumer might move focus
-      // inside the `closed` event which is dispatched immediately.
-      restoreFocus: false
-    });
-
-    this._dialogRef.afterClosed().subscribe(() => this.close());
-    this._forwardContentValues(this._dialogRef.componentInstance);
-  }
-
-  /**
-   * Open the calendar as a popup.
-   *
-   * 以弹出框的形式打开日历。
-   *
-   */
-  private _openAsPopup(): void {
-    const portal = new ComponentPortal<MatDatepickerContent<S, D>>(MatDatepickerContent,
-                                                                   this._viewContainerRef);
-
-    this._destroyPopup();
-    this._createPopup();
-    this._popupComponentRef = this._popupRef!.attach(portal);
-    this._forwardContentValues(this._popupComponentRef.instance);
-
-    // Update the position once the calendar has rendered.
-    this._ngZone.onStable.pipe(take(1)).subscribe(() => {
-      this._popupRef!.updatePosition();
-    });
-=======
-  /** Applies the current pending selection on the overlay to the model. */
   _applyPendingSelection() {
     this._componentRef?.instance?._applyPendingSelection();
->>>>>>> 94076af5
   }
 
   /**
@@ -1051,25 +937,9 @@
     instance._actionsPortal = this._actionsPortal;
   }
 
-<<<<<<< HEAD
-  /**
-   * Create the popup.
-   *
-   * 创建弹出窗口。
-   *
-   */
-  private _createPopup(): void {
-    const positionStrategy = this._overlay.position()
-      .flexibleConnectedTo(this.datepickerInput.getConnectedOverlayOrigin())
-      .withTransformOriginOn('.mat-datepicker-content')
-      .withFlexibleDimensions(false)
-      .withViewportMargin(8)
-      .withLockedPosition();
-=======
   /** Opens the overlay with the calendar. */
   private _openOverlay(): void {
     this._destroyOverlay();
->>>>>>> 94076af5
 
     const isDialog = this.touchUi;
     const labelId = this.datepickerInput.getOverlayLabelId();
@@ -1113,27 +983,6 @@
     }
   }
 
-<<<<<<< HEAD
-  /**
-   * Destroys the current popup overlay.
-   *
-   * 销毁当前弹出的浮层。
-   *
-   */
-  private _destroyPopup() {
-    if (this._popupRef) {
-      this._popupRef.dispose();
-      this._popupRef = this._popupComponentRef = null;
-    }
-  }
-
-  /**
-   * Sets the positions of the datepicker in dropdown mode based on the current configuration.
-   *
-   * 根据当前配置，在下拉模式下设置日期选择器的位置。
-   *
-   */
-=======
   /** Destroys the current overlay. */
   private _destroyOverlay() {
     if (this._overlayRef) {
@@ -1159,8 +1008,12 @@
     return this._setConnectedPositions(strategy);
   }
 
-  /** Sets the positions of the datepicker in dropdown mode based on the current configuration. */
->>>>>>> 94076af5
+  /**
+   * Sets the positions of the datepicker in dropdown mode based on the current configuration.
+   *
+   * 根据当前配置，在下拉模式下设置日期选择器的位置。
+   *
+   */
   private _setConnectedPositions(strategy: FlexibleConnectedPositionStrategy) {
     const primaryX = this.xPosition === 'end' ? 'end' : 'start';
     const secondaryX = primaryX === 'start' ? 'end' : 'start';
