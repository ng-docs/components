/**
 * @license
 * Copyright Google LLC All Rights Reserved.
 *
 * Use of this source code is governed by an MIT-style license that can be
 * found in the LICENSE file at https://angular.io/license
 */

import {Directionality} from '@angular/cdk/bidi';
import {BooleanInput, coerceBooleanProperty, coerceStringArray} from '@angular/cdk/coercion';
import {
  DOWN_ARROW,
  ESCAPE,
  hasModifierKey,
  LEFT_ARROW,
  PAGE_DOWN,
  PAGE_UP,
  RIGHT_ARROW,
  UP_ARROW,
} from '@angular/cdk/keycodes';
import {
  Overlay,
  OverlayConfig,
  OverlayRef,
  ScrollStrategy,
  FlexibleConnectedPositionStrategy,
} from '@angular/cdk/overlay';
import {ComponentPortal, ComponentType, TemplatePortal} from '@angular/cdk/portal';
import {
  AfterViewInit,
  ChangeDetectionStrategy,
  Component,
  ComponentRef,
  ElementRef,
  EventEmitter,
  Inject,
  InjectionToken,
  Input,
  NgZone,
  OnDestroy,
  Optional,
  Output,
  ViewChild,
  ViewContainerRef,
  ViewEncapsulation,
  ChangeDetectorRef,
  Directive,
  OnChanges,
  SimpleChanges,
  OnInit,
} from '@angular/core';
import {CanColor, DateAdapter, mixinColor, ThemePalette} from '@angular/material/core';
import {merge, Subject, Observable, Subscription} from 'rxjs';
import {filter, take} from 'rxjs/operators';
import {_getFocusedElementPierceShadowDom} from '@angular/cdk/platform';
import {MatCalendar, MatCalendarView} from './calendar';
import {matDatepickerAnimations} from './datepicker-animations';
import {createMissingDateImplError} from './datepicker-errors';
import {MatCalendarUserEvent, MatCalendarCellClassFunction} from './calendar-body';
import {DateFilterFn} from './datepicker-input-base';
import {
  ExtractDateTypeFromSelection,
  MatDateSelectionModel,
  DateRange,
} from './date-selection-model';
import {
  MAT_DATE_RANGE_SELECTION_STRATEGY,
  MatDateRangeSelectionStrategy,
} from './date-range-selection-strategy';
import {MatDatepickerIntl} from './datepicker-intl';

/**
 * Used to generate a unique ID for each datepicker instance.
 *
 * 用于为每个日期选择器实例生成一个唯一的 ID。
 *
 */
let datepickerUid = 0;

/**
 * Injection token that determines the scroll handling while the calendar is open.
 *
 * 此注入令牌决定了当日历打开时滚动的处理策略。
 *
 */
export const MAT_DATEPICKER_SCROLL_STRATEGY = new InjectionToken<() => ScrollStrategy>(
  'mat-datepicker-scroll-strategy',
);

/** @docs-private */
export function MAT_DATEPICKER_SCROLL_STRATEGY_FACTORY(overlay: Overlay): () => ScrollStrategy {
  return () => overlay.scrollStrategies.reposition();
}

/**
 * Possible positions for the datepicker dropdown along the X axis.
 *
 * 日期选择器下拉列表沿 X 轴的可能位置。
 *
 */
export type DatepickerDropdownPositionX = 'start' | 'end';

/**
 * Possible positions for the datepicker dropdown along the Y axis.
 *
 * 日期选择器下拉列表沿 Y 轴的可能位置。
 *
 */
export type DatepickerDropdownPositionY = 'above' | 'below';

/** @docs-private */
export const MAT_DATEPICKER_SCROLL_STRATEGY_FACTORY_PROVIDER = {
  provide: MAT_DATEPICKER_SCROLL_STRATEGY,
  deps: [Overlay],
  useFactory: MAT_DATEPICKER_SCROLL_STRATEGY_FACTORY,
};

// Boilerplate for applying mixins to MatDatepickerContent.
/** @docs-private */
const _MatDatepickerContentBase = mixinColor(
  class {
    constructor(public _elementRef: ElementRef) {}
  },
);

/**
 * Component used as the content for the datepicker overlay. We use this instead of using
 * MatCalendar directly as the content so we can control the initial focus. This also gives us a
 * place to put additional features of the overlay that are not part of the calendar itself in the
 * future. (e.g. confirmation buttons).
 *
 * 用作日期选择器对话框和弹出框的内容组件。我们用它取代直接使用 MatCalendar 作为内容，这样才能控制初始焦点。这也为我们提供了一个未来可以把弹出窗口的其他特性（例如确认按钮）放到日历自身之外的机会。
 *
 * @docs-private
 */
@Component({
  selector: 'mat-datepicker-content',
  templateUrl: 'datepicker-content.html',
  styleUrls: ['datepicker-content.css'],
  host: {
    'class': 'mat-datepicker-content',
    '[@transformPanel]': '_animationState',
    '(@transformPanel.done)': '_animationDone.next()',
    '[class.mat-datepicker-content-touch]': 'datepicker.touchUi',
  },
  animations: [matDatepickerAnimations.transformPanel, matDatepickerAnimations.fadeInCalendar],
  exportAs: 'matDatepickerContent',
  encapsulation: ViewEncapsulation.None,
  changeDetection: ChangeDetectionStrategy.OnPush,
  inputs: ['color'],
})
export class MatDatepickerContent<S, D = ExtractDateTypeFromSelection<S>>
  extends _MatDatepickerContentBase
  implements OnInit, AfterViewInit, OnDestroy, CanColor
{
  private _subscriptions = new Subscription();
  private _model: MatDateSelectionModel<S, D>;
<<<<<<< HEAD

  /**
   * Reference to the internal calendar component.
   *
   * 内部日历组件的引用。
   *
   */
=======
  /** Reference to the internal calendar component. */
>>>>>>> 53b69108
  @ViewChild(MatCalendar) _calendar: MatCalendar<D>;

  /**
   * Reference to the datepicker that created the overlay.
   *
   * 创建该浮层的日期选择器的引用。
   *
   */
  datepicker: MatDatepickerBase<any, S, D>;

  /**
   * Start of the comparison range.
   *
   * 比较范围的起始日期。
   *
   */
  comparisonStart: D | null;

  /**
   * End of the comparison range.
   *
   * 比较范围的结束日期。
   *
   */
  comparisonEnd: D | null;

  /**
   * Whether the datepicker is above or below the input.
   *
   * 日期选择器是在输入框的上方还是下方。
   *
   */
  _isAbove: boolean;

  /**
   * Current state of the animation.
   *
   * 动画的当前状态
   *
   */
  _animationState: 'enter-dropdown' | 'enter-dialog' | 'void';

  /**
   * Emits when an animation has finished.
   *
   * 当动画结束时就会触发。
   *
   */
  readonly _animationDone = new Subject<void>();

  /**
   * Text for the close button.
   *
   * 关闭按钮的文本。
   *
   */
  _closeButtonText: string;

  /**
   * Whether the close button currently has focus.
   *
   * 关闭按钮现在是否拥有焦点。
   *
   */
  _closeButtonFocused: boolean;

  /**
   * Portal with projected action buttons.
   *
   * 容纳投影过来的动作按钮的传送点。
   *
   */
  _actionsPortal: TemplatePortal | null = null;

  /** Id of the label for the `role="dialog"` element. */
  _dialogLabelId: string | null;

  constructor(
    elementRef: ElementRef,
    private _changeDetectorRef: ChangeDetectorRef,
    private _globalModel: MatDateSelectionModel<S, D>,
    private _dateAdapter: DateAdapter<D>,
    @Optional()
    @Inject(MAT_DATE_RANGE_SELECTION_STRATEGY)
    private _rangeSelectionStrategy: MatDateRangeSelectionStrategy<D>,
    intl: MatDatepickerIntl,
  ) {
    super(elementRef);
    this._closeButtonText = intl.closeCalendarLabel;
  }

  ngOnInit() {
    this._animationState = this.datepicker.touchUi ? 'enter-dialog' : 'enter-dropdown';
  }

  ngAfterViewInit() {
    this._subscriptions.add(
      this.datepicker.stateChanges.subscribe(() => {
        this._changeDetectorRef.markForCheck();
      }),
    );
    this._calendar.focusActiveCell();
  }

  ngOnDestroy() {
    this._subscriptions.unsubscribe();
    this._animationDone.complete();
  }

  _handleUserSelection(event: MatCalendarUserEvent<D | null>) {
    const selection = this._model.selection;
    const value = event.value;
    const isRange = selection instanceof DateRange;

    // If we're selecting a range and we have a selection strategy, always pass the value through
    // there. Otherwise don't assign null values to the model, unless we're selecting a range.
    // A null value when picking a range means that the user cancelled the selection (e.g. by
    // pressing escape), whereas when selecting a single value it means that the value didn't
    // change. This isn't very intuitive, but it's here for backwards-compatibility.
    if (isRange && this._rangeSelectionStrategy) {
      const newSelection = this._rangeSelectionStrategy.selectionFinished(
        value,
        selection as unknown as DateRange<D>,
        event.event,
      );
      this._model.updateSelection(newSelection as unknown as S, this);
    } else if (
      value &&
      (isRange || !this._dateAdapter.sameDate(value, selection as unknown as D))
    ) {
      this._model.add(value);
    }

    // Delegate closing the overlay to the actions.
    if ((!this._model || this._model.isComplete()) && !this._actionsPortal) {
      this.datepicker.close();
    }
  }

  _startExitAnimation() {
    this._animationState = 'void';
    this._changeDetectorRef.markForCheck();
  }

  _getSelected() {
    return this._model.selection as unknown as D | DateRange<D> | null;
  }

  /**
   * Applies the current pending selection to the global model.
   *
   * 将当前挂起的选择应用于全局模型。
   *
   */
  _applyPendingSelection() {
    if (this._model !== this._globalModel) {
      this._globalModel.updateSelection(this._model.selection, this);
    }
  }

  /**
   * Assigns a new portal containing the datepicker actions.
   * @param portal Portal with the actions to be assigned.
   * @param forceRerender Whether a re-render of the portal should be triggered. This isn't
   * necessary if the portal is assigned during initialization, but it may be required if it's
   * added at a later point.
   */
  _assignActions(portal: TemplatePortal<any> | null, forceRerender: boolean) {
    // If we have actions, clone the model so that we have the ability to cancel the selection,
    // otherwise update the global model directly. Note that we want to assign this as soon as
    // possible, but `_actionsPortal` isn't available in the constructor so we do it in `ngOnInit`.
    this._model = portal ? this._globalModel.clone() : this._globalModel;
    this._actionsPortal = portal;

    if (forceRerender) {
      this._changeDetectorRef.detectChanges();
    }
  }
}

/**
 * Form control that can be associated with a datepicker.
 *
 * 可以与日期选择器关联的表单控件。
 *
 */
export interface MatDatepickerControl<D> {
  getStartValue(): D | null;
  getThemePalette(): ThemePalette;
  min: D | null;
  max: D | null;
  disabled: boolean;
  dateFilter: DateFilterFn<D>;
  getConnectedOverlayOrigin(): ElementRef;
  getOverlayLabelId(): string | null;
  stateChanges: Observable<void>;
}

/**
 * A datepicker that can be attached to a {@link MatDatepickerControl}.
 *
 * 一个可以附加到 {@link MatDatepickerControl} 上的日期选择器。
 *
 */
export interface MatDatepickerPanel<
  C extends MatDatepickerControl<D>,
  S,
  D = ExtractDateTypeFromSelection<S>,
> {
  /**
   * Stream that emits whenever the date picker is closed.
   *
   * 只要日期选择器关闭就会发出通知的流。
   *
   */
  closedStream: EventEmitter<void>;
  /**
   * Color palette to use on the datepicker's calendar.
   *
   * 要在日期选择器的日历上使用的调色板。
   *
   */
  color: ThemePalette;
  /**
   * The input element the datepicker is associated with.
   *
   * 日期选择器关联到的输入元素。
   *
   */
  datepickerInput: C;
  /**
   * Whether the datepicker pop-up should be disabled.
   *
   * 是否应该禁用日期选择器的弹出窗口。
   *
   */
  disabled: boolean;
  /**
   * The id for the datepicker's calendar.
   *
   * 日期选择器日历的 id。
   *
   */
  id: string;
  /**
   * Whether the datepicker is open.
   *
   * 该日期选择器是否已打开。
   *
   */
  opened: boolean;
  /**
   * Stream that emits whenever the date picker is opened.
   *
   * 每当打开日期选择器时就会发出通知的流。
   *
   */
  openedStream: EventEmitter<void>;
  /**
   * Emits when the datepicker's state changes.
   *
   * 当日期选择器的状态发生变化时就会触发。
   *
   */
  stateChanges: Subject<void>;
  /**
   * Opens the datepicker.
   *
   * 打开 datepicker。
   *
   */
  open(): void;
  /**
   * Register an input with the datepicker.
   *
   * 用日期选择器注册一个输入。
   *
   */
  registerInput(input: C): MatDateSelectionModel<S, D>;
}

/**
 * Base class for a datepicker.
 *
 * 日期选择器的基类。
 *
 */
@Directive()
export abstract class MatDatepickerBase<
  C extends MatDatepickerControl<D>,
  S,
  D = ExtractDateTypeFromSelection<S>,
> implements MatDatepickerPanel<C, S, D>, OnDestroy, OnChanges
{
  private _scrollStrategy: () => ScrollStrategy;
  private _inputStateChanges = Subscription.EMPTY;

  /**
   * An input indicating the type of the custom header component for the calendar, if set.
   *
   * 一个输入属性，用于指示日历的自定义标头组件的类型（如果已设置）。
   *
   */
  @Input() calendarHeaderComponent: ComponentType<any>;

  /**
   * The date to open the calendar to initially.
   *
   * 打开日历时的初始日期。
   *
   */
  @Input()
  get startAt(): D | null {
    // If an explicit startAt is set we start there, otherwise we start at whatever the currently
    // selected value is.
    return this._startAt || (this.datepickerInput ? this.datepickerInput.getStartValue() : null);
  }
  set startAt(value: D | null) {
    this._startAt = this._dateAdapter.getValidDateOrNull(this._dateAdapter.deserialize(value));
  }
  private _startAt: D | null;

  /**
   * The view that the calendar should start in.
   *
   * 日历应该启动到哪个视图。
   *
   */
  @Input() startView: 'month' | 'year' | 'multi-year' = 'month';

  /**
   * Color palette to use on the datepicker's calendar.
   *
   * 要在日期选择器的日历上使用的调色板。
   *
   */
  @Input()
  get color(): ThemePalette {
    return (
      this._color || (this.datepickerInput ? this.datepickerInput.getThemePalette() : undefined)
    );
  }
  set color(value: ThemePalette) {
    this._color = value;
  }
  _color: ThemePalette;

  /**
   * Whether the calendar UI is in touch mode. In touch mode the calendar opens in a dialog rather
   * than a dropdown and elements have more padding to allow for bigger touch targets.
   *
   * 日历 UI 是否处于触摸模式。在触摸模式下，日历会在一个对话框中打开，而不是下拉框，而且元素有更大的衬距，以允许更大的触摸目标。
   *
   */
  @Input()
  get touchUi(): boolean {
    return this._touchUi;
  }
  set touchUi(value: BooleanInput) {
    this._touchUi = coerceBooleanProperty(value);
  }
  private _touchUi = false;

  /**
   * Whether the datepicker pop-up should be disabled.
   *
   * 是否应该禁用日期选择器的弹出窗口。
   *
   */
  @Input()
  get disabled(): boolean {
    return this._disabled === undefined && this.datepickerInput
      ? this.datepickerInput.disabled
      : !!this._disabled;
  }
  set disabled(value: BooleanInput) {
    const newValue = coerceBooleanProperty(value);

    if (newValue !== this._disabled) {
      this._disabled = newValue;
      this.stateChanges.next(undefined);
    }
  }
  private _disabled: boolean;

  /**
   * Preferred position of the datepicker in the X axis.
   *
   * 日期选择器在 X 轴上的首选位置。
   *
   */
  @Input()
  xPosition: DatepickerDropdownPositionX = 'start';

  /**
   * Preferred position of the datepicker in the Y axis.
   *
   * 日期选择器在 Y 轴上的首选位置。
   *
   */
  @Input()
  yPosition: DatepickerDropdownPositionY = 'below';

  /**
   * Whether to restore focus to the previously-focused element when the calendar is closed.
   * Note that automatic focus restoration is an accessibility feature and it is recommended that
   * you provide your own equivalent, if you decide to turn it off.
   *
   * 当日历关闭时，是否要把焦点恢复到之前拥有焦点的元素。请注意，自动恢复焦点是一种无障碍功能，如果你决定将其关闭，建议你提供自己的等效对象。
   *
   */
  @Input()
  get restoreFocus(): boolean {
    return this._restoreFocus;
  }
  set restoreFocus(value: BooleanInput) {
    this._restoreFocus = coerceBooleanProperty(value);
  }
  private _restoreFocus = true;

  /**
   * Emits selected year in multiyear view.
   * This doesn't imply a change on the selected date.
   *
   * 在多年视图中选出年份时触发。这并不会更改选定日期。
   *
   */
  @Output() readonly yearSelected: EventEmitter<D> = new EventEmitter<D>();

  /**
   * Emits selected month in year view.
   * This doesn't imply a change on the selected date.
   *
   * 在年份视图中选定月份时触发。这并不会更改选定日期。
   *
   */
  @Output() readonly monthSelected: EventEmitter<D> = new EventEmitter<D>();

  /**
   * Emits when the current view changes.
   *
   * 当前视图发生变化时触发。
   *
   */
  @Output() readonly viewChanged: EventEmitter<MatCalendarView> = new EventEmitter<MatCalendarView>(
    true,
  );

  /**
   * Function that can be used to add custom CSS classes to dates.
   *
   * 可以用来为日期添加自定义 CSS 类的函数。
   *
   */
  @Input() dateClass: MatCalendarCellClassFunction<D>;

  /**
   * Emits when the datepicker has been opened.
   *
   * 当日期选择器打开时发出通知。
   *
   */
  @Output('opened') readonly openedStream = new EventEmitter<void>();

  /**
   * Emits when the datepicker has been closed.
   *
   * 当日期选择器已关闭时触发。
   *
   */
  @Output('closed') readonly closedStream = new EventEmitter<void>();

  /**
   * Classes to be passed to the date picker panel.
   * Supports string and string array values, similar to `ngClass`.
   *
   * 要传递给日期选择器面板的类。支持字符串和字符串数组的值，类似于 `ngClass`。
   *
   */
  @Input()
  get panelClass(): string | string[] {
    return this._panelClass;
  }
  set panelClass(value: string | string[]) {
    this._panelClass = coerceStringArray(value);
  }
  private _panelClass: string[];

  /**
   * Whether the calendar is open.
   *
   * 日历是否处于打开状态。
   *
   */
  @Input()
  get opened(): boolean {
    return this._opened;
  }
  set opened(value: BooleanInput) {
    coerceBooleanProperty(value) ? this.open() : this.close();
  }
  private _opened = false;

  /**
   * The id for the datepicker calendar.
   *
   * 日期选择器日历的 id。
   *
   */
  id: string = `mat-datepicker-${datepickerUid++}`;

  /**
   * The minimum selectable date.
   *
   * 可选择的最小日期。
   *
   */
  _getMinDate(): D | null {
    return this.datepickerInput && this.datepickerInput.min;
  }

  /**
   * The maximum selectable date.
   *
   * 可选择的最大日期。
   *
   */
  _getMaxDate(): D | null {
    return this.datepickerInput && this.datepickerInput.max;
  }

  _getDateFilter(): DateFilterFn<D> {
    return this.datepickerInput && this.datepickerInput.dateFilter;
  }

  /**
   * A reference to the overlay into which we've rendered the calendar.
   *
   * 当我们渲染日历时，对其浮层的引用。
   *
   */
  private _overlayRef: OverlayRef | null;

  /**
   * Reference to the component instance rendered in the overlay.
   *
   * 指向浮层中已渲染的组件实例的引用。
   *
   */
  private _componentRef: ComponentRef<MatDatepickerContent<S, D>> | null;

  /**
   * The element that was focused before the datepicker was opened.
   *
   * 在打开日期选择器之前拥有焦点的元素。
   *
   */
  private _focusedElementBeforeOpen: HTMLElement | null = null;

  /**
   * Unique class that will be added to the backdrop so that the test harnesses can look it up.
   *
   * 这个独特的类会添加到背景板中，以便测试工具可以查找它。
   *
   */
  private _backdropHarnessClass = `${this.id}-backdrop`;

  /**
   * Currently-registered actions portal.
   *
   * 当前已注册的动作栏传送点。
   *
   */
  private _actionsPortal: TemplatePortal | null;

  /**
   * The input element this datepicker is associated with.
   *
   * 此日期选择器关联到的输入框元素。
   *
   */
  datepickerInput: C;

  /**
   * Emits when the datepicker's state changes.
   *
   * 当日期选择器的状态发生变化时触发。
   *
   */
  readonly stateChanges = new Subject<void>();

  constructor(
    private _overlay: Overlay,
    private _ngZone: NgZone,
    private _viewContainerRef: ViewContainerRef,
    @Inject(MAT_DATEPICKER_SCROLL_STRATEGY) scrollStrategy: any,
    @Optional() private _dateAdapter: DateAdapter<D>,
    @Optional() private _dir: Directionality,
    private _model: MatDateSelectionModel<S, D>,
  ) {
    if (!this._dateAdapter && (typeof ngDevMode === 'undefined' || ngDevMode)) {
      throw createMissingDateImplError('DateAdapter');
    }

    this._scrollStrategy = scrollStrategy;
  }

  ngOnChanges(changes: SimpleChanges) {
    const positionChange = changes['xPosition'] || changes['yPosition'];

    if (positionChange && !positionChange.firstChange && this._overlayRef) {
      const positionStrategy = this._overlayRef.getConfig().positionStrategy;

      if (positionStrategy instanceof FlexibleConnectedPositionStrategy) {
        this._setConnectedPositions(positionStrategy);

        if (this.opened) {
          this._overlayRef.updatePosition();
        }
      }
    }

    this.stateChanges.next(undefined);
  }

  ngOnDestroy() {
    this._destroyOverlay();
    this.close();
    this._inputStateChanges.unsubscribe();
    this.stateChanges.complete();
  }

  /**
   * Selects the given date
   *
   * 选择指定的日期
   *
   */
  select(date: D): void {
    this._model.add(date);
  }

  /**
   * Emits the selected year in multiyear view
   *
   * 在多年视图中选定年份时触发
   *
   */
  _selectYear(normalizedYear: D): void {
    this.yearSelected.emit(normalizedYear);
  }

  /**
   * Emits selected month in year view
   *
   * 在年份视图中选出月份时触发
   *
   */
  _selectMonth(normalizedMonth: D): void {
    this.monthSelected.emit(normalizedMonth);
  }

  /**
   * Emits changed view
   *
   * 视图发生变化时触发
   *
   */
  _viewChanged(view: MatCalendarView): void {
    this.viewChanged.emit(view);
  }

  /**
   * Register an input with this datepicker.
   *
   * 用这个日期选择器注册一个输入框。
   *
   * @param input The datepicker input to register with this datepicker.
   *
   * 要注册这个日期选择器的输入框。
   *
   * @returns Selection model that the input should hook itself up to.
   *
   * 输入应该挂钩到的选择模型。
   */
  registerInput(input: C): MatDateSelectionModel<S, D> {
    if (this.datepickerInput && (typeof ngDevMode === 'undefined' || ngDevMode)) {
      throw Error('A MatDatepicker can only be associated with a single input.');
    }
    this._inputStateChanges.unsubscribe();
    this.datepickerInput = input;
    this._inputStateChanges = input.stateChanges.subscribe(() => this.stateChanges.next(undefined));
    return this._model;
  }

  /**
   * Registers a portal containing action buttons with the datepicker.
   *
   * 使用日期选择器注册一个包含操作按钮的传送点。
   *
   * @param portal Portal to be registered.
   *
   * 要注册的传送点。
   *
   */
  registerActions(portal: TemplatePortal): void {
    if (this._actionsPortal && (typeof ngDevMode === 'undefined' || ngDevMode)) {
      throw Error('A MatDatepicker can only be associated with a single actions row.');
    }
    this._actionsPortal = portal;
    this._componentRef?.instance._assignActions(portal, true);
  }

  /**
   * Removes a portal containing action buttons from the datepicker.
   *
   * 从日期选择器中删除一个包含动作按钮的传送点。
   *
   * @param portal Portal to be removed.
   *
   * 要删除的传送点。
   *
   */
  removeActions(portal: TemplatePortal): void {
    if (portal === this._actionsPortal) {
      this._actionsPortal = null;
      this._componentRef?.instance._assignActions(null, true);
    }
  }

  /**
   * Open the calendar.
   *
   * 打开日历。
   *
   */
  open(): void {
    if (this._opened || this.disabled) {
      return;
    }

    if (!this.datepickerInput && (typeof ngDevMode === 'undefined' || ngDevMode)) {
      throw Error('Attempted to open an MatDatepicker with no associated input.');
    }

    this._focusedElementBeforeOpen = _getFocusedElementPierceShadowDom();
    this._openOverlay();
    this._opened = true;
    this.openedStream.emit();
  }

  /**
   * Close the calendar.
   *
   * 关闭日历。
   *
   */
  close(): void {
    if (!this._opened) {
      return;
    }

    if (this._componentRef) {
      const instance = this._componentRef.instance;
      instance._startExitAnimation();
      instance._animationDone.pipe(take(1)).subscribe(() => this._destroyOverlay());
    }

    const completeClose = () => {
      // The `_opened` could've been reset already if
      // we got two events in quick succession.
      if (this._opened) {
        this._opened = false;
        this.closedStream.emit();
        this._focusedElementBeforeOpen = null;
      }
    };

    if (
      this._restoreFocus &&
      this._focusedElementBeforeOpen &&
      typeof this._focusedElementBeforeOpen.focus === 'function'
    ) {
      // Because IE moves focus asynchronously, we can't count on it being restored before we've
      // marked the datepicker as closed. If the event fires out of sequence and the element that
      // we're refocusing opens the datepicker on focus, the user could be stuck with not being
      // able to close the calendar at all. We work around it by making the logic, that marks
      // the datepicker as closed, async as well.
      this._focusedElementBeforeOpen.focus();
      setTimeout(completeClose);
    } else {
      completeClose();
    }
  }

  /**
   * Applies the current pending selection on the overlay to the model.
   *
   * 把弹出窗口中当前挂起的选择应用到该模型中。
   *
   */
  _applyPendingSelection() {
    this._componentRef?.instance?._applyPendingSelection();
  }

  /**
   * Forwards relevant values from the datepicker to the datepicker content inside the overlay.
   *
   * 将相关值从日期选择器转发到浮层中的日期选择器内容。
   *
   */
  protected _forwardContentValues(instance: MatDatepickerContent<S, D>) {
    instance.datepicker = this;
    instance.color = this.color;
    instance._dialogLabelId = this.datepickerInput.getOverlayLabelId();
    instance._assignActions(this._actionsPortal, false);
  }

  /**
   * Opens the overlay with the calendar.
   *
   * 打开带有日历的浮层。
   *
   */
  private _openOverlay(): void {
    this._destroyOverlay();

    const isDialog = this.touchUi;
    const portal = new ComponentPortal<MatDatepickerContent<S, D>>(
      MatDatepickerContent,
      this._viewContainerRef,
    );
    const overlayRef = (this._overlayRef = this._overlay.create(
      new OverlayConfig({
        positionStrategy: isDialog ? this._getDialogStrategy() : this._getDropdownStrategy(),
        hasBackdrop: true,
        backdropClass: [
          isDialog ? 'cdk-overlay-dark-backdrop' : 'mat-overlay-transparent-backdrop',
          this._backdropHarnessClass,
        ],
        direction: this._dir,
        scrollStrategy: isDialog ? this._overlay.scrollStrategies.block() : this._scrollStrategy(),
        panelClass: `mat-datepicker-${isDialog ? 'dialog' : 'popup'}`,
      }),
    ));

    this._getCloseStream(overlayRef).subscribe(event => {
      if (event) {
        event.preventDefault();
      }
      this.close();
    });

    // The `preventDefault` call happens inside the calendar as well, however focus moves into
    // it inside a timeout which can give browsers a chance to fire off a keyboard event in-between
    // that can scroll the page (see #24969). Always block default actions of arrow keys for the
    // entire overlay so the page doesn't get scrolled by accident.
    overlayRef.keydownEvents().subscribe(event => {
      const keyCode = event.keyCode;

      if (
        keyCode === UP_ARROW ||
        keyCode === DOWN_ARROW ||
        keyCode === LEFT_ARROW ||
        keyCode === RIGHT_ARROW ||
        keyCode === PAGE_UP ||
        keyCode === PAGE_DOWN
      ) {
        event.preventDefault();
      }
    });

    this._componentRef = overlayRef.attach(portal);
    this._forwardContentValues(this._componentRef.instance);

    // Update the position once the calendar has rendered. Only relevant in dropdown mode.
    if (!isDialog) {
      this._ngZone.onStable.pipe(take(1)).subscribe(() => overlayRef.updatePosition());
    }
  }

  /**
   * Destroys the current overlay.
   *
   * 销毁当前浮层。
   *
   */
  private _destroyOverlay() {
    if (this._overlayRef) {
      this._overlayRef.dispose();
      this._overlayRef = this._componentRef = null;
    }
  }

  /**
   * Gets a position strategy that will open the calendar as a dropdown.
   *
   * 获取将打开日历作为下拉列表的定位策略。
   *
   */
  private _getDialogStrategy() {
    return this._overlay.position().global().centerHorizontally().centerVertically();
  }

  /**
   * Gets a position strategy that will open the calendar as a dropdown.
   *
   * 获取将打开日历作为下拉列表的定位策略。
   *
   */
  private _getDropdownStrategy() {
    const strategy = this._overlay
      .position()
      .flexibleConnectedTo(this.datepickerInput.getConnectedOverlayOrigin())
      .withTransformOriginOn('.mat-datepicker-content')
      .withFlexibleDimensions(false)
      .withViewportMargin(8)
      .withLockedPosition();

    return this._setConnectedPositions(strategy);
  }

  /**
   * Sets the positions of the datepicker in dropdown mode based on the current configuration.
   *
   * 根据当前配置，在下拉模式下设置日期选择器的位置。
   *
   */
  private _setConnectedPositions(strategy: FlexibleConnectedPositionStrategy) {
    const primaryX = this.xPosition === 'end' ? 'end' : 'start';
    const secondaryX = primaryX === 'start' ? 'end' : 'start';
    const primaryY = this.yPosition === 'above' ? 'bottom' : 'top';
    const secondaryY = primaryY === 'top' ? 'bottom' : 'top';

    return strategy.withPositions([
      {
        originX: primaryX,
        originY: secondaryY,
        overlayX: primaryX,
        overlayY: primaryY,
      },
      {
        originX: primaryX,
        originY: primaryY,
        overlayX: primaryX,
        overlayY: secondaryY,
      },
      {
        originX: secondaryX,
        originY: secondaryY,
        overlayX: secondaryX,
        overlayY: primaryY,
      },
      {
        originX: secondaryX,
        originY: primaryY,
        overlayX: secondaryX,
        overlayY: secondaryY,
      },
    ]);
  }

  /**
   * Gets an observable that will emit when the overlay is supposed to be closed.
   *
   * 获取一个可观察对象，它会在应该关闭浮层时会发出事件。
   *
   */
  private _getCloseStream(overlayRef: OverlayRef) {
    return merge(
      overlayRef.backdropClick(),
      overlayRef.detachments(),
      overlayRef.keydownEvents().pipe(
        filter(event => {
          // Closing on alt + up is only valid when there's an input associated with the datepicker.
          return (
            (event.keyCode === ESCAPE && !hasModifierKey(event)) ||
            (this.datepickerInput && hasModifierKey(event, 'altKey') && event.keyCode === UP_ARROW)
          );
        }),
      ),
    );
  }
}<|MERGE_RESOLUTION|>--- conflicted
+++ resolved
@@ -69,12 +69,7 @@
 } from './date-range-selection-strategy';
 import {MatDatepickerIntl} from './datepicker-intl';
 
-/**
- * Used to generate a unique ID for each datepicker instance.
- *
- * 用于为每个日期选择器实例生成一个唯一的 ID。
- *
- */
+/** Used to generate a unique ID for each datepicker instance. */
 let datepickerUid = 0;
 
 /**
@@ -128,9 +123,6 @@
  * MatCalendar directly as the content so we can control the initial focus. This also gives us a
  * place to put additional features of the overlay that are not part of the calendar itself in the
  * future. (e.g. confirmation buttons).
- *
- * 用作日期选择器对话框和弹出框的内容组件。我们用它取代直接使用 MatCalendar 作为内容，这样才能控制初始焦点。这也为我们提供了一个未来可以把弹出窗口的其他特性（例如确认按钮）放到日历自身之外的机会。
- *
  * @docs-private
  */
 @Component({
@@ -155,25 +147,10 @@
 {
   private _subscriptions = new Subscription();
   private _model: MatDateSelectionModel<S, D>;
-<<<<<<< HEAD
-
-  /**
-   * Reference to the internal calendar component.
-   *
-   * 内部日历组件的引用。
-   *
-   */
-=======
   /** Reference to the internal calendar component. */
->>>>>>> 53b69108
   @ViewChild(MatCalendar) _calendar: MatCalendar<D>;
 
-  /**
-   * Reference to the datepicker that created the overlay.
-   *
-   * 创建该浮层的日期选择器的引用。
-   *
-   */
+  /** Reference to the datepicker that created the overlay. */
   datepicker: MatDatepickerBase<any, S, D>;
 
   /**
@@ -192,52 +169,22 @@
    */
   comparisonEnd: D | null;
 
-  /**
-   * Whether the datepicker is above or below the input.
-   *
-   * 日期选择器是在输入框的上方还是下方。
-   *
-   */
+  /** Whether the datepicker is above or below the input. */
   _isAbove: boolean;
 
-  /**
-   * Current state of the animation.
-   *
-   * 动画的当前状态
-   *
-   */
+  /** Current state of the animation. */
   _animationState: 'enter-dropdown' | 'enter-dialog' | 'void';
 
-  /**
-   * Emits when an animation has finished.
-   *
-   * 当动画结束时就会触发。
-   *
-   */
+  /** Emits when an animation has finished. */
   readonly _animationDone = new Subject<void>();
 
-  /**
-   * Text for the close button.
-   *
-   * 关闭按钮的文本。
-   *
-   */
+  /** Text for the close button. */
   _closeButtonText: string;
 
-  /**
-   * Whether the close button currently has focus.
-   *
-   * 关闭按钮现在是否拥有焦点。
-   *
-   */
+  /** Whether the close button currently has focus. */
   _closeButtonFocused: boolean;
 
-  /**
-   * Portal with projected action buttons.
-   *
-   * 容纳投影过来的动作按钮的传送点。
-   *
-   */
+  /** Portal with projected action buttons. */
   _actionsPortal: TemplatePortal | null = null;
 
   /** Id of the label for the `role="dialog"` element. */
@@ -314,12 +261,7 @@
     return this._model.selection as unknown as D | DateRange<D> | null;
   }
 
-  /**
-   * Applies the current pending selection to the global model.
-   *
-   * 将当前挂起的选择应用于全局模型。
-   *
-   */
+  /** Applies the current pending selection to the global model. */
   _applyPendingSelection() {
     if (this._model !== this._globalModel) {
       this._globalModel.updateSelection(this._model.selection, this);
@@ -346,12 +288,7 @@
   }
 }
 
-/**
- * Form control that can be associated with a datepicker.
- *
- * 可以与日期选择器关联的表单控件。
- *
- */
+/** Form control that can be associated with a datepicker. */
 export interface MatDatepickerControl<D> {
   getStartValue(): D | null;
   getThemePalette(): ThemePalette;
@@ -364,23 +301,13 @@
   stateChanges: Observable<void>;
 }
 
-/**
- * A datepicker that can be attached to a {@link MatDatepickerControl}.
- *
- * 一个可以附加到 {@link MatDatepickerControl} 上的日期选择器。
- *
- */
+/** A datepicker that can be attached to a {@link MatDatepickerControl}. */
 export interface MatDatepickerPanel<
   C extends MatDatepickerControl<D>,
   S,
   D = ExtractDateTypeFromSelection<S>,
 > {
-  /**
-   * Stream that emits whenever the date picker is closed.
-   *
-   * 只要日期选择器关闭就会发出通知的流。
-   *
-   */
+  /** Stream that emits whenever the date picker is closed. */
   closedStream: EventEmitter<void>;
   /**
    * Color palette to use on the datepicker's calendar.
@@ -389,12 +316,7 @@
    *
    */
   color: ThemePalette;
-  /**
-   * The input element the datepicker is associated with.
-   *
-   * 日期选择器关联到的输入元素。
-   *
-   */
+  /** The input element the datepicker is associated with. */
   datepickerInput: C;
   /**
    * Whether the datepicker pop-up should be disabled.
@@ -403,56 +325,26 @@
    *
    */
   disabled: boolean;
-  /**
-   * The id for the datepicker's calendar.
-   *
-   * 日期选择器日历的 id。
-   *
-   */
+  /** The id for the datepicker's calendar. */
   id: string;
-  /**
-   * Whether the datepicker is open.
-   *
-   * 该日期选择器是否已打开。
-   *
-   */
+  /** Whether the datepicker is open. */
   opened: boolean;
-  /**
-   * Stream that emits whenever the date picker is opened.
-   *
-   * 每当打开日期选择器时就会发出通知的流。
-   *
-   */
+  /** Stream that emits whenever the date picker is opened. */
   openedStream: EventEmitter<void>;
   /**
    * Emits when the datepicker's state changes.
    *
-   * 当日期选择器的状态发生变化时就会触发。
+   * 当日期选择器的状态发生变化时触发。
    *
    */
   stateChanges: Subject<void>;
-  /**
-   * Opens the datepicker.
-   *
-   * 打开 datepicker。
-   *
-   */
+  /** Opens the datepicker. */
   open(): void;
-  /**
-   * Register an input with the datepicker.
-   *
-   * 用日期选择器注册一个输入。
-   *
-   */
+  /** Register an input with the datepicker. */
   registerInput(input: C): MatDateSelectionModel<S, D>;
 }
 
-/**
- * Base class for a datepicker.
- *
- * 日期选择器的基类。
- *
- */
+/** Base class for a datepicker. */
 @Directive()
 export abstract class MatDatepickerBase<
   C extends MatDatepickerControl<D>,
@@ -680,7 +572,7 @@
   /**
    * The minimum selectable date.
    *
-   * 可选择的最小日期。
+   * 最小可选日期。
    *
    */
   _getMinDate(): D | null {
@@ -690,7 +582,7 @@
   /**
    * The maximum selectable date.
    *
-   * 可选择的最大日期。
+   * 最大可选日期。
    *
    */
   _getMaxDate(): D | null {
@@ -701,44 +593,19 @@
     return this.datepickerInput && this.datepickerInput.dateFilter;
   }
 
-  /**
-   * A reference to the overlay into which we've rendered the calendar.
-   *
-   * 当我们渲染日历时，对其浮层的引用。
-   *
-   */
+  /** A reference to the overlay into which we've rendered the calendar. */
   private _overlayRef: OverlayRef | null;
 
-  /**
-   * Reference to the component instance rendered in the overlay.
-   *
-   * 指向浮层中已渲染的组件实例的引用。
-   *
-   */
+  /** Reference to the component instance rendered in the overlay. */
   private _componentRef: ComponentRef<MatDatepickerContent<S, D>> | null;
 
-  /**
-   * The element that was focused before the datepicker was opened.
-   *
-   * 在打开日期选择器之前拥有焦点的元素。
-   *
-   */
+  /** The element that was focused before the datepicker was opened. */
   private _focusedElementBeforeOpen: HTMLElement | null = null;
 
-  /**
-   * Unique class that will be added to the backdrop so that the test harnesses can look it up.
-   *
-   * 这个独特的类会添加到背景板中，以便测试工具可以查找它。
-   *
-   */
+  /** Unique class that will be added to the backdrop so that the test harnesses can look it up. */
   private _backdropHarnessClass = `${this.id}-backdrop`;
 
-  /**
-   * Currently-registered actions portal.
-   *
-   * 当前已注册的动作栏传送点。
-   *
-   */
+  /** Currently-registered actions portal. */
   private _actionsPortal: TemplatePortal | null;
 
   /**
@@ -808,32 +675,17 @@
     this._model.add(date);
   }
 
-  /**
-   * Emits the selected year in multiyear view
-   *
-   * 在多年视图中选定年份时触发
-   *
-   */
+  /** Emits the selected year in multiyear view */
   _selectYear(normalizedYear: D): void {
     this.yearSelected.emit(normalizedYear);
   }
 
-  /**
-   * Emits selected month in year view
-   *
-   * 在年份视图中选出月份时触发
-   *
-   */
+  /** Emits selected month in year view */
   _selectMonth(normalizedMonth: D): void {
     this.monthSelected.emit(normalizedMonth);
   }
 
-  /**
-   * Emits changed view
-   *
-   * 视图发生变化时触发
-   *
-   */
+  /** Emits changed view */
   _viewChanged(view: MatCalendarView): void {
     this.viewChanged.emit(view);
   }
@@ -847,9 +699,12 @@
    *
    * 要注册这个日期选择器的输入框。
    *
-   * @returns Selection model that the input should hook itself up to.
+   * @returns
+   *
+   * Selection model that the input should hook itself up to.
    *
    * 输入应该挂钩到的选择模型。
+   *
    */
   registerInput(input: C): MatDateSelectionModel<S, D> {
     if (this.datepickerInput && (typeof ngDevMode === 'undefined' || ngDevMode)) {
@@ -961,22 +816,12 @@
     }
   }
 
-  /**
-   * Applies the current pending selection on the overlay to the model.
-   *
-   * 把弹出窗口中当前挂起的选择应用到该模型中。
-   *
-   */
+  /** Applies the current pending selection on the overlay to the model. */
   _applyPendingSelection() {
     this._componentRef?.instance?._applyPendingSelection();
   }
 
-  /**
-   * Forwards relevant values from the datepicker to the datepicker content inside the overlay.
-   *
-   * 将相关值从日期选择器转发到浮层中的日期选择器内容。
-   *
-   */
+  /** Forwards relevant values from the datepicker to the datepicker content inside the overlay. */
   protected _forwardContentValues(instance: MatDatepickerContent<S, D>) {
     instance.datepicker = this;
     instance.color = this.color;
@@ -984,12 +829,7 @@
     instance._assignActions(this._actionsPortal, false);
   }
 
-  /**
-   * Opens the overlay with the calendar.
-   *
-   * 打开带有日历的浮层。
-   *
-   */
+  /** Opens the overlay with the calendar. */
   private _openOverlay(): void {
     this._destroyOverlay();
 
@@ -1047,12 +887,7 @@
     }
   }
 
-  /**
-   * Destroys the current overlay.
-   *
-   * 销毁当前浮层。
-   *
-   */
+  /** Destroys the current overlay. */
   private _destroyOverlay() {
     if (this._overlayRef) {
       this._overlayRef.dispose();
@@ -1060,22 +895,12 @@
     }
   }
 
-  /**
-   * Gets a position strategy that will open the calendar as a dropdown.
-   *
-   * 获取将打开日历作为下拉列表的定位策略。
-   *
-   */
+  /** Gets a position strategy that will open the calendar as a dropdown. */
   private _getDialogStrategy() {
     return this._overlay.position().global().centerHorizontally().centerVertically();
   }
 
-  /**
-   * Gets a position strategy that will open the calendar as a dropdown.
-   *
-   * 获取将打开日历作为下拉列表的定位策略。
-   *
-   */
+  /** Gets a position strategy that will open the calendar as a dropdown. */
   private _getDropdownStrategy() {
     const strategy = this._overlay
       .position()
@@ -1088,12 +913,7 @@
     return this._setConnectedPositions(strategy);
   }
 
-  /**
-   * Sets the positions of the datepicker in dropdown mode based on the current configuration.
-   *
-   * 根据当前配置，在下拉模式下设置日期选择器的位置。
-   *
-   */
+  /** Sets the positions of the datepicker in dropdown mode based on the current configuration. */
   private _setConnectedPositions(strategy: FlexibleConnectedPositionStrategy) {
     const primaryX = this.xPosition === 'end' ? 'end' : 'start';
     const secondaryX = primaryX === 'start' ? 'end' : 'start';
@@ -1128,12 +948,7 @@
     ]);
   }
 
-  /**
-   * Gets an observable that will emit when the overlay is supposed to be closed.
-   *
-   * 获取一个可观察对象，它会在应该关闭浮层时会发出事件。
-   *
-   */
+  /** Gets an observable that will emit when the overlay is supposed to be closed. */
   private _getCloseStream(overlayRef: OverlayRef) {
     return merge(
       overlayRef.backdropClick(),
