--- conflicted
+++ resolved
@@ -226,16 +226,12 @@
   /** Whether there is an in-progress animation. */
   _isAnimating = false;
 
-<<<<<<< HEAD
   /**
    * Text for the close button.
    *
    * 关闭按钮的文本。
    *
    */
-=======
-  /** Text for the close button. */
->>>>>>> 98365a8b
   _closeButtonText: string;
 
   /**
