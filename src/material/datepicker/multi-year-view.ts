/**
 * @license
 * Copyright Google LLC All Rights Reserved.
 *
 * Use of this source code is governed by an MIT-style license that can be
 * found in the LICENSE file at https://angular.io/license
 */

import {
  DOWN_ARROW,
  END,
  ENTER,
  HOME,
  LEFT_ARROW,
  PAGE_DOWN,
  PAGE_UP,
  RIGHT_ARROW,
  UP_ARROW,
  SPACE,
} from '@angular/cdk/keycodes';
import {
  AfterContentInit,
  ChangeDetectionStrategy,
  ChangeDetectorRef,
  Component,
  EventEmitter,
  Input,
  Optional,
  Output,
  ViewChild,
  ViewEncapsulation,
  OnDestroy,
} from '@angular/core';
import {DateAdapter} from '@angular/material/core';
import {Directionality} from '@angular/cdk/bidi';
import {
  MatCalendarBody,
  MatCalendarCell,
  MatCalendarUserEvent,
  MatCalendarCellClassFunction,
} from './calendar-body';
import {createMissingDateImplError} from './datepicker-errors';
import {Subscription} from 'rxjs';
import {startWith} from 'rxjs/operators';
import {DateRange} from './date-selection-model';

export const yearsPerPage = 24;

export const yearsPerRow = 4;

/**
 * An internal component used to display a year selector in the datepicker.
 *
 * 一个内部组件，用于在日期选择器中显示年份选择器。
 *
 * @docs-private
 */
@Component({
  selector: 'mat-multi-year-view',
  templateUrl: 'multi-year-view.html',
  exportAs: 'matMultiYearView',
  encapsulation: ViewEncapsulation.None,
  changeDetection: ChangeDetectionStrategy.OnPush,
})
export class MatMultiYearView<D> implements AfterContentInit, OnDestroy {
  private _rerenderSubscription = Subscription.EMPTY;

  /**
   * Flag used to filter out space/enter keyup events that originated outside of the view.
   *
   * 用于过滤掉源自视图之外的空格/输入键事件的标志。
   *
   */
  private _selectionKeyPressed: boolean;

  /**
   * The date to display in this multi-year view (everything other than the year is ignored).
   *
   * 在这个多年视图中显示的日期（忽略该年份以外的所有日期）。
   *
   */
  @Input()
  get activeDate(): D {
    return this._activeDate;
  }
  set activeDate(value: D) {
    let oldActiveDate = this._activeDate;
    const validDate =
      this._dateAdapter.getValidDateOrNull(this._dateAdapter.deserialize(value)) ||
      this._dateAdapter.today();
    this._activeDate = this._dateAdapter.clampDate(validDate, this.minDate, this.maxDate);

    if (
      !isSameMultiYearView(
        this._dateAdapter,
        oldActiveDate,
        this._activeDate,
        this.minDate,
        this.maxDate,
      )
    ) {
      this._init();
    }
  }
  private _activeDate: D;

  /**
   * The currently selected date.
   *
   * 当前选定日期。
   *
   */
  @Input()
  get selected(): DateRange<D> | D | null {
    return this._selected;
  }
  set selected(value: DateRange<D> | D | null) {
    if (value instanceof DateRange) {
      this._selected = value;
    } else {
      this._selected = this._dateAdapter.getValidDateOrNull(this._dateAdapter.deserialize(value));
    }

    this._setSelectedYear(value);
  }
  private _selected: DateRange<D> | D | null;

  /**
   * The minimum selectable date.
   *
   * 最小可选日期。
   *
   */
  @Input()
  get minDate(): D | null {
    return this._minDate;
  }
  set minDate(value: D | null) {
    this._minDate = this._dateAdapter.getValidDateOrNull(this._dateAdapter.deserialize(value));
  }
  private _minDate: D | null;

  /**
   * The maximum selectable date.
   *
   * 最大可选日期。
   *
   */
  @Input()
  get maxDate(): D | null {
    return this._maxDate;
  }
  set maxDate(value: D | null) {
    this._maxDate = this._dateAdapter.getValidDateOrNull(this._dateAdapter.deserialize(value));
  }
  private _maxDate: D | null;

  /**
   * A function used to filter which dates are selectable.
   *
   * 用来过滤哪些日期可选择的函数。
   *
   */
  @Input() dateFilter: (date: D) => boolean;

  /**
   * Function that can be used to add custom CSS classes to date cells.
   *
   * 可用于把自定义 CSS 类添加到日期单元格的函数。
   *
   */
  @Input() dateClass: MatCalendarCellClassFunction<D>;

  /**
   * Emits when a new year is selected.
   *
   * 选择新年之后就会发出通知。
   *
   */
  @Output() readonly selectedChange: EventEmitter<D> = new EventEmitter<D>();

  /**
   * Emits the selected year. This doesn't imply a change on the selected date
   *
   * 发出选定的年份。这并不会更改选定日期
   *
   */
  @Output() readonly yearSelected: EventEmitter<D> = new EventEmitter<D>();

  /**
   * Emits when any date is activated.
   *
   * 激活任意日期，都会发出通知。
   *
   */
  @Output() readonly activeDateChange: EventEmitter<D> = new EventEmitter<D>();

  /**
   * The body of calendar table
   *
   * 日历表的表体
   *
   */
  @ViewChild(MatCalendarBody) _matCalendarBody: MatCalendarBody;

  /**
   * Grid of calendar cells representing the currently displayed years.
   *
   * 表示当前显示年份的日历单元格。
   *
   */
  _years: MatCalendarCell[][];

  /**
   * The year that today falls on.
   *
   * 这一年是否今年。
   *
   */
  _todayYear: number;

  /**
   * The year of the selected date. Null if the selected date is null.
   *
   * 选定日期的年份。如果选定日期为 null，则为空。
   *
   */
  _selectedYear: number | null;

  constructor(
    private _changeDetectorRef: ChangeDetectorRef,
    @Optional() public _dateAdapter: DateAdapter<D>,
    @Optional() private _dir?: Directionality,
  ) {
    if (!this._dateAdapter && (typeof ngDevMode === 'undefined' || ngDevMode)) {
      throw createMissingDateImplError('DateAdapter');
    }

    this._activeDate = this._dateAdapter.today();
  }

  ngAfterContentInit() {
    this._rerenderSubscription = this._dateAdapter.localeChanges
      .pipe(startWith(null))
      .subscribe(() => this._init());
  }

  ngOnDestroy() {
    this._rerenderSubscription.unsubscribe();
  }

  /**
   * Initializes this multi-year view.
   *
   * 初始化这个多年视图。
   *
   */
  _init() {
    this._todayYear = this._dateAdapter.getYear(this._dateAdapter.today());

    // We want a range years such that we maximize the number of
    // enabled dates visible at once. This prevents issues where the minimum year
    // is the last item of a page OR the maximum year is the first item of a page.

    // The offset from the active year to the "slot" for the starting year is the
    // *actual* first rendered year in the multi-year view.
    const activeYear = this._dateAdapter.getYear(this._activeDate);
    const minYearOfPage =
      activeYear - getActiveOffset(this._dateAdapter, this.activeDate, this.minDate, this.maxDate);

    this._years = [];
    for (let i = 0, row: number[] = []; i < yearsPerPage; i++) {
      row.push(minYearOfPage + i);
      if (row.length == yearsPerRow) {
        this._years.push(row.map(year => this._createCellForYear(year)));
        row = [];
      }
    }
    this._changeDetectorRef.markForCheck();
  }

  /**
   * Handles when a new year is selected.
   *
   * 选择新年之后的处理方法。
   *
   */
  _yearSelected(event: MatCalendarUserEvent<number>) {
    const year = event.value;
    const selectedYear = this._dateAdapter.createDate(year, 0, 1);
    const selectedDate = this._getDateFromYear(year);

    this.yearSelected.emit(selectedYear);
    this.selectedChange.emit(selectedDate);
  }

  /**
   * Takes the index of a calendar body cell wrapped in in an event as argument. For the date that
   * corresponds to the given cell, set `activeDate` to that date and fire `activeDateChange` with
   * that date.
   *
   * This fucntion is used to match each component's model of the active date with the calendar
   * body cell that was focused. It updates its value of `activeDate` synchronously and updates the
   * parent's value asynchonously via the `activeDateChange` event. The child component receives an
   * updated value asynchronously via the `activeCell` Input.
   */
  _updateActiveDate(event: MatCalendarUserEvent<number>) {
    const year = event.value;
    const oldActiveDate = this._activeDate;

    this.activeDate = this._getDateFromYear(year);
    if (this._dateAdapter.compareDate(oldActiveDate, this.activeDate)) {
      this.activeDateChange.emit(this.activeDate);
    }
  }

  /**
   * Handles keydown events on the calendar body when calendar is in multi-year view.
   *
   * 当日历处于多年视图时，会在日历主体上处理 keydown 事件。
   *
   */
  _handleCalendarBodyKeydown(event: KeyboardEvent): void {
    const oldActiveDate = this._activeDate;
    const isRtl = this._isRtl();

    switch (event.keyCode) {
      case LEFT_ARROW:
        this.activeDate = this._dateAdapter.addCalendarYears(this._activeDate, isRtl ? 1 : -1);
        break;
      case RIGHT_ARROW:
        this.activeDate = this._dateAdapter.addCalendarYears(this._activeDate, isRtl ? -1 : 1);
        break;
      case UP_ARROW:
        this.activeDate = this._dateAdapter.addCalendarYears(this._activeDate, -yearsPerRow);
        break;
      case DOWN_ARROW:
        this.activeDate = this._dateAdapter.addCalendarYears(this._activeDate, yearsPerRow);
        break;
      case HOME:
        this.activeDate = this._dateAdapter.addCalendarYears(
          this._activeDate,
          -getActiveOffset(this._dateAdapter, this.activeDate, this.minDate, this.maxDate),
        );
        break;
      case END:
        this.activeDate = this._dateAdapter.addCalendarYears(
          this._activeDate,
          yearsPerPage -
            getActiveOffset(this._dateAdapter, this.activeDate, this.minDate, this.maxDate) -
            1,
        );
        break;
      case PAGE_UP:
        this.activeDate = this._dateAdapter.addCalendarYears(
          this._activeDate,
          event.altKey ? -yearsPerPage * 10 : -yearsPerPage,
        );
        break;
      case PAGE_DOWN:
        this.activeDate = this._dateAdapter.addCalendarYears(
          this._activeDate,
          event.altKey ? yearsPerPage * 10 : yearsPerPage,
        );
        break;
      case ENTER:
      case SPACE:
        // Note that we only prevent the default action here while the selection happens in
        // `keyup` below. We can't do the selection here, because it can cause the calendar to
        // reopen if focus is restored immediately. We also can't call `preventDefault` on `keyup`
        // because it's too late (see #23305).
        this._selectionKeyPressed = true;
        break;
      default:
        // Don't prevent default or focus active cell on keys that we don't explicitly handle.
        return;
    }
    if (this._dateAdapter.compareDate(oldActiveDate, this.activeDate)) {
      this.activeDateChange.emit(this.activeDate);
    }

    this._focusActiveCellAfterViewChecked();
    // Prevent unexpected default actions such as form submission.
    event.preventDefault();
  }

  /**
   * Handles keyup events on the calendar body when calendar is in multi-year view.
   *
   * 当日历处于多年视图时，处理日历正文上的键盘事件。
   *
   */
  _handleCalendarBodyKeyup(event: KeyboardEvent): void {
    if (event.keyCode === SPACE || event.keyCode === ENTER) {
      if (this._selectionKeyPressed) {
        this._yearSelected({value: this._dateAdapter.getYear(this._activeDate), event});
      }

      this._selectionKeyPressed = false;
    }
  }

  _getActiveCell(): number {
    return getActiveOffset(this._dateAdapter, this.activeDate, this.minDate, this.maxDate);
  }

  /**
   * Focuses the active cell after the microtask queue is empty.
   *
   * 在微任务队列为空之后，让这个活动单元格获得焦点。
   *
   */
  _focusActiveCell() {
    this._matCalendarBody._focusActiveCell();
  }

<<<<<<< HEAD
  /**
   * Creates an MatCalendarCell for the given year.
   *
   * 为指定的年份创建一个 MatCalendarCell。
   *
   */
=======
  /** Focuses the active cell after change detection has run and the microtask queue is empty. */
  _focusActiveCellAfterViewChecked() {
    this._matCalendarBody._scheduleFocusActiveCellAfterViewChecked();
  }

  /**
   * Takes a year and returns a new date on the same day and month as the currently active date
   *  The returned date will have the same year as the argument date.
   */
  private _getDateFromYear(year: number) {
    const activeMonth = this._dateAdapter.getMonth(this.activeDate);
    const daysInMonth = this._dateAdapter.getNumDaysInMonth(
      this._dateAdapter.createDate(year, activeMonth, 1),
    );
    const normalizedDate = this._dateAdapter.createDate(
      year,
      activeMonth,
      Math.min(this._dateAdapter.getDate(this.activeDate), daysInMonth),
    );
    return normalizedDate;
  }

  /** Creates an MatCalendarCell for the given year. */
>>>>>>> 53b69108
  private _createCellForYear(year: number) {
    const date = this._dateAdapter.createDate(year, 0, 1);
    const yearName = this._dateAdapter.getYearName(date);
    const cellClasses = this.dateClass ? this.dateClass(date, 'multi-year') : undefined;

    return new MatCalendarCell(year, yearName, yearName, this._shouldEnableYear(year), cellClasses);
  }

  /**
   * Whether the given year is enabled.
   *
   * 指定年份是否已启用。
   *
   */
  private _shouldEnableYear(year: number) {
    // disable if the year is greater than maxDate lower than minDate
    if (
      year === undefined ||
      year === null ||
      (this.maxDate && year > this._dateAdapter.getYear(this.maxDate)) ||
      (this.minDate && year < this._dateAdapter.getYear(this.minDate))
    ) {
      return false;
    }

    // enable if it reaches here and there's no filter defined
    if (!this.dateFilter) {
      return true;
    }

    const firstOfYear = this._dateAdapter.createDate(year, 0, 1);

    // If any date in the year is enabled count the year as enabled.
    for (
      let date = firstOfYear;
      this._dateAdapter.getYear(date) == year;
      date = this._dateAdapter.addCalendarDays(date, 1)
    ) {
      if (this.dateFilter(date)) {
        return true;
      }
    }

    return false;
  }

  /**
   * Determines whether the user has the RTL layout direction.
   *
   * 确定用户是否具有 RTL 布局方向。
   *
   */
  private _isRtl() {
    return this._dir && this._dir.value === 'rtl';
  }

  /**
   * Sets the currently-highlighted year based on a model value.
   *
   * 根据模型的值设置当前突出显示的年份。
   *
   */
  private _setSelectedYear(value: DateRange<D> | D | null) {
    this._selectedYear = null;

    if (value instanceof DateRange) {
      const displayValue = value.start || value.end;

      if (displayValue) {
        this._selectedYear = this._dateAdapter.getYear(displayValue);
      }
    } else if (value) {
      this._selectedYear = this._dateAdapter.getYear(value);
    }
  }
}

export function isSameMultiYearView<D>(
  dateAdapter: DateAdapter<D>,
  date1: D,
  date2: D,
  minDate: D | null,
  maxDate: D | null,
): boolean {
  const year1 = dateAdapter.getYear(date1);
  const year2 = dateAdapter.getYear(date2);
  const startingYear = getStartingYear(dateAdapter, minDate, maxDate);
  return (
    Math.floor((year1 - startingYear) / yearsPerPage) ===
    Math.floor((year2 - startingYear) / yearsPerPage)
  );
}

/**
 * When the multi-year view is first opened, the active year will be in view.
 * So we compute how many years are between the active year and the *slot* where our
 * "startingYear" will render when paged into view.
 *
 * 第一次打开多年视图时，活动年份就会出现在视图中。因此，我们要计算当前年份和要渲染的 “startingYear” 之间有多少年，以便对视图进行分页。
 *
 */
export function getActiveOffset<D>(
  dateAdapter: DateAdapter<D>,
  activeDate: D,
  minDate: D | null,
  maxDate: D | null,
): number {
  const activeYear = dateAdapter.getYear(activeDate);
  return euclideanModulo(activeYear - getStartingYear(dateAdapter, minDate, maxDate), yearsPerPage);
}

/**
 * We pick a "starting" year such that either the maximum year would be at the end
 * or the minimum year would be at the beginning of a page.
 *
 * 我们挑选一个“起始”年份，以便最大年份位于页尾，而最小年份位于页头。
 *
 */
function getStartingYear<D>(
  dateAdapter: DateAdapter<D>,
  minDate: D | null,
  maxDate: D | null,
): number {
  let startingYear = 0;
  if (maxDate) {
    const maxYear = dateAdapter.getYear(maxDate);
    startingYear = maxYear - yearsPerPage + 1;
  } else if (minDate) {
    startingYear = dateAdapter.getYear(minDate);
  }
  return startingYear;
}

/**
 * Gets remainder that is non-negative, even if first number is negative
 *
 * 取得非负的余数，即便第一个数是负数
 *
 */
function euclideanModulo(a: number, b: number): number {
  return ((a % b) + b) % b;
}<|MERGE_RESOLUTION|>--- conflicted
+++ resolved
@@ -50,9 +50,6 @@
 
 /**
  * An internal component used to display a year selector in the datepicker.
- *
- * 一个内部组件，用于在日期选择器中显示年份选择器。
- *
  * @docs-private
  */
 @Component({
@@ -65,20 +62,10 @@
 export class MatMultiYearView<D> implements AfterContentInit, OnDestroy {
   private _rerenderSubscription = Subscription.EMPTY;
 
-  /**
-   * Flag used to filter out space/enter keyup events that originated outside of the view.
-   *
-   * 用于过滤掉源自视图之外的空格/输入键事件的标志。
-   *
-   */
+  /** Flag used to filter out space/enter keyup events that originated outside of the view. */
   private _selectionKeyPressed: boolean;
 
-  /**
-   * The date to display in this multi-year view (everything other than the year is ignored).
-   *
-   * 在这个多年视图中显示的日期（忽略该年份以外的所有日期）。
-   *
-   */
+  /** The date to display in this multi-year view (everything other than the year is ignored). */
   @Input()
   get activeDate(): D {
     return this._activeDate;
@@ -155,76 +142,31 @@
   }
   private _maxDate: D | null;
 
-  /**
-   * A function used to filter which dates are selectable.
-   *
-   * 用来过滤哪些日期可选择的函数。
-   *
-   */
+  /** A function used to filter which dates are selectable. */
   @Input() dateFilter: (date: D) => boolean;
 
-  /**
-   * Function that can be used to add custom CSS classes to date cells.
-   *
-   * 可用于把自定义 CSS 类添加到日期单元格的函数。
-   *
-   */
+  /** Function that can be used to add custom CSS classes to date cells. */
   @Input() dateClass: MatCalendarCellClassFunction<D>;
 
-  /**
-   * Emits when a new year is selected.
-   *
-   * 选择新年之后就会发出通知。
-   *
-   */
+  /** Emits when a new year is selected. */
   @Output() readonly selectedChange: EventEmitter<D> = new EventEmitter<D>();
 
-  /**
-   * Emits the selected year. This doesn't imply a change on the selected date
-   *
-   * 发出选定的年份。这并不会更改选定日期
-   *
-   */
+  /** Emits the selected year. This doesn't imply a change on the selected date */
   @Output() readonly yearSelected: EventEmitter<D> = new EventEmitter<D>();
 
-  /**
-   * Emits when any date is activated.
-   *
-   * 激活任意日期，都会发出通知。
-   *
-   */
+  /** Emits when any date is activated. */
   @Output() readonly activeDateChange: EventEmitter<D> = new EventEmitter<D>();
 
-  /**
-   * The body of calendar table
-   *
-   * 日历表的表体
-   *
-   */
+  /** The body of calendar table */
   @ViewChild(MatCalendarBody) _matCalendarBody: MatCalendarBody;
 
-  /**
-   * Grid of calendar cells representing the currently displayed years.
-   *
-   * 表示当前显示年份的日历单元格。
-   *
-   */
+  /** Grid of calendar cells representing the currently displayed years. */
   _years: MatCalendarCell[][];
 
-  /**
-   * The year that today falls on.
-   *
-   * 这一年是否今年。
-   *
-   */
+  /** The year that today falls on. */
   _todayYear: number;
 
-  /**
-   * The year of the selected date. Null if the selected date is null.
-   *
-   * 选定日期的年份。如果选定日期为 null，则为空。
-   *
-   */
+  /** The year of the selected date. Null if the selected date is null. */
   _selectedYear: number | null;
 
   constructor(
@@ -249,12 +191,7 @@
     this._rerenderSubscription.unsubscribe();
   }
 
-  /**
-   * Initializes this multi-year view.
-   *
-   * 初始化这个多年视图。
-   *
-   */
+  /** Initializes this multi-year view. */
   _init() {
     this._todayYear = this._dateAdapter.getYear(this._dateAdapter.today());
 
@@ -279,12 +216,7 @@
     this._changeDetectorRef.markForCheck();
   }
 
-  /**
-   * Handles when a new year is selected.
-   *
-   * 选择新年之后的处理方法。
-   *
-   */
+  /** Handles when a new year is selected. */
   _yearSelected(event: MatCalendarUserEvent<number>) {
     const year = event.value;
     const selectedYear = this._dateAdapter.createDate(year, 0, 1);
@@ -314,12 +246,7 @@
     }
   }
 
-  /**
-   * Handles keydown events on the calendar body when calendar is in multi-year view.
-   *
-   * 当日历处于多年视图时，会在日历主体上处理 keydown 事件。
-   *
-   */
+  /** Handles keydown events on the calendar body when calendar is in multi-year view. */
   _handleCalendarBodyKeydown(event: KeyboardEvent): void {
     const oldActiveDate = this._activeDate;
     const isRtl = this._isRtl();
@@ -384,12 +311,7 @@
     event.preventDefault();
   }
 
-  /**
-   * Handles keyup events on the calendar body when calendar is in multi-year view.
-   *
-   * 当日历处于多年视图时，处理日历正文上的键盘事件。
-   *
-   */
+  /** Handles keyup events on the calendar body when calendar is in multi-year view. */
   _handleCalendarBodyKeyup(event: KeyboardEvent): void {
     if (event.keyCode === SPACE || event.keyCode === ENTER) {
       if (this._selectionKeyPressed) {
@@ -404,24 +326,11 @@
     return getActiveOffset(this._dateAdapter, this.activeDate, this.minDate, this.maxDate);
   }
 
-  /**
-   * Focuses the active cell after the microtask queue is empty.
-   *
-   * 在微任务队列为空之后，让这个活动单元格获得焦点。
-   *
-   */
+  /** Focuses the active cell after the microtask queue is empty. */
   _focusActiveCell() {
     this._matCalendarBody._focusActiveCell();
   }
 
-<<<<<<< HEAD
-  /**
-   * Creates an MatCalendarCell for the given year.
-   *
-   * 为指定的年份创建一个 MatCalendarCell。
-   *
-   */
-=======
   /** Focuses the active cell after change detection has run and the microtask queue is empty. */
   _focusActiveCellAfterViewChecked() {
     this._matCalendarBody._scheduleFocusActiveCellAfterViewChecked();
@@ -445,7 +354,6 @@
   }
 
   /** Creates an MatCalendarCell for the given year. */
->>>>>>> 53b69108
   private _createCellForYear(year: number) {
     const date = this._dateAdapter.createDate(year, 0, 1);
     const yearName = this._dateAdapter.getYearName(date);
@@ -454,12 +362,7 @@
     return new MatCalendarCell(year, yearName, yearName, this._shouldEnableYear(year), cellClasses);
   }
 
-  /**
-   * Whether the given year is enabled.
-   *
-   * 指定年份是否已启用。
-   *
-   */
+  /** Whether the given year is enabled. */
   private _shouldEnableYear(year: number) {
     // disable if the year is greater than maxDate lower than minDate
     if (
@@ -492,22 +395,12 @@
     return false;
   }
 
-  /**
-   * Determines whether the user has the RTL layout direction.
-   *
-   * 确定用户是否具有 RTL 布局方向。
-   *
-   */
+  /** Determines whether the user has the RTL layout direction. */
   private _isRtl() {
     return this._dir && this._dir.value === 'rtl';
   }
 
-  /**
-   * Sets the currently-highlighted year based on a model value.
-   *
-   * 根据模型的值设置当前突出显示的年份。
-   *
-   */
+  /** Sets the currently-highlighted year based on a model value. */
   private _setSelectedYear(value: DateRange<D> | D | null) {
     this._selectedYear = null;
 
@@ -543,9 +436,6 @@
  * When the multi-year view is first opened, the active year will be in view.
  * So we compute how many years are between the active year and the *slot* where our
  * "startingYear" will render when paged into view.
- *
- * 第一次打开多年视图时，活动年份就会出现在视图中。因此，我们要计算当前年份和要渲染的 “startingYear” 之间有多少年，以便对视图进行分页。
- *
  */
 export function getActiveOffset<D>(
   dateAdapter: DateAdapter<D>,
@@ -560,9 +450,6 @@
 /**
  * We pick a "starting" year such that either the maximum year would be at the end
  * or the minimum year would be at the beginning of a page.
- *
- * 我们挑选一个“起始”年份，以便最大年份位于页尾，而最小年份位于页头。
- *
  */
 function getStartingYear<D>(
   dateAdapter: DateAdapter<D>,
@@ -579,12 +466,7 @@
   return startingYear;
 }
 
-/**
- * Gets remainder that is non-negative, even if first number is negative
- *
- * 取得非负的余数，即便第一个数是负数
- *
- */
+/** Gets remainder that is non-negative, even if first number is negative */
 function euclideanModulo(a: number, b: number): number {
   return ((a % b) + b) % b;
 }