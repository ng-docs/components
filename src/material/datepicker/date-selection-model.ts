/**
 * @license
 * Copyright Google LLC All Rights Reserved.
 *
 * Use of this source code is governed by an MIT-style license that can be
 * found in the LICENSE file at https://angular.io/license
 */

import {FactoryProvider, Injectable, Optional, SkipSelf, OnDestroy} from '@angular/core';
import {DateAdapter} from '@angular/material/core';
import {Observable, Subject} from 'rxjs';

/**
 * A class representing a range of dates.
 *
 * 表示日期范围的类。
 *
 */
export class DateRange<D> {
  /**
   * Ensures that objects with a `start` and `end` property can't be assigned to a variable that
   * expects a `DateRange`
   *
   * 确保带有 `start` 属性和 `end` 属性的对象无法赋值给 `DateRange` 型变量。
   *
   */
  // tslint:disable-next-line:no-unused-variable
  private _disableStructuralEquivalency: never;

  constructor(
    /**
     * The start date of the range.
     *
     * 此范围的起始日期。
     */
    readonly start: D | null,
<<<<<<< HEAD
    /**
     * The end date of the range.
     *
     * 此范围的截止日期。
     */
    readonly end: D | null) {}
=======
    /** The end date of the range. */
    readonly end: D | null,
  ) {}
>>>>>>> 03485cd6
}

/**
 * Conditionally picks the date type, if a DateRange is passed in.
 *
 * 如果传入了 DateRange，它会有条件地选择日期类型。
 *
 * @docs-private
 */
export type ExtractDateTypeFromSelection<T> = T extends DateRange<infer D> ? D : NonNullable<T>;

/**
 * Event emitted by the date selection model when its selection changes.
 *
 * 日期选择模型在选择模型改变时发出的事件。
 *
 * @docs-private
 */
export interface DateSelectionModelChange<S> {
  /**
   * New value for the selection.
   *
   * 选择的新值。
   *
   */
  selection: S;

  /**
   * Object that triggered the change.
   *
   * 触发变更的对象。
   *
   */
  source: unknown;

  /**
   * Previous value
   *
   * 先前值
   *
   */
  oldValue?: S;
}

/**
 * A selection model containing a date selection.
 *
 * 包含选定日期的选择模型。
 *
 * @docs-private
 */
@Injectable()
export abstract class MatDateSelectionModel<S, D = ExtractDateTypeFromSelection<S>>
  implements OnDestroy
{
  private readonly _selectionChanged = new Subject<DateSelectionModelChange<S>>();

  /**
   * Emits when the selection has changed.
   *
   * 当选择发生变化时会触发。
   *
   */
  selectionChanged: Observable<DateSelectionModelChange<S>> = this._selectionChanged;

  protected constructor(
    /**
     * The current selection.
     *
     * 当前选择结果。
     */
    readonly selection: S,
    protected _adapter: DateAdapter<D>,
  ) {
    this.selection = selection;
  }

  /**
   * Updates the current selection in the model.
   *
   * 更新模型中的当前选择。
   *
   * @param value New selection that should be assigned.
   *
   * 应该赋值的新选择。
   *
   * @param source Object that triggered the selection change.
   *
   * 触发了选择更改的对象。
   *
   */
  updateSelection(value: S, source: unknown) {
    const oldValue = (this as {selection: S}).selection;
    (this as {selection: S}).selection = value;
    this._selectionChanged.next({selection: value, source, oldValue});
  }

  ngOnDestroy() {
    this._selectionChanged.complete();
  }

  protected _isValidDateInstance(date: D): boolean {
    return this._adapter.isDateInstance(date) && this._adapter.isValid(date);
  }

  /**
   * Adds a date to the current selection.
   *
   * 在当前选择里添加一个日期。
   *
   */
  abstract add(date: D | null): void;

  /**
   * Checks whether the current selection is valid.
   *
   * 检查当前选择是否有效。
   *
   */
  abstract isValid(): boolean;

  /**
   * Checks whether the current selection is complete.
   *
   * 检查当前选择是否已完成。
   *
   */
  abstract isComplete(): boolean;

  /**
   * Clones the selection model.
   *
   * 克隆选择模型。
   *
   */
  abstract clone(): MatDateSelectionModel<S, D>;
}

/**
 * A selection model that contains a single date.
 *
 * 包含单个日期的选择模型。
 *
 * @docs-private
 */
@Injectable()
export class MatSingleDateSelectionModel<D> extends MatDateSelectionModel<D | null, D> {
  constructor(adapter: DateAdapter<D>) {
    super(null, adapter);
  }

  /**
   * Adds a date to the current selection. In the case of a single date selection, the added date
   * simply overwrites the previous selection
   *
   * 在当前选择里添加一个日期。对于单个日期选择，添加的日期只会改写之前的选择。
   *
   */
  add(date: D | null) {
    super.updateSelection(date, this);
  }

  /**
   * Checks whether the current selection is valid.
   *
   * 检查当前选择是否有效。
   *
   */
  isValid(): boolean {
    return this.selection != null && this._isValidDateInstance(this.selection);
  }

  /**
   * Checks whether the current selection is complete. In the case of a single date selection, this
   * is true if the current selection is not null.
   *
   * 检查当前选择是否已完成。在单选日期的情况下，如果当前选择不为 null，则为 true。
   *
   */
  isComplete() {
    return this.selection != null;
  }

  /**
   * Clones the selection model.
   *
   * 克隆选择模型。
   *
   */
  clone() {
    const clone = new MatSingleDateSelectionModel<D>(this._adapter);
    clone.updateSelection(this.selection, this);
    return clone;
  }
}

/**
 * A selection model that contains a date range.
 *
 * 包含日期范围的选择模型。
 *
 * @docs-private
 */
@Injectable()
export class MatRangeDateSelectionModel<D> extends MatDateSelectionModel<DateRange<D>, D> {
  constructor(adapter: DateAdapter<D>) {
    super(new DateRange<D>(null, null), adapter);
  }

  /**
   * Adds a date to the current selection. In the case of a date range selection, the added date
   * fills in the next `null` value in the range. If both the start and the end already have a date,
   * the selection is reset so that the given date is the new `start` and the `end` is null.
   *
   * 在当前选择中添加一个日期。对于日期范围选择，添加的日期会填充该范围内的下一个 `null` 值。如果 start 和 end 都有日期，那就重置一下当前选择，以便把指定的日期作为新的 `start`，而其 `end` 是 null。
   *
   */
  add(date: D | null): void {
    let {start, end} = this.selection;

    if (start == null) {
      start = date;
    } else if (end == null) {
      end = date;
    } else {
      start = date;
      end = null;
    }

    super.updateSelection(new DateRange<D>(start, end), this);
  }

  /**
   * Checks whether the current selection is valid.
   *
   * 检查当前选择是否有效。
   *
   */
  isValid(): boolean {
    const {start, end} = this.selection;

    // Empty ranges are valid.
    if (start == null && end == null) {
      return true;
    }

    // Complete ranges are only valid if both dates are valid and the start is before the end.
    if (start != null && end != null) {
      return (
        this._isValidDateInstance(start) &&
        this._isValidDateInstance(end) &&
        this._adapter.compareDate(start, end) <= 0
      );
    }

    // Partial ranges are valid if the start/end is valid.
    return (
      (start == null || this._isValidDateInstance(start)) &&
      (end == null || this._isValidDateInstance(end))
    );
  }

  /**
   * Checks whether the current selection is complete. In the case of a date range selection, this
   * is true if the current selection has a non-null `start` and `end`.
   *
   * 检查当前选择是否已完成。对于日期范围选择，如果当前选择的 `start` 和 `end` 都是非 null，则为 true。
   *
   */
  isComplete(): boolean {
    return this.selection.start != null && this.selection.end != null;
  }

  /**
   * Clones the selection model.
   *
   * 克隆选择模型。
   *
   */
  clone() {
    const clone = new MatRangeDateSelectionModel<D>(this._adapter);
    clone.updateSelection(this.selection, this);
    return clone;
  }
}

/** @docs-private */
export function MAT_SINGLE_DATE_SELECTION_MODEL_FACTORY(
  parent: MatSingleDateSelectionModel<unknown>,
  adapter: DateAdapter<unknown>,
) {
  return parent || new MatSingleDateSelectionModel(adapter);
}

/**
 * Used to provide a single selection model to a component.
 *
 * 用于为组件提供单选模型。
 *
 * @docs-private
 */
export const MAT_SINGLE_DATE_SELECTION_MODEL_PROVIDER: FactoryProvider = {
  provide: MatDateSelectionModel,
  deps: [[new Optional(), new SkipSelf(), MatDateSelectionModel], DateAdapter],
  useFactory: MAT_SINGLE_DATE_SELECTION_MODEL_FACTORY,
};

/** @docs-private */
export function MAT_RANGE_DATE_SELECTION_MODEL_FACTORY(
  parent: MatSingleDateSelectionModel<unknown>,
  adapter: DateAdapter<unknown>,
) {
  return parent || new MatRangeDateSelectionModel(adapter);
}

/**
 * Used to provide a range selection model to a component.
 *
 * 用于为组件提供范围选择模型。
 *
 * @docs-private
 */
export const MAT_RANGE_DATE_SELECTION_MODEL_PROVIDER: FactoryProvider = {
  provide: MatDateSelectionModel,
  deps: [[new Optional(), new SkipSelf(), MatDateSelectionModel], DateAdapter],
  useFactory: MAT_RANGE_DATE_SELECTION_MODEL_FACTORY,
};<|MERGE_RESOLUTION|>--- conflicted
+++ resolved
@@ -34,18 +34,13 @@
      * 此范围的起始日期。
      */
     readonly start: D | null,
-<<<<<<< HEAD
     /**
      * The end date of the range.
      *
      * 此范围的截止日期。
      */
-    readonly end: D | null) {}
-=======
-    /** The end date of the range. */
     readonly end: D | null,
   ) {}
->>>>>>> 03485cd6
 }
 
 /**
