--- conflicted
+++ resolved
@@ -171,14 +171,6 @@
     this._elementRef.nativeElement.focus();
   }
 
-<<<<<<< HEAD
-  /**
-   * Handles `input` events on the input element.
-   *
-   * 处理 `input` 输入框元素上的事件。
-   *
-   */
-=======
   /** Gets the value that should be used when mirroring the input's size. */
   getMirrorValue(): string {
     const element = this._elementRef.nativeElement;
@@ -186,8 +178,12 @@
     return value.length > 0 ? value : element.placeholder;
   }
 
-  /** Handles `input` events on the input element. */
->>>>>>> 70cf080c
+  /**
+   * Handles `input` events on the input element.
+   *
+   * 处理 `input` 输入框元素上的事件。
+   *
+   */
   override _onInput(value: string) {
     super._onInput(value);
     this._rangeInput._handleChildValueChange();
@@ -361,18 +357,8 @@
     this._rangeInput._handleChildValueChange();
   }
 
-<<<<<<< HEAD
-  /**
-   * Gets the value that should be used when mirroring the input's size.
-   *
-   * 获取镜像输入框大小时应该使用的值。
-   *
-   */
-  getMirrorValue(): string {
-=======
   override _onKeydown(event: KeyboardEvent) {
     const endInput = this._rangeInput._endInput;
->>>>>>> 70cf080c
     const element = this._elementRef.nativeElement;
     const isLtr = this._dir?.value !== 'rtl';
 
