--- conflicted
+++ resolved
@@ -57,9 +57,6 @@
 
 /**
  * An internal component used to display a single month in the datepicker.
- *
- * 一个用来在日期选择器中显示单个月的内部组件。
- *
  * @docs-private
  */
 @Component({
@@ -72,19 +69,11 @@
 export class MatMonthView<D> implements AfterContentInit, OnChanges, OnDestroy {
   private _rerenderSubscription = Subscription.EMPTY;
 
-  /**
-   * Flag used to filter out space/enter keyup events that originated outside of the view.
-   *
-   * 用于过滤掉源自视图之外的空格/输入键事件的标志。
-   *
-   */
+  /** Flag used to filter out space/enter keyup events that originated outside of the view. */
   private _selectionKeyPressed: boolean;
 
   /**
    * The date to display in this month view (everything other than the month and year is ignored).
-   *
-   * 要显示在本月视图中的日期（忽略月份和年份以外的所有内容）。
-   *
    */
   @Input()
   get activeDate(): D {
@@ -156,7 +145,7 @@
   /**
    * Function used to filter which dates are selectable.
    *
-   * 用于过滤哪些日期是可选择的函数。
+   * 用于过滤可选择哪些日期的函数。
    *
    */
   @Input() dateFilter: (date: D) => boolean;
@@ -172,7 +161,7 @@
   /**
    * Start of the comparison range.
    *
-   * 比较范围的起点日期。
+   * 比较范围的起始日期。
    *
    */
   @Input() comparisonStart: D | null;
@@ -185,133 +174,53 @@
    */
   @Input() comparisonEnd: D | null;
 
-  /**
-   * Emits when a new date is selected.
-   *
-   * 选定新日期时会发出通知。
-   *
-   */
+  /** Emits when a new date is selected. */
   @Output() readonly selectedChange: EventEmitter<D | null> = new EventEmitter<D | null>();
 
-  /**
-   * Emits when any date is selected.
-   *
-   * 选定任何日期时会发出通知。
-   *
-   */
+  /** Emits when any date is selected. */
   @Output() readonly _userSelection: EventEmitter<MatCalendarUserEvent<D | null>> =
     new EventEmitter<MatCalendarUserEvent<D | null>>();
 
-  /**
-   * Emits when any date is activated.
-   *
-   * 任何日期激活时，都会发出通知。
-   *
-   */
+  /** Emits when any date is activated. */
   @Output() readonly activeDateChange: EventEmitter<D> = new EventEmitter<D>();
 
-  /**
-   * The body of calendar table
-   *
-   * 日历表的表体
-   *
-   */
+  /** The body of calendar table */
   @ViewChild(MatCalendarBody) _matCalendarBody: MatCalendarBody;
 
-  /**
-   * The label for this month (e.g. "January 2017").
-   *
-   * 当前月的标签（例如“2017 年 1 月”）。
-   *
-   */
+  /** The label for this month (e.g. "January 2017"). */
   _monthLabel: string;
 
-  /**
-   * Grid of calendar cells representing the dates of the month.
-   *
-   * 表示该月份日期的各个日历单元格。
-   *
-   */
+  /** Grid of calendar cells representing the dates of the month. */
   _weeks: MatCalendarCell[][];
 
-  /**
-   * The number of blank cells in the first row before the 1st of the month.
-   *
-   * 本月一日前第一行中空白单元格的数量。
-   *
-   */
+  /** The number of blank cells in the first row before the 1st of the month. */
   _firstWeekOffset: number;
 
-  /**
-   * Start value of the currently-shown date range.
-   *
-   * 当前显示的日期范围的起始日期。
-   *
-   */
+  /** Start value of the currently-shown date range. */
   _rangeStart: number | null;
 
-  /**
-   * End value of the currently-shown date range.
-   *
-   * 当前显示的日期范围的结束日期。
-   *
-   */
+  /** End value of the currently-shown date range. */
   _rangeEnd: number | null;
 
-  /**
-   * Start value of the currently-shown comparison date range.
-   *
-   * 当前显示的比较日期范围的起始日期。
-   *
-   */
+  /** Start value of the currently-shown comparison date range. */
   _comparisonRangeStart: number | null;
 
-  /**
-   * End value of the currently-shown comparison date range.
-   *
-   * 当前显示的比较日期范围的结束日期。
-   *
-   */
+  /** End value of the currently-shown comparison date range. */
   _comparisonRangeEnd: number | null;
 
-  /**
-   * Start of the preview range.
-   *
-   * 预览范围的起始日期。
-   *
-   */
+  /** Start of the preview range. */
   _previewStart: number | null;
 
-  /**
-   * End of the preview range.
-   *
-   * 预览范围的结束日期。
-   *
-   */
+  /** End of the preview range. */
   _previewEnd: number | null;
 
-  /**
-   * Whether the user is currently selecting a range of dates.
-   *
-   * 用户当前是否选择了一个日期范围。
-   *
-   */
+  /** Whether the user is currently selecting a range of dates. */
   _isRange: boolean;
 
-  /**
-   * The date of the month that today falls on. Null if today is in another month.
-   *
-   * 今天在正显示的月份中的日期。如果正显示的是另一个月，那就为空。
-   *
-   */
+  /** The date of the month that today falls on. Null if today is in another month. */
   _todayDate: number | null;
 
-  /**
-   * The names of the weekdays.
-   *
-   * 工作日的名字。
-   *
-   */
+  /** The names of the weekdays. */
   _weekdays: {long: string; narrow: string}[];
 
   constructor(
@@ -353,12 +262,7 @@
     this._rerenderSubscription.unsubscribe();
   }
 
-  /**
-   * Handles when a new date is selected.
-   *
-   * 选择新日期时的处理方法。
-   *
-   */
+  /** Handles when a new date is selected. */
   _dateSelected(event: MatCalendarUserEvent<number>) {
     const date = event.value;
     const selectedDate = this._getDateFromDayOfMonth(date);
@@ -382,13 +286,6 @@
   }
 
   /**
-<<<<<<< HEAD
-   * Handles keydown events on the calendar body when calendar is in month view.
-   *
-   * 当日历在月份视图中时，在日历体上处理 keydown 事件。
-   *
-   */
-=======
    * Takes the index of a calendar body cell wrapped in in an event as argument. For the date that
    * corresponds to the given cell, set `activeDate` to that date and fire `activeDateChange` with
    * that date.
@@ -409,7 +306,6 @@
   }
 
   /** Handles keydown events on the calendar body when calendar is in month view. */
->>>>>>> 53b69108
   _handleCalendarBodyKeydown(event: KeyboardEvent): void {
     // TODO(mmalerba): We currently allow keyboard navigation to disabled dates, but just prevent
     // disabled ones from being selected. This may not be ideal, we should look into whether
@@ -492,12 +388,7 @@
     event.preventDefault();
   }
 
-  /**
-   * Handles keyup events on the calendar body when calendar is in month view.
-   *
-   * 当日历处于月视图时，处理日历正文上的键盘事件。
-   *
-   */
+  /** Handles keyup events on the calendar body when calendar is in month view. */
   _handleCalendarBodyKeyup(event: KeyboardEvent): void {
     if (event.keyCode === SPACE || event.keyCode === ENTER) {
       if (this._selectionKeyPressed && this._canSelect(this._activeDate)) {
@@ -508,12 +399,7 @@
     }
   }
 
-  /**
-   * Initializes this month view.
-   *
-   * 初始化本月的视图。
-   *
-   */
+  /** Initializes this month view. */
   _init() {
     this._setRanges(this.selected);
     this._todayDate = this._getCellCompareValue(this._dateAdapter.today());
@@ -539,31 +425,17 @@
     this._changeDetectorRef.markForCheck();
   }
 
-  /**
-   * Focuses the active cell after the microtask queue is empty.
-   *
-   * 在微任务队列为空之后，让这个活动单元格获得焦点。
-   *
-   */
+  /** Focuses the active cell after the microtask queue is empty. */
   _focusActiveCell(movePreview?: boolean) {
     this._matCalendarBody._focusActiveCell(movePreview);
   }
 
-<<<<<<< HEAD
-  /**
-   * Called when the user has activated a new cell and the preview needs to be updated.
-   *
-   * 当用户激活了一个新单元格并且需要更新预览时调用。
-   *
-   */
-=======
   /** Focuses the active cell after change detection has run and the microtask queue is empty. */
   _focusActiveCellAfterViewChecked() {
     this._matCalendarBody._scheduleFocusActiveCellAfterViewChecked();
   }
 
   /** Called when the user has activated a new cell and the preview needs to be updated. */
->>>>>>> 53b69108
   _previewChanged({event, value: cell}: MatCalendarUserEvent<MatCalendarCell<D> | null>) {
     if (this._rangeStrategy) {
       // We can assume that this will be a range, because preview
@@ -586,13 +458,6 @@
   }
 
   /**
-<<<<<<< HEAD
-   * Initializes the weekdays.
-   *
-   * 初始化工作日。
-   *
-   */
-=======
    * Takes a day of the month and returns a new date in the same month and year as the currently
    *  active date. The returned date will have the same day of the month as the argument date.
    */
@@ -605,7 +470,6 @@
   }
 
   /** Initializes the weekdays. */
->>>>>>> 53b69108
   private _initWeekdays() {
     const firstDayOfWeek = this._dateAdapter.getFirstDayOfWeek();
     const narrowWeekdays = this._dateAdapter.getDayOfWeekNames('narrow');
@@ -618,12 +482,7 @@
     this._weekdays = weekdays.slice(firstDayOfWeek).concat(weekdays.slice(0, firstDayOfWeek));
   }
 
-  /**
-   * Creates MatCalendarCells for the dates in this month.
-   *
-   * 为本月的日期创建一些 MatCalendarCell。
-   *
-   */
+  /** Creates MatCalendarCells for the dates in this month. */
   private _createWeekCells() {
     const daysInMonth = this._dateAdapter.getNumDaysInMonth(this.activeDate);
     const dateNames = this._dateAdapter.getDateNames();
@@ -656,12 +515,7 @@
     }
   }
 
-  /**
-   * Date filter for the month
-   *
-   * 本月日期的过滤器
-   *
-   */
+  /** Date filter for the month */
   private _shouldEnableDate(date: D): boolean {
     return (
       !!date &&
@@ -674,9 +528,6 @@
   /**
    * Gets the date in this month that the given Date falls on.
    * Returns null if the given Date is in another month.
-   *
-   * 获取指定的日期在当前月份的天数。如果指定的日期在另一个月，则返回 null。
-   *
    */
   private _getDateInCurrentMonth(date: D | null): number | null {
     return date && this._hasSameMonthAndYear(date, this.activeDate)
@@ -684,12 +535,7 @@
       : null;
   }
 
-  /**
-   * Checks whether the 2 dates are non-null and fall within the same month of the same year.
-   *
-   * 检查 2 个日期是否不为空，并且在同一年的同一个月内。
-   *
-   */
+  /** Checks whether the 2 dates are non-null and fall within the same month of the same year. */
   private _hasSameMonthAndYear(d1: D | null, d2: D | null): boolean {
     return !!(
       d1 &&
@@ -699,12 +545,7 @@
     );
   }
 
-  /**
-   * Gets the value that will be used to one cell to another.
-   *
-   * 获取一个 cell 到另一个 cell 中的值。
-   *
-   */
+  /** Gets the value that will be used to one cell to another. */
   private _getCellCompareValue(date: D | null): number | null {
     if (date) {
       // We use the time since the Unix epoch to compare dates in this view, rather than the
@@ -718,22 +559,12 @@
     return null;
   }
 
-  /**
-   * Determines whether the user has the RTL layout direction.
-   *
-   * 确定用户是否具有 RTL 布局方向。
-   *
-   */
+  /** Determines whether the user has the RTL layout direction. */
   private _isRtl() {
     return this._dir && this._dir.value === 'rtl';
   }
 
-  /**
-   * Sets the current range based on a model value.
-   *
-   * 根据模型中的值设置当前范围。
-   *
-   */
+  /** Sets the current range based on a model value. */
   private _setRanges(selectedValue: DateRange<D> | D | null) {
     if (selectedValue instanceof DateRange) {
       this._rangeStart = this._getCellCompareValue(selectedValue.start);
@@ -748,12 +579,7 @@
     this._comparisonRangeEnd = this._getCellCompareValue(this.comparisonEnd);
   }
 
-  /**
-   * Gets whether a date can be selected in the month view.
-   *
-   * 获取是否可以在月视图中选择日期。
-   *
-   */
+  /** Gets whether a date can be selected in the month view. */
   private _canSelect(date: D) {
     return !this.dateFilter || this.dateFilter(date);
   }
