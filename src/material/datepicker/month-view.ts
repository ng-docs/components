/**
 * @license
 * Copyright Google LLC All Rights Reserved.
 *
 * Use of this source code is governed by an MIT-style license that can be
 * found in the LICENSE file at https://angular.io/license
 */

import {
  DOWN_ARROW,
  END,
  ENTER,
  HOME,
  LEFT_ARROW,
  PAGE_DOWN,
  PAGE_UP,
  RIGHT_ARROW,
  UP_ARROW,
  SPACE,
  ESCAPE,
  hasModifierKey,
} from '@angular/cdk/keycodes';
import {
  AfterContentInit,
  ChangeDetectionStrategy,
  ChangeDetectorRef,
  Component,
  EventEmitter,
  Inject,
  Input,
  Optional,
  Output,
  ViewEncapsulation,
  ViewChild,
  OnDestroy,
  SimpleChanges,
  OnChanges,
} from '@angular/core';
import {DateAdapter, MAT_DATE_FORMATS, MatDateFormats} from '@angular/material/core';
import {Directionality} from '@angular/cdk/bidi';
import {
  MatCalendarBody,
  MatCalendarCell,
  MatCalendarUserEvent,
  MatCalendarCellClassFunction,
} from './calendar-body';
import {createMissingDateImplError} from './datepicker-errors';
import {Subscription} from 'rxjs';
import {startWith} from 'rxjs/operators';
import {DateRange} from './date-selection-model';
import {
  MatDateRangeSelectionStrategy,
  MAT_DATE_RANGE_SELECTION_STRATEGY,
} from './date-range-selection-strategy';

const DAYS_PER_WEEK = 7;

/**
 * An internal component used to display a single month in the datepicker.
 *
 * 一个用来在日期选择器中显示单个月的内部组件。
 *
 * @docs-private
 */
@Component({
  selector: 'mat-month-view',
  templateUrl: 'month-view.html',
  exportAs: 'matMonthView',
  encapsulation: ViewEncapsulation.None,
  changeDetection: ChangeDetectionStrategy.OnPush,
})
export class MatMonthView<D> implements AfterContentInit, OnChanges, OnDestroy {
  private _rerenderSubscription = Subscription.EMPTY;

  /**
   * Flag used to filter out space/enter keyup events that originated outside of the view.
   *
   * 用于过滤掉源自视图之外的空格/输入键事件的标志。
   *
   */
  private _selectionKeyPressed: boolean;

  /**
   * The date to display in this month view (everything other than the month and year is ignored).
   *
   * 要显示在本月视图中的日期（忽略月份和年份以外的所有内容）。
   *
   */
  @Input()
  get activeDate(): D {
    return this._activeDate;
  }
  set activeDate(value: D) {
    const oldActiveDate = this._activeDate;
    const validDate =
      this._dateAdapter.getValidDateOrNull(this._dateAdapter.deserialize(value)) ||
      this._dateAdapter.today();
    this._activeDate = this._dateAdapter.clampDate(validDate, this.minDate, this.maxDate);
    if (!this._hasSameMonthAndYear(oldActiveDate, this._activeDate)) {
      this._init();
    }
  }
  private _activeDate: D;

  /**
   * The currently selected date.
   *
   * 当前选定日期。
   *
   */
  @Input()
  get selected(): DateRange<D> | D | null {
    return this._selected;
  }
  set selected(value: DateRange<D> | D | null) {
    if (value instanceof DateRange) {
      this._selected = value;
    } else {
      this._selected = this._dateAdapter.getValidDateOrNull(this._dateAdapter.deserialize(value));
    }

    this._setRanges(this._selected);
  }
  private _selected: DateRange<D> | D | null;

  /**
   * The minimum selectable date.
   *
   * 最小可选日期。
   *
   */
  @Input()
  get minDate(): D | null {
    return this._minDate;
  }
  set minDate(value: D | null) {
    this._minDate = this._dateAdapter.getValidDateOrNull(this._dateAdapter.deserialize(value));
  }
  private _minDate: D | null;

  /**
   * The maximum selectable date.
   *
   * 最大可选日期。
   *
   */
  @Input()
  get maxDate(): D | null {
    return this._maxDate;
  }
  set maxDate(value: D | null) {
    this._maxDate = this._dateAdapter.getValidDateOrNull(this._dateAdapter.deserialize(value));
  }
  private _maxDate: D | null;

  /**
   * Function used to filter which dates are selectable.
   *
   * 用于过滤哪些日期是可选择的函数。
   *
   */
  @Input() dateFilter: (date: D) => boolean;

  /**
   * Function that can be used to add custom CSS classes to dates.
   *
   * 可以用来为日期添加自定义 CSS 类的函数。
   *
   */
  @Input() dateClass: MatCalendarCellClassFunction<D>;

  /**
   * Start of the comparison range.
   *
   * 比较范围的起点日期。
   *
   */
  @Input() comparisonStart: D | null;

  /**
   * End of the comparison range.
   *
   * 比较范围的结束日期。
   *
   */
  @Input() comparisonEnd: D | null;

<<<<<<< HEAD
  /**
   * Emits when a new date is selected.
   *
   * 选定新日期时会发出通知。
   *
   */
=======
  /** ARIA Accessible name of the `<input matStartDate/>` */
  @Input() startDateAccessibleName: string | null;

  /** ARIA Accessible name of the `<input matEndDate/>` */
  @Input() endDateAccessibleName: string | null;

  /** Emits when a new date is selected. */
>>>>>>> 70cf080c
  @Output() readonly selectedChange: EventEmitter<D | null> = new EventEmitter<D | null>();

  /**
   * Emits when any date is selected.
   *
   * 选定任何日期时会发出通知。
   *
   */
  @Output() readonly _userSelection: EventEmitter<MatCalendarUserEvent<D | null>> =
    new EventEmitter<MatCalendarUserEvent<D | null>>();

  /**
   * Emits when any date is activated.
   *
   * 任何日期激活时，都会发出通知。
   *
   */
  @Output() readonly activeDateChange: EventEmitter<D> = new EventEmitter<D>();

  /**
   * The body of calendar table
   *
   * 日历表的表体
   *
   */
  @ViewChild(MatCalendarBody) _matCalendarBody: MatCalendarBody;

  /**
   * The label for this month (e.g. "January 2017").
   *
   * 当前月的标签（例如“2017 年 1 月”）。
   *
   */
  _monthLabel: string;

  /**
   * Grid of calendar cells representing the dates of the month.
   *
   * 表示该月份日期的各个日历单元格。
   *
   */
  _weeks: MatCalendarCell[][];

  /**
   * The number of blank cells in the first row before the 1st of the month.
   *
   * 本月一日前第一行中空白单元格的数量。
   *
   */
  _firstWeekOffset: number;

  /**
   * Start value of the currently-shown date range.
   *
   * 当前显示的日期范围的起始日期。
   *
   */
  _rangeStart: number | null;

  /**
   * End value of the currently-shown date range.
   *
   * 当前显示的日期范围的结束日期。
   *
   */
  _rangeEnd: number | null;

  /**
   * Start value of the currently-shown comparison date range.
   *
   * 当前显示的比较日期范围的起始日期。
   *
   */
  _comparisonRangeStart: number | null;

  /**
   * End value of the currently-shown comparison date range.
   *
   * 当前显示的比较日期范围的结束日期。
   *
   */
  _comparisonRangeEnd: number | null;

  /**
   * Start of the preview range.
   *
   * 预览范围的起始日期。
   *
   */
  _previewStart: number | null;

  /**
   * End of the preview range.
   *
   * 预览范围的结束日期。
   *
   */
  _previewEnd: number | null;

  /**
   * Whether the user is currently selecting a range of dates.
   *
   * 用户当前是否选择了一个日期范围。
   *
   */
  _isRange: boolean;

  /**
   * The date of the month that today falls on. Null if today is in another month.
   *
   * 今天在正显示的月份中的日期。如果正显示的是另一个月，那就为空。
   *
   */
  _todayDate: number | null;

  /**
   * The names of the weekdays.
   *
   * 工作日的名字。
   *
   */
  _weekdays: {long: string; narrow: string}[];

  constructor(
    readonly _changeDetectorRef: ChangeDetectorRef,
    @Optional() @Inject(MAT_DATE_FORMATS) private _dateFormats: MatDateFormats,
    @Optional() public _dateAdapter: DateAdapter<D>,
    @Optional() private _dir?: Directionality,
    @Inject(MAT_DATE_RANGE_SELECTION_STRATEGY)
    @Optional()
    private _rangeStrategy?: MatDateRangeSelectionStrategy<D>,
  ) {
    if (typeof ngDevMode === 'undefined' || ngDevMode) {
      if (!this._dateAdapter) {
        throw createMissingDateImplError('DateAdapter');
      }
      if (!this._dateFormats) {
        throw createMissingDateImplError('MAT_DATE_FORMATS');
      }
    }

    this._activeDate = this._dateAdapter.today();
  }

  ngAfterContentInit() {
    this._rerenderSubscription = this._dateAdapter.localeChanges
      .pipe(startWith(null))
      .subscribe(() => this._init());
  }

  ngOnChanges(changes: SimpleChanges) {
    const comparisonChange = changes['comparisonStart'] || changes['comparisonEnd'];

    if (comparisonChange && !comparisonChange.firstChange) {
      this._setRanges(this.selected);
    }
  }

  ngOnDestroy() {
    this._rerenderSubscription.unsubscribe();
  }

  /**
   * Handles when a new date is selected.
   *
   * 选择新日期时的处理方法。
   *
   */
  _dateSelected(event: MatCalendarUserEvent<number>) {
    const date = event.value;
    const selectedDate = this._getDateFromDayOfMonth(date);
    let rangeStartDate: number | null;
    let rangeEndDate: number | null;

    if (this._selected instanceof DateRange) {
      rangeStartDate = this._getDateInCurrentMonth(this._selected.start);
      rangeEndDate = this._getDateInCurrentMonth(this._selected.end);
    } else {
      rangeStartDate = rangeEndDate = this._getDateInCurrentMonth(this._selected);
    }

    if (rangeStartDate !== date || rangeEndDate !== date) {
      this.selectedChange.emit(selectedDate);
    }

    this._userSelection.emit({value: selectedDate, event: event.event});
    this._previewStart = this._previewEnd = null;
    this._changeDetectorRef.markForCheck();
  }

  /**
   * Takes the index of a calendar body cell wrapped in in an event as argument. For the date that
   * corresponds to the given cell, set `activeDate` to that date and fire `activeDateChange` with
   * that date.
   *
<<<<<<< HEAD
   * 将包含在事件中的日历正文单元格的索引作为参数。对于与给定单元格对应的日期，将 `activeDate` 设置为该日期并使用该日期触发 `activeDateChange` 。
   *
   * This fucntion is used to match each component's model of the active date with the calendar
=======
   * This function is used to match each component's model of the active date with the calendar
>>>>>>> 70cf080c
   * body cell that was focused. It updates its value of `activeDate` synchronously and updates the
   * parent's value asynchronously via the `activeDateChange` event. The child component receives an
   * updated value asynchronously via the `activeCell` Input.
   *
   * 此函数用于将每个组件的活动日期模型与聚焦的日历正文单元格匹配。它同步更新其 `activeDate` 的值，并通过 `activeDateChange` 事件异步更新父级的值。子组件通过 `activeCell` 输入异步接收更新值。
   *
   */
  _updateActiveDate(event: MatCalendarUserEvent<number>) {
    const month = event.value;
    const oldActiveDate = this._activeDate;
    this.activeDate = this._getDateFromDayOfMonth(month);

    if (this._dateAdapter.compareDate(oldActiveDate, this.activeDate)) {
      this.activeDateChange.emit(this._activeDate);
    }
  }

  /**
   * Handles keydown events on the calendar body when calendar is in month view.
   *
   * 当日历在月视图中时，处理日历主体上的 keydown 事件。
   *
   */
  _handleCalendarBodyKeydown(event: KeyboardEvent): void {
    // TODO(mmalerba): We currently allow keyboard navigation to disabled dates, but just prevent
    // disabled ones from being selected. This may not be ideal, we should look into whether
    // navigation should skip over disabled dates, and if so, how to implement that efficiently.

    const oldActiveDate = this._activeDate;
    const isRtl = this._isRtl();

    switch (event.keyCode) {
      case LEFT_ARROW:
        this.activeDate = this._dateAdapter.addCalendarDays(this._activeDate, isRtl ? 1 : -1);
        break;
      case RIGHT_ARROW:
        this.activeDate = this._dateAdapter.addCalendarDays(this._activeDate, isRtl ? -1 : 1);
        break;
      case UP_ARROW:
        this.activeDate = this._dateAdapter.addCalendarDays(this._activeDate, -7);
        break;
      case DOWN_ARROW:
        this.activeDate = this._dateAdapter.addCalendarDays(this._activeDate, 7);
        break;
      case HOME:
        this.activeDate = this._dateAdapter.addCalendarDays(
          this._activeDate,
          1 - this._dateAdapter.getDate(this._activeDate),
        );
        break;
      case END:
        this.activeDate = this._dateAdapter.addCalendarDays(
          this._activeDate,
          this._dateAdapter.getNumDaysInMonth(this._activeDate) -
            this._dateAdapter.getDate(this._activeDate),
        );
        break;
      case PAGE_UP:
        this.activeDate = event.altKey
          ? this._dateAdapter.addCalendarYears(this._activeDate, -1)
          : this._dateAdapter.addCalendarMonths(this._activeDate, -1);
        break;
      case PAGE_DOWN:
        this.activeDate = event.altKey
          ? this._dateAdapter.addCalendarYears(this._activeDate, 1)
          : this._dateAdapter.addCalendarMonths(this._activeDate, 1);
        break;
      case ENTER:
      case SPACE:
        this._selectionKeyPressed = true;

        if (this._canSelect(this._activeDate)) {
          // Prevent unexpected default actions such as form submission.
          // Note that we only prevent the default action here while the selection happens in
          // `keyup` below. We can't do the selection here, because it can cause the calendar to
          // reopen if focus is restored immediately. We also can't call `preventDefault` on `keyup`
          // because it's too late (see #23305).
          event.preventDefault();
        }
        return;
      case ESCAPE:
        // Abort the current range selection if the user presses escape mid-selection.
        if (this._previewEnd != null && !hasModifierKey(event)) {
          this._previewStart = this._previewEnd = null;
          this.selectedChange.emit(null);
          this._userSelection.emit({value: null, event});
          event.preventDefault();
          event.stopPropagation(); // Prevents the overlay from closing.
        }
        return;
      default:
        // Don't prevent default or focus active cell on keys that we don't explicitly handle.
        return;
    }

    if (this._dateAdapter.compareDate(oldActiveDate, this.activeDate)) {
      this.activeDateChange.emit(this.activeDate);

      this._focusActiveCellAfterViewChecked();
    }

    // Prevent unexpected default actions such as form submission.
    event.preventDefault();
  }

  /**
   * Handles keyup events on the calendar body when calendar is in month view.
   *
   * 当日历处于月视图时，处理日历正文上的键盘事件。
   *
   */
  _handleCalendarBodyKeyup(event: KeyboardEvent): void {
    if (event.keyCode === SPACE || event.keyCode === ENTER) {
      if (this._selectionKeyPressed && this._canSelect(this._activeDate)) {
        this._dateSelected({value: this._dateAdapter.getDate(this._activeDate), event});
      }

      this._selectionKeyPressed = false;
    }
  }

  /**
   * Initializes this month view.
   *
   * 初始化本月的视图。
   *
   */
  _init() {
    this._setRanges(this.selected);
    this._todayDate = this._getCellCompareValue(this._dateAdapter.today());
    this._monthLabel = this._dateFormats.display.monthLabel
      ? this._dateAdapter.format(this.activeDate, this._dateFormats.display.monthLabel)
      : this._dateAdapter
          .getMonthNames('short')
          [this._dateAdapter.getMonth(this.activeDate)].toLocaleUpperCase();

    let firstOfMonth = this._dateAdapter.createDate(
      this._dateAdapter.getYear(this.activeDate),
      this._dateAdapter.getMonth(this.activeDate),
      1,
    );
    this._firstWeekOffset =
      (DAYS_PER_WEEK +
        this._dateAdapter.getDayOfWeek(firstOfMonth) -
        this._dateAdapter.getFirstDayOfWeek()) %
      DAYS_PER_WEEK;

    this._initWeekdays();
    this._createWeekCells();
    this._changeDetectorRef.markForCheck();
  }

  /**
   * Focuses the active cell after the microtask queue is empty.
   *
   * 在微任务队列为空之后，让这个活动单元格获得焦点。
   *
   */
  _focusActiveCell(movePreview?: boolean) {
    this._matCalendarBody._focusActiveCell(movePreview);
  }

  /**
   * Focuses the active cell after change detection has run and the microtask queue is empty.
   *
   * 在变更检测运行且微任务队列为空后聚焦活动单元。
   *
   */
  _focusActiveCellAfterViewChecked() {
    this._matCalendarBody._scheduleFocusActiveCellAfterViewChecked();
  }

  /**
   * Called when the user has activated a new cell and the preview needs to be updated.
   *
   * 当用户激活了一个新单元格并且需要更新预览时调用。
   *
   */
  _previewChanged({event, value: cell}: MatCalendarUserEvent<MatCalendarCell<D> | null>) {
    if (this._rangeStrategy) {
      // We can assume that this will be a range, because preview
      // events aren't fired for single date selections.
      const value = cell ? cell.rawValue! : null;
      const previewRange = this._rangeStrategy.createPreview(
        value,
        this.selected as DateRange<D>,
        event,
      );
      this._previewStart = this._getCellCompareValue(previewRange.start);
      this._previewEnd = this._getCellCompareValue(previewRange.end);

      // Note that here we need to use `detectChanges`, rather than `markForCheck`, because
      // the way `_focusActiveCell` is set up at the moment makes it fire at the wrong time
      // when navigating one month back using the keyboard which will cause this handler
      // to throw a "changed after checked" error when updating the preview state.
      this._changeDetectorRef.detectChanges();
    }
  }

  /**
   * Takes a day of the month and returns a new date in the same month and year as the currently
   *  active date. The returned date will have the same day of the month as the argument date.
   *
   * 获取一个月中的一天，并返回与当前活动日期同年同月的新日期。返回的日期将与参数日期在一个月中的同一天。
   *
   */
  private _getDateFromDayOfMonth(dayOfMonth: number): D {
    return this._dateAdapter.createDate(
      this._dateAdapter.getYear(this.activeDate),
      this._dateAdapter.getMonth(this.activeDate),
      dayOfMonth,
    );
  }

  /**
   * Initializes the weekdays.
   *
   * 初始化工作日。
   *
   */
  private _initWeekdays() {
    const firstDayOfWeek = this._dateAdapter.getFirstDayOfWeek();
    const narrowWeekdays = this._dateAdapter.getDayOfWeekNames('narrow');
    const longWeekdays = this._dateAdapter.getDayOfWeekNames('long');

    // Rotate the labels for days of the week based on the configured first day of the week.
    let weekdays = longWeekdays.map((long, i) => {
      return {long, narrow: narrowWeekdays[i]};
    });
    this._weekdays = weekdays.slice(firstDayOfWeek).concat(weekdays.slice(0, firstDayOfWeek));
  }

  /**
   * Creates MatCalendarCells for the dates in this month.
   *
   * 为本月的日期创建一些 MatCalendarCell。
   *
   */
  private _createWeekCells() {
    const daysInMonth = this._dateAdapter.getNumDaysInMonth(this.activeDate);
    const dateNames = this._dateAdapter.getDateNames();
    this._weeks = [[]];
    for (let i = 0, cell = this._firstWeekOffset; i < daysInMonth; i++, cell++) {
      if (cell == DAYS_PER_WEEK) {
        this._weeks.push([]);
        cell = 0;
      }
      const date = this._dateAdapter.createDate(
        this._dateAdapter.getYear(this.activeDate),
        this._dateAdapter.getMonth(this.activeDate),
        i + 1,
      );
      const enabled = this._shouldEnableDate(date);
      const ariaLabel = this._dateAdapter.format(date, this._dateFormats.display.dateA11yLabel);
      const cellClasses = this.dateClass ? this.dateClass(date, 'month') : undefined;

      this._weeks[this._weeks.length - 1].push(
        new MatCalendarCell<D>(
          i + 1,
          dateNames[i],
          ariaLabel,
          enabled,
          cellClasses,
          this._getCellCompareValue(date)!,
          date,
        ),
      );
    }
  }

  /**
   * Date filter for the month
   *
   * 本月日期的过滤器
   *
   */
  private _shouldEnableDate(date: D): boolean {
    return (
      !!date &&
      (!this.minDate || this._dateAdapter.compareDate(date, this.minDate) >= 0) &&
      (!this.maxDate || this._dateAdapter.compareDate(date, this.maxDate) <= 0) &&
      (!this.dateFilter || this.dateFilter(date))
    );
  }

  /**
   * Gets the date in this month that the given Date falls on.
   * Returns null if the given Date is in another month.
   *
   * 获取指定的日期在当前月份的天数。如果指定的日期在另一个月，则返回 null。
   *
   */
  private _getDateInCurrentMonth(date: D | null): number | null {
    return date && this._hasSameMonthAndYear(date, this.activeDate)
      ? this._dateAdapter.getDate(date)
      : null;
  }

  /**
   * Checks whether the 2 dates are non-null and fall within the same month of the same year.
   *
   * 检查 2 个日期是否不为空，并且在同一年的同一个月内。
   *
   */
  private _hasSameMonthAndYear(d1: D | null, d2: D | null): boolean {
    return !!(
      d1 &&
      d2 &&
      this._dateAdapter.getMonth(d1) == this._dateAdapter.getMonth(d2) &&
      this._dateAdapter.getYear(d1) == this._dateAdapter.getYear(d2)
    );
  }

  /**
   * Gets the value that will be used to one cell to another.
   *
   * 获取一个 cell 到另一个 cell 中的值。
   *
   */
  private _getCellCompareValue(date: D | null): number | null {
    if (date) {
      // We use the time since the Unix epoch to compare dates in this view, rather than the
      // cell values, because we need to support ranges that span across multiple months/years.
      const year = this._dateAdapter.getYear(date);
      const month = this._dateAdapter.getMonth(date);
      const day = this._dateAdapter.getDate(date);
      return new Date(year, month, day).getTime();
    }

    return null;
  }

  /**
   * Determines whether the user has the RTL layout direction.
   *
   * 确定用户是否具有 RTL 布局方向。
   *
   */
  private _isRtl() {
    return this._dir && this._dir.value === 'rtl';
  }

  /**
   * Sets the current range based on a model value.
   *
   * 根据模型中的值设置当前范围。
   *
   */
  private _setRanges(selectedValue: DateRange<D> | D | null) {
    if (selectedValue instanceof DateRange) {
      this._rangeStart = this._getCellCompareValue(selectedValue.start);
      this._rangeEnd = this._getCellCompareValue(selectedValue.end);
      this._isRange = true;
    } else {
      this._rangeStart = this._rangeEnd = this._getCellCompareValue(selectedValue);
      this._isRange = false;
    }

    this._comparisonRangeStart = this._getCellCompareValue(this.comparisonStart);
    this._comparisonRangeEnd = this._getCellCompareValue(this.comparisonEnd);
  }

  /**
   * Gets whether a date can be selected in the month view.
   *
   * 获取是否可以在月视图中选择日期。
   *
   */
  private _canSelect(date: D) {
    return !this.dateFilter || this.dateFilter(date);
  }
}<|MERGE_RESOLUTION|>--- conflicted
+++ resolved
@@ -185,22 +185,18 @@
    */
   @Input() comparisonEnd: D | null;
 
-<<<<<<< HEAD
-  /**
-   * Emits when a new date is selected.
-   *
-   * 选定新日期时会发出通知。
-   *
-   */
-=======
   /** ARIA Accessible name of the `<input matStartDate/>` */
   @Input() startDateAccessibleName: string | null;
 
   /** ARIA Accessible name of the `<input matEndDate/>` */
   @Input() endDateAccessibleName: string | null;
 
-  /** Emits when a new date is selected. */
->>>>>>> 70cf080c
+  /**
+   * Emits when a new date is selected.
+   *
+   * 选定新日期时会发出通知。
+   *
+   */
   @Output() readonly selectedChange: EventEmitter<D | null> = new EventEmitter<D | null>();
 
   /**
@@ -396,13 +392,9 @@
    * corresponds to the given cell, set `activeDate` to that date and fire `activeDateChange` with
    * that date.
    *
-<<<<<<< HEAD
    * 将包含在事件中的日历正文单元格的索引作为参数。对于与给定单元格对应的日期，将 `activeDate` 设置为该日期并使用该日期触发 `activeDateChange` 。
    *
-   * This fucntion is used to match each component's model of the active date with the calendar
-=======
    * This function is used to match each component's model of the active date with the calendar
->>>>>>> 70cf080c
    * body cell that was focused. It updates its value of `activeDate` synchronously and updates the
    * parent's value asynchronously via the `activeDateChange` event. The child component receives an
    * updated value asynchronously via the `activeCell` Input.
