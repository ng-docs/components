--- conflicted
+++ resolved
@@ -78,13 +78,6 @@
 export type DateFilterFn<D> = (date: D | null) => boolean;
 
 /**
-<<<<<<< HEAD
- * Base class for datepicker inputs.
- *
- * 日期选择器输入框的基类。
- *
- */
-=======
  * Partial representation of `MatFormField` that is used for backwards-compatibility
  * between the legacy and non-legacy variants.
  */
@@ -98,8 +91,12 @@
   _labelId: string;
 }
 
-/** Base class for datepicker inputs. */
->>>>>>> 70cf080c
+/**
+ * Base class for datepicker inputs.
+ *
+ * 日期选择器输入框的基类。
+ *
+ */
 @Directive()
 export abstract class MatDatepickerInputBase<S, D = ExtractDateTypeFromSelection<S>>
   implements ControlValueAccessor, AfterViewInit, OnChanges, OnDestroy, Validator
