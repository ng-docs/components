--- conflicted
+++ resolved
@@ -156,18 +156,13 @@
   @Output() readonly dateInput: EventEmitter<MatDatepickerInputEvent<D, S>> =
       new EventEmitter<MatDatepickerInputEvent<D, S>>();
 
-<<<<<<< HEAD
   /**
    * Emits when the internal state has changed
    *
    * 当内部状态发生变化时触发
    *
    */
-  stateChanges = new Subject<void>();
-=======
-  /** Emits when the internal state has changed */
   readonly stateChanges = new Subject<void>();
->>>>>>> 94076af5
 
   _onTouched = () => {};
   _validatorOnChange = () => {};
