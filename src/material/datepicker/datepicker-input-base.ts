/**
 * @license
 * Copyright Google LLC All Rights Reserved.
 *
 * Use of this source code is governed by an MIT-style license that can be
 * found in the LICENSE file at https://angular.io/license
 */

import {BooleanInput, coerceBooleanProperty} from '@angular/cdk/coercion';
import {DOWN_ARROW, hasModifierKey, ModifierKey} from '@angular/cdk/keycodes';
import {
  Directive,
  ElementRef,
  EventEmitter,
  Inject,
  Input,
  OnDestroy,
  Optional,
  Output,
  AfterViewInit,
  OnChanges,
  SimpleChanges,
} from '@angular/core';
import {
  AbstractControl,
  ControlValueAccessor,
  ValidationErrors,
  Validator,
  ValidatorFn,
} from '@angular/forms';
import {DateAdapter, MAT_DATE_FORMATS, MatDateFormats, ThemePalette} from '@angular/material/core';
import {Subscription, Subject} from 'rxjs';
import {createMissingDateImplError} from './datepicker-errors';
import {
  ExtractDateTypeFromSelection,
  MatDateSelectionModel,
  DateSelectionModelChange,
} from './date-selection-model';

/**
 * An event used for datepicker input and change events. We don't always have access to a native
 * input or change event because the event may have been triggered by the user clicking on the
 * calendar popup. For consistency, we always use MatDatepickerInputEvent instead.
 *
 * 用于日期选择器的输入框和变更事件。我们并不总是能访问原生的 input 或者 change 事件，因为用户点击日历弹出窗口时可能会触发该事件。为了保持一致性，我们总是要改用 MatDatepickerInputEvent。
 *
 */
export class MatDatepickerInputEvent<D, S = unknown> {
  /**
   * The new value for the target datepicker input.
   *
   * 目标日期选择器输入框控件的新值。
   *
   */
  value: D | null;

  constructor(
    /**
     * Reference to the datepicker input component that emmited the event.
     *
     * 到发出此事件的日期选择器输入框控件的引用。
     *
     */
    public target: MatDatepickerInputBase<S, D>,
    /** Reference to the native input element associated with the datepicker input. */
    public targetElement: HTMLElement,
  ) {
    this.value = this.target.value;
  }
}

/**
 * Function that can be used to filter out dates from a calendar.
 *
 * 可以用来过滤日历中日期的函数。
 *
 */
export type DateFilterFn<D> = (date: D | null) => boolean;

/**
 * Partial representation of `MatFormField` that is used for backwards-compatibility
 * between the legacy and non-legacy variants.
 */
export interface _MatFormFieldPartial {
  getConnectedOverlayOrigin(): ElementRef;
  getLabelId(): string | null;
  color: ThemePalette;
  _elementRef: ElementRef;
  _shouldLabelFloat(): boolean;
  _hasFloatingLabel(): boolean;
  _labelId: string;
}

<<<<<<< HEAD
/**
 * Base class for datepicker inputs.
 *
 * 日期选择器输入框的基类。
 *
 */
=======
/** Base class for datepicker inputs. */
>>>>>>> 98365a8b
@Directive()
export abstract class MatDatepickerInputBase<S, D = ExtractDateTypeFromSelection<S>>
  implements ControlValueAccessor, AfterViewInit, OnChanges, OnDestroy, Validator
{
  /**
   * Whether the component has been initialized.
   *
   * 该组件是否已初始化。
   *
   */
  private _isInitialized: boolean;

  /**
   * The value of the input.
   *
   * 输入框的值。
   *
   */
  @Input()
  get value(): D | null {
    return this._model ? this._getValueFromModel(this._model.selection) : this._pendingValue;
  }
  set value(value: any) {
    this._assignValueProgrammatically(value);
  }
  protected _model: MatDateSelectionModel<S, D> | undefined;

  /**
   * Whether the datepicker-input is disabled.
   *
   * datepicker-input 是否已禁用了。
   *
   */
  @Input()
  get disabled(): boolean {
    return !!this._disabled || this._parentDisabled();
  }
  set disabled(value: BooleanInput) {
    const newValue = coerceBooleanProperty(value);
    const element = this._elementRef.nativeElement;

    if (this._disabled !== newValue) {
      this._disabled = newValue;
      this.stateChanges.next(undefined);
    }

    // We need to null check the `blur` method, because it's undefined during SSR.
    // In Ivy static bindings are invoked earlier, before the element is attached to the DOM.
    // This can cause an error to be thrown in some browsers (IE/Edge) which assert that the
    // element has been inserted.
    if (newValue && this._isInitialized && element.blur) {
      // Normally, native input elements automatically blur if they turn disabled. This behavior
      // is problematic, because it would mean that it triggers another change detection cycle,
      // which then causes a changed after checked error if the input element was focused before.
      element.blur();
    }
  }
  private _disabled: boolean;

  /**
   * Emits when a `change` event is fired on this `<input>`.
   *
   * `<input>` 上触发 `change` 事件时发出通知。
   *
   */
  @Output() readonly dateChange: EventEmitter<MatDatepickerInputEvent<D, S>> = new EventEmitter<
    MatDatepickerInputEvent<D, S>
  >();

  /**
   * Emits when an `input` event is fired on this `<input>`.
   *
   * `<input>` 上触发 `input` 事件时发出通知。
   *
   */
  @Output() readonly dateInput: EventEmitter<MatDatepickerInputEvent<D, S>> = new EventEmitter<
    MatDatepickerInputEvent<D, S>
  >();

  /**
   * Emits when the internal state has changed
   *
   * 当内部状态发生变化时触发
   *
   */
  readonly stateChanges = new Subject<void>();

  _onTouched = () => {};
  _validatorOnChange = () => {};

  private _cvaOnChange: (value: any) => void = () => {};
  private _valueChangesSubscription = Subscription.EMPTY;
  private _localeSubscription = Subscription.EMPTY;

  /**
   * Since the value is kept on the model which is assigned in an Input,
   * we might get a value before we have a model. This property keeps track
   * of the value until we have somewhere to assign it.
   *
   * 由于这个值保存在由输入属性赋值的模型上的，所以在有模型之前，我们就可能得到了一个值。这个属性会跟踪这个值，直到我们在别的地方对它赋值为止。
   *
   */
  private _pendingValue: D | null;

  /**
   * The form control validator for whether the input parses.
   *
   * 表单控件验证器，用于判断输入值是否解析过。
   *
   */
  private _parseValidator: ValidatorFn = (): ValidationErrors | null => {
    return this._lastValueValid
      ? null
      : {'matDatepickerParse': {'text': this._elementRef.nativeElement.value}};
  };

  /**
   * The form control validator for the date filter.
   *
   * 日期过滤器的表单控件验证器
   *
   */
  private _filterValidator: ValidatorFn = (control: AbstractControl): ValidationErrors | null => {
    const controlValue = this._dateAdapter.getValidDateOrNull(
      this._dateAdapter.deserialize(control.value),
    );
    return !controlValue || this._matchesFilter(controlValue)
      ? null
      : {'matDatepickerFilter': true};
  };

  /**
   * The form control validator for the min date.
   *
   * 最小日期的表单控件验证器。
   *
   */
  private _minValidator: ValidatorFn = (control: AbstractControl): ValidationErrors | null => {
    const controlValue = this._dateAdapter.getValidDateOrNull(
      this._dateAdapter.deserialize(control.value),
    );
    const min = this._getMinDate();
    return !min || !controlValue || this._dateAdapter.compareDate(min, controlValue) <= 0
      ? null
      : {'matDatepickerMin': {'min': min, 'actual': controlValue}};
  };

  /**
   * The form control validator for the max date.
   *
   * 表单控件验证器的最大日期。
   *
   */
  private _maxValidator: ValidatorFn = (control: AbstractControl): ValidationErrors | null => {
    const controlValue = this._dateAdapter.getValidDateOrNull(
      this._dateAdapter.deserialize(control.value),
    );
    const max = this._getMaxDate();
    return !max || !controlValue || this._dateAdapter.compareDate(max, controlValue) >= 0
      ? null
      : {'matDatepickerMax': {'max': max, 'actual': controlValue}};
  };

  /**
   * Gets the base validator functions.
   *
   * 获取基本的验证函数。
   *
   */
  protected _getValidators(): ValidatorFn[] {
    return [this._parseValidator, this._minValidator, this._maxValidator, this._filterValidator];
  }

  /**
   * Gets the minimum date for the input. Used for validation.
   *
   * 获取输入框的最小日期。用于验证。
   *
   */
  abstract _getMinDate(): D | null;

  /**
   * Gets the maximum date for the input. Used for validation.
   *
   * 获取输入框的最大日期。用于验证。
   *
   */
  abstract _getMaxDate(): D | null;

  /**
   * Gets the date filter function. Used for validation.
   *
   * 获取日期过滤函数。用于验证。
   *
   */
  protected abstract _getDateFilter(): DateFilterFn<D> | undefined;

  /**
   * Registers a date selection model with the input.
   *
   * 为输入注册一个日期选择模型。
   *
   */
  _registerModel(model: MatDateSelectionModel<S, D>): void {
    this._model = model;
    this._valueChangesSubscription.unsubscribe();

    if (this._pendingValue) {
      this._assignValue(this._pendingValue);
    }

    this._valueChangesSubscription = this._model.selectionChanged.subscribe(event => {
      if (this._shouldHandleChangeEvent(event)) {
        const value = this._getValueFromModel(event.selection);
        this._lastValueValid = this._isValidValue(value);
        this._cvaOnChange(value);
        this._onTouched();
        this._formatValue(value);
        this.dateInput.emit(new MatDatepickerInputEvent(this, this._elementRef.nativeElement));
        this.dateChange.emit(new MatDatepickerInputEvent(this, this._elementRef.nativeElement));
      }
    });
  }

  /**
   * Opens the popup associated with the input.
   *
   * 打开与该输入框关联的弹出窗口。
   *
   */
  protected abstract _openPopup(): void;

  /**
   * Assigns a value to the input's model.
   *
   * 为输入框的模型赋值。
   *
   */
  protected abstract _assignValueToModel(model: D | null): void;

  /**
   * Converts a value from the model into a native value for the input.
   *
   * 将模型中的值转换为输入框的原生值。
   *
   */
  protected abstract _getValueFromModel(modelValue: S): D | null;

  /**
   * Combined form control validator for this input.
   *
   * 该输入框的组合表单控件验证器。
   *
   */
  protected abstract _validator: ValidatorFn | null;

  /**
   * Predicate that determines whether the input should handle a particular change event.
   *
   * 一个谓词函数，用于决定输入框是否应该处理特定的变更事件。
   *
   */
  protected abstract _shouldHandleChangeEvent(event: DateSelectionModelChange<S>): boolean;

  /**
   * Whether the last value set on the input was valid.
   *
   * 输入框的最后一个值是否有效。
   *
   */
  protected _lastValueValid = false;

  constructor(
    protected _elementRef: ElementRef<HTMLInputElement>,
    @Optional() public _dateAdapter: DateAdapter<D>,
    @Optional() @Inject(MAT_DATE_FORMATS) private _dateFormats: MatDateFormats,
  ) {
    if (typeof ngDevMode === 'undefined' || ngDevMode) {
      if (!this._dateAdapter) {
        throw createMissingDateImplError('DateAdapter');
      }
      if (!this._dateFormats) {
        throw createMissingDateImplError('MAT_DATE_FORMATS');
      }
    }

    // Update the displayed date when the locale changes.
    this._localeSubscription = _dateAdapter.localeChanges.subscribe(() => {
      this._assignValueProgrammatically(this.value);
    });
  }

  ngAfterViewInit() {
    this._isInitialized = true;
  }

  ngOnChanges(changes: SimpleChanges) {
    if (dateInputsHaveChanged(changes, this._dateAdapter)) {
      this.stateChanges.next(undefined);
    }
  }

  ngOnDestroy() {
    this._valueChangesSubscription.unsubscribe();
    this._localeSubscription.unsubscribe();
    this.stateChanges.complete();
  }

  /** @docs-private */
  registerOnValidatorChange(fn: () => void): void {
    this._validatorOnChange = fn;
  }

  /** @docs-private */
  validate(c: AbstractControl): ValidationErrors | null {
    return this._validator ? this._validator(c) : null;
  }

  // Implemented as part of ControlValueAccessor.
  writeValue(value: D): void {
    this._assignValueProgrammatically(value);
  }

  // Implemented as part of ControlValueAccessor.
  registerOnChange(fn: (value: any) => void): void {
    this._cvaOnChange = fn;
  }

  // Implemented as part of ControlValueAccessor.
  registerOnTouched(fn: () => void): void {
    this._onTouched = fn;
  }

  // Implemented as part of ControlValueAccessor.
  setDisabledState(isDisabled: boolean): void {
    this.disabled = isDisabled;
  }

  _onKeydown(event: KeyboardEvent) {
    const ctrlShiftMetaModifiers: ModifierKey[] = ['ctrlKey', 'shiftKey', 'metaKey'];
    const isAltDownArrow =
      hasModifierKey(event, 'altKey') &&
      event.keyCode === DOWN_ARROW &&
      ctrlShiftMetaModifiers.every((modifier: ModifierKey) => !hasModifierKey(event, modifier));

    if (isAltDownArrow && !this._elementRef.nativeElement.readOnly) {
      this._openPopup();
      event.preventDefault();
    }
  }

  _onInput(value: string) {
    const lastValueWasValid = this._lastValueValid;
    let date = this._dateAdapter.parse(value, this._dateFormats.parse.dateInput);
    this._lastValueValid = this._isValidValue(date);
    date = this._dateAdapter.getValidDateOrNull(date);
    const hasChanged = !this._dateAdapter.sameDate(date, this.value);

    // We need to fire the CVA change event for all
    // nulls, otherwise the validators won't run.
    if (!date || hasChanged) {
      this._cvaOnChange(date);
    } else {
      // Call the CVA change handler for invalid values
      // since this is what marks the control as dirty.
      if (value && !this.value) {
        this._cvaOnChange(date);
      }

      if (lastValueWasValid !== this._lastValueValid) {
        this._validatorOnChange();
      }
    }

    if (hasChanged) {
      this._assignValue(date);
      this.dateInput.emit(new MatDatepickerInputEvent(this, this._elementRef.nativeElement));
    }
  }

  _onChange() {
    this.dateChange.emit(new MatDatepickerInputEvent(this, this._elementRef.nativeElement));
  }

  /**
   * Handles blur events on the input.
   *
   * 处理输入框中的失焦（blur）事件。
   *
   */
  _onBlur() {
    // Reformat the input only if we have a valid value.
    if (this.value) {
      this._formatValue(this.value);
    }

    this._onTouched();
  }

  /**
   * Formats a value and sets it on the input element.
   *
   * 格式化值并把它设置在输入框元素上。
   *
   */
  protected _formatValue(value: D | null) {
    this._elementRef.nativeElement.value =
      value != null ? this._dateAdapter.format(value, this._dateFormats.display.dateInput) : '';
  }

  /**
   * Assigns a value to the model.
   *
   * 为模型赋值。
   *
   */
  private _assignValue(value: D | null) {
    // We may get some incoming values before the model was
    // assigned. Save the value so that we can assign it later.
    if (this._model) {
      this._assignValueToModel(value);
      this._pendingValue = null;
    } else {
      this._pendingValue = value;
    }
  }

  /**
   * Whether a value is considered valid.
   *
   * 决定值是否有效。
   *
   */
  private _isValidValue(value: D | null): boolean {
    return !value || this._dateAdapter.isValid(value);
  }

  /**
   * Checks whether a parent control is disabled. This is in place so that it can be overridden
   * by inputs extending this one which can be placed inside of a group that can be disabled.
   *
   * 检查父控件是否已禁用。输入框可以通过扩展这个值来改写它，可以把它放在一个可禁用的控件组中。
   *
   */
  protected _parentDisabled() {
    return false;
  }

  /**
   * Programmatically assigns a value to the input.
   *
   * 以编程方式为输入框赋值。
   *
   */
  protected _assignValueProgrammatically(value: D | null) {
    value = this._dateAdapter.deserialize(value);
    this._lastValueValid = this._isValidValue(value);
    value = this._dateAdapter.getValidDateOrNull(value);
    this._assignValue(value);
    this._formatValue(value);
  }

  /**
   * Gets whether a value matches the current date filter.
   *
   * 获取某个值是否与当前日期过滤器匹配。
   *
   */
  _matchesFilter(value: D | null): boolean {
    const filter = this._getDateFilter();
    return !filter || filter(value);
  }
}

/**
 * Checks whether the `SimpleChanges` object from an `ngOnChanges`
 * callback has any changes, accounting for date objects.
 *
 * 检查 `ngOnChanges` 回调函数中 `SimpleChanges` 对象是否有任何变更，支持日期对象。
 *
 */
export function dateInputsHaveChanged(
  changes: SimpleChanges,
  adapter: DateAdapter<unknown>,
): boolean {
  const keys = Object.keys(changes);

  for (let key of keys) {
    const {previousValue, currentValue} = changes[key];

    if (adapter.isDateInstance(previousValue) && adapter.isDateInstance(currentValue)) {
      if (!adapter.sameDate(previousValue, currentValue)) {
        return true;
      }
    } else {
      return true;
    }
  }

  return false;
}<|MERGE_RESOLUTION|>--- conflicted
+++ resolved
@@ -91,16 +91,12 @@
   _labelId: string;
 }
 
-<<<<<<< HEAD
 /**
  * Base class for datepicker inputs.
  *
  * 日期选择器输入框的基类。
  *
  */
-=======
-/** Base class for datepicker inputs. */
->>>>>>> 98365a8b
 @Directive()
 export abstract class MatDatepickerInputBase<S, D = ExtractDateTypeFromSelection<S>>
   implements ControlValueAccessor, AfterViewInit, OnChanges, OnDestroy, Validator
