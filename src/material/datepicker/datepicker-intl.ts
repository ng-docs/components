--- conflicted
+++ resolved
@@ -26,14 +26,13 @@
    */
   readonly changes: Subject<void> = new Subject<void>();
 
-<<<<<<< HEAD
   /**
    * A label for the calendar popup (used by screen readers).
    *
    * 日历弹出框的标签（由屏幕阅读器使用）。
    *
    */
-  calendarLabel: string = 'Calendar';
+  calendarLabel = 'Calendar';
 
   /**
    * A label for the button used to open the calendar popup (used by screen readers).
@@ -41,7 +40,7 @@
    * 该按钮的标签，用于打开日历弹出框（由屏幕阅读器使用）。
    *
    */
-  openCalendarLabel: string = 'Open calendar';
+  openCalendarLabel = 'Open calendar';
 
   /**
    * Label for the button used to close the calendar popup.
@@ -49,7 +48,7 @@
    * 该按钮的标签用于关闭日历弹出窗口。
    *
    */
-  closeCalendarLabel: string = 'Close calendar';
+  closeCalendarLabel = 'Close calendar';
 
   /**
    * A label for the previous month button (used by screen readers).
@@ -57,7 +56,7 @@
    * 上个月按钮的标签（由屏幕阅读器使用）。
    *
    */
-  prevMonthLabel: string = 'Previous month';
+  prevMonthLabel = 'Previous month';
 
   /**
    * A label for the next month button (used by screen readers).
@@ -65,7 +64,7 @@
    * 下个月按钮的标签（由屏幕阅读器使用）。
    *
    */
-  nextMonthLabel: string = 'Next month';
+  nextMonthLabel = 'Next month';
 
   /**
    * A label for the previous year button (used by screen readers).
@@ -73,7 +72,7 @@
    * 上一年按钮的标签（由屏幕阅读器使用）。
    *
    */
-  prevYearLabel: string = 'Previous year';
+  prevYearLabel = 'Previous year';
 
   /**
    * A label for the next year button (used by screen readers).
@@ -81,7 +80,7 @@
    * 下一年按钮的标签（由屏幕阅读器使用）。
    *
    */
-  nextYearLabel: string = 'Next year';
+  nextYearLabel = 'Next year';
 
   /**
    * A label for the previous multi-year button (used by screen readers).
@@ -89,7 +88,7 @@
    * 前一个多年按钮的标签（由屏幕阅读器使用）。
    *
    */
-  prevMultiYearLabel: string = 'Previous 24 years';
+  prevMultiYearLabel = 'Previous 24 years';
 
   /**
    * A label for the next multi-year button (used by screen readers).
@@ -97,7 +96,7 @@
    * 下一个多年按钮的标签（由屏幕阅读器使用）。
    *
    */
-  nextMultiYearLabel: string = 'Next 24 years';
+  nextMultiYearLabel = 'Next 24 years';
 
   /**
    * A label for the 'switch to month view' button (used by screen readers).
@@ -105,7 +104,7 @@
    * “切换到月份视图”按钮的标签（由屏幕阅读器使用）。
    *
    */
-  switchToMonthViewLabel: string = 'Choose date';
+  switchToMonthViewLabel = 'Choose date';
 
   /**
    * A label for the 'switch to year view' button (used by screen readers).
@@ -113,46 +112,6 @@
    * “切换到年份视图”按钮的标签（由屏幕阅读器使用）。
    *
    */
-  switchToMultiYearViewLabel: string = 'Choose month and year';
-
-  /**
-   * Formats a range of years.
-   *
-   * 格式化年份范围。
-   *
-   */
-=======
-  /** A label for the calendar popup (used by screen readers). */
-  calendarLabel = 'Calendar';
-
-  /** A label for the button used to open the calendar popup (used by screen readers). */
-  openCalendarLabel = 'Open calendar';
-
-  /** Label for the button used to close the calendar popup. */
-  closeCalendarLabel = 'Close calendar';
-
-  /** A label for the previous month button (used by screen readers). */
-  prevMonthLabel = 'Previous month';
-
-  /** A label for the next month button (used by screen readers). */
-  nextMonthLabel = 'Next month';
-
-  /** A label for the previous year button (used by screen readers). */
-  prevYearLabel = 'Previous year';
-
-  /** A label for the next year button (used by screen readers). */
-  nextYearLabel = 'Next year';
-
-  /** A label for the previous multi-year button (used by screen readers). */
-  prevMultiYearLabel = 'Previous 24 years';
-
-  /** A label for the next multi-year button (used by screen readers). */
-  nextMultiYearLabel = 'Next 24 years';
-
-  /** A label for the 'switch to month view' button (used by screen readers). */
-  switchToMonthViewLabel = 'Choose date';
-
-  /** A label for the 'switch to year view' button (used by screen readers). */
   switchToMultiYearViewLabel = 'Choose month and year';
 
   /** A label for the first date of a range of dates (used by screen readers). */
@@ -162,7 +121,6 @@
   endDateLabel = 'End date';
 
   /** Formats a range of years (used for visuals). */
->>>>>>> 53b69108
   formatYearRange(start: string, end: string): string {
     return `${start} \u2013 ${end}`;
   }
