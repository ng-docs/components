The datepicker allows users to enter a date either through text input, or by choosing a date from
the calendar. It is made up of several components, directives and [the date implementation module](#choosing-a-date-implementation-and-date-format-settings) that work together.

日期选择器允许用户通过文本框输入一个日期，或用日历选取一个日期。它由一几个协同工作的组件、指令和[日期的实现模块](#choosing-a-date-implementation-and-date-format-settings)组成。

<!-- example(datepicker-overview) -->

### Connecting a datepicker to an input

### 把日期选择器关联到一个输入框

A datepicker is composed of a text input and a calendar pop-up, connected via the `matDatepicker`
property on the text input.

日期选择器由一个文本输入框和一个日历弹出框组成，它们通过文本框上的 `matDatepicker` 联系起来。

There is also an optional datepicker toggle button that gives the user an easy way to open the datepicker pop-up.

还有一个可选的日期选择器切换按钮，它给了用户一种弹出日期选择器的简易方式。

<!-- example({"example":"datepicker-overview",
              "file":"datepicker-overview-example.html",
              "region":"toggle"}) -->

This works exactly the same with an input that is part of an `<mat-form-field>` and the toggle
can easily be used as a prefix or suffix on the Material input:

当输入框作为 `<mat-form-field>` 的一部分时，也完全一样。
切换按钮可以很容易地作为输入框的前缀或后缀：

<!-- example({"example":"datepicker-overview",
              "file":"datepicker-overview-example.html"}) -->

If you want to customize the icon that is rendered inside the `mat-datepicker-toggle`, you can do so
by using the `matDatepickerToggleIcon` directive:

如果你要定制 `mat-datepicker-toggle` 中渲染的图标，可以使用 `matDatepickerToggleIcon` 指令：

<!-- example(datepicker-custom-icon) -->

### Date range selection

### 日期范围选择

If you want your users to select a range of dates, instead of a single date, you can use the
`mat-date-range-input` and `mat-date-range-picker` components. They work in tandem, similarly to the
`mat-datepicker` and the basic datepicker input.

如果你希望用户选择一个日期范围而不是单个日期，可以使用 `mat-date-range-input` 和 `mat-date-range-picker` 组件。它们可以关联使用，类似于 `mat-date-range-input` 和 `mat-datepicker`。

The `mat-date-range-input` component requires two `input` elements for the start and end dates,
respectively:

`mat-date-range-input` 组件要求为开始日期和结束日期分别提供两个 `input` 元素：

```html
<mat-date-range-input>
  <input matStartDate placeholder="Start date">
  <input matEndDate placeholder="End date">
</mat-date-range-input>
```

The `mat-date-range-picker` component acts as the pop-up panel for selecting dates. This works in
the same way as `mat-datepicker`, but allows the user to select multiple times:

`mat-date-range-picker` 组件作为弹出式面板，用于选择日期。其工作方式和 `mat-datepicker` 相同，但允许用户多次选择：

```html
<mat-date-range-picker #picker></mat-date-range-picker>
```

Connect the range picker and range input using the `rangePicker` property:

使用 `rangePicker` 属性把范围选择器和范围输入框联系起来：

```html
<mat-date-range-input [rangePicker]="picker">
  <input matStartDate placeholder="Start date">
  <input matEndDate placeholder="End date">
</mat-date-range-input>

<mat-date-range-picker #picker></mat-date-range-picker>
```

<!-- example(date-range-picker-overview) -->

### Date range input forms integration

### 日期范围输入框的表单集成

The `mat-date-range-input` component can be used together with the `FormGroup` directive from
`@angular/forms` to group the start and end values together and to validate them as a group.

`mat-date-range-input` 组件可以和来自 `@angular/forms` 的 `FormGroup` 指令一起使用，它会把起始值和结束值组合在一起，并把它们作为一个组进行验证。

<!-- example(date-range-picker-forms) -->

### Setting the calendar starting view

### 设置日历的起始视图

The `startView` property of `<mat-datepicker>` can be used to set the view that will show up when
the calendar first opens. It can be set to `month`, `year`, or `multi-year`; by default it will open
to month view.

`<mat-datepicker>` 的 `startView` 属性可用来指定当首次打开日历时，应该使用哪个视图。
它可以是 `month`（月）、`year`（年）或 `multi-year`（多年）之一，默认情况下是月。

The month, year, or range of years that the calendar opens to is determined by first checking if any
date is currently selected, if so it will open to the month or year containing that date. Otherwise
it will open to the month or year containing today's date. This behavior can be overridden by using
the `startAt` property of `<mat-datepicker>`. In this case the calendar will open to the month or
year containing the `startAt` date.

此日历中打开的月份、年份或年份的范围，取决于当前是否选择了某个日期。如果选择了，它就会打开包含该日期的月份或年份。否则，它就打开包含当前日期的月份或年份。
这种行为可以用 `<mat-datepicker>` 的 `startAt` 属性来改写。这种情况下，此日历将打开包含 `startAt` 日期的月份或年份。

<!-- example(datepicker-start-view) -->

#### Watching the views for changes on selected years and months

#### 在选择的年份或月份上监听视图的更改

When a year or a month is selected in `multi-year` and `year` views respectively, the `yearSelected`
and `monthSelected` outputs emit a normalized date representing the chosen year or month. By
"normalized" we mean that the dates representing years will have their month set to January and
their day set to the 1st. Dates representing months will have their day set to the 1st of the
month. For example, if `<mat-datepicker>` is configured to work with javascript native Date
objects, the `yearSelected` will emit `new Date(2017, 0, 1)` if the user selects 2017 in
`multi-year` view. Similarly, `monthSelected` will emit `new Date(2017, 1, 1)` if the user
selects **February** in `year` view and the current date value of the connected `<input>` was
set to something like `new Date(2017, MM, dd)` when the calendar was opened (the month and day are
irrelevant in this case).

如果在 `multi-year` / `year` 视图中选择年 / 月时，输出属性 `yearSelected` / `monthSelected` 将会发出一个表示所选年 / 月的标准化日期。
这里 "标准化" 的意思是：对于年，它会设置为当年的一月一日；对于月，它会设置为当月的第一天。例如：
如果 `<mat-datepicker>` 配置为和 JavaScript 的原生 Date 对象协同工作，则当用户在 `multi-year` 视图中选中 2017 年时，`yearSelected` 将发出 `new Date(2017, 0, 1)`。
同样，如果用户在 `year` 视图中选中了二月，则 `monthSelected` 将会发出 `new Date(2017, 1, 1)`。而当打开日历时相关 `<input>` 的当前日期值会设置为某个类似 `new Date(2017, MM, dd)` 的值（这种情况下月和日是无关的）。

Notice that the emitted value does not affect the current value in the connected `<input>`, which
is only bound to the selection made in the `month` view. So if the end user closes the calendar
after choosing a year in `multi-view` mode (by pressing the `ESC` key, for example), the selected
year, emitted by `yearSelected` output, will not cause any change in the value of the date in the
associated `<input>`.

注意，发出的值不会影响相关 `<input>` 的当前值，当前值只跟你在 `month` 视图中所做选的日期有关。
所以，如果最终用户在 `multi-year` 视图下选择了某一年后关闭了日历（比如通过按下 ESC 键），则由 `yearSelected` 发出的选定年份不会给相关 `<input>` 中的日期值带来任何变化。

The following example uses `yearSelected` and `monthSelected` outputs to emulate a month and year
picker (if you're not familiar with the usage of `MomentDateAdapter` and `MAT_DATE_FORMATS`
you can [read more about them](#choosing-a-date-implementation-and-date-format-settings) below in
this document to fully understand the example).

下面的例子使用输出属性 `yearSelected` 和 `monthSelected` 来模拟月和年的选择器（如果你对 `MomentDateAdapter` 和 `MAT_DATE_FORMATS` 的用法还不熟，可以在稍后部分[阅读它们](#choosing-a-date-implementation-and-date-format-settings)以更好地理解该范例）。

<!-- example(datepicker-views-selection) -->

### Setting the selected date

### 设置选定日期

The type of values that the datepicker expects depends on the type of `DateAdapter` provided in your
application. The `NativeDateAdapter`, for example, works directly with plain JavaScript `Date`
objects. When using the `MomentDateAdapter`, however, the values will all be Moment.js instances.
This use of the adapter pattern allows the datepicker component to work with any arbitrary date
representation with a custom `DateAdapter`.
See [_Choosing a date implementation_](#choosing-a-date-implementation-and-date-format-settings)
for more information.

Datepicker 的值类型取决于你提供的 `DateAdapter` 的类型。
比如，`NativeDateAdapter` 会直接使用普通的 JavaScript `Date` 对象；而使用 `MomentDateAdapter` 时，所有的值都会是 Moment.js 的实例。
这种适配器模式，可以让 Datepicker 组件借助自定义 `DateAdapter` 来处理日期的任何一种表示法。

Depending on the `DateAdapter` being used, the datepicker may automatically deserialize certain date
formats for you as well. For example, both the `NativeDateAdapter` and `MomentDateAdapter` allow
[ISO 8601](https://tools.ietf.org/html/rfc3339) strings to be passed to the datepicker and
automatically converted to the proper object type. This can be convenient when binding data directly
from your backend to the datepicker. However, the datepicker will not accept date strings formatted
in user format such as `"1/2/2017"` as this is ambiguous and will mean different things depending on
the locale of the browser running the code.

根据所使用的 `DateAdapter`，日期选择器还可以自动重新序列化某些日期格式。例如：`NativeDateAdapter` 和 `MomentDateAdapter` 都允许把 [ISO 8601](https://tools.ietf.org/html/rfc3339) 字符串传给日期选择器，
并自动转换成合适的对象类型。
当直接把后端数据类型绑定到日期选择器时，这很方便。不过，日期选择器不接受用户格式的日期字符串（比如 `"1/2/2017"`），
因为它是有二义性的，它会根据执行代码的浏览器的时区设置不同而代表不同的日期。

As with other types of `<input>`, the datepicker works with `@angular/forms` directives such as
`formGroup`, `formControl`, `ngModel`, etc.

像 `<input>` 的其它类型一样，日期选择器也能和 `@angular/forms` 中的指令协同工作，比如 `formGroup`、`formControl`、`ngModel` 等。

<!-- example(datepicker-value) -->

### Changing the datepicker colors

### 修改日期选择器的颜色

The datepicker popup will automatically inherit the color palette (`primary`, `accent`, or `warn`)
from the `mat-form-field` it is attached to. If you would like to specify a different palette for
the popup you can do so by setting the `color` property on `mat-datepicker`.

当日期选择器弹出时，它会自动继承所附着的 `mat-form-field` 的调色板（`primary`、`accent` 或 `warn`）。
如果你要为弹出框另行指定一个调色板，可以设置 `mat-datepicker` 的 `color` 属性。

<!-- example(datepicker-color) -->

### Date validation

### 日期验证

There are three properties that add date validation to the datepicker input. The first two are the
`min` and `max` properties. In addition to enforcing validation on the input, these properties will
disable all dates on the calendar popup before or after the respective values and prevent the user
from advancing the calendar past the `month` or `year` (depending on current view) containing the
`min` or `max` date.

有三个属性可以为日期选择器添加日期验证。前两个是 `min` 和 `max` 属性。除了对输入执行验证之外，这些属性还会禁用日期弹出框中相应值之前或之后的所有日期，并阻止用户将日历推进到包含 `min` 或 `max` 日期之外的 `month` 或 `year`（取决于当前视图）。

<!-- example(datepicker-min-max) -->

The second way to add date validation is using the `matDatepickerFilter` property of the datepicker
input. This property accepts a function of `<D> => boolean` (where `<D>` is the date type used by
the datepicker, see
[_Choosing a date implementation_](#choosing-a-date-implementation-and-date-format-settings)).
A result of `true` indicates that the date is valid and a result of `false` indicates that it is
not. Again this will also disable the dates on the calendar that are invalid. However, one important
difference between using `matDatepickerFilter` vs using `min` or `max` is that filtering out all
dates before or after a certain point, will not prevent the user from advancing the calendar past
that point.

添加验证器的第二种方式是使用日期选择器输入框的 `matDatepickerFilter` 属性。
该属性接受一个 `<D> => boolean` 型的函数（这里的 `<D>` 是日期选择器所用的日期类型，参见[*选择一个日期实现类*](#choosing-a-date-implementation-and-date-format-settings)）。
如果结果是 `true` 则表示该日期是有效的，如果为 `false` 则表示无效。同样，这也会禁用日历上那些无效的日期。
不过，`matDatepickerFilter` 和 `min` 或 `max` 之间有一个重要的差异 —— 如果过滤掉了特定时间点之前或之后的所有日期，并不会阻止用户把日历推进到无效的日期范围内。

<!-- example(datepicker-filter) -->

In this example the user can back past 2005, but all of the dates before then will be unselectable.
They will not be able to go further back in the calendar than 2000. If they manually type in a date
that is before the min, after the max, or filtered out, the input will have validation errors.

在这个例子中（译注：这个例子有问题），用户可以回到 2005 年之前，但那之前的所有日期都是不可选取的。
但日历不能回到 2000 年之前。如果用户手动输入一个 `min` 之前或 `max` 之后或过滤掉的日期，该输入框就会发生有效性错误。

Each validation property has a different error that can be checked:

每个验证属性可以检查出不同的错误：

 * A value that violates the `min` property will have a `matDatepickerMin` error.
 
   违反 `min` 属性的值将给出 `matDatepickerMin` 错误。
 
 * A value that violates the `max` property will have a `matDatepickerMax` error.
 
   违反 `max` 属性的值将给出 `matDatepickerMax` 错误。
 
 * A value that violates the `matDatepickerFilter` property will have a `matDatepickerFilter` error.
 
   违反 `matDatepickerFilter` 属性的值将给出 `matDatepickerFilter` 错误。

### Input and change events

### 输入（`input`）事件与变更（`change`）事件

The input's native `(input)` and `(change)` events will only trigger due to user interaction with
the input element; they will not fire when the user selects a date from the calendar popup.
Therefore, the datepicker input also has support for `(dateInput)` and `(dateChange)` events. These
trigger when the user interacts with either the input or the popup.

输入框原生的 `(input)` 和 `(change)` 事件只会因为用户和输入框元素的交互而触发；当用户在日历弹出框中选择日期时则不会触发。
因此，日期选择框的输入还支持 `(dateInput)` 和 `(dateChange)` 事件。无论用户输入还是在弹出框中选择都会触发这两个事件。

The `(dateInput)` event will fire whenever the value changes due to the user typing or selecting a
date from the calendar. The `(dateChange)` event will fire whenever the user finishes typing input
(on `<input>` blur), or when the user chooses a date from the calendar.

每当用户正在输入或正在日历中点选日期时都会触发 `(dateInput)` 事件。
而当用户结束了输入（`<input>` 失焦）或在日历中选好了日期时，就会触发 `(dateChange)` 事件。

<!-- example(datepicker-events) -->

### Disabling parts of the datepicker

### 部分禁用日期选择框

As with any standard `<input>`, it is possible to disable the datepicker input by adding the
`disabled` property. By default, the `<mat-datepicker>` and `<mat-datepicker-toggle>` will inherit
their disabled state from the `<input>`, but this can be overridden by setting the `disabled`
property on the datepicker or toggle elements. This can be useful if you want to disable text input
but allow selection via the calendar or vice-versa.

像任何标准的 `<input>` 一样，也可以通过添加 `disabled` 属性来禁用日期选择器的输入框。
默认情况下，`<mat-datepicker>` 和 `<mat-datepicker-toggle>` 将会从 `<input>` 中继承禁用状态，不过也可以通过设置日期选择器或开关元素的 `disabled` 属性来覆盖它。
如果你想禁用文本框却允许通过日历进行选取（或反之）时，这会很有用。

<!-- example(datepicker-disabled) -->

### Confirmation action buttons

### 确认动作按钮

By default, clicking on a date in the calendar will select it and close the calendar popup. In some
cases this may not be desirable, because the user doesn't have a quick way of going back if they've
changed their mind. If you want your users to be able to cancel their selection and to have to
explicitly accept the value that they've selected, you can add a `<mat-datepicker-actions>` element
inside `<mat-datepicker>` with a "Cancel" and an "Apply" button marked with the
`matDatepickerCancel` and `matDatepickerApply` attributes respectively. Doing so will cause the
datepicker to only assign the value to the data model if the user presses "Apply", whereas pressing
"Cancel" will close popup without changing the value.

默认情况下，单击日历中的某个日期会选择它并关闭日历弹出窗口。在某些情况下，这可能是不可取的，因为如果用户改变主意，用户就无法快速返回。如果你希望你的用户可以取消他们的选择，而必须明确接受他们已经选择的值，你可以在 `<mat-datepicker>` 中添加一个 `<mat-datepicker-actions>` 元素，内含带有 `matDatepickerCancel` 属性的 “Cancel” 按钮和带有 `matDatepickerApply` 属性的 “Apply” 按钮。这样就会让日期选择器只有在用户按下 “Apply” 的情况下才把值赋给数据模型，而按下 “Cancel” 则会关闭弹出窗口而不改变值。

<!-- example({"example":"datepicker-actions",
              "file":"datepicker-actions-example.html",
              "region":"datepicker-actions"}) -->

The actions element is also supported for `<mat-date-range-picker>` where that it is called
`<mat-date-range-picker-actions>` and the buttons are called `matDateRangePickerCancel` and
`matDateRangePickerApply` respectively.

此 actions 元素也支持 `<mat-date-range-picker>`，它叫做 `<mat-date-range-picker-actions>`，其按钮分别叫做 `matDateRangePickerCancel` 和 `matDateRangePickerApply`。

<!-- example({"example":"datepicker-actions",
              "file":"datepicker-actions-example.html",
              "region":"date-range-picker-actions"}) -->

<!-- example(datepicker-actions) -->

### Comparison ranges

### 比较范围

If your users need to compare the date range that they're currently selecting with another range,
you can provide the comparison range start and end dates to the `mat-date-range-input` using the
`comparisonStart` and `comparisonEnd` bindings. The comparison range will be rendered statically
within the calendar, but it will change colors to indicate which dates overlap with the user's
selected range.

如果你的用户需要把他们当前正在选择的日期范围与另一个范围进行比较，你可以使用 `comparisonStart` 和 `comparisonEnd` 绑定来为 `mat-date-range-input` 提供比较范围。比较范围会在日历中静态渲染，但会改变颜色，以便指示哪些日期与用户选定的范围重叠。

<!-- example(date-range-picker-comparison) -->

Note that comparison and overlap colors aren't derived from the current theme, due
to limitations in the Material Design theming system. They can be customized using the
`datepicker-date-range-colors` mixin.

```scss
@use '@angular/material' as mat;

@include mat.datepicker-date-range-colors(
  hotpink, teal, yellow, purple);
```

请注意，由于 Material Design 主题体系的限制，比较色和重叠色并非来自当前主题。可以使用 `mat-date-range-colors` mixin 来定制它们。

### Customizing the date selection logic

### 自定义日期选择逻辑

The `mat-date-range-picker` supports custom behaviors for range previews and selection. To customize
this, you first create a class that implements `MatDateRangeSelectionStrategy`, and then provide
the class via the `MAT_DATE_RANGE_SELECTION_STRATEGY` injection token. The following example
uses the range selection strategy to create a custom range picker that limits the user to five-day
ranges.

`mat-date-range-picker` 支持自定义范围预览和选择的行为。为了自定义它，首先要创建一个实现 `MatDateRangeSelectionStrategy` 的类，然后通过 `MAT_DATE_RANGE_SELECTION_STRATEGY` 令牌提供该类。下面的例子使用这种范围选择策略来创建一个自定义范围选择器，它可以把用户限制在五天的范围内。

<!-- example(date-range-picker-selection-strategy) -->

### Touch UI mode

### 触屏 UI 模式

The datepicker normally opens as a popup under the input. However this is not ideal for touch
devices that don't have as much screen real estate and need bigger click targets. For this reason
`<mat-datepicker>` has a `touchUi` property that can be set to `true` in order to enable a more
touch friendly UI where the calendar opens in a large dialog.

正常情况下，日期选择器会在输入框下方打开一个弹出框。不过，这对于触屏设备很不理想，它们屏幕较小，并且需要更大的点击目标。
出于这个原因，`<mat-datepicker>` 有一个 `touchUi` 属性，它可以设置为 `true` 以便在大对话框中打开日历时启用更加友好的 UI。

<!-- example(datepicker-touch) -->

### Manually opening and closing the calendar

### 手动打开和关闭日历

The calendar popup can be programmatically controlled using the `open` and `close` methods on the
`<mat-datepicker>`. It also has an `opened` property that reflects the status of the popup.

日历弹出框可以使用 `<mat-datepicker>` 的 `open` 和 `close` 方法进行程序化控制。
它还有一个 `opened` 属性来反应弹出框的状态。

<!-- example(datepicker-api) -->

### Using `mat-calendar` inline

### 使用 `mat-calendar` 内联

If you want to allow the user to select a date from a calendar that is inlined on the page rather
than contained in a popup, you can use `<mat-calendar>` directly. The calendar's height is
determined automatically based on the width and the number of dates that need to be shown for a
month. If you want to make the calendar larger or smaller, adjust the width rather than the height.

如果要让用户从页面内联日历而不是从包含在弹出窗口中的日历中选择日期，可以直接使用 `<mat-calendar>`。日历的高度是根据一个月需要显示的宽度和日期数自动确定的。如果你想让日历更大或更小，请调整宽度而不是高度。

<!-- example(datepicker-inline-calendar) -->

### Internationalization

### 国际化

Internationalization of the datepicker is configured via four aspects:

日期选择器的国际化配置包括四个方面：

 1. The date locale.
 
    日期语言环境。
 
 2. The date implementation that the datepicker accepts.
 
    日期选择器所能接受的日期对象实现。
 
 3. The display and parse formats used by the datepicker.

    日期选择器所用的显示和解析格式。

 4. The message strings used in the datepicker's UI.
 
    在日期选择器 UI 中使用的各种消息字符串。

#### Setting the locale code

#### 设置区域代码

By default, the `MAT_DATE_LOCALE` injection token will use the existing `LOCALE_ID` locale code
from `@angular/core`. If you want to override it, you can provide a new value for the
`MAT_DATE_LOCALE` token:

默认情况下，依赖注入令牌 `MAT_DATE_LOCALE` 将会使用来自 `@angular/core` 中的 `LOCALE_ID` 表示的区域代码。
如果你要覆盖它，可以为  `MAT_DATE_LOCALE` 令牌提供一个新值：

```ts
@NgModule({
  providers: [
    {provide: MAT_DATE_LOCALE, useValue: 'en-GB'},
  ],
})
export class MyApp {}
```

It's also possible to set the locale at runtime using the `setLocale` method of the `DateAdapter`.

<<<<<<< HEAD
还可以在运行期间使用 `DateAdapter` 的 `setLocale` 方法设置区域代码。
=======
**Note:** if you're using the `MatDateFnsModule`, you have to provide the data object for your
locale to `MAT_DATE_LOCALE` instead of the locale code, in addition to providing a configuration
compatible with `date-fns` to `MAT_DATE_FORMATS`. Locale data for `date-fns` can be imported
from `date-fns/locale`.
>>>>>>> 53b69108

<!-- example(datepicker-locale) -->

#### Choosing a date implementation and date format settings

#### 选择日期的实现和日期格式设置

The datepicker was built to be date implementation agnostic. This means that it can be made to work
with a variety of different date implementations. However it also means that developers need to make
sure to provide the appropriate pieces for the datepicker to work with their chosen implementation.

日期选择器是和日期的具体实现无关的，也就是说它可以和多种不同的日期协同工作。不过，这也意味着开发者要确保为日期选择器提供恰当的实现来支持所选的日期实现。

The easiest way to ensure this is to import one of the provided date modules:

要做到这一点，最简单的方式是导入已提供的日期模块：

`MatNativeDateModule`

<table>
  <tbody>
    <tr>
      <th align="left" scope="row">Date type</th>
      <td><code>Date</code></td>
    </tr>
    <tr>
      <th align="left" scope="row">Supported locales</th>
      <td>en-US</td>
    </tr>
    <tr>
      <th align="left" scope="row">Dependencies</th>
      <td>None</td>
    </tr>
    <tr>
      <th align="left" scope="row">Import from</th>
      <td><code>@angular/material/core</code></td>
    </tr>
  </tbody>
</table>

`MatDateFnsModule` (installed via `@angular/material-date-fns-adapter`)

`MatDateFnsModule` （通过 `@angular/material-date-fns-adapter` 安装）

<table>
  <tbody>
    <tr>
      <th align="left" scope="row">Date type</th>
      <td><code>Date</code></td>
    </tr>
    <tr>
      <th align="left" scope="row">Supported locales</th>
      <td><a href="https://github.com/date-fns/date-fns/tree/master/src/locale/">See project for details</a></td>
    </tr>
    <tr>
      <th align="left" scope="row">Dependencies</th>
      <td><a href="https://date-fns.org/">date-fns</a></td>
    </tr>
    <tr>
      <th align="left" scope="row">Import from</th>
      <td><code>@angular/material-date-fns-adapter</code></td>
    </tr>
  </tbody>
</table>

`MatLuxonDateModule` (installed via `@angular/material-luxon-adapter`)

`MatLuxonDateModule` （通过 `@angular/material-luxon-adapter` 安装）

<table>
  <tbody>
    <tr>
      <th align="left" scope="row">Date type</th>
      <td><code>DateTime</code></td>
    </tr>
    <tr>
      <th align="left" scope="row">Supported locales</th>
      <td><a href="https://moment.github.io/luxon/">See project for details</a></td>
    </tr>
    <tr>
      <th align="left" scope="row">Dependencies</th>
      <td><a href="https://moment.github.io/luxon/">Luxon</a></td>
    </tr>
    <tr>
      <th align="left" scope="row">Import from</th>
      <td><code>@angular/material-luxon-adapter</code></td>
    </tr>
  </tbody>
</table>

`MatMomentDateModule` (installed via `@angular/material-moment-adapter`)

`MatMomentDateModule` （通过 `@angular/material-moment-adapter` 安装）

<table>
  <tbody>
    <tr>
      <th align="left" scope="row">Date type</th>
      <td><code>Moment</code></td>
    </tr>
    <tr>
      <th align="left" scope="row">Supported locales</th>
      <td><a href="https://github.com/moment/moment/tree/develop/src/locale">See project for details</a></td>
    </tr>
    <tr>
      <th align="left" scope="row">Dependencies</th>
      <td><a href="https://momentjs.com/">Moment.js</a></td>
    </tr>
    <tr>
      <th align="left" scope="row">Import from</th>
      <td><code>@angular/material-moment-adapter</code></td>
    </tr>
  </tbody>
</table>

*Please note: `MatNativeDateModule` is based off the functionality available in JavaScript's
native [`Date` object](https://developer.mozilla.org/docs/Web/JavaScript/Reference/Global_Objects/Date).
Thus it is not suitable for many locales. One of the biggest shortcomings of the native `Date`
object is the inability to set the parse format. We strongly recommend using an adapter based on
a more robust formatting and parsing library. You can use the `MomentDateAdapter`
or a custom `DateAdapter` that works with the library of your choice.*

*注意：`MatNativeDateModule` 基于 JavaScript 的原生 [`Date` 对象](https://developer.mozilla.org/docs/Web/JavaScript/Reference/Global_Objects/Date)所提供的功能，因此不适合多语言环境。原生 `Date` 对象最大的缺点是不能设置解析格式。我们强烈建议使用能和你所选的格式化 / 解析库协同使用的 `MomentDateAdapter` 或自定义 `DateAdapter`。*

These modules include providers for `DateAdapter` and `MAT_DATE_FORMATS`.

这些模块包括了 `DateAdapter` 和 `MAT_DATE_FORMATS` 的服务提供者。

```ts
@NgModule({
  imports: [MatDatepickerModule, MatNativeDateModule],
})
export class MyApp {}
```

Because `DateAdapter` is a generic class, `MatDatepicker` and `MatDatepickerInput` also need to be
made generic. When working with these classes (for example as a `ViewChild`) you should include the
appropriate generic type that corresponds to the `DateAdapter` implementation you are using. For
example:

因为 `DateAdapter` 是一个泛型类，所以 `MatDatepicker` 和 `MatDatepickerInput` 也要做成泛型的。
当使用这些类时（比如作为 `ViewChild`），你要包含与所用的 `DateAdapter` 实现相对应的泛型类。
比如：

```ts
@Component({...})
export class MyComponent {
  @ViewChild(MatDatepicker) datepicker: MatDatepicker<Date>;
}
```

<!-- example(datepicker-moment) -->

By default the `MomentDateAdapter` creates dates in your time zone specific locale. You can change the default behaviour to parse dates as UTC by providing the `MAT_MOMENT_DATE_ADAPTER_OPTIONS` and setting it to `useUtc: true`.

默认情况下，`MomentDateAdapter` 会在时区设置中指定的时区上创建日期。
你可以通过提供 `MAT_MOMENT_DATE_ADAPTER_OPTIONS` 并把它设置为 `useUtc: true` 来把默认行为修改为按照 UTC 格式解析日期。

```ts
@NgModule({
  imports: [MatDatepickerModule, MatMomentDateModule],
  providers: [
    {provide: MAT_MOMENT_DATE_ADAPTER_OPTIONS, useValue: {useUtc: true}}
  ]
})
```

By default the `MomentDateAdapter` will parse dates in a
[forgiving way](https://momentjs.com/guides/#/parsing/forgiving-mode/). This may result in dates
being parsed incorrectly. You can change the default behaviour to
[parse dates strictly](https://momentjs.com/guides/#/parsing/strict-mode/) by providing
the `MAT_MOMENT_DATE_ADAPTER_OPTIONS` and setting it to `strict: true`.

默认情况下，`MomentDateAdapter` 会以[宽容方式](https://momentjs.com/guides/#/parsing/forgiving-mode/)解析日期。这可能导致日期被错误解析。你可以通过提供 `MAT_MOMENT_DATE_ADAPTER_OPTIONS` 并把它设置为 `strict: true` 来修改默认行为以便[严格解析日期](https://momentjs.com/guides/#/parsing/strict-mode/)。

```ts
@NgModule({
  imports: [MatDatepickerModule, MatMomentDateModule],
  providers: [
    {provide: MAT_MOMENT_DATE_ADAPTER_OPTIONS, useValue: {strict: true}}
  ]
})
```

It is also possible to create your own `DateAdapter` that works with any date format your app
requires. This is accomplished by subclassing `DateAdapter` and providing your subclass as the
`DateAdapter` implementation. You will also want to make sure that the `MAT_DATE_FORMATS` provided
in your app are formats that can be understood by your date implementation. See
[_Customizing the parse and display formats_](#customizing-the-parse-and-display-formats) for more
information about `MAT_DATE_FORMATS`.

你还可以创建和应用所需的任何日期格式协同工作的自定义 `DateAdapter`。这可以通过创建 `DateAdapter` 的子类并把它作为 `DateAdapter` 的实现来完成。
你还要确保应用中所提供的 `MAT_DATE_FORMATS` 都是你的日期实现所能理解的格式。要了解关于 `MAT_DATE_FORMATS` 的更多信息，参见[*自定义解析和显示格式*](#customizing-the-parse-and-display-formats)。

```ts
@NgModule({
  imports: [MatDatepickerModule],
  providers: [
    {provide: DateAdapter, useClass: MyDateAdapter},
    {provide: MAT_DATE_FORMATS, useValue: MY_DATE_FORMATS},
  ],
})
export class MyApp {}
```

#### Customizing the parse and display formats

#### 自定义解析和显示格式

The `MAT_DATE_FORMATS` object is a collection of formats that the datepicker uses when parsing
and displaying dates. These formats are passed through to the `DateAdapter` so you will want to make
sure that the format objects you're using are compatible with the `DateAdapter` used in your app.

`MAT_DATE_FORMATS` 对象是一组日期选择器在解析和显示日期时所能使用的格式。这些格式都会传给 `DateAdapter`，所以你要确保这些格式对象能和应用中所用的 `DateAdapter` 兼容。

If you want use one of the `DateAdapters` that ships with Angular Material, but use your own
`MAT_DATE_FORMATS`, you can import the `NativeDateModule` or `MomentDateModule`. These modules are
identical to the "Mat"-prefixed versions (`MatNativeDateModule` and `MatMomentDateModule`) except
they do not include the default formats. For example:

如果你要使用随 Angular Material 发布的 `DateAdapter` 之一和自己的 `MAT_DATE_FORMATS`，你可以导入 `NativeDateModule` 或 `MomentDateModule`。
这些模块都具有 "Mat" 前缀（`MatNativeDateModule` 和 `MatMomentDateModule`），除非它们不包含默认格式。比如：

```ts
@NgModule({
  imports: [MatDatepickerModule, NativeDateModule],
  providers: [
    {provide: MAT_DATE_FORMATS, useValue: MY_NATIVE_DATE_FORMATS},
  ],
})
export class MyApp {}
```

<!-- example(datepicker-formats) -->

##### MomentDateModule formats

##### MomentDateModule 的格式

To use custom formats with the `MomentDateModule` you can pick from the parse formats documented
[here](https://momentjs.com/docs/#/parsing/string-format/) and the display formats documented
[here](https://momentjs.com/docs/#/displaying/format/).

要使用 `MomentDateModule` 的自定义格式，你可以从[这里](https://momentjs.com/docs/#/parsing/string-format/)的文档中挑选解析格式，在[这里](https://momentjs.com/docs/#/displaying/format/)的文档中挑选显示格式。

It is also possible to support multiple parse formats. For example:

也可以支持多种解析格式。例如：

```ts
@NgModule({
  imports: [MatDatepickerModule, MomentDateModule],
  providers: [
    {
      provide: MAT_DATE_FORMATS,
      useValue: {
        parse: {
          dateInput: ['l', 'LL'],
        },
        display: {
          dateInput: 'L',
          monthYearLabel: 'MMM YYYY',
          dateA11yLabel: 'LL',
          monthYearA11yLabel: 'MMMM YYYY',
        },
      },
    },
  ],
})
export class MyApp {}
```

#### Customizing the calendar header

#### 自定义日历头

The header section of the calendar (the part containing the view switcher and previous and next
buttons) can be replaced with a custom component if desired. This is accomplished using the
`calendarHeaderComponent` property of `<mat-datepicker>`. It takes a component class and constructs
an instance of the component to use as the header.

你可以用自定义组件代替日历的头部（也就是包含视图切换器、向前和向后按钮的地方）。
这可以通过 `<mat-datepicker>` 的 `calendarHeaderComponent` 属性来实现。
它接受一个组件类，并构建一个该组件的实例，将其用作日历头。

In order to interact with the calendar in your custom header component, you can inject the parent
`MatCalendar` in the constructor. To make sure your header stays in sync with the calendar,
subscribe to the `stateChanges` observable of the calendar and mark your header component for change
detection.

要想在自定义的日历头组件中和日历互动，你可以在它的构造函数中注入父 `MatCalendar`。
要确保你的日历头与日历保持同步，请订阅此日历的 `stateChanges` 事件，并把你的日历头组件标记为已更改的。

<!-- example(datepicker-custom-header) -->

#### Localizing labels and messages

#### 本地化各个标签和消息

The various text strings used by the datepicker are provided through `MatDatepickerIntl`.
Localization of these messages can be done by providing a subclass with translated values in your
application root module.

日期选择器中所用的多种文本字符串都可以由 `MatDatepickerIntl` 提供。
这些消息可以通过在应用的根模块中提供一个带有已翻译内容的子类来进行本地化。

```ts
@NgModule({
  imports: [MatDatepickerModule, MatNativeDateModule],
  providers: [
    {provide: MatDatepickerIntl, useClass: MyIntl},
  ],
})
export class MyApp {}
```

#### Highlighting specific dates

#### 突出显示特定日期

If you want to apply one or more CSS classes to some dates in the calendar (e.g. to highlight a
holiday), you can do so with the `dateClass` input. It accepts a function which will be called
with each of the dates in the calendar and will apply any classes that are returned. The return
value can be anything that is accepted by `ngClass`.

如果你想把一个或多个 CSS 类应用到日历中的某些日期（比如突出显示一个假日），你可以使用输入属性 `dateClass`。它接受一个函数，将对日历中的每个日期调用该函数，并应用其返回的任何类。返回值可以是 `ngClass` 接受的任何值。

<!-- example(datepicker-date-class) -->

### Accessibility

### 无障碍性

The `MatDatepicker` pop-up uses the `role="dialog"` interaction pattern. This dialog then contains
multiple controls, the most prominent being the calendar itself. This calendar implements the
`role="grid"` interaction pattern.

<<<<<<< HEAD
`MatDatepicker` 弹出窗口使用 `role="dialog"` 交互模式。该对话框包含多个控件，最突出的是日历本身。这个日历实现了 `role="grid"` 交互模式。
=======
Always enable [_confirmation action buttons_](#confirmation-action-buttons). This allows assistive
technology users to explicitly confirm their selection before committing a value.
>>>>>>> 53b69108

The `MatDatepickerInput` and `MatDatepickerToggle` directives both apply the `aria-haspopup`
attribute to the native input and button elements, respectively.

`MatDatepickerInput` 和 `MatDatepickerToggle` 会给原生输入框和开关按钮分别加上 `aria-haspopup` 属性，而它们触发的日历弹出框则会带有 `role="dialog"` 属性。

`MatDatepickerIntl` includes strings that are used for `aria-label` attributes. Always provide
the datepicker text input a meaningful label via `<mat-label>`, `aria-label`, `aria-labelledby` or
`MatDatepickerIntl`.

<<<<<<< HEAD
`MatDatepickerIntl` 包含一些要用作 `aria-label` 的字符串。日期选择器的输入框应该具有一个占位符或通过 
`aria-label`、`aria-labelledby` 或 `MatDatepickerIntl` 提供一个有意义的标签。
=======
Always communicate the date format (e.g. 'MM/DD/YYYY'). This can be accomplished using `<mat-hint>`
or by providing an additional label adjacent to the form field.
>>>>>>> 53b69108

`MatDatepickerInput` adds <kbd>>Alt</kbd> + <kbd>Down Arrow</kbd> as a keyboard short to open the
datepicker pop-up. However, ChromeOS intercepts this key combination at the OS level such that the
browser only receives a `PageDown` key event. Because of this behavior, you should always include an
additional means of opening the pop-up, such as `MatDatepickerToggle`.

`MatDatepickerInput` 会添加 <kbd>Alt</kbd> + <kbd>Down Arrow</kbd> 作为键盘快捷键以打开日期选择器弹出窗口。但是，ChromeOS 在操作系统层面拦截了这个组合键，使得浏览器只能接收一个 `PageDown` 键盘事件。由于这种行为，你应该总是提供其他打开弹出窗口的方法，例如 `MatDatepickerToggle` 。

#### Keyboard interaction

#### 键盘快捷键

The datepicker supports the following keyboard shortcuts:

日期选择器支持下列键盘快捷键：

| Keyboard Shortcut                      | Action                     |
|----------------------------------------|----------------------------|
| 快捷键             | 操作                                    |
| <kbd>Alt</kbd> + <kbd>Down Arrow</kbd> | Open the calendar pop-up                  |
| <kbd>Alt</kbd>+ <kbd>Down Arrow</kbd> | 打开日历弹出框 |
| <kbd>Escape</kbd> | Close the calendar pop-up |
| `ESCAPE` | 关闭日历弹出框 |

In month view:

在月份视图中：

| Shortcut             | Action                                    |
|----------------------|-------------------------------------------|
| 快捷键             | 操作                                    |
| <kbd>Left Arrow</kbd>         | Go to previous day |
| <kbd>Left Arrow</kbd>         | 转到上一天 |
| <kbd>Right Arrow</kbd>        | Go to next day |
| <kbd>Right Arrow</kbd>        | 转到下一天 |
| <kbd>Up Arrow</kbd>           | Go to same day in the previous week |
| <kbd>Up Arrow</kbd>           | 转到上周的同一天 |
| <kbd>Down Arrow</kbd>         | Go to same day in the next week |
| <kbd>Down Arrow</kbd>         | 转到下周的同一天 |
| <kbd>Home</kbd>              | Go to the first day of the month |
| <kbd>Home</kbd>              | 转到本月初 |
| <kbd>End</kbd>               | Go to the last day of the month |
| <kbd>End</kbd>               | 转到本月末 |
| <kbd>Page up</kbd>           | Go to the same day in the previous month |
| <kbd>Page up</kbd>           | 转到上月的同一天 |
| <kbd>Alt</kbd>+ <kbd>Page up</kbd>   | Go to the same day in the previous year |
| <kbd>Alt</kbd>+ <kbd>Page up</kbd>   | 转到去年的同一天 |
| <kbd>Page down</kbd>         | Go to the same day in the next month |
| <kbd>Page down</kbd>         | 转到下月的同一天 |
| <kbd>Alt</kbd>+ <kbd>Page down</kbd> | Go to the same day in the next year |
| <kbd>Alt</kbd>+ <kbd>Page down</kbd> | 转到明年的同一天 |
| <kbd>Enter</kbd>             | Select current date |
| <kbd>Enter</kbd>             | 选择当前日期 |

In year view:

在年份视图中：

| Shortcut             | Action                                    |
|----------------------|-------------------------------------------|
| 快捷键             | 操作                                    |
| <kbd>Left Arrow</kbd>         | Go to previous month |
| <kbd>Left Arrow</kbd>         | 转到上月 |
| <kbd>Right Arrow</kbd>        | Go to next month |
| <kbd>Right Arrow</kbd>        | 转到下月 |
| <kbd>Up Arrow</kbd>           | Go up a row (back 4 months) |
| <kbd>Up Arrow</kbd>           | 转到上一行（回退四个月） |
| <kbd>Down Arrow</kbd>         | Go down a row (forward 4 months) |
| <kbd>Down Arrow</kbd>         | 转到下一行（前进四个月） |
| <kbd>Home</kbd>              | Go to the first month of the year |
| <kbd>Home</kbd>              | 转到今年的第一个月 |
| <kbd>End</kbd>               | Go to the last month of the year |
| <kbd>End</kbd>               | 转到今年的最后一月 |
| <kbd>Page up</kbd>           | Go to the same month in the previous year |
| <kbd>Page up</kbd>           | 转到去年的同一月 |
| <kbd>Alt</kbd>+ <kbd>Page up</kbd>   | Go to the same month 10 years back |
| <kbd>Alt</kbd>+ <kbd>Page up</kbd>   | 转到十年前的同一月 |
| <kbd>Page down</kbd>         | Go to the same month in the next year |
| <kbd>Page down</kbd>         | 转到明年的同一月 |
| <kbd>Alt</kbd>+ <kbd>Page down</kbd> | Go to the same month 10 years forward |
| <kbd>Alt</kbd>+ <kbd>Page down</kbd> | 转到十年后的同一月 |
| <kbd>Enter</kbd>             | Select current month |
| <kbd>Enter</kbd>             | 选择当前月份 |

In multi-year view:

在多年视图中：

| Shortcut             | Action                                    |
|----------------------|-------------------------------------------|
| 快捷键             | 操作                                    |
| <kbd>Left Arrow</kbd>         | Go to previous year |
| <kbd>Left Arrow</kbd>         | 转到去年 |
| <kbd>Right Arrow</kbd>        | Go to next year |
| <kbd>Right Arrow</kbd>        | 转到明年 |
| <kbd>Up Arrow</kbd>           | Go up a row (back 4 years) |
| <kbd>Up Arrow</kbd>           | 转到上一行（后退四年） |
| <kbd>Down Arrow</kbd>         | Go down a row (forward 4 years) |
| <kbd>Down Arrow</kbd>         | 转到下一行（前进四年） |
| <kbd>Home</kbd>              | Go to the first year in the current range |
| <kbd>Home</kbd>              | 转到当前范围内的第一年 |
| <kbd>End</kbd>               | Go to the last year in the current range |
| <kbd>End</kbd>               | 转到当前范围内的最后一年 |
| <kbd>Page up</kbd>           | Go back 24 years |
| <kbd>Page up</kbd>           | 后退 24 年 |
| <kbd>Alt</kbd>+ <kbd>Page up</kbd>   | Go back 240 years |
| <kbd>Alt</kbd>+ <kbd>Page up</kbd>   | 后退 240 年 |
| <kbd>Page down</kbd>         | Go forward 24 years |
| <kbd>Page down</kbd>         | 前进 24 年 |
| <kbd>Alt</kbd>+ <kbd>Page down</kbd> | Go forward 240 years |
| <kbd>Alt</kbd>+ <kbd>Page down</kbd> | 前进 240 年 |
| <kbd>Enter</kbd>             | Select current year |
| <kbd>Enter</kbd>             | 选择当前年份 |

### Troubleshooting

### 排查问题

#### Error: MatDatepicker: No provider found for DateAdapter/MAT_DATE_FORMATS

#### Error: MatDatepicker: No provider found for DateAdapter/MAT_DATE_FORMATS <br>（未找到 DateAdapter/MAT_DATE_FORMATS 的提供者）

This error is thrown if you have not provided all of the injectables the datepicker needs to work.
The easiest way to resolve this is to import the `MatNativeDateModule` or `MatMomentDateModule` in
your application's root module. See
[_Choosing a date implementation_](#choosing-a-date-implementation-and-date-format-settings)) for
more information.

如果你没有提供日期选择器所需的全部可注入对象，就会抛出本错误。
最简单的解决方式是在应用的根模块中导入 `MatNativeDateModule` 或 `MatMomentDateModule` 模块。欲知详情，参见[选择日期的一个实现](#choosing-a-date-implementation-and-date-format-settings)。

#### Error: A MatDatepicker can only be associated with a single input

#### Error: A MatDatepicker can only be associated with a single input <br>（一个 MatDatepicker 只能关联一个输入框）

This error is thrown if more than one `<input>` tries to claim ownership over the same
`<mat-datepicker>` (via the `matDatepicker` attribute on the input). A datepicker can only be
associated with a single input.

如果多个 `<input>` 视图（通过 `matDatepicker` 属性）获取同一个 `<mat-datepicker>` 的所有权，就会抛出本错误。
一个日期选择器只能和一个输入框相关联。

#### Error: Attempted to open an MatDatepicker with no associated input.

#### Error: Attempted to open an MatDatepicker with no associated input. <br>（试图打开一个没有关联到输入框的 MatDatepicker）

This error occurs if your `<mat-datepicker>` is not associated with any `<input>`. To associate an
input with your datepicker, create a template reference for the datepicker and assign it to the
`matDatepicker` attribute on the input:

如果没有给 `<mat-datepicker>` 关联任何 `<input>`，就会发生本错误。
要想把一个输入框和日期选择器关联起来，请创建一个到该日期选择器的模板引用，并把它赋值给输入框上的 `matDatepicker` 属性：

```html
<input [matDatepicker]="picker">
<mat-datepicker #picker></mat-datepicker>
```<|MERGE_RESOLUTION|>--- conflicted
+++ resolved
@@ -1,22 +1,14 @@
 The datepicker allows users to enter a date either through text input, or by choosing a date from
 the calendar. It is made up of several components, directives and [the date implementation module](#choosing-a-date-implementation-and-date-format-settings) that work together.
 
-日期选择器允许用户通过文本框输入一个日期，或用日历选取一个日期。它由一几个协同工作的组件、指令和[日期的实现模块](#choosing-a-date-implementation-and-date-format-settings)组成。
-
 <!-- example(datepicker-overview) -->
 
 ### Connecting a datepicker to an input
-
-### 把日期选择器关联到一个输入框
 
 A datepicker is composed of a text input and a calendar pop-up, connected via the `matDatepicker`
 property on the text input.
 
-日期选择器由一个文本输入框和一个日历弹出框组成，它们通过文本框上的 `matDatepicker` 联系起来。
-
 There is also an optional datepicker toggle button that gives the user an easy way to open the datepicker pop-up.
-
-还有一个可选的日期选择器切换按钮，它给了用户一种弹出日期选择器的简易方式。
 
 <!-- example({"example":"datepicker-overview",
               "file":"datepicker-overview-example.html",
@@ -25,33 +17,22 @@
 This works exactly the same with an input that is part of an `<mat-form-field>` and the toggle
 can easily be used as a prefix or suffix on the Material input:
 
-当输入框作为 `<mat-form-field>` 的一部分时，也完全一样。
-切换按钮可以很容易地作为输入框的前缀或后缀：
-
 <!-- example({"example":"datepicker-overview",
               "file":"datepicker-overview-example.html"}) -->
 
 If you want to customize the icon that is rendered inside the `mat-datepicker-toggle`, you can do so
 by using the `matDatepickerToggleIcon` directive:
 
-如果你要定制 `mat-datepicker-toggle` 中渲染的图标，可以使用 `matDatepickerToggleIcon` 指令：
-
 <!-- example(datepicker-custom-icon) -->
 
 ### Date range selection
-
-### 日期范围选择
 
 If you want your users to select a range of dates, instead of a single date, you can use the
 `mat-date-range-input` and `mat-date-range-picker` components. They work in tandem, similarly to the
 `mat-datepicker` and the basic datepicker input.
 
-如果你希望用户选择一个日期范围而不是单个日期，可以使用 `mat-date-range-input` 和 `mat-date-range-picker` 组件。它们可以关联使用，类似于 `mat-date-range-input` 和 `mat-datepicker`。
-
 The `mat-date-range-input` component requires two `input` elements for the start and end dates,
 respectively:
-
-`mat-date-range-input` 组件要求为开始日期和结束日期分别提供两个 `input` 元素：
 
 ```html
 <mat-date-range-input>
@@ -63,15 +44,11 @@
 The `mat-date-range-picker` component acts as the pop-up panel for selecting dates. This works in
 the same way as `mat-datepicker`, but allows the user to select multiple times:
 
-`mat-date-range-picker` 组件作为弹出式面板，用于选择日期。其工作方式和 `mat-datepicker` 相同，但允许用户多次选择：
-
 ```html
 <mat-date-range-picker #picker></mat-date-range-picker>
 ```
 
 Connect the range picker and range input using the `rangePicker` property:
-
-使用 `rangePicker` 属性把范围选择器和范围输入框联系起来：
 
 ```html
 <mat-date-range-input [rangePicker]="picker">
@@ -86,25 +63,16 @@
 
 ### Date range input forms integration
 
-### 日期范围输入框的表单集成
-
 The `mat-date-range-input` component can be used together with the `FormGroup` directive from
 `@angular/forms` to group the start and end values together and to validate them as a group.
 
-`mat-date-range-input` 组件可以和来自 `@angular/forms` 的 `FormGroup` 指令一起使用，它会把起始值和结束值组合在一起，并把它们作为一个组进行验证。
-
 <!-- example(date-range-picker-forms) -->
 
 ### Setting the calendar starting view
-
-### 设置日历的起始视图
 
 The `startView` property of `<mat-datepicker>` can be used to set the view that will show up when
 the calendar first opens. It can be set to `month`, `year`, or `multi-year`; by default it will open
 to month view.
-
-`<mat-datepicker>` 的 `startView` 属性可用来指定当首次打开日历时，应该使用哪个视图。
-它可以是 `month`（月）、`year`（年）或 `multi-year`（多年）之一，默认情况下是月。
 
 The month, year, or range of years that the calendar opens to is determined by first checking if any
 date is currently selected, if so it will open to the month or year containing that date. Otherwise
@@ -112,14 +80,9 @@
 the `startAt` property of `<mat-datepicker>`. In this case the calendar will open to the month or
 year containing the `startAt` date.
 
-此日历中打开的月份、年份或年份的范围，取决于当前是否选择了某个日期。如果选择了，它就会打开包含该日期的月份或年份。否则，它就打开包含当前日期的月份或年份。
-这种行为可以用 `<mat-datepicker>` 的 `startAt` 属性来改写。这种情况下，此日历将打开包含 `startAt` 日期的月份或年份。
-
 <!-- example(datepicker-start-view) -->
 
 #### Watching the views for changes on selected years and months
-
-#### 在选择的年份或月份上监听视图的更改
 
 When a year or a month is selected in `multi-year` and `year` views respectively, the `yearSelected`
 and `monthSelected` outputs emit a normalized date representing the chosen year or month. By
@@ -132,32 +95,20 @@
 set to something like `new Date(2017, MM, dd)` when the calendar was opened (the month and day are
 irrelevant in this case).
 
-如果在 `multi-year` / `year` 视图中选择年 / 月时，输出属性 `yearSelected` / `monthSelected` 将会发出一个表示所选年 / 月的标准化日期。
-这里 "标准化" 的意思是：对于年，它会设置为当年的一月一日；对于月，它会设置为当月的第一天。例如：
-如果 `<mat-datepicker>` 配置为和 JavaScript 的原生 Date 对象协同工作，则当用户在 `multi-year` 视图中选中 2017 年时，`yearSelected` 将发出 `new Date(2017, 0, 1)`。
-同样，如果用户在 `year` 视图中选中了二月，则 `monthSelected` 将会发出 `new Date(2017, 1, 1)`。而当打开日历时相关 `<input>` 的当前日期值会设置为某个类似 `new Date(2017, MM, dd)` 的值（这种情况下月和日是无关的）。
-
 Notice that the emitted value does not affect the current value in the connected `<input>`, which
 is only bound to the selection made in the `month` view. So if the end user closes the calendar
 after choosing a year in `multi-view` mode (by pressing the `ESC` key, for example), the selected
 year, emitted by `yearSelected` output, will not cause any change in the value of the date in the
 associated `<input>`.
 
-注意，发出的值不会影响相关 `<input>` 的当前值，当前值只跟你在 `month` 视图中所做选的日期有关。
-所以，如果最终用户在 `multi-year` 视图下选择了某一年后关闭了日历（比如通过按下 ESC 键），则由 `yearSelected` 发出的选定年份不会给相关 `<input>` 中的日期值带来任何变化。
-
 The following example uses `yearSelected` and `monthSelected` outputs to emulate a month and year
 picker (if you're not familiar with the usage of `MomentDateAdapter` and `MAT_DATE_FORMATS`
 you can [read more about them](#choosing-a-date-implementation-and-date-format-settings) below in
 this document to fully understand the example).
 
-下面的例子使用输出属性 `yearSelected` 和 `monthSelected` 来模拟月和年的选择器（如果你对 `MomentDateAdapter` 和 `MAT_DATE_FORMATS` 的用法还不熟，可以在稍后部分[阅读它们](#choosing-a-date-implementation-and-date-format-settings)以更好地理解该范例）。
-
 <!-- example(datepicker-views-selection) -->
 
 ### Setting the selected date
-
-### 设置选定日期
 
 The type of values that the datepicker expects depends on the type of `DateAdapter` provided in your
 application. The `NativeDateAdapter`, for example, works directly with plain JavaScript `Date`
@@ -167,10 +118,6 @@
 See [_Choosing a date implementation_](#choosing-a-date-implementation-and-date-format-settings)
 for more information.
 
-Datepicker 的值类型取决于你提供的 `DateAdapter` 的类型。
-比如，`NativeDateAdapter` 会直接使用普通的 JavaScript `Date` 对象；而使用 `MomentDateAdapter` 时，所有的值都会是 Moment.js 的实例。
-这种适配器模式，可以让 Datepicker 组件借助自定义 `DateAdapter` 来处理日期的任何一种表示法。
-
 Depending on the `DateAdapter` being used, the datepicker may automatically deserialize certain date
 formats for you as well. For example, both the `NativeDateAdapter` and `MomentDateAdapter` allow
 [ISO 8601](https://tools.ietf.org/html/rfc3339) strings to be passed to the datepicker and
@@ -179,42 +126,26 @@
 in user format such as `"1/2/2017"` as this is ambiguous and will mean different things depending on
 the locale of the browser running the code.
 
-根据所使用的 `DateAdapter`，日期选择器还可以自动重新序列化某些日期格式。例如：`NativeDateAdapter` 和 `MomentDateAdapter` 都允许把 [ISO 8601](https://tools.ietf.org/html/rfc3339) 字符串传给日期选择器，
-并自动转换成合适的对象类型。
-当直接把后端数据类型绑定到日期选择器时，这很方便。不过，日期选择器不接受用户格式的日期字符串（比如 `"1/2/2017"`），
-因为它是有二义性的，它会根据执行代码的浏览器的时区设置不同而代表不同的日期。
-
 As with other types of `<input>`, the datepicker works with `@angular/forms` directives such as
 `formGroup`, `formControl`, `ngModel`, etc.
 
-像 `<input>` 的其它类型一样，日期选择器也能和 `@angular/forms` 中的指令协同工作，比如 `formGroup`、`formControl`、`ngModel` 等。
-
 <!-- example(datepicker-value) -->
 
 ### Changing the datepicker colors
-
-### 修改日期选择器的颜色
 
 The datepicker popup will automatically inherit the color palette (`primary`, `accent`, or `warn`)
 from the `mat-form-field` it is attached to. If you would like to specify a different palette for
 the popup you can do so by setting the `color` property on `mat-datepicker`.
 
-当日期选择器弹出时，它会自动继承所附着的 `mat-form-field` 的调色板（`primary`、`accent` 或 `warn`）。
-如果你要为弹出框另行指定一个调色板，可以设置 `mat-datepicker` 的 `color` 属性。
-
 <!-- example(datepicker-color) -->
 
 ### Date validation
-
-### 日期验证
 
 There are three properties that add date validation to the datepicker input. The first two are the
 `min` and `max` properties. In addition to enforcing validation on the input, these properties will
 disable all dates on the calendar popup before or after the respective values and prevent the user
 from advancing the calendar past the `month` or `year` (depending on current view) containing the
 `min` or `max` date.
-
-有三个属性可以为日期选择器添加日期验证。前两个是 `min` 和 `max` 属性。除了对输入执行验证之外，这些属性还会禁用日期弹出框中相应值之前或之后的所有日期，并阻止用户将日历推进到包含 `min` 或 `max` 日期之外的 `month` 或 `year`（取决于当前视图）。
 
 <!-- example(datepicker-min-max) -->
 
@@ -228,60 +159,31 @@
 dates before or after a certain point, will not prevent the user from advancing the calendar past
 that point.
 
-添加验证器的第二种方式是使用日期选择器输入框的 `matDatepickerFilter` 属性。
-该属性接受一个 `<D> => boolean` 型的函数（这里的 `<D>` 是日期选择器所用的日期类型，参见[*选择一个日期实现类*](#choosing-a-date-implementation-and-date-format-settings)）。
-如果结果是 `true` 则表示该日期是有效的，如果为 `false` 则表示无效。同样，这也会禁用日历上那些无效的日期。
-不过，`matDatepickerFilter` 和 `min` 或 `max` 之间有一个重要的差异 —— 如果过滤掉了特定时间点之前或之后的所有日期，并不会阻止用户把日历推进到无效的日期范围内。
-
 <!-- example(datepicker-filter) -->
 
 In this example the user can back past 2005, but all of the dates before then will be unselectable.
 They will not be able to go further back in the calendar than 2000. If they manually type in a date
 that is before the min, after the max, or filtered out, the input will have validation errors.
 
-在这个例子中（译注：这个例子有问题），用户可以回到 2005 年之前，但那之前的所有日期都是不可选取的。
-但日历不能回到 2000 年之前。如果用户手动输入一个 `min` 之前或 `max` 之后或过滤掉的日期，该输入框就会发生有效性错误。
-
 Each validation property has a different error that can be checked:
-
-每个验证属性可以检查出不同的错误：
-
  * A value that violates the `min` property will have a `matDatepickerMin` error.
- 
-   违反 `min` 属性的值将给出 `matDatepickerMin` 错误。
- 
  * A value that violates the `max` property will have a `matDatepickerMax` error.
- 
-   违反 `max` 属性的值将给出 `matDatepickerMax` 错误。
- 
  * A value that violates the `matDatepickerFilter` property will have a `matDatepickerFilter` error.
- 
-   违反 `matDatepickerFilter` 属性的值将给出 `matDatepickerFilter` 错误。
 
 ### Input and change events
-
-### 输入（`input`）事件与变更（`change`）事件
 
 The input's native `(input)` and `(change)` events will only trigger due to user interaction with
 the input element; they will not fire when the user selects a date from the calendar popup.
 Therefore, the datepicker input also has support for `(dateInput)` and `(dateChange)` events. These
 trigger when the user interacts with either the input or the popup.
 
-输入框原生的 `(input)` 和 `(change)` 事件只会因为用户和输入框元素的交互而触发；当用户在日历弹出框中选择日期时则不会触发。
-因此，日期选择框的输入还支持 `(dateInput)` 和 `(dateChange)` 事件。无论用户输入还是在弹出框中选择都会触发这两个事件。
-
 The `(dateInput)` event will fire whenever the value changes due to the user typing or selecting a
 date from the calendar. The `(dateChange)` event will fire whenever the user finishes typing input
 (on `<input>` blur), or when the user chooses a date from the calendar.
 
-每当用户正在输入或正在日历中点选日期时都会触发 `(dateInput)` 事件。
-而当用户结束了输入（`<input>` 失焦）或在日历中选好了日期时，就会触发 `(dateChange)` 事件。
-
 <!-- example(datepicker-events) -->
 
 ### Disabling parts of the datepicker
-
-### 部分禁用日期选择框
 
 As with any standard `<input>`, it is possible to disable the datepicker input by adding the
 `disabled` property. By default, the `<mat-datepicker>` and `<mat-datepicker-toggle>` will inherit
@@ -289,15 +191,9 @@
 property on the datepicker or toggle elements. This can be useful if you want to disable text input
 but allow selection via the calendar or vice-versa.
 
-像任何标准的 `<input>` 一样，也可以通过添加 `disabled` 属性来禁用日期选择器的输入框。
-默认情况下，`<mat-datepicker>` 和 `<mat-datepicker-toggle>` 将会从 `<input>` 中继承禁用状态，不过也可以通过设置日期选择器或开关元素的 `disabled` 属性来覆盖它。
-如果你想禁用文本框却允许通过日历进行选取（或反之）时，这会很有用。
-
 <!-- example(datepicker-disabled) -->
 
 ### Confirmation action buttons
-
-### 确认动作按钮
 
 By default, clicking on a date in the calendar will select it and close the calendar popup. In some
 cases this may not be desirable, because the user doesn't have a quick way of going back if they've
@@ -308,8 +204,6 @@
 datepicker to only assign the value to the data model if the user presses "Apply", whereas pressing
 "Cancel" will close popup without changing the value.
 
-默认情况下，单击日历中的某个日期会选择它并关闭日历弹出窗口。在某些情况下，这可能是不可取的，因为如果用户改变主意，用户就无法快速返回。如果你希望你的用户可以取消他们的选择，而必须明确接受他们已经选择的值，你可以在 `<mat-datepicker>` 中添加一个 `<mat-datepicker-actions>` 元素，内含带有 `matDatepickerCancel` 属性的 “Cancel” 按钮和带有 `matDatepickerApply` 属性的 “Apply” 按钮。这样就会让日期选择器只有在用户按下 “Apply” 的情况下才把值赋给数据模型，而按下 “Cancel” 则会关闭弹出窗口而不改变值。
-
 <!-- example({"example":"datepicker-actions",
               "file":"datepicker-actions-example.html",
               "region":"datepicker-actions"}) -->
@@ -318,8 +212,6 @@
 `<mat-date-range-picker-actions>` and the buttons are called `matDateRangePickerCancel` and
 `matDateRangePickerApply` respectively.
 
-此 actions 元素也支持 `<mat-date-range-picker>`，它叫做 `<mat-date-range-picker-actions>`，其按钮分别叫做 `matDateRangePickerCancel` 和 `matDateRangePickerApply`。
-
 <!-- example({"example":"datepicker-actions",
               "file":"datepicker-actions-example.html",
               "region":"date-range-picker-actions"}) -->
@@ -327,8 +219,6 @@
 <!-- example(datepicker-actions) -->
 
 ### Comparison ranges
-
-### 比较范围
 
 If your users need to compare the date range that they're currently selecting with another range,
 you can provide the comparison range start and end dates to the `mat-date-range-input` using the
@@ -336,8 +226,6 @@
 within the calendar, but it will change colors to indicate which dates overlap with the user's
 selected range.
 
-如果你的用户需要把他们当前正在选择的日期范围与另一个范围进行比较，你可以使用 `comparisonStart` 和 `comparisonEnd` 绑定来为 `mat-date-range-input` 提供比较范围。比较范围会在日历中静态渲染，但会改变颜色，以便指示哪些日期与用户选定的范围重叠。
-
 <!-- example(date-range-picker-comparison) -->
 
 Note that comparison and overlap colors aren't derived from the current theme, due
@@ -351,11 +239,7 @@
   hotpink, teal, yellow, purple);
 ```
 
-请注意，由于 Material Design 主题体系的限制，比较色和重叠色并非来自当前主题。可以使用 `mat-date-range-colors` mixin 来定制它们。
-
 ### Customizing the date selection logic
-
-### 自定义日期选择逻辑
 
 The `mat-date-range-picker` supports custom behaviors for range previews and selection. To customize
 this, you first create a class that implements `MatDateRangeSelectionStrategy`, and then provide
@@ -363,84 +247,47 @@
 uses the range selection strategy to create a custom range picker that limits the user to five-day
 ranges.
 
-`mat-date-range-picker` 支持自定义范围预览和选择的行为。为了自定义它，首先要创建一个实现 `MatDateRangeSelectionStrategy` 的类，然后通过 `MAT_DATE_RANGE_SELECTION_STRATEGY` 令牌提供该类。下面的例子使用这种范围选择策略来创建一个自定义范围选择器，它可以把用户限制在五天的范围内。
-
 <!-- example(date-range-picker-selection-strategy) -->
 
 ### Touch UI mode
-
-### 触屏 UI 模式
 
 The datepicker normally opens as a popup under the input. However this is not ideal for touch
 devices that don't have as much screen real estate and need bigger click targets. For this reason
 `<mat-datepicker>` has a `touchUi` property that can be set to `true` in order to enable a more
 touch friendly UI where the calendar opens in a large dialog.
 
-正常情况下，日期选择器会在输入框下方打开一个弹出框。不过，这对于触屏设备很不理想，它们屏幕较小，并且需要更大的点击目标。
-出于这个原因，`<mat-datepicker>` 有一个 `touchUi` 属性，它可以设置为 `true` 以便在大对话框中打开日历时启用更加友好的 UI。
-
 <!-- example(datepicker-touch) -->
 
 ### Manually opening and closing the calendar
-
-### 手动打开和关闭日历
 
 The calendar popup can be programmatically controlled using the `open` and `close` methods on the
 `<mat-datepicker>`. It also has an `opened` property that reflects the status of the popup.
 
-日历弹出框可以使用 `<mat-datepicker>` 的 `open` 和 `close` 方法进行程序化控制。
-它还有一个 `opened` 属性来反应弹出框的状态。
-
 <!-- example(datepicker-api) -->
 
 ### Using `mat-calendar` inline
-
-### 使用 `mat-calendar` 内联
 
 If you want to allow the user to select a date from a calendar that is inlined on the page rather
 than contained in a popup, you can use `<mat-calendar>` directly. The calendar's height is
 determined automatically based on the width and the number of dates that need to be shown for a
 month. If you want to make the calendar larger or smaller, adjust the width rather than the height.
 
-如果要让用户从页面内联日历而不是从包含在弹出窗口中的日历中选择日期，可以直接使用 `<mat-calendar>`。日历的高度是根据一个月需要显示的宽度和日期数自动确定的。如果你想让日历更大或更小，请调整宽度而不是高度。
-
 <!-- example(datepicker-inline-calendar) -->
 
 ### Internationalization
 
-### 国际化
-
 Internationalization of the datepicker is configured via four aspects:
-
-日期选择器的国际化配置包括四个方面：
-
  1. The date locale.
- 
-    日期语言环境。
- 
  2. The date implementation that the datepicker accepts.
- 
-    日期选择器所能接受的日期对象实现。
- 
  3. The display and parse formats used by the datepicker.
-
-    日期选择器所用的显示和解析格式。
-
  4. The message strings used in the datepicker's UI.
- 
-    在日期选择器 UI 中使用的各种消息字符串。
 
 #### Setting the locale code
-
-#### 设置区域代码
 
 By default, the `MAT_DATE_LOCALE` injection token will use the existing `LOCALE_ID` locale code
 from `@angular/core`. If you want to override it, you can provide a new value for the
 `MAT_DATE_LOCALE` token:
 
-默认情况下，依赖注入令牌 `MAT_DATE_LOCALE` 将会使用来自 `@angular/core` 中的 `LOCALE_ID` 表示的区域代码。
-如果你要覆盖它，可以为  `MAT_DATE_LOCALE` 令牌提供一个新值：
-
 ```ts
 @NgModule({
   providers: [
@@ -452,30 +299,20 @@
 
 It's also possible to set the locale at runtime using the `setLocale` method of the `DateAdapter`.
 
-<<<<<<< HEAD
-还可以在运行期间使用 `DateAdapter` 的 `setLocale` 方法设置区域代码。
-=======
 **Note:** if you're using the `MatDateFnsModule`, you have to provide the data object for your
 locale to `MAT_DATE_LOCALE` instead of the locale code, in addition to providing a configuration
 compatible with `date-fns` to `MAT_DATE_FORMATS`. Locale data for `date-fns` can be imported
 from `date-fns/locale`.
->>>>>>> 53b69108
 
 <!-- example(datepicker-locale) -->
 
 #### Choosing a date implementation and date format settings
-
-#### 选择日期的实现和日期格式设置
 
 The datepicker was built to be date implementation agnostic. This means that it can be made to work
 with a variety of different date implementations. However it also means that developers need to make
 sure to provide the appropriate pieces for the datepicker to work with their chosen implementation.
 
-日期选择器是和日期的具体实现无关的，也就是说它可以和多种不同的日期协同工作。不过，这也意味着开发者要确保为日期选择器提供恰当的实现来支持所选的日期实现。
-
 The easiest way to ensure this is to import one of the provided date modules:
-
-要做到这一点，最简单的方式是导入已提供的日期模块：
 
 `MatNativeDateModule`
 
@@ -502,8 +339,6 @@
 
 `MatDateFnsModule` (installed via `@angular/material-date-fns-adapter`)
 
-`MatDateFnsModule` （通过 `@angular/material-date-fns-adapter` 安装）
-
 <table>
   <tbody>
     <tr>
@@ -527,8 +362,6 @@
 
 `MatLuxonDateModule` (installed via `@angular/material-luxon-adapter`)
 
-`MatLuxonDateModule` （通过 `@angular/material-luxon-adapter` 安装）
-
 <table>
   <tbody>
     <tr>
@@ -551,8 +384,6 @@
 </table>
 
 `MatMomentDateModule` (installed via `@angular/material-moment-adapter`)
-
-`MatMomentDateModule` （通过 `@angular/material-moment-adapter` 安装）
 
 <table>
   <tbody>
@@ -582,11 +413,7 @@
 a more robust formatting and parsing library. You can use the `MomentDateAdapter`
 or a custom `DateAdapter` that works with the library of your choice.*
 
-*注意：`MatNativeDateModule` 基于 JavaScript 的原生 [`Date` 对象](https://developer.mozilla.org/docs/Web/JavaScript/Reference/Global_Objects/Date)所提供的功能，因此不适合多语言环境。原生 `Date` 对象最大的缺点是不能设置解析格式。我们强烈建议使用能和你所选的格式化 / 解析库协同使用的 `MomentDateAdapter` 或自定义 `DateAdapter`。*
-
 These modules include providers for `DateAdapter` and `MAT_DATE_FORMATS`.
-
-这些模块包括了 `DateAdapter` 和 `MAT_DATE_FORMATS` 的服务提供者。
 
 ```ts
 @NgModule({
@@ -600,10 +427,6 @@
 appropriate generic type that corresponds to the `DateAdapter` implementation you are using. For
 example:
 
-因为 `DateAdapter` 是一个泛型类，所以 `MatDatepicker` 和 `MatDatepickerInput` 也要做成泛型的。
-当使用这些类时（比如作为 `ViewChild`），你要包含与所用的 `DateAdapter` 实现相对应的泛型类。
-比如：
-
 ```ts
 @Component({...})
 export class MyComponent {
@@ -614,9 +437,6 @@
 <!-- example(datepicker-moment) -->
 
 By default the `MomentDateAdapter` creates dates in your time zone specific locale. You can change the default behaviour to parse dates as UTC by providing the `MAT_MOMENT_DATE_ADAPTER_OPTIONS` and setting it to `useUtc: true`.
-
-默认情况下，`MomentDateAdapter` 会在时区设置中指定的时区上创建日期。
-你可以通过提供 `MAT_MOMENT_DATE_ADAPTER_OPTIONS` 并把它设置为 `useUtc: true` 来把默认行为修改为按照 UTC 格式解析日期。
 
 ```ts
 @NgModule({
@@ -632,8 +452,6 @@
 being parsed incorrectly. You can change the default behaviour to
 [parse dates strictly](https://momentjs.com/guides/#/parsing/strict-mode/) by providing
 the `MAT_MOMENT_DATE_ADAPTER_OPTIONS` and setting it to `strict: true`.
-
-默认情况下，`MomentDateAdapter` 会以[宽容方式](https://momentjs.com/guides/#/parsing/forgiving-mode/)解析日期。这可能导致日期被错误解析。你可以通过提供 `MAT_MOMENT_DATE_ADAPTER_OPTIONS` 并把它设置为 `strict: true` 来修改默认行为以便[严格解析日期](https://momentjs.com/guides/#/parsing/strict-mode/)。
 
 ```ts
 @NgModule({
@@ -651,9 +469,6 @@
 [_Customizing the parse and display formats_](#customizing-the-parse-and-display-formats) for more
 information about `MAT_DATE_FORMATS`.
 
-你还可以创建和应用所需的任何日期格式协同工作的自定义 `DateAdapter`。这可以通过创建 `DateAdapter` 的子类并把它作为 `DateAdapter` 的实现来完成。
-你还要确保应用中所提供的 `MAT_DATE_FORMATS` 都是你的日期实现所能理解的格式。要了解关于 `MAT_DATE_FORMATS` 的更多信息，参见[*自定义解析和显示格式*](#customizing-the-parse-and-display-formats)。
-
 ```ts
 @NgModule({
   imports: [MatDatepickerModule],
@@ -667,22 +482,15 @@
 
 #### Customizing the parse and display formats
 
-#### 自定义解析和显示格式
-
 The `MAT_DATE_FORMATS` object is a collection of formats that the datepicker uses when parsing
 and displaying dates. These formats are passed through to the `DateAdapter` so you will want to make
 sure that the format objects you're using are compatible with the `DateAdapter` used in your app.
-
-`MAT_DATE_FORMATS` 对象是一组日期选择器在解析和显示日期时所能使用的格式。这些格式都会传给 `DateAdapter`，所以你要确保这些格式对象能和应用中所用的 `DateAdapter` 兼容。
 
 If you want use one of the `DateAdapters` that ships with Angular Material, but use your own
 `MAT_DATE_FORMATS`, you can import the `NativeDateModule` or `MomentDateModule`. These modules are
 identical to the "Mat"-prefixed versions (`MatNativeDateModule` and `MatMomentDateModule`) except
 they do not include the default formats. For example:
 
-如果你要使用随 Angular Material 发布的 `DateAdapter` 之一和自己的 `MAT_DATE_FORMATS`，你可以导入 `NativeDateModule` 或 `MomentDateModule`。
-这些模块都具有 "Mat" 前缀（`MatNativeDateModule` 和 `MatMomentDateModule`），除非它们不包含默认格式。比如：
-
 ```ts
 @NgModule({
   imports: [MatDatepickerModule, NativeDateModule],
@@ -697,17 +505,11 @@
 
 ##### MomentDateModule formats
 
-##### MomentDateModule 的格式
-
 To use custom formats with the `MomentDateModule` you can pick from the parse formats documented
 [here](https://momentjs.com/docs/#/parsing/string-format/) and the display formats documented
 [here](https://momentjs.com/docs/#/displaying/format/).
 
-要使用 `MomentDateModule` 的自定义格式，你可以从[这里](https://momentjs.com/docs/#/parsing/string-format/)的文档中挑选解析格式，在[这里](https://momentjs.com/docs/#/displaying/format/)的文档中挑选显示格式。
-
 It is also possible to support multiple parse formats. For example:
-
-也可以支持多种解析格式。例如：
 
 ```ts
 @NgModule({
@@ -734,37 +536,23 @@
 
 #### Customizing the calendar header
 
-#### 自定义日历头
-
 The header section of the calendar (the part containing the view switcher and previous and next
 buttons) can be replaced with a custom component if desired. This is accomplished using the
 `calendarHeaderComponent` property of `<mat-datepicker>`. It takes a component class and constructs
 an instance of the component to use as the header.
 
-你可以用自定义组件代替日历的头部（也就是包含视图切换器、向前和向后按钮的地方）。
-这可以通过 `<mat-datepicker>` 的 `calendarHeaderComponent` 属性来实现。
-它接受一个组件类，并构建一个该组件的实例，将其用作日历头。
-
 In order to interact with the calendar in your custom header component, you can inject the parent
 `MatCalendar` in the constructor. To make sure your header stays in sync with the calendar,
 subscribe to the `stateChanges` observable of the calendar and mark your header component for change
 detection.
 
-要想在自定义的日历头组件中和日历互动，你可以在它的构造函数中注入父 `MatCalendar`。
-要确保你的日历头与日历保持同步，请订阅此日历的 `stateChanges` 事件，并把你的日历头组件标记为已更改的。
-
 <!-- example(datepicker-custom-header) -->
 
 #### Localizing labels and messages
-
-#### 本地化各个标签和消息
 
 The various text strings used by the datepicker are provided through `MatDatepickerIntl`.
 Localization of these messages can be done by providing a subclass with translated values in your
 application root module.
-
-日期选择器中所用的多种文本字符串都可以由 `MatDatepickerIntl` 提供。
-这些消息可以通过在应用的根模块中提供一个带有已翻译内容的子类来进行本地化。
 
 ```ts
 @NgModule({
@@ -777,170 +565,99 @@
 ```
 
 #### Highlighting specific dates
-
-#### 突出显示特定日期
-
 If you want to apply one or more CSS classes to some dates in the calendar (e.g. to highlight a
 holiday), you can do so with the `dateClass` input. It accepts a function which will be called
 with each of the dates in the calendar and will apply any classes that are returned. The return
 value can be anything that is accepted by `ngClass`.
 
-如果你想把一个或多个 CSS 类应用到日历中的某些日期（比如突出显示一个假日），你可以使用输入属性 `dateClass`。它接受一个函数，将对日历中的每个日期调用该函数，并应用其返回的任何类。返回值可以是 `ngClass` 接受的任何值。
-
 <!-- example(datepicker-date-class) -->
 
 ### Accessibility
-
-### 无障碍性
 
 The `MatDatepicker` pop-up uses the `role="dialog"` interaction pattern. This dialog then contains
 multiple controls, the most prominent being the calendar itself. This calendar implements the
 `role="grid"` interaction pattern.
 
-<<<<<<< HEAD
-`MatDatepicker` 弹出窗口使用 `role="dialog"` 交互模式。该对话框包含多个控件，最突出的是日历本身。这个日历实现了 `role="grid"` 交互模式。
-=======
 Always enable [_confirmation action buttons_](#confirmation-action-buttons). This allows assistive
 technology users to explicitly confirm their selection before committing a value.
->>>>>>> 53b69108
 
 The `MatDatepickerInput` and `MatDatepickerToggle` directives both apply the `aria-haspopup`
 attribute to the native input and button elements, respectively.
-
-`MatDatepickerInput` 和 `MatDatepickerToggle` 会给原生输入框和开关按钮分别加上 `aria-haspopup` 属性，而它们触发的日历弹出框则会带有 `role="dialog"` 属性。
 
 `MatDatepickerIntl` includes strings that are used for `aria-label` attributes. Always provide
 the datepicker text input a meaningful label via `<mat-label>`, `aria-label`, `aria-labelledby` or
 `MatDatepickerIntl`.
 
-<<<<<<< HEAD
-`MatDatepickerIntl` 包含一些要用作 `aria-label` 的字符串。日期选择器的输入框应该具有一个占位符或通过 
-`aria-label`、`aria-labelledby` 或 `MatDatepickerIntl` 提供一个有意义的标签。
-=======
 Always communicate the date format (e.g. 'MM/DD/YYYY'). This can be accomplished using `<mat-hint>`
 or by providing an additional label adjacent to the form field.
->>>>>>> 53b69108
 
 `MatDatepickerInput` adds <kbd>>Alt</kbd> + <kbd>Down Arrow</kbd> as a keyboard short to open the
 datepicker pop-up. However, ChromeOS intercepts this key combination at the OS level such that the
 browser only receives a `PageDown` key event. Because of this behavior, you should always include an
 additional means of opening the pop-up, such as `MatDatepickerToggle`.
 
-`MatDatepickerInput` 会添加 <kbd>Alt</kbd> + <kbd>Down Arrow</kbd> 作为键盘快捷键以打开日期选择器弹出窗口。但是，ChromeOS 在操作系统层面拦截了这个组合键，使得浏览器只能接收一个 `PageDown` 键盘事件。由于这种行为，你应该总是提供其他打开弹出窗口的方法，例如 `MatDatepickerToggle` 。
-
 #### Keyboard interaction
 
-#### 键盘快捷键
-
 The datepicker supports the following keyboard shortcuts:
-
-日期选择器支持下列键盘快捷键：
 
 | Keyboard Shortcut                      | Action                     |
 |----------------------------------------|----------------------------|
-| 快捷键             | 操作                                    |
-| <kbd>Alt</kbd> + <kbd>Down Arrow</kbd> | Open the calendar pop-up                  |
-| <kbd>Alt</kbd>+ <kbd>Down Arrow</kbd> | 打开日历弹出框 |
-| <kbd>Escape</kbd> | Close the calendar pop-up |
-| `ESCAPE` | 关闭日历弹出框 |
+| <kbd>Alt</kbd> + <kbd>Down Arrow</kbd> | Open the calendar pop-up   |
+| <kbd>Escape</kbd>                      | Close the calendar pop-up  |
+
 
 In month view:
 
-在月份视图中：
-
-| Shortcut             | Action                                    |
-|----------------------|-------------------------------------------|
-| 快捷键             | 操作                                    |
-| <kbd>Left Arrow</kbd>         | Go to previous day |
-| <kbd>Left Arrow</kbd>         | 转到上一天 |
-| <kbd>Right Arrow</kbd>        | Go to next day |
-| <kbd>Right Arrow</kbd>        | 转到下一天 |
-| <kbd>Up Arrow</kbd>           | Go to same day in the previous week |
-| <kbd>Up Arrow</kbd>           | 转到上周的同一天 |
-| <kbd>Down Arrow</kbd>         | Go to same day in the next week |
-| <kbd>Down Arrow</kbd>         | 转到下周的同一天 |
-| <kbd>Home</kbd>              | Go to the first day of the month |
-| <kbd>Home</kbd>              | 转到本月初 |
-| <kbd>End</kbd>               | Go to the last day of the month |
-| <kbd>End</kbd>               | 转到本月末 |
-| <kbd>Page up</kbd>           | Go to the same day in the previous month |
-| <kbd>Page up</kbd>           | 转到上月的同一天 |
-| <kbd>Alt</kbd>+ <kbd>Page up</kbd>   | Go to the same day in the previous year |
-| <kbd>Alt</kbd>+ <kbd>Page up</kbd>   | 转到去年的同一天 |
-| <kbd>Page down</kbd>         | Go to the same day in the next month |
-| <kbd>Page down</kbd>         | 转到下月的同一天 |
-| <kbd>Alt</kbd>+ <kbd>Page down</kbd> | Go to the same day in the next year |
-| <kbd>Alt</kbd>+ <kbd>Page down</kbd> | 转到明年的同一天 |
-| <kbd>Enter</kbd>             | Select current date |
-| <kbd>Enter</kbd>             | 选择当前日期 |
+| Shortcut                              | Action                                   |
+|---------------------------------------|------------------------------------------|
+| <kbd>Left Arrow</kbd>                 | Go to previous day                       |
+| <kbd>Right Arrow</kbd>                | Go to next day                           |
+| <kbd>Up Arrow</kbd>                   | Go to same day in the previous week      |
+| <kbd>Down Arrow</kbd>                 | Go to same day in the next week          |
+| <kbd>Home</kbd>                       | Go to the first day of the month         |
+| <kbd>End</kbd>                        | Go to the last day of the month          |
+| <kbd>Page up</kbd>                    | Go to the same day in the previous month |
+| <kbd>Alt</kbd> + <kbd>Page up</kbd>   | Go to the same day in the previous year  |
+| <kbd>Page Down</kbd>                  | Go to the same day in the next month     |
+| <kbd>Alt</kbd> + <kbd>Page Down</kbd> | Go to the same day in the next year      |
+| <kbd>Enter</kbd>                      | Select current date                      |
+
 
 In year view:
 
-在年份视图中：
-
-| Shortcut             | Action                                    |
-|----------------------|-------------------------------------------|
-| 快捷键             | 操作                                    |
-| <kbd>Left Arrow</kbd>         | Go to previous month |
-| <kbd>Left Arrow</kbd>         | 转到上月 |
-| <kbd>Right Arrow</kbd>        | Go to next month |
-| <kbd>Right Arrow</kbd>        | 转到下月 |
-| <kbd>Up Arrow</kbd>           | Go up a row (back 4 months) |
-| <kbd>Up Arrow</kbd>           | 转到上一行（回退四个月） |
-| <kbd>Down Arrow</kbd>         | Go down a row (forward 4 months) |
-| <kbd>Down Arrow</kbd>         | 转到下一行（前进四个月） |
-| <kbd>Home</kbd>              | Go to the first month of the year |
-| <kbd>Home</kbd>              | 转到今年的第一个月 |
-| <kbd>End</kbd>               | Go to the last month of the year |
-| <kbd>End</kbd>               | 转到今年的最后一月 |
-| <kbd>Page up</kbd>           | Go to the same month in the previous year |
-| <kbd>Page up</kbd>           | 转到去年的同一月 |
-| <kbd>Alt</kbd>+ <kbd>Page up</kbd>   | Go to the same month 10 years back |
-| <kbd>Alt</kbd>+ <kbd>Page up</kbd>   | 转到十年前的同一月 |
-| <kbd>Page down</kbd>         | Go to the same month in the next year |
-| <kbd>Page down</kbd>         | 转到明年的同一月 |
-| <kbd>Alt</kbd>+ <kbd>Page down</kbd> | Go to the same month 10 years forward |
-| <kbd>Alt</kbd>+ <kbd>Page down</kbd> | 转到十年后的同一月 |
-| <kbd>Enter</kbd>             | Select current month |
-| <kbd>Enter</kbd>             | 选择当前月份 |
+| Shortcut                              | Action                                    |
+|---------------------------------------|-------------------------------------------|
+| <kbd>Left Arrow</kbd>                 | Go to previous month                      |
+| <kbd>Right Arrow</kbd>                | Go to next month                          |
+| <kbd>Up Arrow</kbd>                   | Go up a row (back 4 months)               |
+| <kbd>Down Arrow</kbd>                 | Go down a row (forward 4 months)          |
+| <kbd>Home</kbd>                       | Go to the first month of the year         |
+| <kbd>End</kbd>                        | Go to the last month of the year          |
+| <kbd>Page Up</kbd>                    | Go to the same month in the previous year |
+| <kbd>Alt</kbd> + <kbd>Page up</kbd>   | Go to the same month 10 years back        |
+| <kbd>Page Down</kbd>                  | Go to the same month in the next year     |
+| <kbd>Alt</kbd> + <kbd>Page Down</kbd> | Go to the same month 10 years forward     |
+| <kbd>Enter</kbd>                      | Select current month                      |
 
 In multi-year view:
 
-在多年视图中：
-
-| Shortcut             | Action                                    |
-|----------------------|-------------------------------------------|
-| 快捷键             | 操作                                    |
-| <kbd>Left Arrow</kbd>         | Go to previous year |
-| <kbd>Left Arrow</kbd>         | 转到去年 |
-| <kbd>Right Arrow</kbd>        | Go to next year |
-| <kbd>Right Arrow</kbd>        | 转到明年 |
-| <kbd>Up Arrow</kbd>           | Go up a row (back 4 years) |
-| <kbd>Up Arrow</kbd>           | 转到上一行（后退四年） |
-| <kbd>Down Arrow</kbd>         | Go down a row (forward 4 years) |
-| <kbd>Down Arrow</kbd>         | 转到下一行（前进四年） |
-| <kbd>Home</kbd>              | Go to the first year in the current range |
-| <kbd>Home</kbd>              | 转到当前范围内的第一年 |
-| <kbd>End</kbd>               | Go to the last year in the current range |
-| <kbd>End</kbd>               | 转到当前范围内的最后一年 |
-| <kbd>Page up</kbd>           | Go back 24 years |
-| <kbd>Page up</kbd>           | 后退 24 年 |
-| <kbd>Alt</kbd>+ <kbd>Page up</kbd>   | Go back 240 years |
-| <kbd>Alt</kbd>+ <kbd>Page up</kbd>   | 后退 240 年 |
-| <kbd>Page down</kbd>         | Go forward 24 years |
-| <kbd>Page down</kbd>         | 前进 24 年 |
-| <kbd>Alt</kbd>+ <kbd>Page down</kbd> | Go forward 240 years |
-| <kbd>Alt</kbd>+ <kbd>Page down</kbd> | 前进 240 年 |
-| <kbd>Enter</kbd>             | Select current year |
-| <kbd>Enter</kbd>             | 选择当前年份 |
+| Shortcut                              | Action                                    |
+|---------------------------------------|-------------------------------------------|
+| <kbd>Left Arrow</kbd>                 | Go to previous year                       |
+| <kbd>Right Arrow</kbd>                | Go to next year                           |
+| <kbd>Up Arrow</kbd>                   | Go up a row (back 4 years)                |
+| <kbd>Down Arrow</kbd>                 | Go down a row (forward 4 years)           |
+| <kbd>Home</kbd>                       | Go to the first year in the current range |
+| <kbd>End</kbd>                        | Go to the last year in the current range  |
+| <kbd>Page up</kbd>                    | Go back 24 years                          |
+| <kbd>Alt</kbd> + <kbd>Page up</kbd>   | Go back 240 years                         |
+| <kbd>Page Down</kbd>                  | Go forward 24 years                       |
+| <kbd>Alt</kbd> + <kbd>Page Down</kbd> | Go forward 240 years                      |
+| <kbd>Enter</kbd>                      | Select current year                       |
 
 ### Troubleshooting
 
-### 排查问题
-
 #### Error: MatDatepicker: No provider found for DateAdapter/MAT_DATE_FORMATS
-
-#### Error: MatDatepicker: No provider found for DateAdapter/MAT_DATE_FORMATS <br>（未找到 DateAdapter/MAT_DATE_FORMATS 的提供者）
 
 This error is thrown if you have not provided all of the injectables the datepicker needs to work.
 The easiest way to resolve this is to import the `MatNativeDateModule` or `MatMomentDateModule` in
@@ -948,30 +665,17 @@
 [_Choosing a date implementation_](#choosing-a-date-implementation-and-date-format-settings)) for
 more information.
 
-如果你没有提供日期选择器所需的全部可注入对象，就会抛出本错误。
-最简单的解决方式是在应用的根模块中导入 `MatNativeDateModule` 或 `MatMomentDateModule` 模块。欲知详情，参见[选择日期的一个实现](#choosing-a-date-implementation-and-date-format-settings)。
-
 #### Error: A MatDatepicker can only be associated with a single input
-
-#### Error: A MatDatepicker can only be associated with a single input <br>（一个 MatDatepicker 只能关联一个输入框）
 
 This error is thrown if more than one `<input>` tries to claim ownership over the same
 `<mat-datepicker>` (via the `matDatepicker` attribute on the input). A datepicker can only be
 associated with a single input.
 
-如果多个 `<input>` 视图（通过 `matDatepicker` 属性）获取同一个 `<mat-datepicker>` 的所有权，就会抛出本错误。
-一个日期选择器只能和一个输入框相关联。
-
 #### Error: Attempted to open an MatDatepicker with no associated input.
-
-#### Error: Attempted to open an MatDatepicker with no associated input. <br>（试图打开一个没有关联到输入框的 MatDatepicker）
 
 This error occurs if your `<mat-datepicker>` is not associated with any `<input>`. To associate an
 input with your datepicker, create a template reference for the datepicker and assign it to the
 `matDatepicker` attribute on the input:
-
-如果没有给 `<mat-datepicker>` 关联任何 `<input>`，就会发生本错误。
-要想把一个输入框和日期选择器关联起来，请创建一个到该日期选择器的模板引用，并把它赋值给输入框上的 `matDatepicker` 属性：
 
 ```html
 <input [matDatepicker]="picker">
