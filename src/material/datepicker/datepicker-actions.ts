/**
 * @license
 * Copyright Google LLC All Rights Reserved.
 *
 * Use of this source code is governed by an MIT-style license that can be
 * found in the LICENSE file at https://angular.io/license
 */

import {
  AfterViewInit,
  ChangeDetectionStrategy,
  Component,
  Directive,
  OnDestroy,
  TemplateRef,
  ViewChild,
  ViewContainerRef,
  ViewEncapsulation,
} from '@angular/core';
import {TemplatePortal} from '@angular/cdk/portal';
import {MatDatepickerBase, MatDatepickerControl} from './datepicker-base';

<<<<<<< HEAD
/**
 * Button that will close the datepicker and assign the current selection to the data model.
 *
 * 该按钮用于关闭 datepicker，并将当前选择内容赋值给数据模型。
 *
 */
=======
/** Button that will close the datepicker and assign the current selection to the data model. */
>>>>>>> 03485cd6
@Directive({
  selector: '[matDatepickerApply], [matDateRangePickerApply]',
  host: {'(click)': '_applySelection()'},
})
export class MatDatepickerApply {
  constructor(private _datepicker: MatDatepickerBase<MatDatepickerControl<unknown>, unknown>) {}

  _applySelection() {
    this._datepicker._applyPendingSelection();
    this._datepicker.close();
  }
}

<<<<<<< HEAD
/**
 * Button that will close the datepicker and discard the current selection.
 *
 * 该按钮用于关闭日期选择器并丢弃当前的选择。
 *
 */
=======
/** Button that will close the datepicker and discard the current selection. */
>>>>>>> 03485cd6
@Directive({
  selector: '[matDatepickerCancel], [matDateRangePickerCancel]',
  host: {'(click)': '_datepicker.close()'},
})
export class MatDatepickerCancel {
  constructor(public _datepicker: MatDatepickerBase<MatDatepickerControl<unknown>, unknown>) {}
}

/**
 * Container that can be used to project a row of action buttons
 * to the bottom of a datepicker or date range picker.
 *
 * 可以用来把一行动作按钮投影到日期选择器或日期范围选择器底部的容器。
 *
 */
@Component({
  selector: 'mat-datepicker-actions, mat-date-range-picker-actions',
  styleUrls: ['datepicker-actions.css'],
  template: `
    <ng-template>
      <div class="mat-datepicker-actions">
        <ng-content></ng-content>
      </div>
    </ng-template>
  `,
  changeDetection: ChangeDetectionStrategy.OnPush,
  encapsulation: ViewEncapsulation.None,
})
export class MatDatepickerActions implements AfterViewInit, OnDestroy {
  @ViewChild(TemplateRef) _template: TemplateRef<unknown>;
  private _portal: TemplatePortal;

  constructor(
    private _datepicker: MatDatepickerBase<MatDatepickerControl<unknown>, unknown>,
    private _viewContainerRef: ViewContainerRef,
  ) {}

  ngAfterViewInit() {
    this._portal = new TemplatePortal(this._template, this._viewContainerRef);
    this._datepicker.registerActions(this._portal);
  }

  ngOnDestroy() {
    this._datepicker.removeActions(this._portal);

    // Needs to be null checked since we initialize it in `ngAfterViewInit`.
    if (this._portal && this._portal.isAttached) {
      this._portal?.detach();
    }
  }
}<|MERGE_RESOLUTION|>--- conflicted
+++ resolved
@@ -20,16 +20,12 @@
 import {TemplatePortal} from '@angular/cdk/portal';
 import {MatDatepickerBase, MatDatepickerControl} from './datepicker-base';
 
-<<<<<<< HEAD
 /**
  * Button that will close the datepicker and assign the current selection to the data model.
  *
  * 该按钮用于关闭 datepicker，并将当前选择内容赋值给数据模型。
  *
  */
-=======
-/** Button that will close the datepicker and assign the current selection to the data model. */
->>>>>>> 03485cd6
 @Directive({
   selector: '[matDatepickerApply], [matDateRangePickerApply]',
   host: {'(click)': '_applySelection()'},
@@ -43,16 +39,12 @@
   }
 }
 
-<<<<<<< HEAD
 /**
  * Button that will close the datepicker and discard the current selection.
  *
  * 该按钮用于关闭日期选择器并丢弃当前的选择。
  *
  */
-=======
-/** Button that will close the datepicker and discard the current selection. */
->>>>>>> 03485cd6
 @Directive({
   selector: '[matDatepickerCancel], [matDateRangePickerCancel]',
   host: {'(click)': '_datepicker.close()'},
