/**
 * @license
 * Copyright Google LLC All Rights Reserved.
 *
 * Use of this source code is governed by an MIT-style license that can be
 * found in the LICENSE file at https://angular.io/license
 */

import {BooleanInput, coerceBooleanProperty} from '@angular/cdk/coercion';
import {
  AfterContentInit,
  Attribute,
  ChangeDetectionStrategy,
  ChangeDetectorRef,
  Component,
  ContentChild,
  Directive,
  Input,
  OnChanges,
  OnDestroy,
  SimpleChanges,
  ViewEncapsulation,
  ViewChild,
} from '@angular/core';
import {MatButton} from '@angular/material/button';
import {merge, Observable, of as observableOf, Subscription} from 'rxjs';
import {MatDatepickerIntl} from './datepicker-intl';
import {MatDatepickerControl, MatDatepickerPanel} from './datepicker-base';

<<<<<<< HEAD
/**
 * Can be used to override the icon of a `matDatepickerToggle`.
 *
 * 可以用来改写 `matDatepickerToggle` 的图标。
 *
 */
=======
/** Can be used to override the icon of a `matDatepickerToggle`. */
>>>>>>> 03485cd6
@Directive({
  selector: '[matDatepickerToggleIcon]',
})
export class MatDatepickerToggleIcon {}

@Component({
  selector: 'mat-datepicker-toggle',
  templateUrl: 'datepicker-toggle.html',
  styleUrls: ['datepicker-toggle.css'],
  host: {
    'class': 'mat-datepicker-toggle',
    '[attr.tabindex]': 'null',
    '[class.mat-datepicker-toggle-active]': 'datepicker && datepicker.opened',
    '[class.mat-accent]': 'datepicker && datepicker.color === "accent"',
    '[class.mat-warn]': 'datepicker && datepicker.color === "warn"',
    // Used by the test harness to tie this toggle to its datepicker.
    '[attr.data-mat-calendar]': 'datepicker ? datepicker.id : null',
    // Bind the `click` on the host, rather than the inner `button`, so that we can call
    // `stopPropagation` on it without affecting the user's `click` handlers. We need to stop
    // it so that the input doesn't get focused automatically by the form field (See #21836).
    '(click)': '_open($event)',
  },
  exportAs: 'matDatepickerToggle',
  encapsulation: ViewEncapsulation.None,
  changeDetection: ChangeDetectionStrategy.OnPush,
})
export class MatDatepickerToggle<D> implements AfterContentInit, OnChanges, OnDestroy {
  private _stateChanges = Subscription.EMPTY;

  /**
   * Datepicker instance that the button will toggle.
   *
   * 该按钮将切换到的日期选择器实例。
   *
   */
  @Input('for') datepicker: MatDatepickerPanel<MatDatepickerControl<any>, D>;

  /**
   * Tabindex for the toggle.
   *
   * 本开关的 Tabindex。
   *
   */
  @Input() tabIndex: number | null;

  /**
   * Screenreader label for the button.
   *
   * 该按钮的屏幕阅读器标签。
   *
   */
  @Input('aria-label') ariaLabel: string;

  /**
   * Whether the toggle button is disabled.
   *
   * 按钮开关是否已禁用。
   *
   */
  @Input()
  get disabled(): boolean {
    if (this._disabled === undefined && this.datepicker) {
      return this.datepicker.disabled;
    }

    return !!this._disabled;
  }
  set disabled(value: BooleanInput) {
    this._disabled = coerceBooleanProperty(value);
  }
  private _disabled: boolean;

  /**
   * Whether ripples on the toggle should be disabled.
   *
   * 是否要禁用本开关上的涟漪。
   *
   */
  @Input() disableRipple: boolean;

  /**
   * Custom icon set by the consumer.
   *
   * 消费者设定的自定义图标。
   *
   */
  @ContentChild(MatDatepickerToggleIcon) _customIcon: MatDatepickerToggleIcon;

  /**
   * Underlying button element.
   *
   * 底层的按钮元素。
   *
   */
  @ViewChild('button') _button: MatButton;

  constructor(
    public _intl: MatDatepickerIntl,
    private _changeDetectorRef: ChangeDetectorRef,
    @Attribute('tabindex') defaultTabIndex: string,
  ) {
    const parsedTabIndex = Number(defaultTabIndex);
    this.tabIndex = parsedTabIndex || parsedTabIndex === 0 ? parsedTabIndex : null;
  }

  ngOnChanges(changes: SimpleChanges) {
    if (changes['datepicker']) {
      this._watchStateChanges();
    }
  }

  ngOnDestroy() {
    this._stateChanges.unsubscribe();
  }

  ngAfterContentInit() {
    this._watchStateChanges();
  }

  _open(event: Event): void {
    if (this.datepicker && !this.disabled) {
      this.datepicker.open();
      event.stopPropagation();
    }
  }

  private _watchStateChanges() {
    const datepickerStateChanged = this.datepicker ? this.datepicker.stateChanges : observableOf();
    const inputStateChanged =
      this.datepicker && this.datepicker.datepickerInput
        ? this.datepicker.datepickerInput.stateChanges
        : observableOf();
    const datepickerToggled = this.datepicker
      ? merge(this.datepicker.openedStream, this.datepicker.closedStream)
      : observableOf();

    this._stateChanges.unsubscribe();
    this._stateChanges = merge(
      this._intl.changes,
      datepickerStateChanged as Observable<void>,
      inputStateChanged,
      datepickerToggled,
    ).subscribe(() => this._changeDetectorRef.markForCheck());
  }
}<|MERGE_RESOLUTION|>--- conflicted
+++ resolved
@@ -27,16 +27,12 @@
 import {MatDatepickerIntl} from './datepicker-intl';
 import {MatDatepickerControl, MatDatepickerPanel} from './datepicker-base';
 
-<<<<<<< HEAD
 /**
  * Can be used to override the icon of a `matDatepickerToggle`.
  *
  * 可以用来改写 `matDatepickerToggle` 的图标。
  *
  */
-=======
-/** Can be used to override the icon of a `matDatepickerToggle`. */
->>>>>>> 03485cd6
 @Directive({
   selector: '[matDatepickerToggleIcon]',
 })
