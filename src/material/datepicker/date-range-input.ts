/**
 * @license
 * Copyright Google LLC All Rights Reserved.
 *
 * Use of this source code is governed by an MIT-style license that can be
 * found in the LICENSE file at https://angular.io/license
 */

import {
  Component,
  ChangeDetectionStrategy,
  ViewEncapsulation,
  Input,
  Optional,
  OnDestroy,
  ContentChild,
  AfterContentInit,
  ChangeDetectorRef,
  Self,
  ElementRef,
  Inject,
  OnChanges,
  SimpleChanges,
} from '@angular/core';
import {MatFormFieldControl, MAT_FORM_FIELD} from '@angular/material/form-field';
import {ThemePalette, DateAdapter} from '@angular/material/core';
import {NgControl, ControlContainer} from '@angular/forms';
import {Subject, merge, Subscription} from 'rxjs';
import {FocusOrigin} from '@angular/cdk/a11y';
import {coerceBooleanProperty, BooleanInput} from '@angular/cdk/coercion';
import {
  MatStartDate,
  MatEndDate,
  MatDateRangeInputParent,
  MAT_DATE_RANGE_INPUT_PARENT,
} from './date-range-input-parts';
import {MatDatepickerControl, MatDatepickerPanel} from './datepicker-base';
import {createMissingDateImplError} from './datepicker-errors';
import {DateFilterFn, dateInputsHaveChanged, _MatFormFieldPartial} from './datepicker-input-base';
import {MatDateRangePickerInput} from './date-range-picker';
import {DateRange, MatDateSelectionModel} from './date-selection-model';

let nextUniqueId = 0;

@Component({
  selector: 'mat-date-range-input',
  templateUrl: 'date-range-input.html',
  styleUrls: ['date-range-input.css'],
  exportAs: 'matDateRangeInput',
  host: {
    'class': 'mat-date-range-input',
    '[class.mat-date-range-input-hide-placeholders]': '_shouldHidePlaceholders()',
    '[class.mat-date-range-input-required]': 'required',
    '[attr.id]': 'id',
    'role': 'group',
    '[attr.aria-labelledby]': '_getAriaLabelledby()',
    '[attr.aria-describedby]': '_ariaDescribedBy',
    // Used by the test harness to tie this input to its calendar. We can't depend on
    // `aria-owns` for this, because it's only defined while the calendar is open.
    '[attr.data-mat-calendar]': 'rangePicker ? rangePicker.id : null',
  },
  changeDetection: ChangeDetectionStrategy.OnPush,
  encapsulation: ViewEncapsulation.None,
  providers: [
    {provide: MatFormFieldControl, useExisting: MatDateRangeInput},
    {provide: MAT_DATE_RANGE_INPUT_PARENT, useExisting: MatDateRangeInput},
  ],
})
export class MatDateRangeInput<D>
  implements
    MatFormFieldControl<DateRange<D>>,
    MatDatepickerControl<D>,
    MatDateRangeInputParent<D>,
    MatDateRangePickerInput<D>,
    AfterContentInit,
    OnChanges,
    OnDestroy
{
  private _closedSubscription = Subscription.EMPTY;

  /**
   * Current value of the range input.
   *
   * 范围输入框的当前值。
   *
   */
  get value() {
    return this._model ? this._model.selection : null;
  }

<<<<<<< HEAD
  /**
   * Unique ID for the input.
   *
   * 输入框的唯一 ID。
   *
   */
=======
  /** Unique ID for the group. */
>>>>>>> 70cf080c
  id = `mat-date-range-input-${nextUniqueId++}`;

  /**
   * Whether the control is focused.
   *
   * 控件是否拥有焦点。
   *
   */
  focused = false;

  /**
   * Whether the control's label should float.
   *
   * 控件的标签是否应该浮动。
   *
   */
  get shouldLabelFloat(): boolean {
    return this.focused || !this.empty;
  }

  /**
   * Name of the form control.
   *
   * 表单控件的名字。
   *
   */
  controlType = 'mat-date-range-input';

  /**
   * Implemented as a part of `MatFormFieldControl`.
   * Set the placeholder attribute on `matStartDate` and `matEndDate`.
   *
   *是 `MatFormFieldControl` 实现的一部分。在 `matStartDate` 和 `matEndDate` 上设置占位符属性。
   *
   * @docs-private
   */
  get placeholder() {
    const start = this._startInput?._getPlaceholder() || '';
    const end = this._endInput?._getPlaceholder() || '';
    return start || end ? `${start} ${this.separator} ${end}` : '';
  }

  /**
   * The range picker that this input is associated with.
   *
   * 此输入框所关联的范围选择器。
   *
   */
  @Input()
  get rangePicker() {
    return this._rangePicker;
  }
  set rangePicker(rangePicker: MatDatepickerPanel<MatDatepickerControl<D>, DateRange<D>, D>) {
    if (rangePicker) {
      this._model = rangePicker.registerInput(this);
      this._rangePicker = rangePicker;
      this._closedSubscription.unsubscribe();
      this._closedSubscription = rangePicker.closedStream.subscribe(() => {
        this._startInput?._onTouched();
        this._endInput?._onTouched();
      });
      this._registerModel(this._model!);
    }
  }
  private _rangePicker: MatDatepickerPanel<MatDatepickerControl<D>, DateRange<D>, D>;

  /**
   * Whether the input is required.
   *
   * 输入框是否为必填项。
   *
   */
  @Input()
  get required(): boolean {
    return !!this._required;
  }
  set required(value: BooleanInput) {
    this._required = coerceBooleanProperty(value);
  }
  private _required: boolean;

  /**
   * Function that can be used to filter out dates within the date range picker.
   *
   * 可用于过滤掉日期范围选择器中日期的函数。
   *
   */
  @Input()
  get dateFilter() {
    return this._dateFilter;
  }
  set dateFilter(value: DateFilterFn<D>) {
    const start = this._startInput;
    const end = this._endInput;
    const wasMatchingStart = start && start._matchesFilter(start.value);
    const wasMatchingEnd = end && end._matchesFilter(start.value);
    this._dateFilter = value;

    if (start && start._matchesFilter(start.value) !== wasMatchingStart) {
      start._validatorOnChange();
    }

    if (end && end._matchesFilter(end.value) !== wasMatchingEnd) {
      end._validatorOnChange();
    }
  }
  private _dateFilter: DateFilterFn<D>;

  /**
   * The minimum valid date.
   *
   * 最小有效日期。
   *
   */
  @Input()
  get min(): D | null {
    return this._min;
  }
  set min(value: D | null) {
    const validValue = this._dateAdapter.getValidDateOrNull(this._dateAdapter.deserialize(value));

    if (!this._dateAdapter.sameDate(validValue, this._min)) {
      this._min = validValue;
      this._revalidate();
    }
  }
  private _min: D | null;

  /**
   * The maximum valid date.
   *
   * 最大有效日期。
   *
   */
  @Input()
  get max(): D | null {
    return this._max;
  }
  set max(value: D | null) {
    const validValue = this._dateAdapter.getValidDateOrNull(this._dateAdapter.deserialize(value));

    if (!this._dateAdapter.sameDate(validValue, this._max)) {
      this._max = validValue;
      this._revalidate();
    }
  }
  private _max: D | null;

  /**
   * Whether the input is disabled.
   *
   * 输入框是否已禁用。
   *
   */
  @Input()
  get disabled(): boolean {
    return this._startInput && this._endInput
      ? this._startInput.disabled && this._endInput.disabled
      : this._groupDisabled;
  }
  set disabled(value: BooleanInput) {
    const newValue = coerceBooleanProperty(value);

    if (newValue !== this._groupDisabled) {
      this._groupDisabled = newValue;
      this.stateChanges.next(undefined);
    }
  }
  _groupDisabled = false;

  /**
   * Whether the input is in an error state.
   *
   * 输入框是否处于出错状态。
   *
   */
  get errorState(): boolean {
    if (this._startInput && this._endInput) {
      return this._startInput.errorState || this._endInput.errorState;
    }

    return false;
  }

  /**
   * Whether the datepicker input is empty.
   *
   * 日期选择器输入框是否为空。
   *
   */
  get empty(): boolean {
    const startEmpty = this._startInput ? this._startInput.isEmpty() : false;
    const endEmpty = this._endInput ? this._endInput.isEmpty() : false;
    return startEmpty && endEmpty;
  }

  /**
   * Value for the `aria-describedby` attribute of the inputs.
   *
   * 输入框的 `aria-describedby` 属性值。
   *
   */
  _ariaDescribedBy: string | null = null;

  /**
   * Date selection model currently registered with the input.
   *
   * 当前在输入框中注册的日期选择模型。
   *
   */
  private _model: MatDateSelectionModel<DateRange<D>> | undefined;

  /**
   * Separator text to be shown between the inputs.
   *
   * 要在输入框之间显示的分隔符文本。
   *
   */
  @Input() separator = '–';

  /**
   * Start of the comparison range that should be shown in the calendar.
   *
   * 应该在日历中显示的比较范围的起始日期。
   *
   */
  @Input() comparisonStart: D | null = null;

  /**
   * End of the comparison range that should be shown in the calendar.
   *
   * 应该在日历中显示的比较范围的结束日期。
   *
   */
  @Input() comparisonEnd: D | null = null;

  @ContentChild(MatStartDate) _startInput: MatStartDate<D>;
  @ContentChild(MatEndDate) _endInput: MatEndDate<D>;

  /**
   * Implemented as a part of `MatFormFieldControl`.
   * TODO(crisbeto): change type to `AbstractControlDirective` after #18206 lands.
   *
   *是 `MatFormFieldControl` 实现的一部分。
   *
   * @docs-private
   */
  ngControl: NgControl | null;

  /**
   * Emits when the input's state has changed.
   *
   * 当输入框状态发生变化时触发。
   *
   */
  readonly stateChanges = new Subject<void>();

  constructor(
    private _changeDetectorRef: ChangeDetectorRef,
    private _elementRef: ElementRef<HTMLElement>,
    @Optional() @Self() control: ControlContainer,
    @Optional() private _dateAdapter: DateAdapter<D>,
    @Optional() @Inject(MAT_FORM_FIELD) private _formField?: _MatFormFieldPartial,
  ) {
    if (!_dateAdapter && (typeof ngDevMode === 'undefined' || ngDevMode)) {
      throw createMissingDateImplError('DateAdapter');
    }

    // The datepicker module can be used both with MDC and non-MDC form fields. We have
    // to conditionally add the MDC input class so that the range picker looks correctly.
    if (_formField?._elementRef.nativeElement.classList.contains('mat-mdc-form-field')) {
      const classList = _elementRef.nativeElement.classList;
      classList.add('mat-mdc-input-element');
      classList.add('mat-mdc-form-field-input-control');
    }

    // TODO(crisbeto): remove `as any` after #18206 lands.
    this.ngControl = control as any;
  }

  /**
   * Implemented as a part of `MatFormFieldControl`.
   *
   *是 `MatFormFieldControl` 实现的一部分。
   *
   * @docs-private
   */
  setDescribedByIds(ids: string[]): void {
    this._ariaDescribedBy = ids.length ? ids.join(' ') : null;
  }

  /**
   * Implemented as a part of `MatFormFieldControl`.
   *
   *是 `MatFormFieldControl` 实现的一部分。
   *
   * @docs-private
   */
  onContainerClick(): void {
    if (!this.focused && !this.disabled) {
      if (!this._model || !this._model.selection.start) {
        this._startInput.focus();
      } else {
        this._endInput.focus();
      }
    }
  }

  ngAfterContentInit() {
    if (typeof ngDevMode === 'undefined' || ngDevMode) {
      if (!this._startInput) {
        throw Error('mat-date-range-input must contain a matStartDate input');
      }

      if (!this._endInput) {
        throw Error('mat-date-range-input must contain a matEndDate input');
      }
    }

    if (this._model) {
      this._registerModel(this._model);
    }

    // We don't need to unsubscribe from this, because we
    // know that the input streams will be completed on destroy.
    merge(this._startInput.stateChanges, this._endInput.stateChanges).subscribe(() => {
      this.stateChanges.next(undefined);
    });
  }

  ngOnChanges(changes: SimpleChanges) {
    if (dateInputsHaveChanged(changes, this._dateAdapter)) {
      this.stateChanges.next(undefined);
    }
  }

  ngOnDestroy() {
    this._closedSubscription.unsubscribe();
    this.stateChanges.complete();
  }

  /**
   * Gets the date at which the calendar should start.
   *
   * 获取日历的起始日期。
   *
   */
  getStartValue(): D | null {
    return this.value ? this.value.start : null;
  }

  /**
   * Gets the input's theme palette.
   *
   * 获取输入框的主题调色板。
   *
   */
  getThemePalette(): ThemePalette {
    return this._formField ? this._formField.color : undefined;
  }

  /**
   * Gets the element to which the calendar overlay should be attached.
   *
   * 获取要附着日历浮层的元素。
   *
   */
  getConnectedOverlayOrigin(): ElementRef {
    return this._formField ? this._formField.getConnectedOverlayOrigin() : this._elementRef;
  }

  /**
   * Gets the ID of an element that should be used a description for the calendar overlay.
   *
   * 获取元素的 ID，该元素的 ID 用作日历浮层的描述。
   *
   */
  getOverlayLabelId(): string | null {
    return this._formField ? this._formField.getLabelId() : null;
  }

<<<<<<< HEAD
  /**
   * Gets the value that is used to mirror the state input.
   *
   * 获取用于镜像状态输入框的值。
   *
   */
  _getInputMirrorValue() {
    return this._startInput ? this._startInput.getMirrorValue() : '';
=======
  /** Gets the value that is used to mirror the state input. */
  _getInputMirrorValue(part: 'start' | 'end') {
    const input = part === 'start' ? this._startInput : this._endInput;
    return input ? input.getMirrorValue() : '';
>>>>>>> 70cf080c
  }

  /**
   * Whether the input placeholders should be hidden.
   *
   * 输入框占位符是否应该隐藏。
   *
   */
  _shouldHidePlaceholders() {
    return this._startInput ? !this._startInput.isEmpty() : false;
  }

  /**
   * Handles the value in one of the child inputs changing.
   *
   * 处理子输入框之一的值的变化。
   *
   */
  _handleChildValueChange() {
    this.stateChanges.next(undefined);
    this._changeDetectorRef.markForCheck();
  }

  /**
   * Opens the date range picker associated with the input.
   *
   * 打开与输入框关联的日期范围选择器。
   *
   */
  _openDatepicker() {
    if (this._rangePicker) {
      this._rangePicker.open();
    }
  }

  /**
   * Whether the separate text should be hidden.
   *
   * 是否要隐藏单独的文本。
   *
   */
  _shouldHideSeparator() {
    return (
      (!this._formField ||
        (this._formField.getLabelId() && !this._formField._shouldLabelFloat())) &&
      this.empty
    );
  }

  /**
   * Gets the value for the `aria-labelledby` attribute of the inputs.
   *
   * 获取输入框 `aria-labelledby` 属性的值。
   *
   */
  _getAriaLabelledby() {
    const formField = this._formField;
    return formField && formField._hasFloatingLabel() ? formField._labelId : null;
  }

<<<<<<< HEAD
  /**
   * Updates the focused state of the range input.
   *
   * 更新范围输入的焦点状态。
   *
   */
=======
  _getStartDateAccessibleName(): string {
    return this._startInput._getAccessibleName();
  }

  _getEndDateAccessibleName(): string {
    return this._endInput._getAccessibleName();
  }

  /** Updates the focused state of the range input. */
>>>>>>> 70cf080c
  _updateFocus(origin: FocusOrigin) {
    this.focused = origin !== null;
    this.stateChanges.next();
  }

  /**
   * Re-runs the validators on the start/end inputs.
   *
   * 重新运行起始日期/结束日期输入框的验证器。
   *
   */
  private _revalidate() {
    if (this._startInput) {
      this._startInput._validatorOnChange();
    }

    if (this._endInput) {
      this._endInput._validatorOnChange();
    }
  }

  /**
   * Registers the current date selection model with the start/end inputs.
   *
   * 使用起始日期/结束日期输入框来注册当前的日期选择模型。
   *
   */
  private _registerModel(model: MatDateSelectionModel<DateRange<D>>) {
    if (this._startInput) {
      this._startInput._registerModel(model);
    }

    if (this._endInput) {
      this._endInput._registerModel(model);
    }
  }
}<|MERGE_RESOLUTION|>--- conflicted
+++ resolved
@@ -88,16 +88,12 @@
     return this._model ? this._model.selection : null;
   }
 
-<<<<<<< HEAD
-  /**
-   * Unique ID for the input.
+  /**
+   * Unique ID for the group.
    *
    * 输入框的唯一 ID。
    *
    */
-=======
-  /** Unique ID for the group. */
->>>>>>> 70cf080c
   id = `mat-date-range-input-${nextUniqueId++}`;
 
   /**
@@ -479,21 +475,15 @@
     return this._formField ? this._formField.getLabelId() : null;
   }
 
-<<<<<<< HEAD
   /**
    * Gets the value that is used to mirror the state input.
    *
    * 获取用于镜像状态输入框的值。
    *
    */
-  _getInputMirrorValue() {
-    return this._startInput ? this._startInput.getMirrorValue() : '';
-=======
-  /** Gets the value that is used to mirror the state input. */
   _getInputMirrorValue(part: 'start' | 'end') {
     const input = part === 'start' ? this._startInput : this._endInput;
     return input ? input.getMirrorValue() : '';
->>>>>>> 70cf080c
   }
 
   /**
@@ -554,14 +544,6 @@
     return formField && formField._hasFloatingLabel() ? formField._labelId : null;
   }
 
-<<<<<<< HEAD
-  /**
-   * Updates the focused state of the range input.
-   *
-   * 更新范围输入的焦点状态。
-   *
-   */
-=======
   _getStartDateAccessibleName(): string {
     return this._startInput._getAccessibleName();
   }
@@ -570,8 +552,12 @@
     return this._endInput._getAccessibleName();
   }
 
-  /** Updates the focused state of the range input. */
->>>>>>> 70cf080c
+  /**
+   * Updates the focused state of the range input.
+   *
+   * 更新范围输入的焦点状态。
+   *
+   */
   _updateFocus(origin: FocusOrigin) {
     this.focused = origin !== null;
     this.stateChanges.next();
