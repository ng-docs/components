/**
 * @license
 * Copyright Google LLC All Rights Reserved.
 *
 * Use of this source code is governed by an MIT-style license that can be
 * found in the LICENSE file at https://angular.io/license
 */

import {
  Component,
  ChangeDetectionStrategy,
  ViewEncapsulation,
  Input,
  Optional,
  OnDestroy,
  ContentChild,
  AfterContentInit,
  ChangeDetectorRef,
  Self,
  ElementRef,
  Inject,
  OnChanges,
  SimpleChanges,
} from '@angular/core';
import {MatFormFieldControl, MatFormField, MAT_FORM_FIELD} from '@angular/material/form-field';
import {ThemePalette, DateAdapter} from '@angular/material/core';
import {NgControl, ControlContainer} from '@angular/forms';
import {Subject, merge, Subscription} from 'rxjs';
import {FocusOrigin} from '@angular/cdk/a11y';
import {coerceBooleanProperty, BooleanInput} from '@angular/cdk/coercion';
import {
  MatStartDate,
  MatEndDate,
  MatDateRangeInputParent,
  MAT_DATE_RANGE_INPUT_PARENT,
} from './date-range-input-parts';
import {MatDatepickerControl, MatDatepickerPanel} from './datepicker-base';
import {createMissingDateImplError} from './datepicker-errors';
import {DateFilterFn, dateInputsHaveChanged} from './datepicker-input-base';
import {MatDateRangePickerInput} from './date-range-picker';
import {DateRange, MatDateSelectionModel} from './date-selection-model';

let nextUniqueId = 0;

@Component({
  selector: 'mat-date-range-input',
  templateUrl: 'date-range-input.html',
  styleUrls: ['date-range-input.css'],
  exportAs: 'matDateRangeInput',
  host: {
    'class': 'mat-date-range-input',
    '[class.mat-date-range-input-hide-placeholders]': '_shouldHidePlaceholders()',
    '[class.mat-date-range-input-required]': 'required',
    '[attr.id]': 'null',
    'role': 'group',
    '[attr.aria-labelledby]': '_getAriaLabelledby()',
    '[attr.aria-describedby]': '_ariaDescribedBy',
    // Used by the test harness to tie this input to its calendar. We can't depend on
    // `aria-owns` for this, because it's only defined while the calendar is open.
    '[attr.data-mat-calendar]': 'rangePicker ? rangePicker.id : null',
  },
  changeDetection: ChangeDetectionStrategy.OnPush,
  encapsulation: ViewEncapsulation.None,
  providers: [
    {provide: MatFormFieldControl, useExisting: MatDateRangeInput},
    {provide: MAT_DATE_RANGE_INPUT_PARENT, useExisting: MatDateRangeInput},
  ]
})
export class MatDateRangeInput<D> implements MatFormFieldControl<DateRange<D>>,
  MatDatepickerControl<D>, MatDateRangeInputParent<D>, MatDateRangePickerInput<D>,
  AfterContentInit, OnChanges, OnDestroy {
<<<<<<< HEAD
  /**
   * Current value of the range input.
   *
   * 范围输入框的当前值。
   *
   */
=======
  private _closedSubscription = Subscription.EMPTY;

  /** Current value of the range input. */
>>>>>>> 94076af5
  get value() {
    return this._model ? this._model.selection : null;
  }

  /**
   * Unique ID for the input.
   *
   * 输入框的唯一 ID。
   *
   */
  id = `mat-date-range-input-${nextUniqueId++}`;

  /**
   * Whether the control is focused.
   *
   * 控件是否拥有焦点。
   *
   */
  focused = false;

  /**
   * Whether the control's label should float.
   *
   * 控件的标签是否应该浮动。
   *
   */
  get shouldLabelFloat(): boolean {
    return this.focused || !this.empty;
  }

  /**
   * Name of the form control.
   *
   * 表单控件的名字。
   *
   */
  controlType = 'mat-date-range-input';

  /**
   * Implemented as a part of `MatFormFieldControl`.
   * Set the placeholder attribute on `matStartDate` and `matEndDate`.
   *
   *是 `MatFormFieldControl` 实现的一部分。在 `matStartDate` 和 `matEndDate` 上设置占位符属性。
   *
   * @docs-private
   */
  get placeholder() {
    const start = this._startInput?._getPlaceholder() || '';
    const end = this._endInput?._getPlaceholder() || '';
    return (start || end) ? `${start} ${this.separator} ${end}` : '';
  }

  /**
   * The range picker that this input is associated with.
   *
   * 此输入框所关联的范围选择器。
   *
   */
  @Input()
  get rangePicker() { return this._rangePicker; }
  set rangePicker(rangePicker: MatDatepickerPanel<MatDatepickerControl<D>, DateRange<D>, D>) {
    if (rangePicker) {
      this._model = rangePicker.registerInput(this);
      this._rangePicker = rangePicker;
      this._closedSubscription.unsubscribe();
      this._closedSubscription = rangePicker.closedStream.subscribe(() => {
        this._startInput?._onTouched();
        this._endInput?._onTouched();
      });
      this._registerModel(this._model!);
    }
  }
  private _rangePicker: MatDatepickerPanel<MatDatepickerControl<D>, DateRange<D>, D>;

  /**
   * Whether the input is required.
   *
   * 输入框是否为必填项。
   *
   */
  @Input()
  get required(): boolean { return !!this._required; }
  set required(value: boolean) {
    this._required = coerceBooleanProperty(value);
  }
  private _required: boolean;

  /**
   * Function that can be used to filter out dates within the date range picker.
   *
   * 可用于过滤掉日期范围选择器中日期的函数。
   *
   */
  @Input()
  get dateFilter() { return this._dateFilter; }
  set dateFilter(value: DateFilterFn<D>) {
    const start = this._startInput;
    const end = this._endInput;
    const wasMatchingStart = start && start._matchesFilter(start.value);
    const wasMatchingEnd = end && end._matchesFilter(start.value);
    this._dateFilter = value;

    if (start && start._matchesFilter(start.value) !== wasMatchingStart) {
      start._validatorOnChange();
    }

    if (end && end._matchesFilter(end.value) !== wasMatchingEnd) {
      end._validatorOnChange();
    }
  }
  private _dateFilter: DateFilterFn<D>;

  /**
   * The minimum valid date.
   *
   * 最小有效日期。
   *
   */
  @Input()
  get min(): D | null { return this._min; }
  set min(value: D | null) {
    const validValue = this._dateAdapter.getValidDateOrNull(this._dateAdapter.deserialize(value));

    if (!this._dateAdapter.sameDate(validValue, this._min)) {
      this._min = validValue;
      this._revalidate();
    }
  }
  private _min: D | null;

  /**
   * The maximum valid date.
   *
   * 最大有效日期。
   *
   */
  @Input()
  get max(): D | null { return this._max; }
  set max(value: D | null) {
    const validValue = this._dateAdapter.getValidDateOrNull(this._dateAdapter.deserialize(value));

    if (!this._dateAdapter.sameDate(validValue, this._max)) {
      this._max = validValue;
      this._revalidate();
    }
  }
  private _max: D | null;

  /**
   * Whether the input is disabled.
   *
   * 输入框是否被禁用。
   *
   */
  @Input()
  get disabled(): boolean {
    return (this._startInput && this._endInput) ?
      (this._startInput.disabled && this._endInput.disabled) :
      this._groupDisabled;
  }
  set disabled(value: boolean) {
    const newValue = coerceBooleanProperty(value);

    if (newValue !== this._groupDisabled) {
      this._groupDisabled = newValue;
      this.stateChanges.next(undefined);
    }
  }
  _groupDisabled = false;

  /**
   * Whether the input is in an error state.
   *
   * 输入框是否处于出错状态。
   *
   */
  get errorState(): boolean {
    if (this._startInput && this._endInput) {
      return this._startInput.errorState || this._endInput.errorState;
    }

    return false;
  }

  /**
   * Whether the datepicker input is empty.
   *
   * 日期选择器输入框是否为空。
   *
   */
  get empty(): boolean {
    const startEmpty = this._startInput ? this._startInput.isEmpty() : false;
    const endEmpty = this._endInput ? this._endInput.isEmpty() : false;
    return startEmpty && endEmpty;
  }

  /**
   * Value for the `aria-describedby` attribute of the inputs.
   *
   * 输入框的 `aria-describedby` 属性值。
   *
   */
  _ariaDescribedBy: string | null = null;

  /**
   * Date selection model currently registered with the input.
   *
   * 当前在输入框中注册的日期选择模型。
   *
   */
  private _model: MatDateSelectionModel<DateRange<D>> | undefined;

  /**
   * Separator text to be shown between the inputs.
   *
   * 要在输入框之间显示的分隔符文本。
   *
   */
  @Input() separator = '–';

  /**
   * Start of the comparison range that should be shown in the calendar.
   *
   * 应该在日历中显示的比较范围的起始日期。
   *
   */
  @Input() comparisonStart: D | null = null;

  /**
   * End of the comparison range that should be shown in the calendar.
   *
   * 应该在日历中显示的比较范围的结束日期。
   *
   */
  @Input() comparisonEnd: D | null = null;

  @ContentChild(MatStartDate) _startInput: MatStartDate<D>;
  @ContentChild(MatEndDate) _endInput: MatEndDate<D>;

  /**
   * Implemented as a part of `MatFormFieldControl`.
   * TODO(crisbeto): change type to `AbstractControlDirective` after #18206 lands.
   *
   *是 `MatFormFieldControl` 实现的一部分。
   *
   * @docs-private
   */
  ngControl: NgControl | null;

<<<<<<< HEAD
  /**
   * Emits when the input's state has changed.
   *
   * 当输入框状态发生变化时触发。
   *
   */
  stateChanges = new Subject<void>();
=======
  /** Emits when the input's state has changed. */
  readonly stateChanges = new Subject<void>();
>>>>>>> 94076af5

  constructor(
    private _changeDetectorRef: ChangeDetectorRef,
    private _elementRef: ElementRef<HTMLElement>,
    @Optional() @Self() control: ControlContainer,
    @Optional() private _dateAdapter: DateAdapter<D>,
    @Optional() @Inject(MAT_FORM_FIELD) private _formField?: MatFormField) {

    if (!_dateAdapter && (typeof ngDevMode === 'undefined' || ngDevMode)) {
      throw createMissingDateImplError('DateAdapter');
    }

    // The datepicker module can be used both with MDC and non-MDC form fields. We have
    // to conditionally add the MDC input class so that the range picker looks correctly.
    if (_formField?._elementRef.nativeElement.classList.contains('mat-mdc-form-field')) {
      _elementRef.nativeElement.classList.add('mat-mdc-input-element');
    }

    // TODO(crisbeto): remove `as any` after #18206 lands.
    this.ngControl = control as any;
  }

  /**
   * Implemented as a part of `MatFormFieldControl`.
   *
   *是 `MatFormFieldControl` 实现的一部分。
   *
   * @docs-private
   */
  setDescribedByIds(ids: string[]): void {
    this._ariaDescribedBy = ids.length ? ids.join(' ') : null;
  }

  /**
   * Implemented as a part of `MatFormFieldControl`.
   *
   *是 `MatFormFieldControl` 实现的一部分。
   *
   * @docs-private
   */
  onContainerClick(): void {
    if (!this.focused && !this.disabled) {
      if (!this._model || !this._model.selection.start) {
        this._startInput.focus();
      } else {
        this._endInput.focus();
      }
    }
  }

  ngAfterContentInit() {
    if (typeof ngDevMode === 'undefined' || ngDevMode) {
      if (!this._startInput) {
        throw Error('mat-date-range-input must contain a matStartDate input');
      }

      if (!this._endInput) {
        throw Error('mat-date-range-input must contain a matEndDate input');
      }
    }

    if (this._model) {
      this._registerModel(this._model);
    }

    // We don't need to unsubscribe from this, because we
    // know that the input streams will be completed on destroy.
    merge(this._startInput.stateChanges, this._endInput.stateChanges).subscribe(() => {
      this.stateChanges.next(undefined);
    });
  }

  ngOnChanges(changes: SimpleChanges) {
    if (dateInputsHaveChanged(changes, this._dateAdapter)) {
      this.stateChanges.next(undefined);
    }
  }

  ngOnDestroy() {
    this._closedSubscription.unsubscribe();
    this.stateChanges.complete();
  }

  /**
   * Gets the date at which the calendar should start.
   *
   * 获取日历的起始日期。
   *
   */
  getStartValue(): D | null {
    return this.value ? this.value.start : null;
  }

  /**
   * Gets the input's theme palette.
   *
   * 获取输入框的主题调色板。
   *
   */
  getThemePalette(): ThemePalette {
    return this._formField ? this._formField.color : undefined;
  }

  /**
   * Gets the element to which the calendar overlay should be attached.
   *
   * 获取要附加日历浮层的元素。
   *
   */
  getConnectedOverlayOrigin(): ElementRef {
    return this._formField ? this._formField.getConnectedOverlayOrigin() : this._elementRef;
  }

<<<<<<< HEAD
  /**
   * Gets the value that is used to mirror the state input.
   *
   * 获取用于镜像状态输入框的值。
   *
   */
=======
  /** Gets the ID of an element that should be used a description for the calendar overlay. */
  getOverlayLabelId(): string | null {
    return this._formField ? this._formField.getLabelId() : null;
  }

  /** Gets the value that is used to mirror the state input. */
>>>>>>> 94076af5
  _getInputMirrorValue() {
    return this._startInput ? this._startInput.getMirrorValue() : '';
  }

  /**
   * Whether the input placeholders should be hidden.
   *
   * 输入框占位符是否应该隐藏。
   *
   */
  _shouldHidePlaceholders() {
    return this._startInput ? !this._startInput.isEmpty() : false;
  }

  /**
   * Handles the value in one of the child inputs changing.
   *
   * 处理子输入框之一的值的变化。
   *
   */
  _handleChildValueChange() {
    this.stateChanges.next(undefined);
    this._changeDetectorRef.markForCheck();
  }

  /**
   * Opens the date range picker associated with the input.
   *
   * 打开与输入框关联的日期范围选择器。
   *
   */
  _openDatepicker() {
    if (this._rangePicker) {
      this._rangePicker.open();
    }
  }

  /**
   * Whether the separate text should be hidden.
   *
   * 是否要隐藏单独的文本。
   *
   */
  _shouldHideSeparator() {
    return (!this._formField || (this._formField.getLabelId() &&
      !this._formField._shouldLabelFloat())) && this.empty;
  }

  /**
   * Gets the value for the `aria-labelledby` attribute of the inputs.
   *
   * 获取输入框 `aria-labelledby` 属性的值。
   *
   */
  _getAriaLabelledby() {
    const formField = this._formField;
    return formField && formField._hasFloatingLabel() ? formField._labelId : null;
  }

<<<<<<< HEAD
  /**
   * Re-runs the validators on the start/end inputs.
   *
   * 重新运行起始日期/结束日期输入框的验证器。
   *
   */
=======
  /** Updates the focused state of the range input. */
  _updateFocus(origin: FocusOrigin) {
    this.focused = origin !== null;
    this.stateChanges.next();
  }

  /** Re-runs the validators on the start/end inputs. */
>>>>>>> 94076af5
  private _revalidate() {
    if (this._startInput) {
      this._startInput._validatorOnChange();
    }

    if (this._endInput) {
      this._endInput._validatorOnChange();
    }
  }

  /**
   * Registers the current date selection model with the start/end inputs.
   *
   * 使用起始日期/结束日期输入框来注册当前的日期选择模型。
   *
   */
  private _registerModel(model: MatDateSelectionModel<DateRange<D>>) {
    if (this._startInput) {
      this._startInput._registerModel(model);
    }

    if (this._endInput) {
      this._endInput._registerModel(model);
    }
  }

  static ngAcceptInputType_required: BooleanInput;
  static ngAcceptInputType_disabled: BooleanInput;
}<|MERGE_RESOLUTION|>--- conflicted
+++ resolved
@@ -69,18 +69,14 @@
 export class MatDateRangeInput<D> implements MatFormFieldControl<DateRange<D>>,
   MatDatepickerControl<D>, MatDateRangeInputParent<D>, MatDateRangePickerInput<D>,
   AfterContentInit, OnChanges, OnDestroy {
-<<<<<<< HEAD
+  private _closedSubscription = Subscription.EMPTY;
+
   /**
    * Current value of the range input.
    *
    * 范围输入框的当前值。
    *
    */
-=======
-  private _closedSubscription = Subscription.EMPTY;
-
-  /** Current value of the range input. */
->>>>>>> 94076af5
   get value() {
     return this._model ? this._model.selection : null;
   }
@@ -330,18 +326,13 @@
    */
   ngControl: NgControl | null;
 
-<<<<<<< HEAD
   /**
    * Emits when the input's state has changed.
    *
    * 当输入框状态发生变化时触发。
    *
    */
-  stateChanges = new Subject<void>();
-=======
-  /** Emits when the input's state has changed. */
   readonly stateChanges = new Subject<void>();
->>>>>>> 94076af5
 
   constructor(
     private _changeDetectorRef: ChangeDetectorRef,
@@ -455,21 +446,17 @@
     return this._formField ? this._formField.getConnectedOverlayOrigin() : this._elementRef;
   }
 
-<<<<<<< HEAD
-  /**
-   * Gets the value that is used to mirror the state input.
-   *
-   * 获取用于镜像状态输入框的值。
-   *
-   */
-=======
   /** Gets the ID of an element that should be used a description for the calendar overlay. */
   getOverlayLabelId(): string | null {
     return this._formField ? this._formField.getLabelId() : null;
   }
 
-  /** Gets the value that is used to mirror the state input. */
->>>>>>> 94076af5
+  /**
+   * Gets the value that is used to mirror the state input.
+   *
+   * 获取用于镜像状态输入框的值。
+   *
+   */
   _getInputMirrorValue() {
     return this._startInput ? this._startInput.getMirrorValue() : '';
   }
@@ -529,22 +516,18 @@
     return formField && formField._hasFloatingLabel() ? formField._labelId : null;
   }
 
-<<<<<<< HEAD
-  /**
-   * Re-runs the validators on the start/end inputs.
-   *
-   * 重新运行起始日期/结束日期输入框的验证器。
-   *
-   */
-=======
   /** Updates the focused state of the range input. */
   _updateFocus(origin: FocusOrigin) {
     this.focused = origin !== null;
     this.stateChanges.next();
   }
 
-  /** Re-runs the validators on the start/end inputs. */
->>>>>>> 94076af5
+  /**
+   * Re-runs the validators on the start/end inputs.
+   *
+   * 重新运行起始日期/结束日期输入框的验证器。
+   *
+   */
   private _revalidate() {
     if (this._startInput) {
       this._startInput._validatorOnChange();
