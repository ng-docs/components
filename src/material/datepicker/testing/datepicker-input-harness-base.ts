--- conflicted
+++ resolved
@@ -28,18 +28,13 @@
 }
 
 /** Base class for datepicker input harnesses. */
-<<<<<<< HEAD
-export abstract class MatDatepickerInputHarnessBase extends ComponentHarness {
+export abstract class MatDatepickerInputHarnessBase extends MatFormFieldControlHarness {
   /**
    * Whether the input is disabled.
    *
    * 输入框是否被禁用。
    *
    */
-=======
-export abstract class MatDatepickerInputHarnessBase extends MatFormFieldControlHarness {
-  /** Whether the input is disabled. */
->>>>>>> 94076af5
   async isDisabled(): Promise<boolean> {
     return (await this.host()).getProperty('disabled')!;
   }
