--- conflicted
+++ resolved
@@ -52,24 +52,12 @@
  */
 export type MatCalendarView = 'month' | 'year' | 'multi-year';
 
-<<<<<<< HEAD
-/**
- * Counter used to generate unique IDs.
- *
- * 用于生成唯一 ID 的计数器。
- *
- */
-let uniqueId = 0;
-
 /**
  * Default header for MatCalendar
  *
  * MatCalendar 的默认标头
  *
  */
-=======
-/** Default header for MatCalendar */
->>>>>>> 70cf080c
 @Component({
   selector: 'mat-calendar-header',
   templateUrl: 'calendar-header.html',
@@ -88,16 +76,12 @@
     this.calendar.stateChanges.subscribe(() => changeDetectorRef.markForCheck());
   }
 
-<<<<<<< HEAD
-  /**
-   * The label for the current calendar view.
+  /**
+   * The display text for the current calendar view.
    *
    * 当前日历视图的标签。
    *
    */
-=======
-  /** The display text for the current calendar view. */
->>>>>>> 70cf080c
   get periodButtonText(): string {
     if (this.calendar.currentView == 'month') {
       return this._dateAdapter
@@ -442,22 +426,18 @@
    */
   @Input() comparisonEnd: D | null;
 
-<<<<<<< HEAD
-  /**
-   * Emits when the currently selected date changes.
-   *
-   * 当前选定的日期发生变化时发出通知。
-   *
-   */
-=======
   /** ARIA Accessible name of the `<input matStartDate/>` */
   @Input() startDateAccessibleName: string | null;
 
   /** ARIA Accessible name of the `<input matEndDate/>` */
   @Input() endDateAccessibleName: string | null;
 
-  /** Emits when the currently selected date changes. */
->>>>>>> 70cf080c
+  /**
+   * Emits when the currently selected date changes.
+   *
+   * 当前选定的日期发生变化时发出通知。
+   *
+   */
   @Output() readonly selectedChange: EventEmitter<D | null> = new EventEmitter<D | null>();
 
   /**
