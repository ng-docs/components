/**
 * @license
 * Copyright Google LLC All Rights Reserved.
 *
 * Use of this source code is governed by an MIT-style license that can be
 * found in the LICENSE file at https://angular.io/license
 */

import {ComponentPortal, ComponentType, Portal} from '@angular/cdk/portal';
import {
  AfterContentInit,
  AfterViewChecked,
  ChangeDetectionStrategy,
  ChangeDetectorRef,
  Component,
  EventEmitter,
  forwardRef,
  Inject,
  Input,
  OnChanges,
  OnDestroy,
  Optional,
  Output,
  SimpleChanges,
  ViewChild,
  ViewEncapsulation,
} from '@angular/core';
import {DateAdapter, MAT_DATE_FORMATS, MatDateFormats} from '@angular/material/core';
import {Subject, Subscription} from 'rxjs';
import {MatCalendarUserEvent, MatCalendarCellClassFunction} from './calendar-body';
import {createMissingDateImplError} from './datepicker-errors';
import {MatDatepickerIntl} from './datepicker-intl';
import {MatMonthView} from './month-view';
import {
  getActiveOffset,
  isSameMultiYearView,
  MatMultiYearView,
  yearsPerPage,
} from './multi-year-view';
import {MatYearView} from './year-view';
import {MAT_SINGLE_DATE_SELECTION_MODEL_PROVIDER, DateRange} from './date-selection-model';

/**
 * Possible views for the calendar.
 *
 * 日历的可选视图。
 *
 * @docs-private
 */
export type MatCalendarView = 'month' | 'year' | 'multi-year';

/**
 * Counter used to generate unique IDs.
 *
 * 用于生成唯一 ID 的计数器。
 *
 */
let uniqueId = 0;

/**
 * Default header for MatCalendar
 *
 * MatCalendar 的默认标头
 *
 */
@Component({
  selector: 'mat-calendar-header',
  templateUrl: 'calendar-header.html',
  exportAs: 'matCalendarHeader',
  encapsulation: ViewEncapsulation.None,
  changeDetection: ChangeDetectionStrategy.OnPush,
})
export class MatCalendarHeader<D> {
  _buttonDescriptionId = `mat-calendar-button-${uniqueId++}`;

  constructor(
    private _intl: MatDatepickerIntl,
    @Inject(forwardRef(() => MatCalendar)) public calendar: MatCalendar<D>,
    @Optional() private _dateAdapter: DateAdapter<D>,
    @Optional() @Inject(MAT_DATE_FORMATS) private _dateFormats: MatDateFormats,
    changeDetectorRef: ChangeDetectorRef,
  ) {
    this.calendar.stateChanges.subscribe(() => changeDetectorRef.markForCheck());
  }

  /**
   * The label for the current calendar view.
   *
   * 当前日历视图的标签。
   *
   */
  get periodButtonText(): string {
    if (this.calendar.currentView == 'month') {
      return this._dateAdapter
        .format(this.calendar.activeDate, this._dateFormats.display.monthYearLabel)
        .toLocaleUpperCase();
    }
    if (this.calendar.currentView == 'year') {
      return this._dateAdapter.getYearName(this.calendar.activeDate);
    }

    // The offset from the active year to the "slot" for the starting year is the
    // *actual* first rendered year in the multi-year view, and the last year is
    // just yearsPerPage - 1 away.
    const activeYear = this._dateAdapter.getYear(this.calendar.activeDate);
    const minYearOfPage =
      activeYear -
      getActiveOffset(
        this._dateAdapter,
        this.calendar.activeDate,
        this.calendar.minDate,
        this.calendar.maxDate,
      );
    const maxYearOfPage = minYearOfPage + yearsPerPage - 1;
    const minYearName = this._dateAdapter.getYearName(
      this._dateAdapter.createDate(minYearOfPage, 0, 1),
    );
    const maxYearName = this._dateAdapter.getYearName(
      this._dateAdapter.createDate(maxYearOfPage, 0, 1),
    );
    return this._intl.formatYearRange(minYearName, maxYearName);
  }

  get periodButtonLabel(): string {
    return this.calendar.currentView == 'month'
      ? this._intl.switchToMultiYearViewLabel
      : this._intl.switchToMonthViewLabel;
  }

  /**
   * The label for the previous button.
   *
   * 前一个按钮的标签。
   *
   */
  get prevButtonLabel(): string {
    return {
      'month': this._intl.prevMonthLabel,
      'year': this._intl.prevYearLabel,
      'multi-year': this._intl.prevMultiYearLabel,
    }[this.calendar.currentView];
  }

  /**
   * The label for the next button.
   *
   * 下一个按钮的标签。
   *
   */
  get nextButtonLabel(): string {
    return {
      'month': this._intl.nextMonthLabel,
      'year': this._intl.nextYearLabel,
      'multi-year': this._intl.nextMultiYearLabel,
    }[this.calendar.currentView];
  }

  /**
   * Handles user clicks on the period label.
   *
   * 处理用户点击“时间段标签”的操作。
   *
   */
  currentPeriodClicked(): void {
    this.calendar.currentView = this.calendar.currentView == 'month' ? 'multi-year' : 'month';
  }

  /**
   * Handles user clicks on the previous button.
   *
   * 处理用户点击“上月”按钮的操作。
   *
   */
  previousClicked(): void {
    this.calendar.activeDate =
      this.calendar.currentView == 'month'
        ? this._dateAdapter.addCalendarMonths(this.calendar.activeDate, -1)
        : this._dateAdapter.addCalendarYears(
            this.calendar.activeDate,
            this.calendar.currentView == 'year' ? -1 : -yearsPerPage,
          );
  }

  /**
   * Handles user clicks on the next button.
   *
   * 处理用户点击“下月”按钮的操作。
   *
   */
  nextClicked(): void {
    this.calendar.activeDate =
      this.calendar.currentView == 'month'
        ? this._dateAdapter.addCalendarMonths(this.calendar.activeDate, 1)
        : this._dateAdapter.addCalendarYears(
            this.calendar.activeDate,
            this.calendar.currentView == 'year' ? 1 : yearsPerPage,
          );
  }

  /**
   * Whether the previous period button is enabled.
   *
   * 是否启用“上个时间段”按钮。
   *
   */
  previousEnabled(): boolean {
    if (!this.calendar.minDate) {
      return true;
    }
    return (
      !this.calendar.minDate || !this._isSameView(this.calendar.activeDate, this.calendar.minDate)
    );
  }

  /**
   * Whether the next period button is enabled.
   *
   * 是否启用“下个时间段”按钮。
   *
   */
  nextEnabled(): boolean {
    return (
      !this.calendar.maxDate || !this._isSameView(this.calendar.activeDate, this.calendar.maxDate)
    );
  }

  /**
   * Whether the two dates represent the same view in the current view mode (month or year).
   *
   * 这两个日期在当前视图模式（月或年）中是否代表相同的视图。
   *
   */
  private _isSameView(date1: D, date2: D): boolean {
    if (this.calendar.currentView == 'month') {
      return (
        this._dateAdapter.getYear(date1) == this._dateAdapter.getYear(date2) &&
        this._dateAdapter.getMonth(date1) == this._dateAdapter.getMonth(date2)
      );
    }
    if (this.calendar.currentView == 'year') {
      return this._dateAdapter.getYear(date1) == this._dateAdapter.getYear(date2);
    }
    // Otherwise we are in 'multi-year' view.
    return isSameMultiYearView(
      this._dateAdapter,
      date1,
      date2,
      this.calendar.minDate,
      this.calendar.maxDate,
    );
  }
}

<<<<<<< HEAD
/**
 * A calendar that is used as part of the datepicker.
 *
 * 一个用作日期选择器一部分的日历。
 *
 * @docs-private
 */
=======
/** A calendar that is used as part of the datepicker. */
>>>>>>> 03485cd6
@Component({
  selector: 'mat-calendar',
  templateUrl: 'calendar.html',
  styleUrls: ['calendar.css'],
  host: {
    'class': 'mat-calendar',
  },
  exportAs: 'matCalendar',
  encapsulation: ViewEncapsulation.None,
  changeDetection: ChangeDetectionStrategy.OnPush,
  providers: [MAT_SINGLE_DATE_SELECTION_MODEL_PROVIDER],
})
export class MatCalendar<D> implements AfterContentInit, AfterViewChecked, OnDestroy, OnChanges {
  /**
   * An input indicating the type of the header component, if set.
   *
   * 一个指出标头组件类型的输入属性（如果已设置）。
   *
   */
  @Input() headerComponent: ComponentType<any>;

  /**
   * A portal containing the header component type for this calendar.
   *
   * 一个传送点，里面包含该日历的标头组件的类型。
   *
   */
  _calendarHeaderPortal: Portal<any>;

  private _intlChanges: Subscription;

  /**
   * Used for scheduling that focus should be moved to the active cell on the next tick.
   * We need to schedule it, rather than do it immediately, because we have to wait
   * for Angular to re-evaluate the view children.
   *
   * 用来表示焦点是否应该在下一个周期中移动到活动单元格上。我们需要计划它，而不能立即执行，因为我们必须等待 Angular 重新评估视图子组件。
   *
   */
  private _moveFocusOnNextTick = false;

  /**
   * A date representing the period (month or year) to start the calendar in.
   *
   * 表示时间段（月或年）的起始日期。
   *
   */
  @Input()
  get startAt(): D | null {
    return this._startAt;
  }
  set startAt(value: D | null) {
    this._startAt = this._dateAdapter.getValidDateOrNull(this._dateAdapter.deserialize(value));
  }
  private _startAt: D | null;

  /**
   * Whether the calendar should be started in month or year view.
   *
   * 日历应该开始于月份视图还是年份视图。
   *
   */
  @Input() startView: MatCalendarView = 'month';

  /**
   * The currently selected date.
   *
   * 当前选定日期。
   *
   */
  @Input()
  get selected(): DateRange<D> | D | null {
    return this._selected;
  }
  set selected(value: DateRange<D> | D | null) {
    if (value instanceof DateRange) {
      this._selected = value;
    } else {
      this._selected = this._dateAdapter.getValidDateOrNull(this._dateAdapter.deserialize(value));
    }
  }
  private _selected: DateRange<D> | D | null;

  /**
   * The minimum selectable date.
   *
   * 最小可选日期。
   *
   */
  @Input()
  get minDate(): D | null {
    return this._minDate;
  }
  set minDate(value: D | null) {
    this._minDate = this._dateAdapter.getValidDateOrNull(this._dateAdapter.deserialize(value));
  }
  private _minDate: D | null;

  /**
   * The maximum selectable date.
   *
   * 最大可选日期。
   *
   */
  @Input()
  get maxDate(): D | null {
    return this._maxDate;
  }
  set maxDate(value: D | null) {
    this._maxDate = this._dateAdapter.getValidDateOrNull(this._dateAdapter.deserialize(value));
  }
  private _maxDate: D | null;

  /**
   * Function used to filter which dates are selectable.
   *
   * 用于过滤可选择哪些日期的函数。
   *
   */
  @Input() dateFilter: (date: D) => boolean;

  /**
   * Function that can be used to add custom CSS classes to dates.
   *
   * 可以用来为日期添加自定义 CSS 类的函数。
   *
   */
  @Input() dateClass: MatCalendarCellClassFunction<D>;

  /**
   * Start of the comparison range.
   *
   * 比较范围的起始日期。
   *
   */
  @Input() comparisonStart: D | null;

  /**
   * End of the comparison range.
   *
   * 比较范围的结束日期。
   *
   */
  @Input() comparisonEnd: D | null;

  /**
   * Emits when the currently selected date changes.
   *
   * 当前选定的日期发生变化时发出通知。
   *
   */
  @Output() readonly selectedChange: EventEmitter<D | null> = new EventEmitter<D | null>();

  /**
   * Emits the year chosen in multiyear view.
   * This doesn't imply a change on the selected date.
   *
   * 在多年份视图中选择年份。这不会更改选定日期。
   *
   */
  @Output() readonly yearSelected: EventEmitter<D> = new EventEmitter<D>();

  /**
   * Emits the month chosen in year view.
   * This doesn't imply a change on the selected date.
   *
   * 在年份视图中选择月份。这不会更改选定日期。
   *
   */
  @Output() readonly monthSelected: EventEmitter<D> = new EventEmitter<D>();

  /**
   * Emits when the current view changes.
   *
   * 当前视图发生变化时触发。
   *
   */
  @Output() readonly viewChanged: EventEmitter<MatCalendarView> = new EventEmitter<MatCalendarView>(
    true,
  );

  /**
   * Emits when any date is selected.
   *
   * 选定任何日期时会发出通知。
   *
   */
  @Output() readonly _userSelection: EventEmitter<MatCalendarUserEvent<D | null>> =
    new EventEmitter<MatCalendarUserEvent<D | null>>();

  /**
   * Reference to the current month view component.
   *
   * 引用当前的月份视图组件。
   *
   */
  @ViewChild(MatMonthView) monthView: MatMonthView<D>;

  /**
   * Reference to the current year view component.
   *
   * 引用当前的年份视图组件。
   *
   */
  @ViewChild(MatYearView) yearView: MatYearView<D>;

  /**
   * Reference to the current multi-year view component.
   *
   * 引用当前的多年份视图组件。
   *
   */
  @ViewChild(MatMultiYearView) multiYearView: MatMultiYearView<D>;

  /**
   * The current active date. This determines which time period is shown and which date is
   * highlighted when using keyboard navigation.
   *
   * 目前的活跃日期。这决定了在使用键盘导航时会显示哪个时间段以及突出显示的是哪个日期。
   *
   */
  get activeDate(): D {
    return this._clampedActiveDate;
  }
  set activeDate(value: D) {
    this._clampedActiveDate = this._dateAdapter.clampDate(value, this.minDate, this.maxDate);
    this.stateChanges.next();
    this._changeDetectorRef.markForCheck();
  }
  private _clampedActiveDate: D;

<<<<<<< HEAD
  /**
   * Whether the calendar is in month view.
   *
   * 此日历是否位于月份视图中。
   *
   */
  get currentView(): MatCalendarView { return this._currentView; }
=======
  /** Whether the calendar is in month view. */
  get currentView(): MatCalendarView {
    return this._currentView;
  }
>>>>>>> 03485cd6
  set currentView(value: MatCalendarView) {
    const viewChangedResult = this._currentView !== value ? value : null;
    this._currentView = value;
    this._moveFocusOnNextTick = true;
    this._changeDetectorRef.markForCheck();
    if (viewChangedResult) {
      this.viewChanged.emit(viewChangedResult);
    }
  }
  private _currentView: MatCalendarView;

  /**
   * Emits whenever there is a state change that the header may need to respond to.
   *
   * 每当状态发生变化时，都会发出标头可能需要响应的信息。
   *
   */
  readonly stateChanges = new Subject<void>();

  constructor(
    _intl: MatDatepickerIntl,
    @Optional() private _dateAdapter: DateAdapter<D>,
    @Optional() @Inject(MAT_DATE_FORMATS) private _dateFormats: MatDateFormats,
    private _changeDetectorRef: ChangeDetectorRef,
  ) {
    if (typeof ngDevMode === 'undefined' || ngDevMode) {
      if (!this._dateAdapter) {
        throw createMissingDateImplError('DateAdapter');
      }

      if (!this._dateFormats) {
        throw createMissingDateImplError('MAT_DATE_FORMATS');
      }
    }

    this._intlChanges = _intl.changes.subscribe(() => {
      _changeDetectorRef.markForCheck();
      this.stateChanges.next();
    });
  }

  ngAfterContentInit() {
    this._calendarHeaderPortal = new ComponentPortal(this.headerComponent || MatCalendarHeader);
    this.activeDate = this.startAt || this._dateAdapter.today();

    // Assign to the private property since we don't want to move focus on init.
    this._currentView = this.startView;
  }

  ngAfterViewChecked() {
    if (this._moveFocusOnNextTick) {
      this._moveFocusOnNextTick = false;
      this.focusActiveCell();
    }
  }

  ngOnDestroy() {
    this._intlChanges.unsubscribe();
    this.stateChanges.complete();
  }

  ngOnChanges(changes: SimpleChanges) {
    const change = changes['minDate'] || changes['maxDate'] || changes['dateFilter'];

    if (change && !change.firstChange) {
      const view = this._getCurrentViewComponent();

      if (view) {
        // We need to `detectChanges` manually here, because the `minDate`, `maxDate` etc. are
        // passed down to the view via data bindings which won't be up-to-date when we call `_init`.
        this._changeDetectorRef.detectChanges();
        view._init();
      }
    }

    this.stateChanges.next();
  }

  /** Focuses the active date. */
  focusActiveCell() {
    this._getCurrentViewComponent()._focusActiveCell(false);
  }

  /**
   * Updates today's date after an update of the active date
   *
   * 在活动日期更新后更新今天的日期
   *
   */
  updateTodaysDate() {
    this._getCurrentViewComponent()._init();
  }

  /**
   * Handles date selection in the month view.
   *
   * 在月份视图中处理日期选择。
   *
   */
  _dateSelected(event: MatCalendarUserEvent<D | null>): void {
    const date = event.value;

    if (
      this.selected instanceof DateRange ||
      (date && !this._dateAdapter.sameDate(date, this.selected))
    ) {
      this.selectedChange.emit(date);
    }

    this._userSelection.emit(event);
  }

  /**
   * Handles year selection in the multiyear view.
   *
   * 在多年份视图中处理年份选择。
   *
   */
  _yearSelectedInMultiYearView(normalizedYear: D) {
    this.yearSelected.emit(normalizedYear);
  }

  /**
   * Handles month selection in the year view.
   *
   * 在年份视图中处理月份选择。
   *
   */
  _monthSelectedInYearView(normalizedMonth: D) {
    this.monthSelected.emit(normalizedMonth);
  }

  /**
   * Handles year/month selection in the multi-year/year views.
   *
   * 处理多年/年份视图中的年份/月份选择。
   *
   */
  _goToDateInView(date: D, view: 'month' | 'year' | 'multi-year'): void {
    this.activeDate = date;
    this.currentView = view;
  }

<<<<<<< HEAD
  /**
   * Returns the component instance that corresponds to the current calendar view.
   *
   * 返回与当前日历视图对应的组件实例。
   *
   */
  private _getCurrentViewComponent() {
=======
  /** Returns the component instance that corresponds to the current calendar view. */
  private _getCurrentViewComponent(): MatMonthView<D> | MatYearView<D> | MatMultiYearView<D> {
    // The return type is explicitly written as a union to ensure that the Closure compiler does
    // not optimize calls to _init(). Without the explict return type, TypeScript narrows it to
    // only the first component type. See https://github.com/angular/components/issues/22996.
>>>>>>> 03485cd6
    return this.monthView || this.yearView || this.multiYearView;
  }
}<|MERGE_RESOLUTION|>--- conflicted
+++ resolved
@@ -251,17 +251,12 @@
   }
 }
 
-<<<<<<< HEAD
 /**
  * A calendar that is used as part of the datepicker.
  *
  * 一个用作日期选择器一部分的日历。
  *
- * @docs-private
  */
-=======
-/** A calendar that is used as part of the datepicker. */
->>>>>>> 03485cd6
 @Component({
   selector: 'mat-calendar',
   templateUrl: 'calendar.html',
@@ -493,20 +488,15 @@
   }
   private _clampedActiveDate: D;
 
-<<<<<<< HEAD
   /**
    * Whether the calendar is in month view.
    *
    * 此日历是否位于月份视图中。
    *
    */
-  get currentView(): MatCalendarView { return this._currentView; }
-=======
-  /** Whether the calendar is in month view. */
   get currentView(): MatCalendarView {
     return this._currentView;
   }
->>>>>>> 03485cd6
   set currentView(value: MatCalendarView) {
     const viewChangedResult = this._currentView !== value ? value : null;
     this._currentView = value;
@@ -650,21 +640,16 @@
     this.currentView = view;
   }
 
-<<<<<<< HEAD
   /**
    * Returns the component instance that corresponds to the current calendar view.
    *
    * 返回与当前日历视图对应的组件实例。
    *
    */
-  private _getCurrentViewComponent() {
-=======
-  /** Returns the component instance that corresponds to the current calendar view. */
   private _getCurrentViewComponent(): MatMonthView<D> | MatYearView<D> | MatMultiYearView<D> {
     // The return type is explicitly written as a union to ensure that the Closure compiler does
     // not optimize calls to _init(). Without the explict return type, TypeScript narrows it to
     // only the first component type. See https://github.com/angular/components/issues/22996.
->>>>>>> 03485cd6
     return this.monthView || this.yearView || this.multiYearView;
   }
 }