/**
 * @license
 * Copyright Google LLC All Rights Reserved.
 *
 * Use of this source code is governed by an MIT-style license that can be
 * found in the LICENSE file at https://angular.io/license
 */

import {
  Directive,
  ElementRef,
  forwardRef,
  Inject,
  Input,
  OnDestroy,
  Optional,
} from '@angular/core';
import {
  NG_VALIDATORS,
  NG_VALUE_ACCESSOR,
  ValidatorFn,
  Validators,
} from '@angular/forms';
import {
  DateAdapter,
  MAT_DATE_FORMATS,
  MatDateFormats,
  ThemePalette,
} from '@angular/material/core';
import {MatFormField, MAT_FORM_FIELD} from '@angular/material/form-field';
import {MAT_INPUT_VALUE_ACCESSOR} from '@angular/material/input';
import {Subscription} from 'rxjs';
import {MatDatepickerInputBase, DateFilterFn} from './datepicker-input-base';
import {MatDatepickerControl, MatDatepickerPanel} from './datepicker-base';
import {DateSelectionModelChange} from './date-selection-model';

/** @docs-private */
export const MAT_DATEPICKER_VALUE_ACCESSOR: any = {
  provide: NG_VALUE_ACCESSOR,
  useExisting: forwardRef(() => MatDatepickerInput),
  multi: true
};

/** @docs-private */
export const MAT_DATEPICKER_VALIDATORS: any = {
  provide: NG_VALIDATORS,
  useExisting: forwardRef(() => MatDatepickerInput),
  multi: true
};

/**
 * Directive used to connect an input to a MatDatepicker.
 *
 * 用于把输入框连接到 MatDatepicker 的指令。
 *
 */
@Directive({
  selector: 'input[matDatepicker]',
  providers: [
    MAT_DATEPICKER_VALUE_ACCESSOR,
    MAT_DATEPICKER_VALIDATORS,
    {provide: MAT_INPUT_VALUE_ACCESSOR, useExisting: MatDatepickerInput},
  ],
  host: {
    'class': 'mat-datepicker-input',
    '[attr.aria-haspopup]': '_datepicker ? "dialog" : null',
    '[attr.aria-owns]': '(_datepicker?.opened && _datepicker.id) || null',
    '[attr.min]': 'min ? _dateAdapter.toIso8601(min) : null',
    '[attr.max]': 'max ? _dateAdapter.toIso8601(max) : null',
    // Used by the test harness to tie this input to its calendar. We can't depend on
    // `aria-owns` for this, because it's only defined while the calendar is open.
    '[attr.data-mat-calendar]': '_datepicker ? _datepicker.id : null',
    '[disabled]': 'disabled',
    '(input)': '_onInput($event.target.value)',
    '(change)': '_onChange()',
    '(blur)': '_onBlur()',
    '(keydown)': '_onKeydown($event)',
  },
  exportAs: 'matDatepickerInput',
})
export class MatDatepickerInput<D> extends MatDatepickerInputBase<D | null, D>
<<<<<<< HEAD
  implements MatDatepickerControl<D | null> {
  /**
   * The datepicker that this input is associated with.
   *
   * 与此输入框关联的日期选择器。
   *
   */
=======
  implements MatDatepickerControl<D | null>, OnDestroy {
  private _closedSubscription = Subscription.EMPTY;

  /** The datepicker that this input is associated with. */
>>>>>>> 94076af5
  @Input()
  set matDatepicker(datepicker: MatDatepickerPanel<MatDatepickerControl<D>, D | null, D>) {
    if (datepicker) {
      this._datepicker = datepicker;
      this._closedSubscription = datepicker.closedStream.subscribe(() => this._onTouched());
      this._registerModel(datepicker.registerInput(this));
    }
  }
  _datepicker: MatDatepickerPanel<MatDatepickerControl<D>, D | null, D>;

  /**
   * The minimum valid date.
   *
   * 最小有效日期。
   *
   */
  @Input()
  get min(): D | null { return this._min; }
  set min(value: D | null) {
    const validValue = this._dateAdapter.getValidDateOrNull(this._dateAdapter.deserialize(value));

    if (!this._dateAdapter.sameDate(validValue, this._min)) {
      this._min = validValue;
      this._validatorOnChange();
    }
  }
  private _min: D | null;

  /**
   * The maximum valid date.
   *
   * 最大有效日期。
   *
   */
  @Input()
  get max(): D | null { return this._max; }
  set max(value: D | null) {
    const validValue = this._dateAdapter.getValidDateOrNull(this._dateAdapter.deserialize(value));

    if (!this._dateAdapter.sameDate(validValue, this._max)) {
      this._max = validValue;
      this._validatorOnChange();
    }
  }
  private _max: D | null;

  /**
   * Function that can be used to filter out dates within the datepicker.
   *
   * 可以用来过滤掉日期选择器中日期的函数。
   *
   */
  @Input('matDatepickerFilter')
  get dateFilter() { return this._dateFilter; }
  set dateFilter(value: DateFilterFn<D | null>) {
    const wasMatchingValue = this._matchesFilter(this.value);
    this._dateFilter = value;

    if (this._matchesFilter(this.value) !== wasMatchingValue) {
      this._validatorOnChange();
    }
  }
  private _dateFilter: DateFilterFn<D | null>;

  /**
   * The combined form control validator for this input.
   *
   * 该输入框的表单控件组合验证器。
   *
   */
  protected _validator: ValidatorFn | null;

  constructor(
      elementRef: ElementRef<HTMLInputElement>,
      @Optional() dateAdapter: DateAdapter<D>,
      @Optional() @Inject(MAT_DATE_FORMATS) dateFormats: MatDateFormats,
      @Optional() @Inject(MAT_FORM_FIELD) private _formField?: MatFormField) {
    super(elementRef, dateAdapter, dateFormats);
    this._validator = Validators.compose(super._getValidators());
  }

  /**
   * Gets the element that the datepicker popup should be connected to.
   *
   * 获取日期选择器弹出框应该连接到的元素。
   *
   * @return The element to connect the popup to.
   *
   * 要把弹出框连接到的元素。
   */
  getConnectedOverlayOrigin(): ElementRef {
    return this._formField ? this._formField.getConnectedOverlayOrigin() : this._elementRef;
  }

<<<<<<< HEAD
  /**
   * Returns the palette used by the input's form field, if any.
   *
   * 返回输入框表单字段中使用的调色板（如果有）。
   *
   */
=======
  /** Gets the ID of an element that should be used a description for the calendar overlay. */
  getOverlayLabelId(): string | null {
    if (this._formField) {
      return this._formField.getLabelId();
    }

    return this._elementRef.nativeElement.getAttribute('aria-labelledby');
  }

  /** Returns the palette used by the input's form field, if any. */
>>>>>>> 94076af5
  getThemePalette(): ThemePalette {
    return this._formField ? this._formField.color : undefined;
  }

  /**
   * Gets the value at which the calendar should start.
   *
   * 获取日历的起始日期。
   *
   */
  getStartValue(): D | null {
    return this.value;
  }

<<<<<<< HEAD
  /**
   * Opens the associated datepicker.
   *
   * 打开相关的 datepicker。
   *
   */
=======
  ngOnDestroy() {
    super.ngOnDestroy();
    this._closedSubscription.unsubscribe();
  }

  /** Opens the associated datepicker. */
>>>>>>> 94076af5
  protected _openPopup(): void {
    if (this._datepicker) {
      this._datepicker.open();
    }
  }

  protected _getValueFromModel(modelValue: D | null): D | null {
    return modelValue;
  }

  protected _assignValueToModel(value: D | null): void {
    if (this._model) {
      this._model.updateSelection(value, this);
    }
  }

  /**
   * Gets the input's minimum date.
   *
   * 获取输入框的最小日期。
   *
   */
  _getMinDate() {
    return this._min;
  }

  /**
   * Gets the input's maximum date.
   *
   * 获取输入框的最大日期。
   *
   */
  _getMaxDate() {
    return this._max;
  }

  /**
   * Gets the input's date filtering function.
   *
   * 获取输入框的日期过滤函数。
   *
   */
  protected _getDateFilter() {
    return this._dateFilter;
  }

  protected _shouldHandleChangeEvent(event: DateSelectionModelChange<D>) {
    return event.source !== this;
  }

  // Accept `any` to avoid conflicts with other directives on `<input>` that
  // may accept different types.
  static ngAcceptInputType_value: any;
}<|MERGE_RESOLUTION|>--- conflicted
+++ resolved
@@ -79,20 +79,15 @@
   exportAs: 'matDatepickerInput',
 })
 export class MatDatepickerInput<D> extends MatDatepickerInputBase<D | null, D>
-<<<<<<< HEAD
-  implements MatDatepickerControl<D | null> {
-  /**
-   * The datepicker that this input is associated with.
-   *
-   * 与此输入框关联的日期选择器。
-   *
-   */
-=======
   implements MatDatepickerControl<D | null>, OnDestroy {
   private _closedSubscription = Subscription.EMPTY;
 
-  /** The datepicker that this input is associated with. */
->>>>>>> 94076af5
+  /**
+   * The datepicker that this input is associated with.
+   *
+   * 与此输入框关联的日期选择器。
+   *
+   */
   @Input()
   set matDatepicker(datepicker: MatDatepickerPanel<MatDatepickerControl<D>, D | null, D>) {
     if (datepicker) {
@@ -187,14 +182,6 @@
     return this._formField ? this._formField.getConnectedOverlayOrigin() : this._elementRef;
   }
 
-<<<<<<< HEAD
-  /**
-   * Returns the palette used by the input's form field, if any.
-   *
-   * 返回输入框表单字段中使用的调色板（如果有）。
-   *
-   */
-=======
   /** Gets the ID of an element that should be used a description for the calendar overlay. */
   getOverlayLabelId(): string | null {
     if (this._formField) {
@@ -204,8 +191,12 @@
     return this._elementRef.nativeElement.getAttribute('aria-labelledby');
   }
 
-  /** Returns the palette used by the input's form field, if any. */
->>>>>>> 94076af5
+  /**
+   * Returns the palette used by the input's form field, if any.
+   *
+   * 返回输入框表单字段中使用的调色板（如果有）。
+   *
+   */
   getThemePalette(): ThemePalette {
     return this._formField ? this._formField.color : undefined;
   }
@@ -220,21 +211,17 @@
     return this.value;
   }
 
-<<<<<<< HEAD
-  /**
-   * Opens the associated datepicker.
-   *
-   * 打开相关的 datepicker。
-   *
-   */
-=======
   ngOnDestroy() {
     super.ngOnDestroy();
     this._closedSubscription.unsubscribe();
   }
 
-  /** Opens the associated datepicker. */
->>>>>>> 94076af5
+  /**
+   * Opens the associated datepicker.
+   *
+   * 打开相关的 datepicker。
+   *
+   */
   protected _openPopup(): void {
     if (this._datepicker) {
       this._datepicker.open();
