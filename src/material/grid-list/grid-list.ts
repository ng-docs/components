/**
 * @license
 * Copyright Google LLC All Rights Reserved.
 *
 * Use of this source code is governed by an MIT-style license that can be
 * found in the LICENSE file at https://angular.io/license
 */

import {
  Component,
  ViewEncapsulation,
  AfterContentChecked,
  OnInit,
  Input,
  ContentChildren,
  QueryList,
  ElementRef,
  Optional,
  ChangeDetectionStrategy,
} from '@angular/core';
import {MatGridTile} from './grid-tile';
import {TileCoordinator} from './tile-coordinator';
import {
  TileStyler,
  FitTileStyler,
  RatioTileStyler,
  FixedTileStyler,
  TileStyleTarget,
} from './tile-styler';
import {Directionality} from '@angular/cdk/bidi';
import {coerceNumberProperty, NumberInput} from '@angular/cdk/coercion';
import {MAT_GRID_LIST, MatGridListBase} from './grid-list-base';

// TODO(kara): Conditional (responsive) column count / row size.
// TODO(kara): Re-layout on window resize / media change (debounced).
// TODO(kara): gridTileHeader and gridTileFooter.

const MAT_FIT_MODE = 'fit';

@Component({
  selector: 'mat-grid-list',
  exportAs: 'matGridList',
  templateUrl: 'grid-list.html',
  styleUrls: ['grid-list.css'],
  host: {
    'class': 'mat-grid-list',
    // Ensures that the "cols" input value is reflected in the DOM. This is
    // needed for the grid-list harness.
    '[attr.cols]': 'cols',
  },
  providers: [
    {
      provide: MAT_GRID_LIST,
      useExisting: MatGridList,
    },
  ],
  changeDetection: ChangeDetectionStrategy.OnPush,
  encapsulation: ViewEncapsulation.None,
})
export class MatGridList implements MatGridListBase, OnInit, AfterContentChecked, TileStyleTarget {
  /**
   * Number of columns being rendered.
   *
   * 正在渲染的列数
   *
   */
  private _cols: number;

  /**
   * Used for determining the position of each tile in the grid.
   *
   * 用于确定网格中每个图块的位置。
   *
   */
  private _tileCoordinator: TileCoordinator;

  /**
   * Row height value passed in by user. This can be one of three types:
   *
<<<<<<< HEAD
   * 用户传入的行高值。这可以是以下三种类型之一：
   *
   * - Number value (ex: "100px"):  sets a fixed row height to that value
   *
   *   数字（例如：“100px”）：设置一个固定的行高到该值
   *
   * - Ratio value (ex: "4:3"): sets the row height based on width:height ratio
   *
   *   宽高比（例如：“4：3”）：根据宽高比设置行高
   *
   * - "Fit" mode (ex: "fit"): sets the row height to total height divided by number of rows
   *
   *   “适配”模式（ex：“fit”）：把行高设置为总高度除以行数
   *
=======
   * - Number value (ex: "100px"):  sets a fixed row height to that value
   *
   * - Ratio value (ex: "4:3"): sets the row height based on width:height ratio
   *
   * - "Fit" mode (ex: "fit"): sets the row height to total height divided by number of rows
   *
>>>>>>> 53b69108
   */
  private _rowHeight: string;

  /**
   * The amount of space between tiles. This will be something like '5px' or '2em'.
   *
   * 各个图块之间的间距。比如 '5px'或'2em'。
   *
   */
  private _gutter: string = '1px';

  /**
   * Sets position and size styles for a tile
   *
   * 设置图块的位置和大小样式
   *
   */
  private _tileStyler: TileStyler;

  /**
   * Query list of tiles that are being rendered.
   *
   * 查询正在渲染的图块列表。
   *
   */
  @ContentChildren(MatGridTile, {descendants: true}) _tiles: QueryList<MatGridTile>;

  constructor(
    private _element: ElementRef<HTMLElement>,
    @Optional() private _dir: Directionality,
  ) {}

  /**
   * Amount of columns in the grid list.
   *
   * 网格列表中的列数。
   *
   */
  @Input()
  get cols(): number {
    return this._cols;
  }
  set cols(value: NumberInput) {
    this._cols = Math.max(1, Math.round(coerceNumberProperty(value)));
  }

  /**
   * Size of the grid list's gutter in pixels.
   *
   * 网格列表的装订线大小（以像素为单位）。
   *
   */
  @Input()
  get gutterSize(): string {
    return this._gutter;
  }
  set gutterSize(value: string) {
    this._gutter = `${value == null ? '' : value}`;
  }

  /**
   * Set internal representation of row height from the user-provided value.
   *
   * 从用户提供的值中设置行高的内部表示形式。
   *
   */
  @Input()
  get rowHeight(): string | number {
    return this._rowHeight;
  }
  set rowHeight(value: string | number) {
    const newValue = `${value == null ? '' : value}`;

    if (newValue !== this._rowHeight) {
      this._rowHeight = newValue;
      this._setTileStyler(this._rowHeight);
    }
  }

  ngOnInit() {
    this._checkCols();
    this._checkRowHeight();
  }

  /**
   * The layout calculation is fairly cheap if nothing changes, so there's little cost
   * to run it frequently.
   *
   * 如果没有任何变化，布局计算会相当便宜，所以频繁运行它的成本很低。
   *
   */
  ngAfterContentChecked() {
    this._layoutTiles();
  }

  /**
   * Throw a friendly error if cols property is missing
   *
   * 如果缺少 cols 属性，就抛出一个友好的错误
   *
   */
  private _checkCols() {
    if (!this.cols && (typeof ngDevMode === 'undefined' || ngDevMode)) {
      throw Error(
        `mat-grid-list: must pass in number of columns. ` + `Example: <mat-grid-list cols="3">`,
      );
    }
  }

  /**
   * Default to equal width:height if rowHeight property is missing
   *
   * 如果缺少 rowHeight 属性，默认等于“宽:高”
   *
   */
  private _checkRowHeight(): void {
    if (!this._rowHeight) {
      this._setTileStyler('1:1');
    }
  }

  /**
   * Creates correct Tile Styler subtype based on rowHeight passed in by user
   *
   * 根据用户传入的 rowHeight 创建正确的图块样式子类型
   *
   */
  private _setTileStyler(rowHeight: string): void {
    if (this._tileStyler) {
      this._tileStyler.reset(this);
    }

    if (rowHeight === MAT_FIT_MODE) {
      this._tileStyler = new FitTileStyler();
    } else if (rowHeight && rowHeight.indexOf(':') > -1) {
      this._tileStyler = new RatioTileStyler(rowHeight);
    } else {
      this._tileStyler = new FixedTileStyler(rowHeight);
    }
  }

  /**
   * Computes and applies the size and position for all children grid tiles.
   *
   * 计算并应用所有子网格图块的大小和位置。
   *
   */
  private _layoutTiles(): void {
    if (!this._tileCoordinator) {
      this._tileCoordinator = new TileCoordinator();
    }

    const tracker = this._tileCoordinator;
    const tiles = this._tiles.filter(tile => !tile._gridList || tile._gridList === this);
    const direction = this._dir ? this._dir.value : 'ltr';

    this._tileCoordinator.update(this.cols, tiles);
    this._tileStyler.init(this.gutterSize, tracker, this.cols, direction);

    tiles.forEach((tile, index) => {
      const pos = tracker.positions[index];
      this._tileStyler.setStyle(tile, pos.row, pos.col);
    });

    this._setListStyle(this._tileStyler.getComputedHeight());
  }

  /**
   * Sets style on the main grid-list element, given the style name and value.
   *
   * 在已指定样式名称和值的情况下，在 grid-list 主元素上设置样式。
   *
   */
  _setListStyle(style: [string, string | null] | null): void {
    if (style) {
      (this._element.nativeElement.style as any)[style[0]] = style[1];
    }
  }
}<|MERGE_RESOLUTION|>--- conflicted
+++ resolved
@@ -58,73 +58,31 @@
   encapsulation: ViewEncapsulation.None,
 })
 export class MatGridList implements MatGridListBase, OnInit, AfterContentChecked, TileStyleTarget {
-  /**
-   * Number of columns being rendered.
-   *
-   * 正在渲染的列数
-   *
-   */
+  /** Number of columns being rendered. */
   private _cols: number;
 
-  /**
-   * Used for determining the position of each tile in the grid.
-   *
-   * 用于确定网格中每个图块的位置。
-   *
-   */
+  /** Used for determiningthe position of each tile in the grid. */
   private _tileCoordinator: TileCoordinator;
 
   /**
    * Row height value passed in by user. This can be one of three types:
    *
-<<<<<<< HEAD
-   * 用户传入的行高值。这可以是以下三种类型之一：
-   *
    * - Number value (ex: "100px"):  sets a fixed row height to that value
    *
-   *   数字（例如：“100px”）：设置一个固定的行高到该值
-   *
    * - Ratio value (ex: "4:3"): sets the row height based on width:height ratio
    *
-   *   宽高比（例如：“4：3”）：根据宽高比设置行高
-   *
    * - "Fit" mode (ex: "fit"): sets the row height to total height divided by number of rows
    *
-   *   “适配”模式（ex：“fit”）：把行高设置为总高度除以行数
-   *
-=======
-   * - Number value (ex: "100px"):  sets a fixed row height to that value
-   *
-   * - Ratio value (ex: "4:3"): sets the row height based on width:height ratio
-   *
-   * - "Fit" mode (ex: "fit"): sets the row height to total height divided by number of rows
-   *
->>>>>>> 53b69108
    */
   private _rowHeight: string;
 
-  /**
-   * The amount of space between tiles. This will be something like '5px' or '2em'.
-   *
-   * 各个图块之间的间距。比如 '5px'或'2em'。
-   *
-   */
+  /** The amount of space between tiles. This will be something like '5px' or '2em'. */
   private _gutter: string = '1px';
 
-  /**
-   * Sets position and size styles for a tile
-   *
-   * 设置图块的位置和大小样式
-   *
-   */
+  /** Sets position and size styles for a tile */
   private _tileStyler: TileStyler;
 
-  /**
-   * Query list of tiles that are being rendered.
-   *
-   * 查询正在渲染的图块列表。
-   *
-   */
+  /** Query list of tiles that are being rendered. */
   @ContentChildren(MatGridTile, {descendants: true}) _tiles: QueryList<MatGridTile>;
 
   constructor(
@@ -187,20 +145,12 @@
   /**
    * The layout calculation is fairly cheap if nothing changes, so there's little cost
    * to run it frequently.
-   *
-   * 如果没有任何变化，布局计算会相当便宜，所以频繁运行它的成本很低。
-   *
    */
   ngAfterContentChecked() {
     this._layoutTiles();
   }
 
-  /**
-   * Throw a friendly error if cols property is missing
-   *
-   * 如果缺少 cols 属性，就抛出一个友好的错误
-   *
-   */
+  /** Throw a friendly error if cols property is missing */
   private _checkCols() {
     if (!this.cols && (typeof ngDevMode === 'undefined' || ngDevMode)) {
       throw Error(
@@ -209,24 +159,14 @@
     }
   }
 
-  /**
-   * Default to equal width:height if rowHeight property is missing
-   *
-   * 如果缺少 rowHeight 属性，默认等于“宽:高”
-   *
-   */
+  /** Default to equal width:height if rowHeight property is missing */
   private _checkRowHeight(): void {
     if (!this._rowHeight) {
       this._setTileStyler('1:1');
     }
   }
 
-  /**
-   * Creates correct Tile Styler subtype based on rowHeight passed in by user
-   *
-   * 根据用户传入的 rowHeight 创建正确的图块样式子类型
-   *
-   */
+  /** Creates correct Tile Styler subtype based on rowHeight passed in by user */
   private _setTileStyler(rowHeight: string): void {
     if (this._tileStyler) {
       this._tileStyler.reset(this);
@@ -241,12 +181,7 @@
     }
   }
 
-  /**
-   * Computes and applies the size and position for all children grid tiles.
-   *
-   * 计算并应用所有子网格图块的大小和位置。
-   *
-   */
+  /** Computes and applies the size and position for all children grid tiles. */
   private _layoutTiles(): void {
     if (!this._tileCoordinator) {
       this._tileCoordinator = new TileCoordinator();
@@ -267,12 +202,7 @@
     this._setListStyle(this._tileStyler.getComputedHeight());
   }
 
-  /**
-   * Sets style on the main grid-list element, given the style name and value.
-   *
-   * 在已指定样式名称和值的情况下，在 grid-list 主元素上设置样式。
-   *
-   */
+  /** Sets style on the main grid-list element, given the style name and value. */
   _setListStyle(style: [string, string | null] | null): void {
     if (style) {
       (this._element.nativeElement.style as any)[style[0]] = style[1];
