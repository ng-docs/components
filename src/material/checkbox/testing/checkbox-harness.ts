/**
 * @license
 * Copyright Google LLC All Rights Reserved.
 *
 * Use of this source code is governed by an MIT-style license that can be
 * found in the LICENSE file at https://angular.io/license
 */

import {coerceBooleanProperty} from '@angular/cdk/coercion';
import {
  AsyncFactoryFn,
  ComponentHarness,
  HarnessPredicate,
  TestElement,
} from '@angular/cdk/testing';
import {CheckboxHarnessFilters} from './checkbox-harness-filters';

<<<<<<< HEAD
/**
 * Harness for interacting with a standard mat-checkbox in tests.
 *
 * 在测试中与标准 mat-checkbox 进行交互的测试工具。
 *
 */
export class MatCheckboxHarness extends ComponentHarness {
  /**
   * The selector for the host element of a `MatCheckbox` instance.
   *
   * `MatCheckbox` 实例的宿主元素选择器。
   *
   */
  static hostSelector = '.mat-checkbox';

  /**
   * Gets a `HarnessPredicate` that can be used to search for a `MatCheckboxHarness` that meets
   * certain criteria.
   *
   * 获取一个 `HarnessPredicate` ，它可以用来搜索符合条件 `MatCheckboxHarness`
   *
   * @param options Options for filtering which checkbox instances are considered a match.
   *
   * 一个选项，用来过滤哪些复选框实例是匹配的。
   *
   * @return a `HarnessPredicate` configured with the given options.
   *
   * 一个使用指定选项配置过的 `HarnessPredicate`。
   */
  static with(options: CheckboxHarnessFilters = {}): HarnessPredicate<MatCheckboxHarness> {
    return new HarnessPredicate(MatCheckboxHarness, options)
        .addOption(
            'label', options.label,
            (harness, label) => HarnessPredicate.stringMatches(harness.getLabelText(), label))
        // We want to provide a filter option for "name" because the name of the checkbox is
        // only set on the underlying input. This means that it's not possible for developers
        // to retrieve the harness of a specific checkbox with name through a CSS selector.
        .addOption('name', options.name, async (harness, name) => await harness.getName() === name);
  }

  private _label = this.locatorFor('.mat-checkbox-label');
  private _input = this.locatorFor('input');
  private _inputContainer = this.locatorFor('.mat-checkbox-inner-container');
=======
export abstract class _MatCheckboxHarnessBase extends ComponentHarness {
  protected abstract _input: AsyncFactoryFn<TestElement>;
  protected abstract _label: AsyncFactoryFn<TestElement>;
>>>>>>> 94076af5

  /**
   * Whether the checkbox is checked.
   *
   * 是否勾选了复选框。
   *
   */
  async isChecked(): Promise<boolean> {
    const checked = (await this._input()).getProperty('checked');
    return coerceBooleanProperty(await checked);
  }

  /**
   * Whether the checkbox is in an indeterminate state.
   *
   * 该复选框是否处于未决状态。
   *
   */
  async isIndeterminate(): Promise<boolean> {
    const indeterminate = (await this._input()).getProperty('indeterminate');
    return coerceBooleanProperty(await indeterminate);
  }

  /**
   * Whether the checkbox is disabled.
   *
   * 该复选框是否已被禁用。
   *
   */
  async isDisabled(): Promise<boolean> {
    const disabled = (await this._input()).getAttribute('disabled');
    return coerceBooleanProperty(await disabled);
  }

  /**
   * Whether the checkbox is required.
   *
   * 该复选框是否必填的。
   *
   */
  async isRequired(): Promise<boolean> {
    const required = (await this._input()).getProperty('required');
    return coerceBooleanProperty(await required);
  }

  /**
   * Whether the checkbox is valid.
   *
   * 该复选框是否有效。
   *
   */
  async isValid(): Promise<boolean> {
    const invalid = (await this.host()).hasClass('ng-invalid');
    return !(await invalid);
  }

  /**
   * Gets the checkbox's name.
   *
   * 获取复选框的名字。
   *
   */
  async getName(): Promise<string|null> {
    return (await this._input()).getAttribute('name');
  }

  /**
   * Gets the checkbox's value.
   *
   * 获取复选框的值。
   *
   */
  async getValue(): Promise<string|null> {
    return (await this._input()).getProperty('value');
  }

  /**
   * Gets the checkbox's aria-label.
   *
   * 获取复选框的 aria-label。
   *
   */
  async getAriaLabel(): Promise<string|null> {
    return (await this._input()).getAttribute('aria-label');
  }

  /**
   * Gets the checkbox's aria-labelledby.
   *
   * 获取复选框的 aria-labelledby。
   *
   */
  async getAriaLabelledby(): Promise<string|null> {
    return (await this._input()).getAttribute('aria-labelledby');
  }

  /**
   * Gets the checkbox's label text.
   *
   * 获取复选框的标签文本。
   *
   */
  async getLabelText(): Promise<string> {
    return (await this._label()).text();
  }

  /**
   * Focuses the checkbox.
   *
   * 聚焦复选框。
   *
   */
  async focus(): Promise<void> {
    return (await this._input()).focus();
  }

  /**
   * Blurs the checkbox.
   *
   * 失焦复选框。
   *
   */
  async blur(): Promise<void> {
    return (await this._input()).blur();
  }

  /**
   * Whether the checkbox is focused.
   *
   * 该复选框是否拥有焦点。
   *
   */
  async isFocused(): Promise<boolean> {
    return (await this._input()).isFocused();
  }

  /**
   * Toggles the checked state of the checkbox.
   *
   * 切换复选框的勾选状态。
   *
   * Note: This attempts to toggle the checkbox as a user would, by clicking it. Therefore if you
   * are using `MAT_CHECKBOX_DEFAULT_OPTIONS` to change the behavior on click, calling this method
   * might not have the expected result.
   *
   * 注意：当用户点击时，这会尝试按用户的意图切换复选框。因此，如果你使用 `MAT_CHECKBOX_DEFAULT_OPTIONS` 改变过点击时的行为，那么调用这个方法可能产生预料之外的效果。
   *
   */
  abstract toggle(): Promise<void>;

  /**
   * Puts the checkbox in a checked state by toggling it if it is currently unchecked, or doing
   * nothing if it is already checked.
   *
   * 如果当前未勾选复选框，则把复选框置于已勾选状态;如果复选框已勾选，则不执行任何操作。
   *
   * Note: This attempts to check the checkbox as a user would, by clicking it. Therefore if you
   * are using `MAT_CHECKBOX_DEFAULT_OPTIONS` to change the behavior on click, calling this method
   * might not have the expected result.
   *
   * 注意：这会尝试通过单击该复选框来勾选复选框。因此，如果你使用 `MAT_CHECKBOX_DEFAULT_OPTIONS` 改变过单击的行为，那么调用这个方法可能产生预料之外的效果。
   *
   */
  async check(): Promise<void> {
    if (!(await this.isChecked())) {
      await this.toggle();
    }
  }

  /**
   * Puts the checkbox in an unchecked state by toggling it if it is currently checked, or doing
   * nothing if it is already unchecked.
   *
   * 如果复选框当前是勾选的，则把它切换到未勾选状态，如果复选框已经是未勾选的，则不做任何操作。
   *
   * Note: This attempts to uncheck the checkbox as a user would, by clicking it. Therefore if you
   * are using `MAT_CHECKBOX_DEFAULT_OPTIONS` to change the behavior on click, calling this method
   * might not have the expected result.
   *
   * 注意：这会尝试通过单击该复选框来取消勾选该复选框。因此，如果你使用 `MAT_CHECKBOX_DEFAULT_OPTIONS` 改变过单击时的行为，那么调用这个方法可能产生预料之外的效果。
   *
   */
  async uncheck(): Promise<void> {
    if (await this.isChecked()) {
      await this.toggle();
    }
  }
}

/** Harness for interacting with a standard mat-checkbox in tests. */
export class MatCheckboxHarness extends _MatCheckboxHarnessBase {
  /** The selector for the host element of a `MatCheckbox` instance. */
  static hostSelector = '.mat-checkbox';

  /**
   * Gets a `HarnessPredicate` that can be used to search for a `MatCheckboxHarness` that meets
   * certain criteria.
   * @param options Options for filtering which checkbox instances are considered a match.
   * @return a `HarnessPredicate` configured with the given options.
   */
  static with(options: CheckboxHarnessFilters = {}): HarnessPredicate<MatCheckboxHarness> {
    return new HarnessPredicate(MatCheckboxHarness, options)
        .addOption(
            'label', options.label,
            (harness, label) => HarnessPredicate.stringMatches(harness.getLabelText(), label))
        // We want to provide a filter option for "name" because the name of the checkbox is
        // only set on the underlying input. This means that it's not possible for developers
        // to retrieve the harness of a specific checkbox with name through a CSS selector.
        .addOption('name', options.name, async (harness, name) => await harness.getName() === name);
  }

  protected _input = this.locatorFor('input');
  protected _label = this.locatorFor('.mat-checkbox-label');
  private _inputContainer = this.locatorFor('.mat-checkbox-inner-container');

  async toggle(): Promise<void> {
    return (await this._inputContainer()).click();
  }
}<|MERGE_RESOLUTION|>--- conflicted
+++ resolved
@@ -15,35 +15,208 @@
 } from '@angular/cdk/testing';
 import {CheckboxHarnessFilters} from './checkbox-harness-filters';
 
-<<<<<<< HEAD
-/**
- * Harness for interacting with a standard mat-checkbox in tests.
- *
- * 在测试中与标准 mat-checkbox 进行交互的测试工具。
- *
- */
-export class MatCheckboxHarness extends ComponentHarness {
-  /**
-   * The selector for the host element of a `MatCheckbox` instance.
-   *
-   * `MatCheckbox` 实例的宿主元素选择器。
-   *
-   */
+export abstract class _MatCheckboxHarnessBase extends ComponentHarness {
+  protected abstract _input: AsyncFactoryFn<TestElement>;
+  protected abstract _label: AsyncFactoryFn<TestElement>;
+
+  /**
+   * Whether the checkbox is checked.
+   *
+   * 是否勾选了复选框。
+   *
+   */
+  async isChecked(): Promise<boolean> {
+    const checked = (await this._input()).getProperty('checked');
+    return coerceBooleanProperty(await checked);
+  }
+
+  /**
+   * Whether the checkbox is in an indeterminate state.
+   *
+   * 该复选框是否处于未决状态。
+   *
+   */
+  async isIndeterminate(): Promise<boolean> {
+    const indeterminate = (await this._input()).getProperty('indeterminate');
+    return coerceBooleanProperty(await indeterminate);
+  }
+
+  /**
+   * Whether the checkbox is disabled.
+   *
+   * 该复选框是否已被禁用。
+   *
+   */
+  async isDisabled(): Promise<boolean> {
+    const disabled = (await this._input()).getAttribute('disabled');
+    return coerceBooleanProperty(await disabled);
+  }
+
+  /**
+   * Whether the checkbox is required.
+   *
+   * 该复选框是否必填的。
+   *
+   */
+  async isRequired(): Promise<boolean> {
+    const required = (await this._input()).getProperty('required');
+    return coerceBooleanProperty(await required);
+  }
+
+  /**
+   * Whether the checkbox is valid.
+   *
+   * 该复选框是否有效。
+   *
+   */
+  async isValid(): Promise<boolean> {
+    const invalid = (await this.host()).hasClass('ng-invalid');
+    return !(await invalid);
+  }
+
+  /**
+   * Gets the checkbox's name.
+   *
+   * 获取复选框的名字。
+   *
+   */
+  async getName(): Promise<string|null> {
+    return (await this._input()).getAttribute('name');
+  }
+
+  /**
+   * Gets the checkbox's value.
+   *
+   * 获取复选框的值。
+   *
+   */
+  async getValue(): Promise<string|null> {
+    return (await this._input()).getProperty('value');
+  }
+
+  /**
+   * Gets the checkbox's aria-label.
+   *
+   * 获取复选框的 aria-label。
+   *
+   */
+  async getAriaLabel(): Promise<string|null> {
+    return (await this._input()).getAttribute('aria-label');
+  }
+
+  /**
+   * Gets the checkbox's aria-labelledby.
+   *
+   * 获取复选框的 aria-labelledby。
+   *
+   */
+  async getAriaLabelledby(): Promise<string|null> {
+    return (await this._input()).getAttribute('aria-labelledby');
+  }
+
+  /**
+   * Gets the checkbox's label text.
+   *
+   * 获取复选框的标签文本。
+   *
+   */
+  async getLabelText(): Promise<string> {
+    return (await this._label()).text();
+  }
+
+  /**
+   * Focuses the checkbox.
+   *
+   * 聚焦复选框。
+   *
+   */
+  async focus(): Promise<void> {
+    return (await this._input()).focus();
+  }
+
+  /**
+   * Blurs the checkbox.
+   *
+   * 失焦复选框。
+   *
+   */
+  async blur(): Promise<void> {
+    return (await this._input()).blur();
+  }
+
+  /**
+   * Whether the checkbox is focused.
+   *
+   * 该复选框是否拥有焦点。
+   *
+   */
+  async isFocused(): Promise<boolean> {
+    return (await this._input()).isFocused();
+  }
+
+  /**
+   * Toggles the checked state of the checkbox.
+   *
+   * 切换复选框的勾选状态。
+   *
+   * Note: This attempts to toggle the checkbox as a user would, by clicking it. Therefore if you
+   * are using `MAT_CHECKBOX_DEFAULT_OPTIONS` to change the behavior on click, calling this method
+   * might not have the expected result.
+   *
+   * 注意：当用户点击时，这会尝试按用户的意图切换复选框。因此，如果你使用 `MAT_CHECKBOX_DEFAULT_OPTIONS` 改变过点击时的行为，那么调用这个方法可能产生预料之外的效果。
+   *
+   */
+  abstract toggle(): Promise<void>;
+
+  /**
+   * Puts the checkbox in a checked state by toggling it if it is currently unchecked, or doing
+   * nothing if it is already checked.
+   *
+   * 如果当前未勾选复选框，则把复选框置于已勾选状态;如果复选框已勾选，则不执行任何操作。
+   *
+   * Note: This attempts to check the checkbox as a user would, by clicking it. Therefore if you
+   * are using `MAT_CHECKBOX_DEFAULT_OPTIONS` to change the behavior on click, calling this method
+   * might not have the expected result.
+   *
+   * 注意：这会尝试通过单击该复选框来勾选复选框。因此，如果你使用 `MAT_CHECKBOX_DEFAULT_OPTIONS` 改变过单击的行为，那么调用这个方法可能产生预料之外的效果。
+   *
+   */
+  async check(): Promise<void> {
+    if (!(await this.isChecked())) {
+      await this.toggle();
+    }
+  }
+
+  /**
+   * Puts the checkbox in an unchecked state by toggling it if it is currently checked, or doing
+   * nothing if it is already unchecked.
+   *
+   * 如果复选框当前是勾选的，则把它切换到未勾选状态，如果复选框已经是未勾选的，则不做任何操作。
+   *
+   * Note: This attempts to uncheck the checkbox as a user would, by clicking it. Therefore if you
+   * are using `MAT_CHECKBOX_DEFAULT_OPTIONS` to change the behavior on click, calling this method
+   * might not have the expected result.
+   *
+   * 注意：这会尝试通过单击该复选框来取消勾选该复选框。因此，如果你使用 `MAT_CHECKBOX_DEFAULT_OPTIONS` 改变过单击时的行为，那么调用这个方法可能产生预料之外的效果。
+   *
+   */
+  async uncheck(): Promise<void> {
+    if (await this.isChecked()) {
+      await this.toggle();
+    }
+  }
+}
+
+/** Harness for interacting with a standard mat-checkbox in tests. */
+export class MatCheckboxHarness extends _MatCheckboxHarnessBase {
+  /** The selector for the host element of a `MatCheckbox` instance. */
   static hostSelector = '.mat-checkbox';
 
   /**
    * Gets a `HarnessPredicate` that can be used to search for a `MatCheckboxHarness` that meets
    * certain criteria.
-   *
-   * 获取一个 `HarnessPredicate` ，它可以用来搜索符合条件 `MatCheckboxHarness`
-   *
    * @param options Options for filtering which checkbox instances are considered a match.
-   *
-   * 一个选项，用来过滤哪些复选框实例是匹配的。
-   *
    * @return a `HarnessPredicate` configured with the given options.
-   *
-   * 一个使用指定选项配置过的 `HarnessPredicate`。
    */
   static with(options: CheckboxHarnessFilters = {}): HarnessPredicate<MatCheckboxHarness> {
     return new HarnessPredicate(MatCheckboxHarness, options)
@@ -56,225 +229,6 @@
         .addOption('name', options.name, async (harness, name) => await harness.getName() === name);
   }
 
-  private _label = this.locatorFor('.mat-checkbox-label');
-  private _input = this.locatorFor('input');
-  private _inputContainer = this.locatorFor('.mat-checkbox-inner-container');
-=======
-export abstract class _MatCheckboxHarnessBase extends ComponentHarness {
-  protected abstract _input: AsyncFactoryFn<TestElement>;
-  protected abstract _label: AsyncFactoryFn<TestElement>;
->>>>>>> 94076af5
-
-  /**
-   * Whether the checkbox is checked.
-   *
-   * 是否勾选了复选框。
-   *
-   */
-  async isChecked(): Promise<boolean> {
-    const checked = (await this._input()).getProperty('checked');
-    return coerceBooleanProperty(await checked);
-  }
-
-  /**
-   * Whether the checkbox is in an indeterminate state.
-   *
-   * 该复选框是否处于未决状态。
-   *
-   */
-  async isIndeterminate(): Promise<boolean> {
-    const indeterminate = (await this._input()).getProperty('indeterminate');
-    return coerceBooleanProperty(await indeterminate);
-  }
-
-  /**
-   * Whether the checkbox is disabled.
-   *
-   * 该复选框是否已被禁用。
-   *
-   */
-  async isDisabled(): Promise<boolean> {
-    const disabled = (await this._input()).getAttribute('disabled');
-    return coerceBooleanProperty(await disabled);
-  }
-
-  /**
-   * Whether the checkbox is required.
-   *
-   * 该复选框是否必填的。
-   *
-   */
-  async isRequired(): Promise<boolean> {
-    const required = (await this._input()).getProperty('required');
-    return coerceBooleanProperty(await required);
-  }
-
-  /**
-   * Whether the checkbox is valid.
-   *
-   * 该复选框是否有效。
-   *
-   */
-  async isValid(): Promise<boolean> {
-    const invalid = (await this.host()).hasClass('ng-invalid');
-    return !(await invalid);
-  }
-
-  /**
-   * Gets the checkbox's name.
-   *
-   * 获取复选框的名字。
-   *
-   */
-  async getName(): Promise<string|null> {
-    return (await this._input()).getAttribute('name');
-  }
-
-  /**
-   * Gets the checkbox's value.
-   *
-   * 获取复选框的值。
-   *
-   */
-  async getValue(): Promise<string|null> {
-    return (await this._input()).getProperty('value');
-  }
-
-  /**
-   * Gets the checkbox's aria-label.
-   *
-   * 获取复选框的 aria-label。
-   *
-   */
-  async getAriaLabel(): Promise<string|null> {
-    return (await this._input()).getAttribute('aria-label');
-  }
-
-  /**
-   * Gets the checkbox's aria-labelledby.
-   *
-   * 获取复选框的 aria-labelledby。
-   *
-   */
-  async getAriaLabelledby(): Promise<string|null> {
-    return (await this._input()).getAttribute('aria-labelledby');
-  }
-
-  /**
-   * Gets the checkbox's label text.
-   *
-   * 获取复选框的标签文本。
-   *
-   */
-  async getLabelText(): Promise<string> {
-    return (await this._label()).text();
-  }
-
-  /**
-   * Focuses the checkbox.
-   *
-   * 聚焦复选框。
-   *
-   */
-  async focus(): Promise<void> {
-    return (await this._input()).focus();
-  }
-
-  /**
-   * Blurs the checkbox.
-   *
-   * 失焦复选框。
-   *
-   */
-  async blur(): Promise<void> {
-    return (await this._input()).blur();
-  }
-
-  /**
-   * Whether the checkbox is focused.
-   *
-   * 该复选框是否拥有焦点。
-   *
-   */
-  async isFocused(): Promise<boolean> {
-    return (await this._input()).isFocused();
-  }
-
-  /**
-   * Toggles the checked state of the checkbox.
-   *
-   * 切换复选框的勾选状态。
-   *
-   * Note: This attempts to toggle the checkbox as a user would, by clicking it. Therefore if you
-   * are using `MAT_CHECKBOX_DEFAULT_OPTIONS` to change the behavior on click, calling this method
-   * might not have the expected result.
-   *
-   * 注意：当用户点击时，这会尝试按用户的意图切换复选框。因此，如果你使用 `MAT_CHECKBOX_DEFAULT_OPTIONS` 改变过点击时的行为，那么调用这个方法可能产生预料之外的效果。
-   *
-   */
-  abstract toggle(): Promise<void>;
-
-  /**
-   * Puts the checkbox in a checked state by toggling it if it is currently unchecked, or doing
-   * nothing if it is already checked.
-   *
-   * 如果当前未勾选复选框，则把复选框置于已勾选状态;如果复选框已勾选，则不执行任何操作。
-   *
-   * Note: This attempts to check the checkbox as a user would, by clicking it. Therefore if you
-   * are using `MAT_CHECKBOX_DEFAULT_OPTIONS` to change the behavior on click, calling this method
-   * might not have the expected result.
-   *
-   * 注意：这会尝试通过单击该复选框来勾选复选框。因此，如果你使用 `MAT_CHECKBOX_DEFAULT_OPTIONS` 改变过单击的行为，那么调用这个方法可能产生预料之外的效果。
-   *
-   */
-  async check(): Promise<void> {
-    if (!(await this.isChecked())) {
-      await this.toggle();
-    }
-  }
-
-  /**
-   * Puts the checkbox in an unchecked state by toggling it if it is currently checked, or doing
-   * nothing if it is already unchecked.
-   *
-   * 如果复选框当前是勾选的，则把它切换到未勾选状态，如果复选框已经是未勾选的，则不做任何操作。
-   *
-   * Note: This attempts to uncheck the checkbox as a user would, by clicking it. Therefore if you
-   * are using `MAT_CHECKBOX_DEFAULT_OPTIONS` to change the behavior on click, calling this method
-   * might not have the expected result.
-   *
-   * 注意：这会尝试通过单击该复选框来取消勾选该复选框。因此，如果你使用 `MAT_CHECKBOX_DEFAULT_OPTIONS` 改变过单击时的行为，那么调用这个方法可能产生预料之外的效果。
-   *
-   */
-  async uncheck(): Promise<void> {
-    if (await this.isChecked()) {
-      await this.toggle();
-    }
-  }
-}
-
-/** Harness for interacting with a standard mat-checkbox in tests. */
-export class MatCheckboxHarness extends _MatCheckboxHarnessBase {
-  /** The selector for the host element of a `MatCheckbox` instance. */
-  static hostSelector = '.mat-checkbox';
-
-  /**
-   * Gets a `HarnessPredicate` that can be used to search for a `MatCheckboxHarness` that meets
-   * certain criteria.
-   * @param options Options for filtering which checkbox instances are considered a match.
-   * @return a `HarnessPredicate` configured with the given options.
-   */
-  static with(options: CheckboxHarnessFilters = {}): HarnessPredicate<MatCheckboxHarness> {
-    return new HarnessPredicate(MatCheckboxHarness, options)
-        .addOption(
-            'label', options.label,
-            (harness, label) => HarnessPredicate.stringMatches(harness.getLabelText(), label))
-        // We want to provide a filter option for "name" because the name of the checkbox is
-        // only set on the underlying input. This means that it's not possible for developers
-        // to retrieve the harness of a specific checkbox with name through a CSS selector.
-        .addOption('name', options.name, async (harness, name) => await harness.getName() === name);
-  }
-
   protected _input = this.locatorFor('input');
   protected _label = this.locatorFor('.mat-checkbox-label');
   private _inputContainer = this.locatorFor('.mat-checkbox-inner-container');
