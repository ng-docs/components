/**
 * @license
 * Copyright Google LLC All Rights Reserved.
 *
 * Use of this source code is governed by an MIT-style license that can be
 * found in the LICENSE file at https://angular.io/license
 */
import {InjectionToken} from '@angular/core';
import {ThemePalette} from '@angular/material/core';

/**
 * Default `mat-checkbox` options that can be overridden.
 *
 * 默认的 `mat-checkbox` 选项，可以改写它们。
 *
 */
export interface MatCheckboxDefaultOptions {
  /** Default theme color palette to be used for checkboxes. */
  color?: ThemePalette;
  /** Default checkbox click action for checkboxes. */
  clickAction?: MatCheckboxClickAction;
}

<<<<<<< HEAD
/**
 * Injection token to be used to override the default options for `mat-checkbox`.
 *
 * 这个注入令牌用来改写 `mat-checkbox` 的默认选项。
 *
 */
export const MAT_CHECKBOX_DEFAULT_OPTIONS =
    new InjectionToken<MatCheckboxDefaultOptions>('mat-checkbox-default-options', {
      providedIn: 'root',
      factory: MAT_CHECKBOX_DEFAULT_OPTIONS_FACTORY
    });
=======
/** Injection token to be used to override the default options for `mat-checkbox`. */
export const MAT_CHECKBOX_DEFAULT_OPTIONS = new InjectionToken<MatCheckboxDefaultOptions>(
  'mat-checkbox-default-options',
  {
    providedIn: 'root',
    factory: MAT_CHECKBOX_DEFAULT_OPTIONS_FACTORY,
  },
);
>>>>>>> 03485cd6

/** @docs-private */
export function MAT_CHECKBOX_DEFAULT_OPTIONS_FACTORY(): MatCheckboxDefaultOptions {
  return {
    color: 'accent',
    clickAction: 'check-indeterminate',
  };
}

/**
 * Checkbox click action when user click on input element.
 * noop: Do not toggle checked or indeterminate.
 * check: Only toggle checked status, ignore indeterminate.
 * check-indeterminate: Toggle checked status, set indeterminate to false. Default behavior.
 * undefined: Same as `check-indeterminate`.
 *
 * 当用户点击 input 元素时，复选框会处理点击动作。
 * noop：不要切换为勾选或未决。
 * check：只切换勾选状态，忽略未决状态。
 * check-indeterminate：切换勾选状态，未决状态设为 false。默认行为。
 * undefined：与 `check-indeterminate` 相同。
 *
 */
export type MatCheckboxClickAction = 'noop' | 'check' | 'check-indeterminate' | undefined;<|MERGE_RESOLUTION|>--- conflicted
+++ resolved
@@ -21,20 +21,12 @@
   clickAction?: MatCheckboxClickAction;
 }
 
-<<<<<<< HEAD
 /**
  * Injection token to be used to override the default options for `mat-checkbox`.
  *
  * 这个注入令牌用来改写 `mat-checkbox` 的默认选项。
  *
  */
-export const MAT_CHECKBOX_DEFAULT_OPTIONS =
-    new InjectionToken<MatCheckboxDefaultOptions>('mat-checkbox-default-options', {
-      providedIn: 'root',
-      factory: MAT_CHECKBOX_DEFAULT_OPTIONS_FACTORY
-    });
-=======
-/** Injection token to be used to override the default options for `mat-checkbox`. */
 export const MAT_CHECKBOX_DEFAULT_OPTIONS = new InjectionToken<MatCheckboxDefaultOptions>(
   'mat-checkbox-default-options',
   {
@@ -42,7 +34,6 @@
     factory: MAT_CHECKBOX_DEFAULT_OPTIONS_FACTORY,
   },
 );
->>>>>>> 03485cd6
 
 /** @docs-private */
 export function MAT_CHECKBOX_DEFAULT_OPTIONS_FACTORY(): MatCheckboxDefaultOptions {
