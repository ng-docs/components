--- conflicted
+++ resolved
@@ -6,42 +6,28 @@
 <!-- example(checkbox-overview) -->
 
 ### Checkbox label
-<<<<<<< HEAD
 
 ### 检查框标签
 
-The checkbox label is provided as the content to the `<mat-checkbox>` element. The label can be 
+The checkbox label is provided as the content to the `<mat-checkbox>` element. The label can be
 positioned before or after the checkbox by setting the `labelPosition` property to `'before'` or
 `'after'`.
 
 检查框的标签是以 `<mat-checkbox>` 元素内容的形式提供的。该标签可以通过把 `labelPosition` 属性设置为 `'before'` 或 `'after'` 来让自己定位于检查框的前面或后面。
 
-If you don't want the label to appear next to the checkbox, you can use 
-[`aria-label`](https://www.w3.org/TR/wai-aria/states_and_properties#aria-label) or 
-[`aria-labelledby`](https://www.w3.org/TR/wai-aria/states_and_properties#aria-labelledby) to 
-=======
-The checkbox label is provided as the content to the `<mat-checkbox>` element. The label can be
-positioned before or after the checkbox by setting the `labelPosition` property to `'before'` or
-`'after'`.
-
 If you don't want the label to appear next to the checkbox, you can use
 [`aria-label`](https://www.w3.org/TR/wai-aria/states_and_properties#aria-label) or
 [`aria-labelledby`](https://www.w3.org/TR/wai-aria/states_and_properties#aria-labelledby) to
->>>>>>> 70cf080c
 specify an appropriate label.
 
 如果你不想紧挨着检查框显示该标签，可以使用 [`aria-label`](https://www.w3.org/TR/wai-aria/states_and_properties#aria-label) 或 
 [`aria-labelledby`](https://www.w3.org/TR/wai-aria/states_and_properties#aria-labelledby) 为它指定一个合适的标签。
 
 ### Use with `@angular/forms`
-<<<<<<< HEAD
 
 ### 和 `@angular/forms` 一起使用
 
-`<mat-checkbox>` is compatible with `@angular/forms` and supports both `FormsModule` 
-=======
 `<mat-checkbox>` is compatible with `@angular/forms` and supports both `FormsModule`
->>>>>>> 70cf080c
 and `ReactiveFormsModule`.
 
 `<mat-checkbox>` 与 `@angular/forms` 兼容，并且同时支持 `FormsModule` 和 `ReactiveFormsModule`。
