`<mat-checkbox>` provides the same functionality as a native `<input type="checkbox">`
enhanced with Material Design styling and animations.

`<mat-checkbox>` 提供了和原生 `<input type="checkbox">` 一样的功能，只是支持了 Material Design 的样式和动画。

<!-- example(checkbox-overview) -->

### Checkbox label

### 检查框标签

The checkbox label is provided as the content to the `<mat-checkbox>` element. The label can be 
positioned before or after the checkbox by setting the `labelPosition` property to `'before'` or
`'after'`.

检查框的标签是以 `<mat-checkbox>` 元素内容的形式提供的。该标签可以通过把 `labelPosition` 属性设置为 `'before'` 或 `'after'` 来让自己定位于检查框的前面或后面。

If you don't want the label to appear next to the checkbox, you can use 
[`aria-label`](https://www.w3.org/TR/wai-aria/states_and_properties#aria-label) or 
[`aria-labelledby`](https://www.w3.org/TR/wai-aria/states_and_properties#aria-labelledby) to 
specify an appropriate label.

如果你不想紧挨着检查框显示该标签，可以使用 [`aria-label`](https://www.w3.org/TR/wai-aria/states_and_properties#aria-label) 或 
[`aria-labelledby`](https://www.w3.org/TR/wai-aria/states_and_properties#aria-labelledby) 为它指定一个合适的标签。

### Use with `@angular/forms`

### 和 `@angular/forms` 一起使用

`<mat-checkbox>` is compatible with `@angular/forms` and supports both `FormsModule` 
and `ReactiveFormsModule`.

`<mat-checkbox>` 与 `@angular/forms` 兼容，并且同时支持 `FormsModule` 和 `ReactiveFormsModule`。

### Indeterminate state

### 未决状态

`<mat-checkbox>` supports an `indeterminate` state, similar to the native `<input type="checkbox">`.
While the `indeterminate` property of the checkbox is true, it will render as indeterminate 
regardless of the `checked` value. Any interaction with the checkbox by a user (i.e., clicking) will
remove the indeterminate state.

像原生的 `<input type="checkbox">` 一样，`<mat-checkbox>` 也支持未决（`indeterminate`）状态。
当检查框的 `indeterminate` 属性为 `true` 时，无论 `checked` 的值是什么，它都会渲染位未决状态。用户与该检查框的任何交互（比如点击）都会移除未决状态。

### Click action config

### 配置点击动作

When user clicks on the `mat-checkbox`, the default behavior is toggle `checked` value and set
`indeterminate` to `false`. This behavior can be customized by
[providing a new value](https://angular.io/guide/dependency-injection)
of `MAT_CHECKBOX_DEFAULT_OPTIONS` to the checkbox.

当用户点击 `mat-checkbox` 时，其默认行为是切换 `checked` 的值并把 `indeterminate` 设置为 `false`。
该行为可以通过为检查框的 `MAT_CHECKBOX_DEFAULT_OPTIONS` 令牌[提供一个新值](https://angular.cn/guide/dependency-injection)进行定制。

```
providers: [
  {provide: MAT_CHECKBOX_DEFAULT_OPTIONS, useValue: { clickAction: 'noop' } as MatCheckboxDefaultOptions}
]
```

The possible values are:

可能的值有：

#### `noop`

Do not change the `checked` value or `indeterminate` value. Developers have the power to
implement customized click actions.

不要修改 `checked` 或 `indeterminate` 的值。开发人员可以实现自己的点击动作。

#### `check`
Toggle `checked` value of the checkbox, ignore `indeterminate` value. If the
checkbox is in `indeterminate` state, the checkbox will display as an `indeterminate` checkbox
regardless the `checked` value.

切换检查框的 `checked` 值，但不管 `indeterminate` 的值。如果该检查框处于 `indeterminate` 状态，则该检查框会显示为 `indeterminate` 状态，忽略 `checked` 值。

#### `check-indeterminate`
Default behavior of `mat-checkbox`. Always set `indeterminate` to `false`
when user click on the `mat-checkbox`.
This matches the behavior of native `<input type="checkbox">`.

`mat-checkbox` 的默认行为。当用户点击 `mat-checkbox` 时，总是把 `indeterminate` 设置为 `false`。
这种行为和原生 `<input type="checkbox">` 的完全一样。

### Theming

### 主题

The color of a `<mat-checkbox>` can be changed by using the `color` property. By default, checkboxes
use the theme's accent color. This can be changed to `'primary'` or `'warn'`.  

`<mat-checkbox>` 的颜色可以通过 `color` 属性进行修改。默认情况下，检查框使用主题的 `accent` 颜色。它还可以修改为 `'primary'` 或 `'warn'`。

### Accessibility

<<<<<<< HEAD
### 无障碍性

The `<mat-checkbox>` uses an internal `<input type="checkbox">` to provide an accessible experience.
=======
`MatCheckbox` uses an internal `<input type="checkbox">` to provide an accessible experience.
>>>>>>> 03485cd6
This internal checkbox receives focus and is automatically labelled by the text content of the
`<mat-checkbox>` element. Avoid adding other interactive controls into the content of
`<mat-checkbox>`, as this degrades the experience for users of assistive technology.

Always provide an accessible label via `aria-label` or `aria-labelledby` for checkboxes without
descriptive text content. For dynamic labels, `MatCheckbox` provides input properties for binding
`aria-label` and `aria-labelledby`. This means that you should not use the `attr.` prefix when
binding these properties, as demonstrated below.

<<<<<<< HEAD
`<mat-checkbox>` 使用一个内部的 `<input type="checkbox">` 来提供无障碍性体验。
这个内部检查框可以接受焦点，并且自动把 `<mat-checkbox>` 元素的文本内容作为标签。

Checkboxes without text or labels should be given a meaningful label via `aria-label` or
`aria-labelledby`.

没有文本或标签的检查框需要通过 `aria-label` 或 `aria-labelledby` 属性给出一个有意义的标签。
=======
```html
<mat-checkbox [aria-label]="isSubscribedToEmailsMessage">
</mat-checkbox>
```
>>>>>>> 03485cd6
<|MERGE_RESOLUTION|>--- conflicted
+++ resolved
@@ -99,33 +99,22 @@
 
 ### Accessibility
 
-<<<<<<< HEAD
 ### 无障碍性
 
-The `<mat-checkbox>` uses an internal `<input type="checkbox">` to provide an accessible experience.
-=======
 `MatCheckbox` uses an internal `<input type="checkbox">` to provide an accessible experience.
->>>>>>> 03485cd6
 This internal checkbox receives focus and is automatically labelled by the text content of the
 `<mat-checkbox>` element. Avoid adding other interactive controls into the content of
 `<mat-checkbox>`, as this degrades the experience for users of assistive technology.
+
+`MatCheckbox` 使用一个内部的 `<input type="checkbox">` 来提供无障碍性体验。
+这个内部检查框可以接受焦点，并且自动把 `<mat-checkbox>` 元素的文本内容作为标签。
 
 Always provide an accessible label via `aria-label` or `aria-labelledby` for checkboxes without
 descriptive text content. For dynamic labels, `MatCheckbox` provides input properties for binding
 `aria-label` and `aria-labelledby`. This means that you should not use the `attr.` prefix when
 binding these properties, as demonstrated below.
 
-<<<<<<< HEAD
-`<mat-checkbox>` 使用一个内部的 `<input type="checkbox">` 来提供无障碍性体验。
-这个内部检查框可以接受焦点，并且自动把 `<mat-checkbox>` 元素的文本内容作为标签。
-
-Checkboxes without text or labels should be given a meaningful label via `aria-label` or
-`aria-labelledby`.
-
-没有文本或标签的检查框需要通过 `aria-label` 或 `aria-labelledby` 属性给出一个有意义的标签。
-=======
 ```html
 <mat-checkbox [aria-label]="isSubscribedToEmailsMessage">
 </mat-checkbox>
-```
->>>>>>> 03485cd6
+```