/**
 * @license
 * Copyright Google LLC All Rights Reserved.
 *
 * Use of this source code is governed by an MIT-style license that can be
 * found in the LICENSE file at https://angular.io/license
 */

import {
  AfterViewInit,
  Attribute,
  ChangeDetectionStrategy,
  ChangeDetectorRef,
  Component,
  Directive,
  ElementRef,
  EventEmitter,
  forwardRef,
  Inject,
  Input,
  NgZone,
  Optional,
  Output,
  ViewChild,
  ViewEncapsulation,
} from '@angular/core';
import {ControlValueAccessor, NG_VALUE_ACCESSOR} from '@angular/forms';
import {
  CanColor,
  CanDisable,
  CanDisableRipple,
  HasTabIndex,
  MatRipple,
  mixinColor,
  mixinDisabled,
  mixinDisableRipple,
  mixinTabIndex,
} from '@angular/material/core';
import {ANIMATION_MODULE_TYPE} from '@angular/platform-browser/animations';
import {FocusableOption, FocusOrigin} from '@angular/cdk/a11y';
import {BooleanInput, coerceBooleanProperty} from '@angular/cdk/coercion';
import {
  MAT_CHECKBOX_DEFAULT_OPTIONS,
  MAT_CHECKBOX_DEFAULT_OPTIONS_FACTORY,
  MatCheckboxDefaultOptions,
} from './checkbox-config';

<<<<<<< HEAD
// Increasing integer for generating unique ids for checkbox components.
let nextUniqueId = 0;

// Default checkbox configuration.
const defaults = MAT_CHECKBOX_DEFAULT_OPTIONS_FACTORY();

/**
 * Provider Expression that allows mat-checkbox to register as a ControlValueAccessor.
 * This allows it to support [(ngModel)].
 *
 * 一个提供者表达式，可以把 mat-checkbox 注册为 ControlValueAccessor。这可以让它支持 `[(ngModel)]`。
 *
 * @docs-private
 */
export const MAT_CHECKBOX_CONTROL_VALUE_ACCESSOR: any = {
  provide: NG_VALUE_ACCESSOR,
  useExisting: forwardRef(() => MatCheckbox),
  multi: true,
};

=======
>>>>>>> 70cf080c
/**
 * Represents the different states that require custom transitions between them.
 *
 * 表示需要在它们之间进行自定义转换的不同状态。
 *
 * @docs-private
 */
export const enum TransitionCheckState {
  /**
   * The initial state of the component before any user interaction.
   *
   * 组件尚未与任何用户交互之前的初始状态。
   *
   */
  Init,
  /**
   * The state representing the component when it's becoming checked.
   *
   * 表示当组件已检查过时的状态。
   *
   */
  Checked,
  /**
   * The state representing the component when it's becoming unchecked.
   *
   * 表示当组件未检查过时的状态。
   *
   */
  Unchecked,
  /**
   * The state representing the component when it's becoming indeterminate.
   *
   * 当组件变为未决（indeterminate）时的状态。
   *
   */
  Indeterminate,
}

<<<<<<< HEAD
/**
 * Change event object emitted by MatCheckbox.
 *
 * MatCheckbox 发出的“更改”事件对象。
 *
 */
export class MatCheckboxChange {
  /**
   * The source MatCheckbox of the event.
   *
   * 该事件的来源 MatCheckbox。
   *
   */
=======
export const MAT_CHECKBOX_CONTROL_VALUE_ACCESSOR: any = {
  provide: NG_VALUE_ACCESSOR,
  useExisting: forwardRef(() => MatCheckbox),
  multi: true,
};

/** Change event object emitted by checkbox. */
export class MatCheckboxChange {
  /** The source checkbox of the event. */
>>>>>>> 70cf080c
  source: MatCheckbox;
  /**
   * The new `checked` value of the checkbox.
   *
   * 该复选框的新 `checked` 值。
   *
   */
  checked: boolean;
}

// Increasing integer for generating unique ids for checkbox components.
let nextUniqueId = 0;

// Default checkbox configuration.
const defaults = MAT_CHECKBOX_DEFAULT_OPTIONS_FACTORY();

// Boilerplate for applying mixins to MatCheckbox.
/** @docs-private */
const _MatCheckboxMixinBase = mixinTabIndex(
  mixinColor(
    mixinDisableRipple(
      mixinDisabled(
        class {
          constructor(public _elementRef: ElementRef) {}
        },
      ),
    ),
  ),
);

@Directive()
export abstract class _MatCheckboxBase<E>
  extends _MatCheckboxMixinBase
  implements
    AfterViewInit,
    ControlValueAccessor,
    CanColor,
    CanDisable,
    HasTabIndex,
    CanDisableRipple,
    FocusableOption
{
  /**
   * Focuses the checkbox.
   *
   * 聚焦复选框。
   *
   */
  abstract focus(origin?: FocusOrigin): void;

  /**
   * Creates the change event that will be emitted by the checkbox.
   *
   * 创建将由复选框发出的更改事件。
   *
   */
  protected abstract _createChangeEvent(isChecked: boolean): E;

  /**
   * Gets the element on which to add the animation CSS classes.
   *
   * 获取要在其上添加动画 CSS 类的元素。
   *
   */
  protected abstract _getAnimationTargetElement(): HTMLElement | null;

  /**
   * CSS classes to add when transitioning between the different checkbox states.
   *
   * 在不同复选框状态之间转换时添加的 CSS 类。
   *
   */
  protected abstract _animationClasses: {
    uncheckedToChecked: string;
    uncheckedToIndeterminate: string;
    checkedToUnchecked: string;
    checkedToIndeterminate: string;
    indeterminateToChecked: string;
    indeterminateToUnchecked: string;
  };

  /**
   * Attached to the aria-label attribute of the host element. In most cases, aria-labelledby will
   * take precedence so this may be omitted.
   *
   * 附着在宿主元素的 aria-label 属性上。在大多数情况下，aria-labelledby 优先，所以这个可以省略。
   *
   */
  @Input('aria-label') ariaLabel: string = '';

  /**
   * Users can specify the `aria-labelledby` attribute which will be forwarded to the input element
   *
   * 用户可以指定 `aria-labelledby` 属性，它会被转发到 input 元素
   *
   */
  @Input('aria-labelledby') ariaLabelledby: string | null = null;

  /**
   * The 'aria-describedby' attribute is read after the element's label and field type.
   *
   * 'aria-describedby' 属性是在该元素的标签和字段类型之后读取的。
   *
   */
  @Input('aria-describedby') ariaDescribedby: string;

  private _uniqueId: string;

  /**
   * A unique id for the checkbox input. If none is supplied, it will be auto-generated.
   *
   * 复选框的唯一 ID。如果没有提供，它就会自动生成。
   *
   */
  @Input() id: string;

  /**
   * Returns the unique id for the visual hidden input.
   *
   * 返回不可见输入框的唯一 id。
   *
   */
  get inputId(): string {
    return `${this.id || this._uniqueId}-input`;
  }

  /**
   * Whether the checkbox is required.
   *
   * 该复选框是否必填的。
   *
   */
  @Input()
  get required(): boolean {
    return this._required;
  }
  set required(value: BooleanInput) {
    this._required = coerceBooleanProperty(value);
  }
  private _required: boolean;

  /**
   * Whether the label should appear after or before the checkbox. Defaults to 'after'
   *
   * 标签位于复选框之后还是之前。默认为 'after'
   *
   */
  @Input() labelPosition: 'before' | 'after' = 'after';

  /**
   * Name value will be applied to the input element if present
   *
   * 如果存在，name 值就会被应用到 input 元素中
   *
   */
  @Input() name: string | null = null;

  /**
   * Event emitted when the checkbox's `checked` value changes.
   *
   * `checked` 值发生变化时会发出本事件。
   *
   */
  @Output() readonly change: EventEmitter<E> = new EventEmitter<E>();

  /**
   * Event emitted when the checkbox's `indeterminate` value changes.
   *
   * `indeterminate` 值发生变化时会发出本事件。
   *
   */
  @Output() readonly indeterminateChange: EventEmitter<boolean> = new EventEmitter<boolean>();

  /**
   * The value attribute of the native input element
   *
   * 原生输入框元素的 value 属性
   *
   */
  @Input() value: string;

  /**
   * The native `<input type="checkbox">` element
   *
   * 原生 `<input type="checkbox">` 元素
   *
   */
  @ViewChild('input') _inputElement: ElementRef<HTMLInputElement>;

  /**
   * The native `<label>` element
   *
   * 原生 `<label>` 元素
   *
   */
  @ViewChild('label') _labelElement: ElementRef<HTMLInputElement>;

  /**
   * Reference to the ripple instance of the checkbox.
   *
   * 引用复选框的涟漪对象实例。
   *
   */
  @ViewChild(MatRipple) ripple: MatRipple;

  /**
   * Called when the checkbox is blurred. Needed to properly implement ControlValueAccessor.
   *
   * 当复选框失焦时调用。需要正确实现 ControlValueAccessor。
   *
   * @docs-private
   */
  _onTouched: () => any = () => {};

  private _currentAnimationClass: string = '';

  private _currentCheckState: TransitionCheckState = TransitionCheckState.Init;

  private _controlValueAccessorChangeFn: (value: any) => void = () => {};

  constructor(
    idPrefix: string,
    elementRef: ElementRef<HTMLElement>,
    protected _changeDetectorRef: ChangeDetectorRef,
    protected _ngZone: NgZone,
    tabIndex: string,
    public _animationMode?: string,
    protected _options?: MatCheckboxDefaultOptions,
  ) {
    super(elementRef);
    this._options = this._options || defaults;
    this.color = this.defaultColor = this._options.color || defaults.color;
    this.tabIndex = parseInt(tabIndex) || 0;
    this.id = this._uniqueId = `${idPrefix}${++nextUniqueId}`;
  }

  ngAfterViewInit() {
    this._syncIndeterminate(this._indeterminate);
  }

  /**
   * Whether the checkbox is checked.
   *
   * 是否勾选了复选框。
   *
   */
  @Input()
  get checked(): boolean {
    return this._checked;
  }
  set checked(value: BooleanInput) {
    const checked = coerceBooleanProperty(value);

    if (checked != this.checked) {
      this._checked = checked;
      this._changeDetectorRef.markForCheck();
    }
  }
  private _checked: boolean = false;

  /**
   * Whether the checkbox is disabled. This fully overrides the implementation provided by
   * mixinDisabled, but the mixin is still required because mixinTabIndex requires it.
   *
   * 该复选框是否已禁用。这完全取代了 mixinDisabled 提供的实现，但 mixin 仍然是必需的，因为 mixinTabIndex 需要它。
   *
   */
  @Input()
  override get disabled(): boolean {
    return this._disabled;
  }
  override set disabled(value: BooleanInput) {
    const newValue = coerceBooleanProperty(value);

    if (newValue !== this.disabled) {
      this._disabled = newValue;
      this._changeDetectorRef.markForCheck();
    }
  }
  private _disabled: boolean = false;

  /**
   * Whether the checkbox is indeterminate. This is also known as "mixed" mode and can be used to
   * represent a checkbox with three states, e.g. a checkbox that represents a nested list of
   * checkable items. Note that whenever checkbox is manually clicked, indeterminate is immediately
   * set to false.
   *
   * 该复选框是否未决。这也称为“混合”模式，用于表示带有三种状态的复选框，例如一个嵌套着其它复选框列表的复选框。请注意，只要手动点击复选框，就会立即将未决状态设为 false。
   *
   */
  @Input()
  get indeterminate(): boolean {
    return this._indeterminate;
  }
  set indeterminate(value: BooleanInput) {
    const changed = value != this._indeterminate;
    this._indeterminate = coerceBooleanProperty(value);

    if (changed) {
      if (this._indeterminate) {
        this._transitionCheckState(TransitionCheckState.Indeterminate);
      } else {
        this._transitionCheckState(
          this.checked ? TransitionCheckState.Checked : TransitionCheckState.Unchecked,
        );
      }
      this.indeterminateChange.emit(this._indeterminate);
    }

    this._syncIndeterminate(this._indeterminate);
  }
  private _indeterminate: boolean = false;

  _isRippleDisabled() {
    return this.disableRipple || this.disabled;
  }

  /**
   * Method being called whenever the label text changes.
   *
   * 每当标签文本发生变化时就会调用该方法。
   *
   */
  _onLabelTextChange() {
    // Since the event of the `cdkObserveContent` directive runs outside of the zone, the checkbox
    // component will be only marked for check, but no actual change detection runs automatically.
    // Instead of going back into the zone in order to trigger a change detection which causes
    // *all* components to be checked (if explicitly marked or not using OnPush), we only trigger
    // an explicit change detection for the checkbox view and its children.
    this._changeDetectorRef.detectChanges();
  }

  // Implemented as part of ControlValueAccessor.
  writeValue(value: any) {
    this.checked = !!value;
  }

  // Implemented as part of ControlValueAccessor.
  registerOnChange(fn: (value: any) => void) {
    this._controlValueAccessorChangeFn = fn;
  }

  // Implemented as part of ControlValueAccessor.
  registerOnTouched(fn: any) {
    this._onTouched = fn;
  }

  // Implemented as part of ControlValueAccessor.
  setDisabledState(isDisabled: boolean) {
    this.disabled = isDisabled;
  }

  _getAriaChecked(): 'true' | 'false' | 'mixed' {
    if (this.checked) {
      return 'true';
    }

    return this.indeterminate ? 'mixed' : 'false';
  }

  private _transitionCheckState(newState: TransitionCheckState) {
    let oldState = this._currentCheckState;
    let element = this._getAnimationTargetElement();

    if (oldState === newState || !element) {
      return;
    }
    if (this._currentAnimationClass) {
      element.classList.remove(this._currentAnimationClass);
    }

    this._currentAnimationClass = this._getAnimationClassForCheckStateTransition(
      oldState,
      newState,
    );
    this._currentCheckState = newState;

    if (this._currentAnimationClass.length > 0) {
      element.classList.add(this._currentAnimationClass);

      // Remove the animation class to avoid animation when the checkbox is moved between containers
      const animationClass = this._currentAnimationClass;

      this._ngZone.runOutsideAngular(() => {
        setTimeout(() => {
          element!.classList.remove(animationClass);
        }, 1000);
      });
    }
  }

  private _emitChangeEvent() {
    this._controlValueAccessorChangeFn(this.checked);
    this.change.emit(this._createChangeEvent(this.checked));

    // Assigning the value again here is redundant, but we have to do it in case it was
    // changed inside the `change` listener which will cause the input to be out of sync.
    if (this._inputElement) {
      this._inputElement.nativeElement.checked = this.checked;
    }
  }

  /**
   * Toggles the `checked` state of the checkbox.
   *
   * 切换 `checked` 状态。
   *
   */
  toggle(): void {
    this.checked = !this.checked;
    this._controlValueAccessorChangeFn(this.checked);
  }

  protected _handleInputClick() {
    const clickAction = this._options?.clickAction;

    // If resetIndeterminate is false, and the current state is indeterminate, do nothing on click
    if (!this.disabled && clickAction !== 'noop') {
      // When user manually click on the checkbox, `indeterminate` is set to false.
      if (this.indeterminate && clickAction !== 'check') {
        Promise.resolve().then(() => {
          this._indeterminate = false;
          this.indeterminateChange.emit(this._indeterminate);
        });
      }

      this._checked = !this._checked;
      this._transitionCheckState(
        this._checked ? TransitionCheckState.Checked : TransitionCheckState.Unchecked,
      );

      // Emit our custom change event if the native input emitted one.
      // It is important to only emit it, if the native input triggered one, because
      // we don't want to trigger a change event, when the `checked` variable changes for example.
      this._emitChangeEvent();
    } else if (!this.disabled && clickAction === 'noop') {
      // Reset native input when clicked with noop. The native checkbox becomes checked after
      // click, reset it to be align with `checked` value of `mat-checkbox`.
      this._inputElement.nativeElement.checked = this.checked;
      this._inputElement.nativeElement.indeterminate = this.indeterminate;
    }
  }

  _onInteractionEvent(event: Event) {
    // We always have to stop propagation on the change event.
    // Otherwise the change event, from the input element, will bubble up and
    // emit its event object to the `change` output.
    event.stopPropagation();
  }

  _onBlur() {
    // When a focused element becomes disabled, the browser *immediately* fires a blur event.
    // Angular does not expect events to be raised during change detection, so any state change
    // (such as a form control's 'ng-touched') will cause a changed-after-checked error.
    // See https://github.com/angular/angular/issues/17793. To work around this, we defer
    // telling the form control it has been touched until the next tick.
    Promise.resolve().then(() => {
      this._onTouched();
      this._changeDetectorRef.markForCheck();
    });
  }

  private _getAnimationClassForCheckStateTransition(
    oldState: TransitionCheckState,
    newState: TransitionCheckState,
  ): string {
    // Don't transition if animations are disabled.
    if (this._animationMode === 'NoopAnimations') {
      return '';
    }

    switch (oldState) {
      case TransitionCheckState.Init:
        // Handle edge case where user interacts with checkbox that does not have [(ngModel)] or
        // [checked] bound to it.
        if (newState === TransitionCheckState.Checked) {
          return this._animationClasses.uncheckedToChecked;
        } else if (newState == TransitionCheckState.Indeterminate) {
          return this._checked
            ? this._animationClasses.checkedToIndeterminate
            : this._animationClasses.uncheckedToIndeterminate;
        }
        break;
      case TransitionCheckState.Unchecked:
        return newState === TransitionCheckState.Checked
          ? this._animationClasses.uncheckedToChecked
          : this._animationClasses.uncheckedToIndeterminate;
      case TransitionCheckState.Checked:
        return newState === TransitionCheckState.Unchecked
          ? this._animationClasses.checkedToUnchecked
          : this._animationClasses.checkedToIndeterminate;
      case TransitionCheckState.Indeterminate:
        return newState === TransitionCheckState.Checked
          ? this._animationClasses.indeterminateToChecked
          : this._animationClasses.indeterminateToUnchecked;
    }

    return '';
  }

  /**
   * Syncs the indeterminate value with the checkbox DOM node.
   *
   * 使用复选框 DOM 节点同步该未决值。
   *
   * We sync `indeterminate` directly on the DOM node, because in Ivy the check for whether a
   * property is supported on an element boils down to `if (propName in element)`. Domino's
   * HTMLInputElement doesn't have an `indeterminate` property so Ivy will warn during
   * server-side rendering.
   *
   * 我们要直接从 DOM 节点同步 `indeterminate` 值，因为在 Ivy 中，检查一个元素是否支持某属性，会归结为代码 `if (propName in element)`。Domino 引擎的 HTMLInputElement 上没有 `indeterminate` 属性，所以 Ivy 会在服务端渲染过程中发出警告。
   *
   */
  private _syncIndeterminate(value: boolean) {
    const nativeCheckbox = this._inputElement;

    if (nativeCheckbox) {
      nativeCheckbox.nativeElement.indeterminate = value;
    }
  }
}

<<<<<<< HEAD
/**
 * A material design checkbox component. Supports all of the functionality of an HTML5 checkbox,
 * and exposes a similar API. A MatCheckbox can be either checked, unchecked, indeterminate, or
 * disabled. Note that all additional accessibility attributes are taken care of by the component,
 * so there is no need to provide them yourself. However, if you want to omit a label and still
 * have the checkbox be accessible, you may supply an [aria-label] input.
 * See: <https://material.io/design/components/selection-controls.html>
 *
 * 一个 Material Design 复选框组件。支持 HTML5 复选框的所有功能，并公开了类似的 API。 MatCheckbox 可以被选中、未选中、不确定或禁用。请注意，所有额外的无障碍化属性都由本组件处理，因此无需你自己提供它们。但是，如果你想省略一个标签并且仍然可以访问该复选框，你可以提供一个 [aria-label] 输入属性。请参阅： [https](https://material.io/design/components/selection-controls.html) ://material.io/design/components/selection-controls.html
 *
 */
=======
>>>>>>> 70cf080c
@Component({
  selector: 'mat-checkbox',
  templateUrl: 'checkbox.html',
  styleUrls: ['checkbox.css'],
  host: {
    'class': 'mat-mdc-checkbox',
    '[attr.tabindex]': 'null',
    '[attr.aria-label]': 'null',
    '[attr.aria-labelledby]': 'null',
    '[class._mat-animation-noopable]': `_animationMode === 'NoopAnimations'`,
    '[class.mdc-checkbox--disabled]': 'disabled',
    '[id]': 'id',
    // Add classes that users can use to more easily target disabled or checked checkboxes.
    '[class.mat-mdc-checkbox-disabled]': 'disabled',
    '[class.mat-mdc-checkbox-checked]': 'checked',
  },
  providers: [MAT_CHECKBOX_CONTROL_VALUE_ACCESSOR],
  inputs: ['disableRipple', 'color', 'tabIndex'],
  exportAs: 'matCheckbox',
  encapsulation: ViewEncapsulation.None,
  changeDetection: ChangeDetectionStrategy.OnPush,
})
export class MatCheckbox
  extends _MatCheckboxBase<MatCheckboxChange>
  implements ControlValueAccessor, CanColor, CanDisable
{
  protected _animationClasses = {
    uncheckedToChecked: 'mdc-checkbox--anim-unchecked-checked',
    uncheckedToIndeterminate: 'mdc-checkbox--anim-unchecked-indeterminate',
    checkedToUnchecked: 'mdc-checkbox--anim-checked-unchecked',
    checkedToIndeterminate: 'mdc-checkbox--anim-checked-indeterminate',
    indeterminateToChecked: 'mdc-checkbox--anim-indeterminate-checked',
    indeterminateToUnchecked: 'mdc-checkbox--anim-indeterminate-unchecked',
  };

  constructor(
    elementRef: ElementRef<HTMLElement>,
    changeDetectorRef: ChangeDetectorRef,
    ngZone: NgZone,
    @Attribute('tabindex') tabIndex: string,
    @Optional() @Inject(ANIMATION_MODULE_TYPE) animationMode?: string,
    @Optional()
    @Inject(MAT_CHECKBOX_DEFAULT_OPTIONS)
    options?: MatCheckboxDefaultOptions,
  ) {
    super(
      'mat-mdc-checkbox-',
      elementRef,
      changeDetectorRef,
      ngZone,
      tabIndex,
      animationMode,
      options,
    );
  }

  /** Focuses the checkbox. */
  focus() {
    this._inputElement.nativeElement.focus();
  }

  protected _createChangeEvent(isChecked: boolean) {
    const event = new MatCheckboxChange();
    event.source = this;
    event.checked = isChecked;
    return event;
  }

  protected _getAnimationTargetElement() {
    return this._inputElement?.nativeElement;
  }

  _onInputClick() {
    super._handleInputClick();
  }

  /**
<<<<<<< HEAD
   * Event handler for checkbox input element.
   * Toggles checked state if element is not disabled.
   * Do not toggle on (change) event since IE doesn't fire change event when
   *   indeterminate checkbox is clicked.
   *
   * 复选框输入框元素的事件处理程序。如果元素未禁用，则切换选中状态。不要打开（更改）事件，因为当单击未定态复选框时 IE 不会触发更改事件。
   *
   * @param event
   */
  _onInputClick(event: Event) {
    // We have to stop propagation for click events on the visual hidden input element.
    // By default, when a user clicks on a label element, a generated click event will be
    // dispatched on the associated input element. Since we are using a label element as our
    // root container, the click event on the `checkbox` will be executed twice.
    // The real click event will bubble up, and the generated click event also tries to bubble up.
    // This will lead to multiple click events.
    // Preventing bubbling for the second event will solve that issue.
    event.stopPropagation();
    super._handleInputClick();
  }

  /**
   * Focuses the checkbox.
   *
   * 聚焦复选框。
   *
   */
  focus(origin?: FocusOrigin, options?: FocusOptions): void {
    if (origin) {
      this._focusMonitor.focusVia(this._inputElement, origin, options);
    } else {
      this._inputElement.nativeElement.focus(options);
=======
   *  Prevent click events that come from the `<label/>` element from bubbling. This prevents the
   *  click handler on the host from triggering twice when clicking on the `<label/>` element. After
   *  the click event on the `<label/>` propagates, the browsers dispatches click on the associated
   *  `<input/>`. By preventing clicks on the label by bubbling, we ensure only one click event
   *  bubbles when the label is clicked.
   */
  _preventBubblingFromLabel(event: MouseEvent) {
    if (!!event.target && this._labelElement.nativeElement.contains(event.target as HTMLElement)) {
      event.stopPropagation();
>>>>>>> 70cf080c
    }
  }
}<|MERGE_RESOLUTION|>--- conflicted
+++ resolved
@@ -45,29 +45,6 @@
   MatCheckboxDefaultOptions,
 } from './checkbox-config';
 
-<<<<<<< HEAD
-// Increasing integer for generating unique ids for checkbox components.
-let nextUniqueId = 0;
-
-// Default checkbox configuration.
-const defaults = MAT_CHECKBOX_DEFAULT_OPTIONS_FACTORY();
-
-/**
- * Provider Expression that allows mat-checkbox to register as a ControlValueAccessor.
- * This allows it to support [(ngModel)].
- *
- * 一个提供者表达式，可以把 mat-checkbox 注册为 ControlValueAccessor。这可以让它支持 `[(ngModel)]`。
- *
- * @docs-private
- */
-export const MAT_CHECKBOX_CONTROL_VALUE_ACCESSOR: any = {
-  provide: NG_VALUE_ACCESSOR,
-  useExisting: forwardRef(() => MatCheckbox),
-  multi: true,
-};
-
-=======
->>>>>>> 70cf080c
 /**
  * Represents the different states that require custom transitions between them.
  *
@@ -106,31 +83,25 @@
   Indeterminate,
 }
 
-<<<<<<< HEAD
+export const MAT_CHECKBOX_CONTROL_VALUE_ACCESSOR: any = {
+  provide: NG_VALUE_ACCESSOR,
+  useExisting: forwardRef(() => MatCheckbox),
+  multi: true,
+};
+
 /**
- * Change event object emitted by MatCheckbox.
+ * Change event object emitted by checkbox.
  *
  * MatCheckbox 发出的“更改”事件对象。
  *
  */
 export class MatCheckboxChange {
   /**
-   * The source MatCheckbox of the event.
+   * The source checkbox of the event.
    *
    * 该事件的来源 MatCheckbox。
    *
    */
-=======
-export const MAT_CHECKBOX_CONTROL_VALUE_ACCESSOR: any = {
-  provide: NG_VALUE_ACCESSOR,
-  useExisting: forwardRef(() => MatCheckbox),
-  multi: true,
-};
-
-/** Change event object emitted by checkbox. */
-export class MatCheckboxChange {
-  /** The source checkbox of the event. */
->>>>>>> 70cf080c
   source: MatCheckbox;
   /**
    * The new `checked` value of the checkbox.
@@ -653,20 +624,6 @@
   }
 }
 
-<<<<<<< HEAD
-/**
- * A material design checkbox component. Supports all of the functionality of an HTML5 checkbox,
- * and exposes a similar API. A MatCheckbox can be either checked, unchecked, indeterminate, or
- * disabled. Note that all additional accessibility attributes are taken care of by the component,
- * so there is no need to provide them yourself. However, if you want to omit a label and still
- * have the checkbox be accessible, you may supply an [aria-label] input.
- * See: <https://material.io/design/components/selection-controls.html>
- *
- * 一个 Material Design 复选框组件。支持 HTML5 复选框的所有功能，并公开了类似的 API。 MatCheckbox 可以被选中、未选中、不确定或禁用。请注意，所有额外的无障碍化属性都由本组件处理，因此无需你自己提供它们。但是，如果你想省略一个标签并且仍然可以访问该复选框，你可以提供一个 [aria-label] 输入属性。请参阅： [https](https://material.io/design/components/selection-controls.html) ://material.io/design/components/selection-controls.html
- *
- */
-=======
->>>>>>> 70cf080c
 @Component({
   selector: 'mat-checkbox',
   templateUrl: 'checkbox.html',
@@ -744,40 +701,6 @@
   }
 
   /**
-<<<<<<< HEAD
-   * Event handler for checkbox input element.
-   * Toggles checked state if element is not disabled.
-   * Do not toggle on (change) event since IE doesn't fire change event when
-   *   indeterminate checkbox is clicked.
-   *
-   * 复选框输入框元素的事件处理程序。如果元素未禁用，则切换选中状态。不要打开（更改）事件，因为当单击未定态复选框时 IE 不会触发更改事件。
-   *
-   * @param event
-   */
-  _onInputClick(event: Event) {
-    // We have to stop propagation for click events on the visual hidden input element.
-    // By default, when a user clicks on a label element, a generated click event will be
-    // dispatched on the associated input element. Since we are using a label element as our
-    // root container, the click event on the `checkbox` will be executed twice.
-    // The real click event will bubble up, and the generated click event also tries to bubble up.
-    // This will lead to multiple click events.
-    // Preventing bubbling for the second event will solve that issue.
-    event.stopPropagation();
-    super._handleInputClick();
-  }
-
-  /**
-   * Focuses the checkbox.
-   *
-   * 聚焦复选框。
-   *
-   */
-  focus(origin?: FocusOrigin, options?: FocusOptions): void {
-    if (origin) {
-      this._focusMonitor.focusVia(this._inputElement, origin, options);
-    } else {
-      this._inputElement.nativeElement.focus(options);
-=======
    *  Prevent click events that come from the `<label/>` element from bubbling. This prevents the
    *  click handler on the host from triggering twice when clicking on the `<label/>` element. After
    *  the click event on the `<label/>` propagates, the browsers dispatches click on the associated
@@ -787,7 +710,6 @@
   _preventBubblingFromLabel(event: MouseEvent) {
     if (!!event.target && this._labelElement.nativeElement.contains(event.target as HTMLElement)) {
       event.stopPropagation();
->>>>>>> 70cf080c
     }
   }
 }