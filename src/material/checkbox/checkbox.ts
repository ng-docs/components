--- conflicted
+++ resolved
@@ -95,18 +95,13 @@
    *
    */
   Unchecked,
-<<<<<<< HEAD
   /**
    * The state representing the component when it's becoming indeterminate.
    *
    * 当组件变为未决（indeterminate）时的状态。
    *
    */
-  Indeterminate
-=======
-  /** The state representing the component when it's becoming indeterminate. */
   Indeterminate,
->>>>>>> 03485cd6
 }
 
 /**
@@ -134,18 +129,6 @@
 
 // Boilerplate for applying mixins to MatCheckbox.
 /** @docs-private */
-<<<<<<< HEAD
-class MatCheckboxBase {
-  constructor(public _elementRef: ElementRef) {}
-}
-const _MatCheckboxMixinBase:
-    HasTabIndexCtor &
-    CanColorCtor &
-    CanDisableRippleCtor &
-    CanDisableCtor &
-    typeof MatCheckboxBase =
-        mixinTabIndex(mixinColor(mixinDisableRipple(mixinDisabled(MatCheckboxBase))));
-=======
 const _MatCheckboxBase = mixinTabIndex(
   mixinColor(
     mixinDisableRipple(
@@ -157,8 +140,6 @@
     ),
   ),
 );
->>>>>>> 03485cd6
-
 /**
  * A material design checkbox component. Supports all of the functionality of an HTML5 checkbox,
  * and exposes a similar API. A MatCheckbox can be either checked, unchecked, indeterminate, or
@@ -238,20 +219,15 @@
    */
   @Input() id: string = this._uniqueId;
 
-<<<<<<< HEAD
   /**
    * Returns the unique id for the visual hidden input.
    *
    * 返回不可见输入框的唯一 id。
    *
    */
-  get inputId(): string { return `${this.id || this._uniqueId}-input`; }
-=======
-  /** Returns the unique id for the visual hidden input. */
   get inputId(): string {
     return `${this.id || this._uniqueId}-input`;
   }
->>>>>>> 03485cd6
 
   /**
    * Whether the checkbox is required.
