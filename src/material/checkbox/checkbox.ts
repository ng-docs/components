/**
 * @license
 * Copyright Google LLC All Rights Reserved.
 *
 * Use of this source code is governed by an MIT-style license that can be
 * found in the LICENSE file at https://angular.io/license
 */

import {
  AfterViewInit,
  Attribute,
  ChangeDetectionStrategy,
  ChangeDetectorRef,
  Component,
  Directive,
  ElementRef,
  EventEmitter,
  forwardRef,
  Inject,
  Input,
  NgZone,
  Optional,
  Output,
  ViewChild,
  ViewEncapsulation,
} from '@angular/core';
import {ControlValueAccessor, NG_VALUE_ACCESSOR} from '@angular/forms';
import {
  CanColor,
  CanDisable,
  CanDisableRipple,
  HasTabIndex,
  MatRipple,
  mixinColor,
  mixinDisabled,
  mixinDisableRipple,
  mixinTabIndex,
} from '@angular/material/core';
import {ANIMATION_MODULE_TYPE} from '@angular/platform-browser/animations';
import {FocusableOption, FocusOrigin} from '@angular/cdk/a11y';
import {BooleanInput, coerceBooleanProperty} from '@angular/cdk/coercion';
import {
  MAT_CHECKBOX_DEFAULT_OPTIONS,
  MAT_CHECKBOX_DEFAULT_OPTIONS_FACTORY,
  MatCheckboxDefaultOptions,
} from './checkbox-config';

/**
 * Represents the different states that require custom transitions between them.
 *
 * 表示需要在它们之间进行自定义转换的不同状态。
 *
 * @docs-private
 */
export const enum TransitionCheckState {
  /**
   * The initial state of the component before any user interaction.
   *
   * 组件尚未与任何用户交互之前的初始状态。
   *
   */
  Init,
  /**
   * The state representing the component when it's becoming checked.
   *
   * 表示当组件已检查过时的状态。
   *
   */
  Checked,
  /**
   * The state representing the component when it's becoming unchecked.
   *
   * 表示当组件未检查过时的状态。
   *
   */
  Unchecked,
  /**
   * The state representing the component when it's becoming indeterminate.
   *
   * 当组件变为未决（indeterminate）时的状态。
   *
   */
  Indeterminate,
}

export const MAT_CHECKBOX_CONTROL_VALUE_ACCESSOR: any = {
  provide: NG_VALUE_ACCESSOR,
  useExisting: forwardRef(() => MatCheckbox),
  multi: true,
};

/**
 * Change event object emitted by checkbox.
 *
 * MatCheckbox 发出的“更改”事件对象。
 *
 */
export class MatCheckboxChange {
  /**
   * The source checkbox of the event.
   *
   * 该事件的来源 MatCheckbox。
   *
   */
  source: MatCheckbox;
  /**
   * The new `checked` value of the checkbox.
   *
   * 该复选框的新 `checked` 值。
   *
   */
  checked: boolean;
}

// Increasing integer for generating unique ids for checkbox components.
let nextUniqueId = 0;

// Default checkbox configuration.
const defaults = MAT_CHECKBOX_DEFAULT_OPTIONS_FACTORY();

// Boilerplate for applying mixins to MatCheckbox.
/** @docs-private */
const _MatCheckboxMixinBase = mixinTabIndex(
  mixinColor(
    mixinDisableRipple(
      mixinDisabled(
        class {
          constructor(public _elementRef: ElementRef) {}
        },
      ),
    ),
  ),
);

@Directive()
export abstract class _MatCheckboxBase<E>
  extends _MatCheckboxMixinBase
  implements
    AfterViewInit,
    ControlValueAccessor,
    CanColor,
    CanDisable,
    HasTabIndex,
    CanDisableRipple,
    FocusableOption
{
  /**
   * Focuses the checkbox.
   *
   * 聚焦复选框。
   *
   */
  abstract focus(origin?: FocusOrigin): void;

  /**
   * Creates the change event that will be emitted by the checkbox.
   *
   * 创建将由复选框发出的更改事件。
   *
   */
  protected abstract _createChangeEvent(isChecked: boolean): E;

  /**
   * Gets the element on which to add the animation CSS classes.
   *
   * 获取要在其上添加动画 CSS 类的元素。
   *
   */
  protected abstract _getAnimationTargetElement(): HTMLElement | null;

  /**
   * CSS classes to add when transitioning between the different checkbox states.
   *
   * 在不同复选框状态之间转换时添加的 CSS 类。
   *
   */
  protected abstract _animationClasses: {
    uncheckedToChecked: string;
    uncheckedToIndeterminate: string;
    checkedToUnchecked: string;
    checkedToIndeterminate: string;
    indeterminateToChecked: string;
    indeterminateToUnchecked: string;
  };

  /**
   * Attached to the aria-label attribute of the host element. In most cases, aria-labelledby will
   * take precedence so this may be omitted.
   *
   * 附着在宿主元素的 aria-label 属性上。在大多数情况下，aria-labelledby 优先，所以这个可以省略。
   *
   */
  @Input('aria-label') ariaLabel: string = '';

  /**
   * Users can specify the `aria-labelledby` attribute which will be forwarded to the input element
   *
   * 用户可以指定 `aria-labelledby` 属性，它会被转发到 input 元素
   *
   */
  @Input('aria-labelledby') ariaLabelledby: string | null = null;

  /**
   * The 'aria-describedby' attribute is read after the element's label and field type.
   *
   * 'aria-describedby' 属性是在该元素的标签和字段类型之后读取的。
   *
   */
  @Input('aria-describedby') ariaDescribedby: string;

  private _uniqueId: string;

  /**
   * A unique id for the checkbox input. If none is supplied, it will be auto-generated.
   *
   * 复选框的唯一 ID。如果没有提供，它就会自动生成。
   *
   */
  @Input() id: string;

  /**
   * Returns the unique id for the visual hidden input.
   *
   * 返回不可见输入框的唯一 id。
   *
   */
  get inputId(): string {
    return `${this.id || this._uniqueId}-input`;
  }

  /**
   * Whether the checkbox is required.
   *
   * 该复选框是否必填的。
   *
   */
  @Input()
  get required(): boolean {
    return this._required;
  }
  set required(value: BooleanInput) {
    this._required = coerceBooleanProperty(value);
  }
  private _required: boolean;

  /**
   * Whether the label should appear after or before the checkbox. Defaults to 'after'
   *
   * 标签位于复选框之后还是之前。默认为 'after'
   *
   */
  @Input() labelPosition: 'before' | 'after' = 'after';

  /**
   * Name value will be applied to the input element if present
   *
   * 如果存在，name 值就会被应用到 input 元素中
   *
   */
  @Input() name: string | null = null;

  /**
   * Event emitted when the checkbox's `checked` value changes.
   *
   * `checked` 值发生变化时会发出本事件。
   *
   */
  @Output() readonly change: EventEmitter<E> = new EventEmitter<E>();

  /**
   * Event emitted when the checkbox's `indeterminate` value changes.
   *
   * `indeterminate` 值发生变化时会发出本事件。
   *
   */
  @Output() readonly indeterminateChange: EventEmitter<boolean> = new EventEmitter<boolean>();

  /**
   * The value attribute of the native input element
   *
   * 原生输入框元素的 value 属性
   *
   */
  @Input() value: string;

  /**
   * The native `<input type="checkbox">` element
   *
   * 原生 `<input type="checkbox">` 元素
   *
   */
  @ViewChild('input') _inputElement: ElementRef<HTMLInputElement>;

  /**
   * The native `<label>` element
   *
   * 原生 `<label>` 元素
   *
   */
  @ViewChild('label') _labelElement: ElementRef<HTMLInputElement>;

  /**
<<<<<<< HEAD
   * Reference to the ripple instance of the checkbox.
   *
   * 引用复选框的涟漪对象实例。
   *
=======
   * Reference to the MatRipple instance of the checkbox.
   * @deprecated Considered an implementation detail. To be removed.
   * @breaking-change 17.0.0
>>>>>>> 69652b09
   */
  @ViewChild(MatRipple) ripple: MatRipple;

  /**
   * Called when the checkbox is blurred. Needed to properly implement ControlValueAccessor.
   *
   * 当复选框失焦时调用。需要正确实现 ControlValueAccessor。
   *
   * @docs-private
   */
  _onTouched: () => any = () => {};

  private _currentAnimationClass: string = '';

  private _currentCheckState: TransitionCheckState = TransitionCheckState.Init;

  private _controlValueAccessorChangeFn: (value: any) => void = () => {};

  constructor(
    idPrefix: string,
    elementRef: ElementRef<HTMLElement>,
    protected _changeDetectorRef: ChangeDetectorRef,
    protected _ngZone: NgZone,
    tabIndex: string,
    public _animationMode?: string,
    protected _options?: MatCheckboxDefaultOptions,
  ) {
    super(elementRef);
    this._options = this._options || defaults;
    this.color = this.defaultColor = this._options.color || defaults.color;
    this.tabIndex = parseInt(tabIndex) || 0;
    this.id = this._uniqueId = `${idPrefix}${++nextUniqueId}`;
  }

  ngAfterViewInit() {
    this._syncIndeterminate(this._indeterminate);
  }

  /**
   * Whether the checkbox is checked.
   *
   * 是否勾选了复选框。
   *
   */
  @Input()
  get checked(): boolean {
    return this._checked;
  }
  set checked(value: BooleanInput) {
    const checked = coerceBooleanProperty(value);

    if (checked != this.checked) {
      this._checked = checked;
      this._changeDetectorRef.markForCheck();
    }
  }
  private _checked: boolean = false;

  /**
   * Whether the checkbox is disabled. This fully overrides the implementation provided by
   * mixinDisabled, but the mixin is still required because mixinTabIndex requires it.
   *
   * 该复选框是否已禁用。这完全取代了 mixinDisabled 提供的实现，但 mixin 仍然是必需的，因为 mixinTabIndex 需要它。
   *
   */
  @Input()
  override get disabled(): boolean {
    return this._disabled;
  }
  override set disabled(value: BooleanInput) {
    const newValue = coerceBooleanProperty(value);

    if (newValue !== this.disabled) {
      this._disabled = newValue;
      this._changeDetectorRef.markForCheck();
    }
  }
  private _disabled: boolean = false;

  /**
   * Whether the checkbox is indeterminate. This is also known as "mixed" mode and can be used to
   * represent a checkbox with three states, e.g. a checkbox that represents a nested list of
   * checkable items. Note that whenever checkbox is manually clicked, indeterminate is immediately
   * set to false.
   *
   * 该复选框是否未决。这也称为“混合”模式，用于表示带有三种状态的复选框，例如一个嵌套着其它复选框列表的复选框。请注意，只要手动点击复选框，就会立即将未决状态设为 false。
   *
   */
  @Input()
  get indeterminate(): boolean {
    return this._indeterminate;
  }
  set indeterminate(value: BooleanInput) {
    const changed = value != this._indeterminate;
    this._indeterminate = coerceBooleanProperty(value);

    if (changed) {
      if (this._indeterminate) {
        this._transitionCheckState(TransitionCheckState.Indeterminate);
      } else {
        this._transitionCheckState(
          this.checked ? TransitionCheckState.Checked : TransitionCheckState.Unchecked,
        );
      }
      this.indeterminateChange.emit(this._indeterminate);
    }

    this._syncIndeterminate(this._indeterminate);
  }
  private _indeterminate: boolean = false;

  _isRippleDisabled() {
    return this.disableRipple || this.disabled;
  }

  /**
   * Method being called whenever the label text changes.
   *
   * 每当标签文本发生变化时就会调用该方法。
   *
   */
  _onLabelTextChange() {
    // Since the event of the `cdkObserveContent` directive runs outside of the zone, the checkbox
    // component will be only marked for check, but no actual change detection runs automatically.
    // Instead of going back into the zone in order to trigger a change detection which causes
    // *all* components to be checked (if explicitly marked or not using OnPush), we only trigger
    // an explicit change detection for the checkbox view and its children.
    this._changeDetectorRef.detectChanges();
  }

  // Implemented as part of ControlValueAccessor.
  writeValue(value: any) {
    this.checked = !!value;
  }

  // Implemented as part of ControlValueAccessor.
  registerOnChange(fn: (value: any) => void) {
    this._controlValueAccessorChangeFn = fn;
  }

  // Implemented as part of ControlValueAccessor.
  registerOnTouched(fn: any) {
    this._onTouched = fn;
  }

  // Implemented as part of ControlValueAccessor.
  setDisabledState(isDisabled: boolean) {
    this.disabled = isDisabled;
  }

  private _transitionCheckState(newState: TransitionCheckState) {
    let oldState = this._currentCheckState;
    let element = this._getAnimationTargetElement();

    if (oldState === newState || !element) {
      return;
    }
    if (this._currentAnimationClass) {
      element.classList.remove(this._currentAnimationClass);
    }

    this._currentAnimationClass = this._getAnimationClassForCheckStateTransition(
      oldState,
      newState,
    );
    this._currentCheckState = newState;

    if (this._currentAnimationClass.length > 0) {
      element.classList.add(this._currentAnimationClass);

      // Remove the animation class to avoid animation when the checkbox is moved between containers
      const animationClass = this._currentAnimationClass;

      this._ngZone.runOutsideAngular(() => {
        setTimeout(() => {
          element!.classList.remove(animationClass);
        }, 1000);
      });
    }
  }

  private _emitChangeEvent() {
    this._controlValueAccessorChangeFn(this.checked);
    this.change.emit(this._createChangeEvent(this.checked));

    // Assigning the value again here is redundant, but we have to do it in case it was
    // changed inside the `change` listener which will cause the input to be out of sync.
    if (this._inputElement) {
      this._inputElement.nativeElement.checked = this.checked;
    }
  }

  /**
   * Toggles the `checked` state of the checkbox.
   *
   * 切换 `checked` 状态。
   *
   */
  toggle(): void {
    this.checked = !this.checked;
    this._controlValueAccessorChangeFn(this.checked);
  }

  protected _handleInputClick() {
    const clickAction = this._options?.clickAction;

    // If resetIndeterminate is false, and the current state is indeterminate, do nothing on click
    if (!this.disabled && clickAction !== 'noop') {
      // When user manually click on the checkbox, `indeterminate` is set to false.
      if (this.indeterminate && clickAction !== 'check') {
        Promise.resolve().then(() => {
          this._indeterminate = false;
          this.indeterminateChange.emit(this._indeterminate);
        });
      }

      this._checked = !this._checked;
      this._transitionCheckState(
        this._checked ? TransitionCheckState.Checked : TransitionCheckState.Unchecked,
      );

      // Emit our custom change event if the native input emitted one.
      // It is important to only emit it, if the native input triggered one, because
      // we don't want to trigger a change event, when the `checked` variable changes for example.
      this._emitChangeEvent();
    } else if (!this.disabled && clickAction === 'noop') {
      // Reset native input when clicked with noop. The native checkbox becomes checked after
      // click, reset it to be align with `checked` value of `mat-checkbox`.
      this._inputElement.nativeElement.checked = this.checked;
      this._inputElement.nativeElement.indeterminate = this.indeterminate;
    }
  }

  _onInteractionEvent(event: Event) {
    // We always have to stop propagation on the change event.
    // Otherwise the change event, from the input element, will bubble up and
    // emit its event object to the `change` output.
    event.stopPropagation();
  }

  _onBlur() {
    // When a focused element becomes disabled, the browser *immediately* fires a blur event.
    // Angular does not expect events to be raised during change detection, so any state change
    // (such as a form control's 'ng-touched') will cause a changed-after-checked error.
    // See https://github.com/angular/angular/issues/17793. To work around this, we defer
    // telling the form control it has been touched until the next tick.
    Promise.resolve().then(() => {
      this._onTouched();
      this._changeDetectorRef.markForCheck();
    });
  }

  private _getAnimationClassForCheckStateTransition(
    oldState: TransitionCheckState,
    newState: TransitionCheckState,
  ): string {
    // Don't transition if animations are disabled.
    if (this._animationMode === 'NoopAnimations') {
      return '';
    }

    switch (oldState) {
      case TransitionCheckState.Init:
        // Handle edge case where user interacts with checkbox that does not have [(ngModel)] or
        // [checked] bound to it.
        if (newState === TransitionCheckState.Checked) {
          return this._animationClasses.uncheckedToChecked;
        } else if (newState == TransitionCheckState.Indeterminate) {
          return this._checked
            ? this._animationClasses.checkedToIndeterminate
            : this._animationClasses.uncheckedToIndeterminate;
        }
        break;
      case TransitionCheckState.Unchecked:
        return newState === TransitionCheckState.Checked
          ? this._animationClasses.uncheckedToChecked
          : this._animationClasses.uncheckedToIndeterminate;
      case TransitionCheckState.Checked:
        return newState === TransitionCheckState.Unchecked
          ? this._animationClasses.checkedToUnchecked
          : this._animationClasses.checkedToIndeterminate;
      case TransitionCheckState.Indeterminate:
        return newState === TransitionCheckState.Checked
          ? this._animationClasses.indeterminateToChecked
          : this._animationClasses.indeterminateToUnchecked;
    }

    return '';
  }

  /**
   * Syncs the indeterminate value with the checkbox DOM node.
   *
   * 使用复选框 DOM 节点同步该未决值。
   *
   * We sync `indeterminate` directly on the DOM node, because in Ivy the check for whether a
   * property is supported on an element boils down to `if (propName in element)`. Domino's
   * HTMLInputElement doesn't have an `indeterminate` property so Ivy will warn during
   * server-side rendering.
   *
   * 我们要直接从 DOM 节点同步 `indeterminate` 值，因为在 Ivy 中，检查一个元素是否支持某属性，会归结为代码 `if (propName in element)`。Domino 引擎的 HTMLInputElement 上没有 `indeterminate` 属性，所以 Ivy 会在服务端渲染过程中发出警告。
   *
   */
  private _syncIndeterminate(value: boolean) {
    const nativeCheckbox = this._inputElement;

    if (nativeCheckbox) {
      nativeCheckbox.nativeElement.indeterminate = value;
    }
  }
}

@Component({
  selector: 'mat-checkbox',
  templateUrl: 'checkbox.html',
  styleUrls: ['checkbox.css'],
  host: {
    'class': 'mat-mdc-checkbox',
    '[attr.tabindex]': 'null',
    '[attr.aria-label]': 'null',
    '[attr.aria-labelledby]': 'null',
    '[class._mat-animation-noopable]': `_animationMode === 'NoopAnimations'`,
    '[class.mdc-checkbox--disabled]': 'disabled',
    '[id]': 'id',
    // Add classes that users can use to more easily target disabled or checked checkboxes.
    '[class.mat-mdc-checkbox-disabled]': 'disabled',
    '[class.mat-mdc-checkbox-checked]': 'checked',
  },
  providers: [MAT_CHECKBOX_CONTROL_VALUE_ACCESSOR],
  inputs: ['disableRipple', 'color', 'tabIndex'],
  exportAs: 'matCheckbox',
  encapsulation: ViewEncapsulation.None,
  changeDetection: ChangeDetectionStrategy.OnPush,
})
export class MatCheckbox
  extends _MatCheckboxBase<MatCheckboxChange>
  implements ControlValueAccessor, CanColor, CanDisable
{
  protected _animationClasses = {
    uncheckedToChecked: 'mdc-checkbox--anim-unchecked-checked',
    uncheckedToIndeterminate: 'mdc-checkbox--anim-unchecked-indeterminate',
    checkedToUnchecked: 'mdc-checkbox--anim-checked-unchecked',
    checkedToIndeterminate: 'mdc-checkbox--anim-checked-indeterminate',
    indeterminateToChecked: 'mdc-checkbox--anim-indeterminate-checked',
    indeterminateToUnchecked: 'mdc-checkbox--anim-indeterminate-unchecked',
  };

  constructor(
    elementRef: ElementRef<HTMLElement>,
    changeDetectorRef: ChangeDetectorRef,
    ngZone: NgZone,
    @Attribute('tabindex') tabIndex: string,
    @Optional() @Inject(ANIMATION_MODULE_TYPE) animationMode?: string,
    @Optional()
    @Inject(MAT_CHECKBOX_DEFAULT_OPTIONS)
    options?: MatCheckboxDefaultOptions,
  ) {
    super(
      'mat-mdc-checkbox-',
      elementRef,
      changeDetectorRef,
      ngZone,
      tabIndex,
      animationMode,
      options,
    );
  }

  /**
   * Focuses the checkbox.
   *
   * 聚焦复选框。
   *
   */
  focus() {
    this._inputElement.nativeElement.focus();
  }

  protected _createChangeEvent(isChecked: boolean) {
    const event = new MatCheckboxChange();
    event.source = this;
    event.checked = isChecked;
    return event;
  }

  protected _getAnimationTargetElement() {
    return this._inputElement?.nativeElement;
  }

  _onInputClick() {
    super._handleInputClick();
  }

  _onTouchTargetClick() {
    super._handleInputClick();

    if (!this.disabled) {
      // Normally the input should be focused already, but if the click
      // comes from the touch target, then we might have to focus it ourselves.
      this._inputElement.nativeElement.focus();
    }
  }

  /**
   * Prevent click events that come from the `<label/>` element from bubbling. This prevents the
   *  click handler on the host from triggering twice when clicking on the `<label/>` element. After
   *  the click event on the `<label/>` propagates, the browsers dispatches click on the associated
   *  `<input/>`. By preventing clicks on the label by bubbling, we ensure only one click event
   *  bubbles when the label is clicked.
   *
   * 阻止来自 `<label/>` 元素的点击事件冒泡。这可以阻止宿主上的点击处理程序在点击 `<label/>` 元素时触发两次。`<label/>` 上的点击事件传播出去后，浏览器会调度关联的 `<input/>` 上的点击。通过阻止对标签的点击进行冒泡，我们可以确保在点击标签时只会有一个点击事件冒泡。
   *
   */
  _preventBubblingFromLabel(event: MouseEvent) {
    if (!!event.target && this._labelElement.nativeElement.contains(event.target as HTMLElement)) {
      event.stopPropagation();
    }
  }
}<|MERGE_RESOLUTION|>--- conflicted
+++ resolved
@@ -300,16 +300,12 @@
   @ViewChild('label') _labelElement: ElementRef<HTMLInputElement>;
 
   /**
-<<<<<<< HEAD
-   * Reference to the ripple instance of the checkbox.
-   *
-   * 引用复选框的涟漪对象实例。
-   *
-=======
    * Reference to the MatRipple instance of the checkbox.
+   *
+   * 引用复选框的 MatRipple 实例。
+   *
    * @deprecated Considered an implementation detail. To be removed.
    * @breaking-change 17.0.0
->>>>>>> 69652b09
    */
   @ViewChild(MatRipple) ripple: MatRipple;
 
