/**
 * @license
 * Copyright Google LLC All Rights Reserved.
 *
 * Use of this source code is governed by an MIT-style license that can be
 * found in the LICENSE file at https://angular.io/license
 */
import {
  animate,
  AnimationTriggerMetadata,
  state,
  style,
  transition,
  trigger,
} from '@angular/animations';

/**
 * Time and timing curve for expansion panel animations.
 *
 * 可展开面板动画的时间和时序曲线。
 *
 */
// Note: Keep this in sync with the Sass variable for the panel header animation.
export const EXPANSION_PANEL_ANIMATION_TIMING = '225ms cubic-bezier(0.4,0.0,0.2,1)';

/**
 * Animations used by the Material expansion panel.
 *
 * Material 可展开面板使用的动画。
 *
 * A bug in angular animation's `state` when ViewContainers are moved using ViewContainerRef.move()
 * causes the animation state of moved components to become `void` upon exit, and not update again
 * upon reentry into the DOM.  This can lead a to situation for the expansion panel where the state
 * of the panel is `expanded` or `collapsed` but the animation state is `void`.
 *
 * Angular 动画的 `state` 有一个 BUG：当使用 ViewContainerRef.move() 移动 ViewContainer 时，会导致被移动组件的动画状态在即将结束时变为 `void`，并且在重新进入 DOM 时不会再次更新。这会导致可展开面板出现一种情况：该面板的状态是 `expanded` 或 `collapsed`，但动画状态却是 `void`。
 *
 * To correctly handle animating to the next state, we animate between `void` and `collapsed` which
 * are defined to have the same styles. Since angular animates from the current styles to the
 * destination state's style definition, in situations where we are moving from `void`'s styles to
 * `collapsed` this acts a noop since no style values change.
 *
 * 为了正确处理到下一个状态的动画，我们在 `void` 和 `collapsed` 之间也设置了动画，并把它定义为具有相同的样式。由于在我们这个场景下 angular 的动画从当前样式到目标状态的样式定义是一样的，所以从 `void` 的样式移到 `collapsed` 属性时，这就什么也没做，因为样式值没有变化。
 *
 * In the case where angular's animation state is out of sync with the expansion panel's state, the
 * expansion panel being `expanded` and angular animations being `void`, the animation from the
 * `expanded`'s effective styles (though in a `void` animation state) to the collapsed state will
 * occur as expected.
 *
<<<<<<< HEAD
 * 如果 angular 的动画状态与可展开面板的状态不同步，那么展开的面板就会变为 `expanded`，而 Angular 动画是 `void`，从 `expanded` （虽然实际处于 `void` 动画状态）状态到已折叠状态的动画效果符合预期。
 *
 * Angular Bug: <https://github.com/angular/angular/issues/18847>
 *
 * Angular Bug： [https：//github.com/angular/angular/issues/18847](https://github.com/angular/angular/issues/18847)
 *
 * Angular Bug： [https：//github.com/angular/angular/issues/18847](https://github.com/angular/angular/issues/18847)
=======
 * Angular Bug: <https://github.com/angular/angular/issues/18847>
>>>>>>> 53b69108
 *
 * @docs-private
 */
export const matExpansionAnimations: {
  readonly indicatorRotate: AnimationTriggerMetadata;
  readonly bodyExpansion: AnimationTriggerMetadata;
} = {
  /** Animation that rotates the indicator arrow. */
  indicatorRotate: trigger('indicatorRotate', [
    state('collapsed, void', style({transform: 'rotate(0deg)'})),
    state('expanded', style({transform: 'rotate(180deg)'})),
    transition(
      'expanded <=> collapsed, void => collapsed',
      animate(EXPANSION_PANEL_ANIMATION_TIMING),
    ),
  ]),
  /** Animation that expands and collapses the panel content. */
  bodyExpansion: trigger('bodyExpansion', [
    state('collapsed, void', style({height: '0px', visibility: 'hidden'})),
    state('expanded', style({height: '*', visibility: 'visible'})),
    transition(
      'expanded <=> collapsed, void => collapsed',
      animate(EXPANSION_PANEL_ANIMATION_TIMING),
    ),
  ]),
};<|MERGE_RESOLUTION|>--- conflicted
+++ resolved
@@ -26,38 +26,22 @@
 /**
  * Animations used by the Material expansion panel.
  *
- * Material 可展开面板使用的动画。
- *
  * A bug in angular animation's `state` when ViewContainers are moved using ViewContainerRef.move()
  * causes the animation state of moved components to become `void` upon exit, and not update again
  * upon reentry into the DOM.  This can lead a to situation for the expansion panel where the state
  * of the panel is `expanded` or `collapsed` but the animation state is `void`.
- *
- * Angular 动画的 `state` 有一个 BUG：当使用 ViewContainerRef.move() 移动 ViewContainer 时，会导致被移动组件的动画状态在即将结束时变为 `void`，并且在重新进入 DOM 时不会再次更新。这会导致可展开面板出现一种情况：该面板的状态是 `expanded` 或 `collapsed`，但动画状态却是 `void`。
  *
  * To correctly handle animating to the next state, we animate between `void` and `collapsed` which
  * are defined to have the same styles. Since angular animates from the current styles to the
  * destination state's style definition, in situations where we are moving from `void`'s styles to
  * `collapsed` this acts a noop since no style values change.
  *
- * 为了正确处理到下一个状态的动画，我们在 `void` 和 `collapsed` 之间也设置了动画，并把它定义为具有相同的样式。由于在我们这个场景下 angular 的动画从当前样式到目标状态的样式定义是一样的，所以从 `void` 的样式移到 `collapsed` 属性时，这就什么也没做，因为样式值没有变化。
- *
  * In the case where angular's animation state is out of sync with the expansion panel's state, the
  * expansion panel being `expanded` and angular animations being `void`, the animation from the
  * `expanded`'s effective styles (though in a `void` animation state) to the collapsed state will
  * occur as expected.
  *
-<<<<<<< HEAD
- * 如果 angular 的动画状态与可展开面板的状态不同步，那么展开的面板就会变为 `expanded`，而 Angular 动画是 `void`，从 `expanded` （虽然实际处于 `void` 动画状态）状态到已折叠状态的动画效果符合预期。
- *
  * Angular Bug: <https://github.com/angular/angular/issues/18847>
- *
- * Angular Bug： [https：//github.com/angular/angular/issues/18847](https://github.com/angular/angular/issues/18847)
- *
- * Angular Bug： [https：//github.com/angular/angular/issues/18847](https://github.com/angular/angular/issues/18847)
-=======
- * Angular Bug: <https://github.com/angular/angular/issues/18847>
->>>>>>> 53b69108
  *
  * @docs-private
  */
