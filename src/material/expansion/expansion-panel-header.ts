--- conflicted
+++ resolved
@@ -36,8 +36,6 @@
   MAT_EXPANSION_PANEL_DEFAULT_OPTIONS,
 } from './expansion-panel';
 
-<<<<<<< HEAD
-=======
 
 // Boilerplate for applying mixins to MatExpansionPanelHeader.
 /** @docs-private */
@@ -48,7 +46,6 @@
     HasTabIndexCtor &
     typeof MatExpansionPanelHeaderBase = mixinTabIndex(MatExpansionPanelHeaderBase);
 
->>>>>>> 94076af5
 /**
  * Header element of a `<mat-expansion-panel>`.
  *
