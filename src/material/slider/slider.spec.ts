--- conflicted
+++ resolved
@@ -1669,155 +1669,6 @@
   endValue = 100;
 }
 
-<<<<<<< HEAD
-/**
- * Dispatches a mousedown event sequence (consisting of moueseenter, mousedown) from an element.
- * Note: The mouse event truncates the position for the event.
- *
- * 从某元素派发 mousedown 事件序列（由 moueseenter、mousedown 组成）。注意：鼠标事件会截断事件的位置。
- *
- * @param sliderElement The mat-slider element from which the event will be dispatched.
- *
- * 要从中派发本事件的 mat-slider 元素。
- *
- * @param percentage The percentage of the slider where the event should occur. Used to find the
- * physical location of the pointer.
- *
- * 发生本事件的滑块的百分比。用于查找指针的物理位置。
- *
- * @param button Button that should be held down when starting to drag the slider.
- *
- * 开始拖动滑块时应按住的按钮。
- *
- */
-function dispatchMousedownEventSequence(
-  sliderElement: HTMLElement,
-  percentage: number,
-  button = 0,
-): void {
-  const trackElement = sliderElement.querySelector('.mat-slider-wrapper')!;
-  const dimensions = trackElement.getBoundingClientRect();
-  const x = dimensions.left + dimensions.width * percentage;
-  const y = dimensions.top + dimensions.height * percentage;
-
-  dispatchMouseenterEvent(sliderElement);
-  dispatchEvent(sliderElement, createMouseEvent('mousedown', x, y, undefined, undefined, button));
-}
-
-/**
- * Dispatches a slide event sequence (consisting of slidestart, slide, slideend) from an element.
- *
- * 从元素派发滑块事件序列（由 slidestart、slide、slideend 组成）。
- *
- * @param sliderElement The mat-slider element from which the event will be dispatched.
- *
- * 要从中派发本事件的 mat-slider 元素。
- *
- * @param startPercent The percentage of the slider where the slide will begin.
- *
- * 滑动要开始时滑块的百分比。
- *
- * @param endPercent The percentage of the slider where the slide will end.
- *
- * 滑动要结束时滑块的百分比。
- *
- */
-function dispatchSlideEventSequence(
-  sliderElement: HTMLElement,
-  startPercent: number,
-  endPercent: number,
-): void {
-  dispatchMouseenterEvent(sliderElement);
-  dispatchSlideStartEvent(sliderElement, startPercent);
-  dispatchSlideEvent(sliderElement, startPercent);
-  dispatchSlideEvent(sliderElement, endPercent);
-  dispatchSlideEndEvent(sliderElement, endPercent);
-}
-
-/**
- * Dispatches a slide event from an element.
- *
- * 从元素派发 slide 事件。
- *
- * @param sliderElement The mat-slider element from which the event will be dispatched.
- *
- * 要从中派发本事件的 mat-slider 元素。
- *
- * @param percent The percentage of the slider where the slide will happen.
- *
- * 要发生 slide 事件时的滑块百分比。
- *
- */
-function dispatchSlideEvent(sliderElement: HTMLElement, percent: number): void {
-  const trackElement = sliderElement.querySelector('.mat-slider-wrapper')!;
-  const dimensions = trackElement.getBoundingClientRect();
-  const x = dimensions.left + dimensions.width * percent;
-  const y = dimensions.top + dimensions.height * percent;
-  dispatchMouseEvent(document, 'mousemove', x, y);
-}
-
-/**
- * Dispatches a slidestart event from an element.
- *
- * 从某元素派发一个 slidestart 事件。
- *
- * @param sliderElement The mat-slider element from which the event will be dispatched.
- *
- * 要从中派发本事件的 mat-slider 元素。
- *
- * @param percent The percentage of the slider where the slide will begin.
- *
- * 要开始滑动时的滑块百分比。
- *
- */
-function dispatchSlideStartEvent(sliderElement: HTMLElement, percent: number): void {
-  const trackElement = sliderElement.querySelector('.mat-slider-wrapper')!;
-  const dimensions = trackElement.getBoundingClientRect();
-  const x = dimensions.left + dimensions.width * percent;
-  const y = dimensions.top + dimensions.height * percent;
-  dispatchMouseenterEvent(sliderElement);
-  dispatchMouseEvent(sliderElement, 'mousedown', x, y);
-}
-
-/**
- * Dispatches a slideend event from an element.
- *
- * 从元素派发一个 slideend 事件。
- *
- * @param sliderElement The mat-slider element from which the event will be dispatched.
- *
- * 要从中派发本事件的 mat-slider 元素。
- *
- * @param percent The percentage of the slider where the slide will end.
- *
- * 要结束滑动时的滑块百分比。
- *
- */
-function dispatchSlideEndEvent(sliderElement: HTMLElement, percent: number): void {
-  const trackElement = sliderElement.querySelector('.mat-slider-wrapper')!;
-  const dimensions = trackElement.getBoundingClientRect();
-  const x = dimensions.left + dimensions.width * percent;
-  const y = dimensions.top + dimensions.height * percent;
-  dispatchMouseEvent(document, 'mouseup', x, y);
-}
-
-/**
- * Dispatches a mouseenter event from an element.
- * Note: The mouse event truncates the position for the event.
- *
- * 从元素派发 mouseenter 事件。注意：鼠标事件会截取事件的位置。
- *
- * @param element The element from which the event will be dispatched.
- *
- * 要从中派发本事件的元素。
- *
- */
-function dispatchMouseenterEvent(element: HTMLElement): void {
-  const dimensions = element.getBoundingClientRect();
-  const y = dimensions.top;
-  const x = dimensions.left;
-  dispatchMouseEvent(element, 'mouseenter', x, y);
-=======
 /** Clicks on the MatSlider at the coordinates corresponding to the given value. */
 function setValueByClick(
   slider: MatSlider,
@@ -1864,5 +1715,4 @@
   const y = top + height / 2;
 
   return {x, y};
->>>>>>> 70cf080c
 }