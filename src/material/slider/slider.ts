--- conflicted
+++ resolved
@@ -62,42 +62,21 @@
 /**
  * Visually, a 30px separation between tick marks looks best. This is very subjective but it is
  * the default separation we chose.
- *
- * 从外观上看，刻度线之间的距离是 30px 时，其视觉效果最好。这固然非常主观，但它是我们选择的默认间隔。
- *
  */
 const MIN_AUTO_TICK_SEPARATION = 30;
 
-/**
- * The thumb gap size for a disabled slider.
- *
- * 已禁用滑杆的滑块间隙尺寸。
- *
- */
+/** The thumb gap size for a disabled slider. */
 const DISABLED_THUMB_GAP = 7;
 
-/**
- * The thumb gap size for a non-active slider at its minimum value.
- *
- * 非活动滑杆在最小值时的滑块间隙大小。
- *
- */
+/** The thumb gap size for a non-active slider at its minimum value. */
 const MIN_VALUE_NONACTIVE_THUMB_GAP = 7;
 
-/**
- * The thumb gap size for an active slider at its minimum value.
- *
- * 活动滑杆在最小值时的滑块间隙大小。
- *
- */
+/** The thumb gap size for an active slider at its minimum value. */
 const MIN_VALUE_ACTIVE_THUMB_GAP = 10;
 
 /**
  * Provider Expression that allows mat-slider to register as a ControlValueAccessor.
  * This allows it to support [(ngModel)] and [formControl].
- *
- * 这个提供者表达式允许把 mat-slider 注册为 ControlValueAccessor。这能让它支持 [(ngModel)] 和 [formControl]。
- *
  * @docs-private
  */
 export const MAT_SLIDER_VALUE_ACCESSOR: any = {
@@ -401,9 +380,6 @@
   /**
    * Emits when the raw value of the slider changes. This is here primarily
    * to facilitate the two-way binding for the `value` input.
-   *
-   * 当滑杆的原始值发生变化时会触发。这主要是为了方便 `value` 输入的双向绑定。
-   *
    * @docs-private
    */
   @Output() readonly valueChange: EventEmitter<number | null> = new EventEmitter<number | null>();
@@ -473,27 +449,18 @@
   /**
    * Whether or not the thumb is sliding and what the user is using to slide it with.
    * Used to determine if there should be a transition for the thumb and fill track.
-   *
-   * 滑块是否在滑动。用来判断滑块和填充轨道是否应该有过渡动画。
-   *
    */
   _isSliding: 'keyboard' | 'pointer' | null = null;
 
   /**
    * Whether or not the slider is active (clicked or sliding).
    * Used to shrink and grow the thumb as according to the Material Design spec.
-   *
-   * 滑杆是否处于活动状态（单击或滑动）。要根据 Material Design 规范缩小和缩放滑块。
-   *
    */
   _isActive: boolean = false;
 
   /**
    * Whether the axis of the slider is inverted.
    * (i.e. whether moving the thumb in the positive x or y direction decreases the slider's value).
-   *
-   * 滑杆的轴是否反转了。也就是说，无论是在 x 或 y 的正方向上移动滑块，都会减小滑杆的值）。
-   *
    */
   _shouldInvertAxis() {
     // Standard non-inverted mode for a vertical slider should be dragging the thumb from bottom to
@@ -501,12 +468,7 @@
     return this.vertical ? !this.invert : this.invert;
   }
 
-  /**
-   * Whether the slider is at its minimum value.
-   *
-   * 滑杆是否达到了最小值。
-   *
-   */
+  /** Whether the slider is at its minimum value. */
   _isMinValue() {
     return this.percent === 0;
   }
@@ -514,9 +476,6 @@
   /**
    * The amount of space to leave between the slider thumb and the track fill & track background
    * elements.
-   *
-   * 滑杆的滑块与填充轨道和背景轨道元素之间要留出的间隙量。
-   *
    */
   _getThumbGap() {
     if (this.disabled) {
@@ -528,12 +487,7 @@
     return 0;
   }
 
-  /**
-   * CSS styles for the track background element.
-   *
-   * 背景轨道元素的 CSS 样式。
-   *
-   */
+  /** CSS styles for the track background element. */
   _getTrackBackgroundStyles(): {[key: string]: string} {
     const axis = this.vertical ? 'Y' : 'X';
     const scale = this.vertical ? `1, ${1 - this.percent}, 1` : `${1 - this.percent}, 1, 1`;
@@ -545,12 +499,7 @@
     };
   }
 
-  /**
-   * CSS styles for the track fill element.
-   *
-   * 填充轨道元素的 CSS 样式。
-   *
-   */
+  /** CSS styles for the track fill element. */
   _getTrackFillStyles(): {[key: string]: string} {
     const percent = this.percent;
     const axis = this.vertical ? 'Y' : 'X';
@@ -568,12 +517,7 @@
     };
   }
 
-  /**
-   * CSS styles for the ticks container element.
-   *
-   * 刻度容器元素的 CSS 样式。
-   *
-   */
+  /** CSS styles for the ticks container element. */
   _getTicksContainerStyles(): {[key: string]: string} {
     let axis = this.vertical ? 'Y' : 'X';
     // For a horizontal slider in RTL languages we push the ticks container off the left edge
@@ -585,12 +529,7 @@
     };
   }
 
-  /**
-   * CSS styles for the ticks element.
-   *
-   * 刻度元素的 CSS 样式。
-   *
-   */
+  /** CSS styles for the ticks element. */
   _getTicksStyles(): {[key: string]: string} {
     let tickSize = this._tickIntervalPercent * 100;
     let backgroundSize = this.vertical ? `2px ${tickSize}%` : `${tickSize}% 2px`;
@@ -635,121 +574,56 @@
     };
   }
 
-  /**
-   * The size of a tick interval as a percentage of the size of the track.
-   *
-   * 刻度间隔的大小占轨道大小的百分比。
-   *
-   */
+  /** The size of a tick interval as a percentage of the size of the track. */
   private _tickIntervalPercent: number = 0;
 
-  /**
-   * The dimensions of the slider.
-   *
-   * 滑杆的规格。
-   *
-   */
+  /** The dimensions of the slider. */
   private _sliderDimensions: ClientRect | null = null;
 
   private _controlValueAccessorChangeFn: (value: any) => void = () => {};
 
-  /**
-   * Decimal places to round to, based on the step amount.
-   *
-   * 根据步数，舍入到的小数位数。
-   *
-   */
+  /** Decimal places to round to, based on the step amount. */
   private _roundToDecimal: number;
 
-  /**
-   * Subscription to the Directionality change EventEmitter.
-   *
-   * 对方向性（Directionality）变化事件的订阅。
-   *
-   */
+  /** Subscription to the Directionality change EventEmitter. */
   private _dirChangeSubscription = Subscription.EMPTY;
 
-  /**
-   * The value of the slider when the slide start event fires.
-   *
-   * 当滑杆的开始滑动事件触发时，该滑杆的值是什么。
-   *
-   */
+  /** The value of the slider when the slide start event fires. */
   private _valueOnSlideStart: number | null;
 
-  /**
-   * Reference to the inner slider wrapper element.
-   *
-   * 到内部滑杆的包装元素的引用。
-   *
-   */
+  /** Reference to the inner slider wrapper element. */
   @ViewChild('sliderWrapper') private _sliderWrapper: ElementRef;
 
   /**
    * Whether mouse events should be converted to a slider position by calculating their distance
    * from the right or bottom edge of the slider as opposed to the top or left.
-   *
-   * 鼠标事件是否应该转换为滑杆中的位置，方法是计算到滑杆右边缘或下边缘以及到顶边或左边的距离。
-   *
    */
   _shouldInvertMouseCoords() {
     const shouldInvertAxis = this._shouldInvertAxis();
     return this._getDirection() == 'rtl' && !this.vertical ? !shouldInvertAxis : shouldInvertAxis;
   }
 
-  /**
-   * The language direction for this slider element.
-   *
-   * 这个滑杆元素的语言方向。
-   *
-   */
+  /** The language direction for this slider element. */
   private _getDirection() {
     return this._dir && this._dir.value == 'rtl' ? 'rtl' : 'ltr';
   }
 
-  /**
-   * Keeps track of the last pointer event that was captured by the slider.
-   *
-   * 跟踪滑杆捕获的最后一个指针事件。
-   *
-   */
+  /** Keeps track of the last pointer event that was captured by the slider. */
   private _lastPointerEvent: MouseEvent | TouchEvent | null;
 
-  /**
-   * Used to subscribe to global move and end events
-   *
-   * 订阅全局移动和结束事件
-   *
-   */
+  /** Used to subscribe to global move and end events */
   protected _document: Document;
 
   /**
    * Identifier used to attribute a touch event to a particular slider.
    * Will be undefined if one of the following conditions is true:
    *
-<<<<<<< HEAD
-   * 用于将触摸事件归因于特定滑块的标识符。如果以下条件之一为真，则它将是未定义的：
-   *
    * - The user isn't dragging using a touch device.
    *
-   *   用户没有使用触摸设备进行拖动。
-   *
    * - The browser doesn't support `Touch.identifier`.
    *
-   *   浏览器不支持 `Touch.identifier` 。
-   *
    * - Dragging hasn't started yet.
    *
-   *   拖动尚未开始。
-   *
-=======
-   * - The user isn't dragging using a touch device.
-   *
-   * - The browser doesn't support `Touch.identifier`.
-   *
-   * - Dragging hasn't started yet.
-   *
->>>>>>> 53b69108
    */
   private _touchId: number | undefined;
 
@@ -883,12 +757,7 @@
     }
   }
 
-  /**
-   * Called when the user has put their pointer down on the slider.
-   *
-   * 当用户把指针放在滑杆上时调用。
-   *
-   */
+  /** Called when the user has put their pointer down on the slider. */
   private _pointerDown = (event: TouchEvent | MouseEvent) => {
     // Don't do anything if the slider is disabled or the
     // user is using anything other than the main mouse button.
@@ -931,9 +800,6 @@
   /**
    * Called when the user has moved their pointer after
    * starting to drag. Bound on the document level.
-   *
-   * 当用户在开始拖动后移动指针时调用。绑定在 document 级别。
-   *
    */
   private _pointerMove = (event: TouchEvent | MouseEvent) => {
     if (this._isSliding === 'pointer') {
@@ -954,12 +820,7 @@
     }
   };
 
-  /**
-   * Called when the user has lifted their pointer. Bound on the document level.
-   *
-   * 当用户抬起指针时调用。绑定在 document 级别。
-   *
-   */
+  /** Called when the user has lifted their pointer. Bound on the document level. */
   private _pointerUp = (event: TouchEvent | MouseEvent) => {
     if (this._isSliding === 'pointer') {
       if (
@@ -983,12 +844,7 @@
     }
   };
 
-  /**
-   * Called when the window has lost focus.
-   *
-   * 当窗口失焦时调用。
-   *
-   */
+  /** Called when the window has lost focus. */
   private _windowBlur = () => {
     // If the window is blurred while dragging we need to stop dragging because the
     // browser won't dispatch the `mouseup` and `touchend` events anymore.
@@ -997,12 +853,7 @@
     }
   };
 
-  /**
-   * Use defaultView of injected document if available or fallback to global window reference
-   *
-   * 如果可用，则使用注入 document 的 defaultView，否则回退到全局 window 的引用
-   *
-   */
+  /** Use defaultView of injected document if available or fallback to global window reference */
   private _getWindow(): Window {
     return this._document.defaultView || window;
   }
@@ -1011,9 +862,6 @@
    * Binds our global move and end events. They're bound at the document level and only while
    * dragging so that the user doesn't have to keep their pointer exactly over the slider
    * as they're swiping across the screen.
-   *
-   * 绑定我们的全局移动和终止事件。它们只绑定在 document 层次上，并且只是在拖动的时候才绑定，这样当用户在滑动屏幕时就不必把指针放在滑杆上。
-   *
    */
   private _bindGlobalEvents(triggerEvent: TouchEvent | MouseEvent) {
     // Note that we bind the events to the `document`, because it allows us to capture
@@ -1036,12 +884,7 @@
     }
   }
 
-  /**
-   * Removes any global event listeners that we may have added.
-   *
-   * 删除那些我们可能添加的全局事件监听器。
-   *
-   */
+  /** Removes any global event listeners that we may have added. */
   private _removeGlobalEvents() {
     const document = this._document;
     document.removeEventListener('mousemove', this._pointerMove, activeEventOptions);
@@ -1057,12 +900,7 @@
     }
   }
 
-  /**
-   * Increments the slider by the given number of steps (negative number decrements).
-   *
-   * 按指定的步数递增滑杆（负数递减）。
-   *
-   */
+  /** Increments the slider by the given number of steps (negative number decrements). */
   private _increment(numSteps: number) {
     // Pre-clamp the current value since it's allowed to be
     // out of bounds when assigned programmatically.
@@ -1070,12 +908,7 @@
     this.value = this._clamp(clampedValue + this.step * numSteps, this.min, this.max);
   }
 
-  /**
-   * Calculate the new value from the new physical location. The value will always be snapped.
-   *
-   * 从新的物理位置计算新值。该值始终会被捕捉。
-   *
-   */
+  /** Calculate the new value from the new physical location. The value will always be snapped. */
   private _updateValueFromPosition(pos: {x: number; y: number}) {
     if (!this._sliderDimensions) {
       return;
@@ -1112,34 +945,19 @@
     }
   }
 
-  /**
-   * Emits a change event if the current value is different from the last emitted value.
-   *
-   * 如果当前值与上次发出的值不同，就发出 change 事件。
-   *
-   */
+  /** Emits a change event if the current value is different from the last emitted value. */
   private _emitChangeEvent() {
     this._controlValueAccessorChangeFn(this.value);
     this.valueChange.emit(this.value);
     this.change.emit(this._createChangeEvent());
   }
 
-  /**
-   * Emits an input event when the current value is different from the last emitted value.
-   *
-   * 如果当前值与上次发出的值不同，就发出 input 事件。
-   *
-   */
+  /** Emits an input event when the current value is different from the last emitted value. */
   private _emitInputEvent() {
     this.input.emit(this._createChangeEvent());
   }
 
-  /**
-   * Updates the amount of space between ticks as a percentage of the width of the slider.
-   *
-   * 以滑杆宽度的百分比形式更新刻度之间的间距。
-   *
-   */
+  /** Updates the amount of space between ticks as a percentage of the width of the slider. */
   private _updateTickIntervalPercent() {
     if (!this.tickInterval || !this._sliderDimensions) {
       return;
@@ -1158,12 +976,7 @@
     this._tickIntervalPercent = isSafeNumber(tickIntervalPercent) ? tickIntervalPercent : 0;
   }
 
-  /**
-   * Creates a slider change object from the specified value.
-   *
-   * 根据指定的值创建一个滑杆变更对象。
-   *
-   */
+  /** Creates a slider change object from the specified value. */
   private _createChangeEvent(value = this.value): MatSliderChange {
     let event = new MatSliderChange();
 
@@ -1173,33 +986,18 @@
     return event;
   }
 
-  /**
-   * Calculates the percentage of the slider that a value is.
-   *
-   * 计算某个值在滑杆上的百分比。
-   *
-   */
+  /** Calculates the percentage of the slider that a value is. */
   private _calculatePercentage(value: number | null) {
     const percentage = ((value || 0) - this.min) / (this.max - this.min);
     return isSafeNumber(percentage) ? percentage : 0;
   }
 
-  /**
-   * Calculates the value a percentage of the slider corresponds to.
-   *
-   * 计算某个百分比在滑杆上的值。
-   *
-   */
+  /** Calculates the value a percentage of the slider corresponds to. */
   private _calculateValue(percentage: number) {
     return this.min + percentage * (this.max - this.min);
   }
 
-  /**
-   * Return a number between two numbers.
-   *
-   * 在两个数字之间夹取一个数字。
-   *
-   */
+  /** Return a number between two numbers. */
   private _clamp(value: number, min = 0, max = 1) {
     return Math.max(min, Math.min(value, max));
   }
@@ -1208,9 +1006,6 @@
    * Get the bounding client rect of the slider track element.
    * The track is used rather than the native element to ignore the extra space that the thumb can
    * take up.
-   *
-   * 获取滑杆轨道元素的 BoundingClientRect。使用该轨道而不是其原生元素来忽略滑块占用的额外空间。
-   *
    */
   private _getSliderDimensions() {
     return this._sliderWrapper ? this._sliderWrapper.nativeElement.getBoundingClientRect() : null;
@@ -1219,29 +1014,18 @@
   /**
    * Focuses the native element.
    * Currently only used to allow a blur event to fire but will be used with keyboard input later.
-   *
-   * 为原生元素设置焦点。目前只用来允许触发失焦事件，但以后也会用于键盘输入。
-   *
    */
   private _focusHostElement(options?: FocusOptions) {
     this._elementRef.nativeElement.focus(options);
   }
 
-  /**
-   * Blurs the native element.
-   *
-   * 取消原生元素的焦点。
-   *
-   */
+  /** Blurs the native element. */
   private _blurHostElement() {
     this._elementRef.nativeElement.blur();
   }
 
   /**
    * Sets the model value. Implemented as part of ControlValueAccessor.
-   *
-   * 设置模型值。实现为 ControlValueAccessor 的一部分。
-   *
    * @param value
    */
   writeValue(value: any) {
@@ -1251,13 +1035,7 @@
   /**
    * Registers a callback to be triggered when the value has changed.
    * Implemented as part of ControlValueAccessor.
-   *
-   * 当值发生变化时，就会注册一个回调函数。实现为 ControlValueAccessor 的一部分。
-   *
    * @param fn Callback to be registered.
-   *
-   * 要注册的回调。
-   *
    */
   registerOnChange(fn: (value: any) => void) {
     this._controlValueAccessorChangeFn = fn;
@@ -1266,13 +1044,7 @@
   /**
    * Registers a callback to be triggered when the component is touched.
    * Implemented as part of ControlValueAccessor.
-   *
-   * 注册一个回调函数，它会在该组件被接触时触发。实现为 ControlValueAccessor 的一部分。
-   *
    * @param fn Callback to be registered.
-   *
-   * 要注册的回调。
-   *
    */
   registerOnTouched(fn: any) {
     this.onTouched = fn;
@@ -1281,9 +1053,6 @@
   /**
    * Sets whether the component should be disabled.
    * Implemented as part of ControlValueAccessor.
-   *
-   * 设置是否禁用该组件。实现为 ControlValueAccessor 的一部分。
-   *
    * @param isDisabled
    */
   setDisabledState(isDisabled: boolean) {
@@ -1291,21 +1060,12 @@
   }
 }
 
-<<<<<<< HEAD
-/**
- * Returns whether an event is a touch event.
- *
- * 返回事件是否触摸事件。
- *
- */
-=======
 /** Checks if number is safe for calculation */
 function isSafeNumber(value: number) {
   return !isNaN(value) && isFinite(value);
 }
 
 /** Returns whether an event is a touch event. */
->>>>>>> 53b69108
 function isTouchEvent(event: MouseEvent | TouchEvent): event is TouchEvent {
   // This function is called for every pixel that the user has dragged so we need it to be
   // as fast as possible. Since we only bind mouse events and touch events, we can assume
@@ -1313,12 +1073,7 @@
   return event.type[0] === 't';
 }
 
-/**
- * Gets the coordinates of a touch or mouse event relative to the viewport.
- *
- * 获取相对于视口的触摸事件或鼠标事件的坐标。
- *
- */
+/** Gets the coordinates of a touch or mouse event relative to the viewport. */
 function getPointerPositionOnPage(event: MouseEvent | TouchEvent, id: number | undefined) {
   let point: {clientX: number; clientY: number} | undefined;
 
@@ -1339,12 +1094,7 @@
   return point ? {x: point.clientX, y: point.clientY} : undefined;
 }
 
-/**
- * Finds a `Touch` with a specific ID in a `TouchList`.
- *
- * 在 `TouchList` 中查找具有特定 ID 的 `Touch` 。
- *
- */
+/** Finds a `Touch` with a specific ID in a `TouchList`. */
 function findMatchingTouch(touches: TouchList, id: number): Touch | undefined {
   for (let i = 0; i < touches.length; i++) {
     if (touches[i].identifier === id) {
@@ -1355,12 +1105,7 @@
   return undefined;
 }
 
-/**
- * Gets the unique ID of a touch that matches a specific slider.
- *
- * 获取与特定滑块匹配的触摸的唯一 ID。
- *
- */
+/** Gets the unique ID of a touch that matches a specific slider. */
 function getTouchIdForSlider(event: TouchEvent, sliderHost: HTMLElement): number | undefined {
   for (let i = 0; i < event.touches.length; i++) {
     const target = event.touches[i].target as HTMLElement;
