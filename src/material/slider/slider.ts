--- conflicted
+++ resolved
@@ -281,16 +281,7 @@
     }
   }
 
-<<<<<<< HEAD
-  /**
-   * The values at which the thumb will snap.
-   *
-   * 滑块处的值。
-   *
-   */
-=======
   /** The values at which the thumb will snap. */
->>>>>>> 98365a8b
   @Input()
   get step(): number {
     return this._step;
@@ -370,12 +361,9 @@
    * Function that will be used to format the value before it is displayed
    * in the thumb label. Can be used to format very large number in order
    * for them to fit into the slider thumb.
-<<<<<<< HEAD
    *
    * 在滑块的标签上显示值之前用来格式化该值的函数。可以用来格式化非常大的数字，以便让它们适配滑杆。
    *
-=======
->>>>>>> 98365a8b
    */
   @Input() displayWith: (value: number) => string = (value: number) => `${value}`;
 
@@ -410,21 +398,12 @@
 
   _endThumbTransform: string;
   _startThumbTransform: string;
-<<<<<<< HEAD
 
   _isRange: boolean = false;
 
   /** Whether the slider is rtl. */
   _isRtl: boolean = false;
 
-=======
-
-  _isRange: boolean = false;
-
-  /** Whether the slider is rtl. */
-  _isRtl: boolean = false;
-
->>>>>>> 98365a8b
   private _hasViewInitialized: boolean = false;
 
   /**
@@ -643,7 +622,6 @@
   }
 
   // Handlers for updating the slider ui.
-<<<<<<< HEAD
 
   _onTranslateXChange(source: _MatSliderThumb): void {
     if (!this._hasViewInitialized) {
@@ -763,12 +741,7 @@
   // 2. Min, max, or step
   //    - Reason: The value may have silently changed.
 
-  /**
-   * Updates the translateX of the given thumb.
-   *
-   * 以滑杆宽度的百分比形式更新刻度之间的间距。
-   *
-   */
+  /** Updates the translateX of the given thumb. */
   _updateThumbUI(source: _MatSliderThumb) {
     if (this._skipUpdate()) {
       return;
@@ -807,230 +780,9 @@
       valuetext.length < 3
         ? visualThumb._hostElement.classList.add('mdc-slider__thumb--short-value')
         : visualThumb._hostElement.classList.remove('mdc-slider__thumb--short-value');
-=======
-
-  _onTranslateXChange(source: _MatSliderThumb): void {
-    if (!this._hasViewInitialized) {
-      return;
-    }
-
-    this._updateThumbUI(source);
-    this._updateTrackUI(source);
-    this._updateOverlappingThumbUI(source as _MatSliderRangeThumb);
-  }
-
-  _onTranslateXChangeBySideEffect(
-    input1: _MatSliderRangeThumb,
-    input2: _MatSliderRangeThumb,
-  ): void {
-    if (!this._hasViewInitialized) {
-      return;
-    }
-
-    input1._updateThumbUIByValue();
-    input2._updateThumbUIByValue();
-  }
-
-  _onValueChange(source: _MatSliderThumb): void {
-    if (!this._hasViewInitialized) {
-      return;
-    }
-
-    this._updateValueIndicatorUI(source);
-    this._updateTickMarkUI();
-    this._cdr.detectChanges();
-  }
-
-  _onMinMaxOrStepChange(): void {
-    if (!this._hasViewInitialized) {
-      return;
-    }
-
-    this._updateTickMarkUI();
-    this._updateTickMarkTrackUI();
-    this._cdr.markForCheck();
-  }
-
-  _onResize(): void {
-    if (!this._hasViewInitialized) {
-      return;
-    }
-
-    this._updateDimensions();
-    if (this._isRange) {
-      const eInput = this._getInput(_MatThumb.END) as _MatSliderRangeThumb;
-      const sInput = this._getInput(_MatThumb.START) as _MatSliderRangeThumb;
-
-      eInput._updateThumbUIByValue();
-      sInput._updateThumbUIByValue();
-
-      eInput._updateStaticStyles();
-      sInput._updateStaticStyles();
-
-      eInput._updateMinMax();
-      sInput._updateMinMax();
-
-      eInput._updateWidthInactive();
-      sInput._updateWidthInactive();
-    } else {
-      const eInput = this._getInput(_MatThumb.END);
-      if (eInput) {
-        eInput._updateThumbUIByValue();
-      }
-    }
-
-    this._updateTickMarkUI();
-    this._updateTickMarkTrackUI();
-    this._cdr.detectChanges();
-  }
-
-  /** Whether or not the slider thumbs overlap. */
-  private _thumbsOverlap: boolean = false;
-
-  /** Returns true if the slider knobs are overlapping one another. */
-  private _areThumbsOverlapping(): boolean {
-    const startInput = this._getInput(_MatThumb.START);
-    const endInput = this._getInput(_MatThumb.END);
-    if (!startInput || !endInput) {
-      return false;
-    }
-    return endInput.translateX - startInput.translateX < 20;
-  }
-
-  /**
-   * Updates the class names of overlapping slider thumbs so
-   * that the current active thumb is styled to be on "top".
-   */
-  private _updateOverlappingThumbClassNames(source: _MatSliderRangeThumb): void {
-    const sibling = source.getSibling()!;
-    const sourceThumb = this._getThumb(source.thumbPosition);
-    const siblingThumb = this._getThumb(sibling.thumbPosition);
-    siblingThumb._hostElement.classList.remove('mdc-slider__thumb--top');
-    sourceThumb._hostElement.classList.toggle('mdc-slider__thumb--top', this._thumbsOverlap);
-  }
-
-  /** Updates the UI of slider thumbs when they begin or stop overlapping. */
-  private _updateOverlappingThumbUI(source: _MatSliderRangeThumb): void {
-    if (!this._isRange || this._skipUpdate()) {
-      return;
-    }
-    if (this._thumbsOverlap !== this._areThumbsOverlapping()) {
-      this._thumbsOverlap = !this._thumbsOverlap;
-      this._updateOverlappingThumbClassNames(source);
-    }
-  }
-
-  // _MatThumb styles update conditions
-  //
-  // 1. TranslateX, resize, or dir change
-  //    - Reason: The thumb styles need to be updated according to the new translateX.
-  // 2. Min, max, or step
-  //    - Reason: The value may have silently changed.
-
-  /** Updates the translateX of the given thumb. */
-  _updateThumbUI(source: _MatSliderThumb) {
-    if (this._skipUpdate()) {
-      return;
-    }
-    const thumb = this._getThumb(
-      source.thumbPosition === _MatThumb.END ? _MatThumb.END : _MatThumb.START,
-    )!;
-    thumb._hostElement.style.transform = `translateX(${source.translateX}px)`;
-  }
-
-  // Value indicator text update conditions
-  //
-  // 1. Value
-  //    - Reason: The value displayed needs to be updated.
-  // 2. Min, max, or step
-  //    - Reason: The value may have silently changed.
-
-  /** Updates the value indicator tooltip ui for the given thumb. */
-  _updateValueIndicatorUI(source: _MatSliderThumb): void {
-    if (this._skipUpdate()) {
-      return;
-    }
-
-    const valuetext = this.displayWith(source.value);
-
-    this._hasViewInitialized
-      ? (source._valuetext = valuetext)
-      : source._hostElement.setAttribute('aria-valuetext', valuetext);
-
-    if (this.discrete) {
-      source.thumbPosition === _MatThumb.START
-        ? (this.startValueIndicatorText = valuetext)
-        : (this.endValueIndicatorText = valuetext);
-
-      const visualThumb = this._getThumb(source.thumbPosition);
-      valuetext.length < 3
-        ? visualThumb._hostElement.classList.add('mdc-slider__thumb--short-value')
-        : visualThumb._hostElement.classList.remove('mdc-slider__thumb--short-value');
-    }
-  }
-
-  /** Updates all value indicator UIs in the slider. */
-  private _updateValueIndicatorUIs(): void {
-    const eInput = this._getInput(_MatThumb.END);
-    const sInput = this._getInput(_MatThumb.START);
-
-    if (eInput) {
-      this._updateValueIndicatorUI(eInput);
-    }
-    if (sInput) {
-      this._updateValueIndicatorUI(sInput);
-    }
-  }
-
-  // Update Tick Mark Track Width
-  //
-  // 1. Min, max, or step
-  //    - Reason: The maximum reachable value may have changed.
-  //    - Side note: The maximum reachable value is different from the maximum value set by the
-  //      user. For example, a slider with [min: 5, max: 100, step: 10] would have a maximum
-  //      reachable value of 95.
-  // 2. Resize
-  //    - Reason: The position for the maximum reachable value needs to be recalculated.
-
-  /** Updates the width of the tick mark track. */
-  private _updateTickMarkTrackUI(): void {
-    if (this._skipUpdate()) {
-      return;
-    }
-
-    const step = this._step && this._step > 0 ? this._step : 1;
-    const maxValue = Math.floor(this.max / step) * step;
-    const percentage = (maxValue - this.min) / (this.max - this.min);
-    this._tickMarkTrackWidth = this._cachedWidth * percentage - 6;
-  }
-
-  // Track active update conditions
-  //
-  // 1. TranslateX
-  //    - Reason: The track active should line up with the new thumb position.
-  // 2. Min or max
-  //    - Reason #1: The 'active' percentage needs to be recalculated.
-  //    - Reason #2: The value may have silently changed.
-  // 3. Step
-  //    - Reason: The value may have silently changed causing the thumb(s) to shift.
-  // 4. Dir change
-  //    - Reason: The track active will need to be updated according to the new thumb position(s).
-  // 5. Resize
-  //    - Reason: The total width the 'active' tracks translateX is based on has changed.
-
-  /** Updates the scale on the active portion of the track. */
-  _updateTrackUI(source: _MatSliderThumb): void {
-    if (this._skipUpdate()) {
-      return;
->>>>>>> 98365a8b
-    }
-
-    this._isRange
-      ? this._updateTrackUIRange(source as _MatSliderRangeThumb)
-      : this._updateTrackUINonRange(source as _MatSliderThumb);
-  }
-
-<<<<<<< HEAD
+    }
+  }
+
   /** Updates all value indicator UIs in the slider. */
   private _updateValueIndicatorUIs(): void {
     const eInput = this._getInput(_MatThumb.END);
@@ -1186,103 +938,6 @@
     if (this._inputs?.length) {
       return thumbPosition === _MatThumb.START ? this._inputs.first : this._inputs.last;
     }
-=======
-  private _updateTrackUIRange(source: _MatSliderRangeThumb): void {
-    const sibling = source.getSibling();
-    if (!sibling || !this._cachedWidth) {
-      return;
-    }
-
-    const activePercentage = Math.abs(sibling.translateX - source.translateX) / this._cachedWidth;
-
-    if (source._isLeftThumb && this._cachedWidth) {
-      this._setTrackActiveStyles({
-        left: 'auto',
-        right: `${this._cachedWidth - sibling.translateX}px`,
-        transformOrigin: 'right',
-        transform: `scaleX(${activePercentage})`,
-      });
-    } else {
-      this._setTrackActiveStyles({
-        left: `${sibling.translateX}px`,
-        right: 'auto',
-        transformOrigin: 'left',
-        transform: `scaleX(${activePercentage})`,
-      });
-    }
-  }
-
-  private _updateTrackUINonRange(source: _MatSliderThumb): void {
-    this._isRtl
-      ? this._setTrackActiveStyles({
-          left: 'auto',
-          right: '0px',
-          transformOrigin: 'right',
-          transform: `scaleX(${1 - source.fillPercentage})`,
-        })
-      : this._setTrackActiveStyles({
-          left: '0px',
-          right: 'auto',
-          transformOrigin: 'left',
-          transform: `scaleX(${source.fillPercentage})`,
-        });
-  }
-
-  // Tick mark update conditions
-  //
-  // 1. Value
-  //    - Reason: a tick mark which was once active might now be inactive or vice versa.
-  // 2. Min, max, or step
-  //    - Reason #1: the number of tick marks may have changed.
-  //    - Reason #2: The value may have silently changed.
-
-  /** Updates the dots along the slider track. */
-  _updateTickMarkUI(): void {
-    if (this.step === undefined || this.min === undefined || this.max === undefined) {
-      return;
-    }
-    const step = this.step > 0 ? this.step : 1;
-    this._isRange ? this._updateTickMarkUIRange(step) : this._updateTickMarkUINonRange(step);
-
-    if (this._isRtl) {
-      this._tickMarks.reverse();
-    }
-  }
-
-  private _updateTickMarkUINonRange(step: number): void {
-    const value = this._getValue();
-    let numActive = Math.max(Math.round((value - this.min) / step), 0);
-    let numInactive = Math.max(Math.round((this.max - value) / step), 0);
-    this._isRtl ? numActive++ : numInactive++;
-
-    this._tickMarks = Array(numActive)
-      .fill(_MatTickMark.ACTIVE)
-      .concat(Array(numInactive).fill(_MatTickMark.INACTIVE));
-  }
-
-  private _updateTickMarkUIRange(step: number): void {
-    const endValue = this._getValue();
-    const startValue = this._getValue(_MatThumb.START);
-    const numInactiveBeforeStartThumb = Math.max(Math.floor((startValue - this.min) / step), 0);
-    const numActive = Math.max(Math.floor((endValue - startValue) / step) + 1, 0);
-    const numInactiveAfterEndThumb = Math.max(Math.floor((this.max - endValue) / step), 0);
-    this._tickMarks = Array(numInactiveBeforeStartThumb)
-      .fill(_MatTickMark.INACTIVE)
-      .concat(
-        Array(numActive).fill(_MatTickMark.ACTIVE),
-        Array(numInactiveAfterEndThumb).fill(_MatTickMark.INACTIVE),
-      );
-  }
-
-  /** Gets the slider thumb input of the given thumb position. */
-  _getInput(thumbPosition: _MatThumb): _MatSliderThumb | _MatSliderRangeThumb | undefined {
-    if (thumbPosition === _MatThumb.END && this._input) {
-      return this._input;
-    }
-    if (this._inputs?.length) {
-      return thumbPosition === _MatThumb.START ? this._inputs.first : this._inputs.last;
-    }
->>>>>>> 98365a8b
     return;
   }
 
