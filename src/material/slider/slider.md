`<mat-slider>` allows for the selection of a value from a range via mouse, touch, or keyboard,
similar to `<input type="range">`.

像 `<input type="range">` 一样，`<mat-slider>` 允许通过鼠标、触摸或键盘来从范围中选择一个值。

<!-- example(slider-overview) -->

_Note: the sliding behavior for this component requires that HammerJS is loaded on the page._

*注意：该组件的滑动行为要求本页面中加载过 HammerJS 库。*

### Selecting a value

### 选择一个值

By default the minimum value of the slider is `0`, the maximum value is `100`, and the thumb moves
in increments of `1`. These values can be changed by setting the `min`, `max`, and `step` attributes
respectively. The initial value is set to the minimum value unless otherwise specified.

默认情况下，滑杆（slider）的最小值是 `0`，最大值是 `100`，滑块（thumb）移动时的增量是 `1`。
这些值可以通过设置 `min`、`max` 和 `step` 属性进行修改。除非另行指定，否则其初始值就等于最小值。

```html
<mat-slider min="1" max="5" step="0.5" value="1.5">
  <input matSliderThumb>
</mat-slider>
```

<<<<<<< HEAD
### Orientation

### 方向

By default sliders are horizontal with the minimum value on the left and the maximum value on the
right. The `vertical` attribute can be added to a slider to make it vertical with the minimum value
on bottom and the maximum value on top.
=======
### Selecting a range
A `<mat-slider>` can be converted into a range slider by projecting both a `matStartThumb` and a
`matEndThumb` into it. Each of the thumbs has an independent value, but they won't be allowed to
overlap and they're still bound by the same `min` and `max` from the slider.
>>>>>>> 70cf080c

默认情况下，滑杆是水平放置的，其最小值在左侧，最大值在右侧。可以给滑杆添加 `vertical` 属性，来让它变成垂直的，其最小值在底部，而最大值在顶部。

```html
<mat-slider>
  <input matSliderStartThumb>
  <input matSliderEndThumb>
</mat-slider>
```

<<<<<<< HEAD
An `invert` attribute is also available which can be specified to flip the axis that the thumb moves
along. An inverted horizontal slider will have the minimum value on the right and the maximum value
on the left, while an inverted vertical slider will have the minimum value on top and the maximum
value on bottom.

还可以指定 `invert` 属性，来翻转坐标轴（滑块会沿着它移动）。
翻转后的水平滑杆，其最小值在右侧，而最大值在左侧；翻转后的垂直滑杆，其最小值在上部，而最大值在底部。

```html
<mat-slider invert></mat-slider>
```
=======
<!-- example(slider-range) -->
>>>>>>> 70cf080c

### Thumb label

### 滑块标签

By default, the exact selected value of a slider is not visible to the user. However, this value can
<<<<<<< HEAD
be added to the thumb by adding the `thumbLabel` attribute.

默认情况下，滑杆所选的精确值不会显示给用户。不过，可以通过 `thumbLabel` 属性来把这个值显示在滑块上。

The [Material Design spec](https://material.io/design/components/sliders.html#discrete-slider) recommends using the
`thumbLabel` attribute (along with `tickInterval="1"`) only for sliders that are used to display a
discrete value (such as a 1-5 rating).
=======
be added to the thumb by adding the `discrete` attribute.
>>>>>>> 70cf080c

[Material Design 规范](https://material.io/design/components/sliders.html#discrete-slider)建议只为那些用来显示离散值（比如 1~5 的打分值）的滑杆使用 `thumbLabel` 属性（同时设置 `tickInterval="1"`）。

```html
<mat-slider discrete>
  <input matSliderThumb>
</mat-slider>
```

### Formatting the thumb label

### 格式化滑块标签

By default, the value in the slider's thumb label will be the same as the model value, however this
may end up being too large to fit into the label. If you want to control the value that is being
displayed, you can do so using the `displayWith` input.

默认情况下，滑块标签上的值会始终和模型的值相同，不过它可能太大，而没办法放进标签中。
如果你要控制要显示的值，你可以使用输入属性 `displayWith` 来实现。

<!-- example(slider-formatting) -->

### Tick marks

### 刻度标记

By default, sliders do not show tick marks along the thumb track. This can be enabled using the
`showTickMarks` attribute.

默认情况下，滑杆不会在滑块的导轨（track）上显示刻度标记，不过可以使用 `tickInterval` 属性来启用它。`tickInterval` 的值应该是一个表示刻度之间步长的数字。比如 `tickInterval` 为 `3` 而 `step` 为 `4` 时，将会每隔 `3` 步画出一个标记，每 `12` 个值重复一轮。

```html
<mat-slider showTickMarks>
  <input matSliderThumb>
</mat-slider>
```

<<<<<<< HEAD
The `tickInterval` can also be set to `auto` which will automatically choose the number of steps
such that there is at least `30px` of space between ticks.

`tickInterval` 还可以设置为 `auto` 来自动选择步数，来让刻度之间至少相距 `30px`。

```html
<mat-slider tickInterval="auto"></mat-slider>
```

The slider will always show a tick at the beginning and end of the track. If the remaining space
doesn't add up perfectly the last interval will be shortened or lengthened so that the tick can be
shown at the end of the track.

滑杆始终会在导轨的起点和终点显示一个刻度。如果剩下的控件不够添加了，那么最后一个间距可能被缩短或拉长，以便让刻度显示在导轨的末尾。

The [Material Design spec](https://material.io/design/components/sliders.html#discrete-slider) recommends using the
`tickInterval` attribute (set to `1` along with the `thumbLabel` attribute) only for sliders that
are used to display a discrete value (such as a 1-5 rating).

[Material Design 规范](https://material.io/design/components/sliders.html#discrete-slider) 建议只为那些用来显示离散值（比如 1~5 的打分值）的滑杆设置 `tickInterval` 属性（同时把 `thumbLabel` 属性设置为 `1`）。
=======
>>>>>>> 70cf080c

### Keyboard interaction

### 键盘交互

The slider has the following keyboard bindings:

滑杆具有下列键盘绑定：

| Key | Action |
| --- | ------ |
| 按键 | 操作 |
| Right arrow | Increment the slider value by one step (decrements in RTL). |
| 右方向键 | 滑杆的值增加一步（在 RTL 下则减小）。 |
| Up arrow | Increment the slider value by one step. |
| 上方向键 | 滑杆的值增加一步。 |
| Left arrow | Decrement the slider value by one step (increments in RTL). |
| 左方向键 | 滑杆的值减小一步（在 RTL 下则增加）。 |
| Down arrow | Decrement the slider value by one step. |
| 下方向键 | 滑杆的值减小一步。 |
| Page up | Increment the slider value by 10 steps. |
| 上翻页 | 滑杆的值增加 10 步。 |
| Page down | Decrement the slider value by 10 steps. |
| 下翻页 | 滑杆的值减小 10 步。 |
| End | Set the value to the maximum possible. |
| End | 设置为可能的最大值。 |
| Home | Set the value to the minimum possible. |
| Home | 设置为可能的最小值。 |

### Accessibility

<<<<<<< HEAD
### 无障碍性

`MatSlider` implements the ARIA `role="slider"` pattern, handling keyboard input and focus
management. Always provide an accessible label for each slider via `aria-label` or
`aria-labelledby`.

`MatSlider` 实现了 ARIA `role="slider"` 模式，它会处理键盘输入和焦点管理。始终要通过 `aria-label` 或 `aria-labelledby` 为每个滑块提供无障碍标签。
=======
`MatSlider` uses an internal `<input type="range">` to provide an accessible experience. The input
receives focus and it can be labelled using `aria-label` or `aria-labelledby`.
>>>>>>> 70cf080c
<|MERGE_RESOLUTION|>--- conflicted
+++ resolved
@@ -26,22 +26,13 @@
 </mat-slider>
 ```
 
-<<<<<<< HEAD
-### Orientation
-
-### 方向
-
-By default sliders are horizontal with the minimum value on the left and the maximum value on the
-right. The `vertical` attribute can be added to a slider to make it vertical with the minimum value
-on bottom and the maximum value on top.
-=======
 ### Selecting a range
 A `<mat-slider>` can be converted into a range slider by projecting both a `matStartThumb` and a
 `matEndThumb` into it. Each of the thumbs has an independent value, but they won't be allowed to
 overlap and they're still bound by the same `min` and `max` from the slider.
->>>>>>> 70cf080c
 
-默认情况下，滑杆是水平放置的，其最小值在左侧，最大值在右侧。可以给滑杆添加 `vertical` 属性，来让它变成垂直的，其最小值在底部，而最大值在顶部。
+还可以指定 `invert` 属性，来翻转坐标轴（滑块会沿着它移动）。
+翻转后的水平滑杆，其最小值在右侧，而最大值在左侧；翻转后的垂直滑杆，其最小值在上部，而最大值在底部。
 
 ```html
 <mat-slider>
@@ -50,38 +41,14 @@
 </mat-slider>
 ```
 
-<<<<<<< HEAD
-An `invert` attribute is also available which can be specified to flip the axis that the thumb moves
-along. An inverted horizontal slider will have the minimum value on the right and the maximum value
-on the left, while an inverted vertical slider will have the minimum value on top and the maximum
-value on bottom.
-
-还可以指定 `invert` 属性，来翻转坐标轴（滑块会沿着它移动）。
-翻转后的水平滑杆，其最小值在右侧，而最大值在左侧；翻转后的垂直滑杆，其最小值在上部，而最大值在底部。
-
-```html
-<mat-slider invert></mat-slider>
-```
-=======
 <!-- example(slider-range) -->
->>>>>>> 70cf080c
 
 ### Thumb label
 
 ### 滑块标签
 
 By default, the exact selected value of a slider is not visible to the user. However, this value can
-<<<<<<< HEAD
-be added to the thumb by adding the `thumbLabel` attribute.
-
-默认情况下，滑杆所选的精确值不会显示给用户。不过，可以通过 `thumbLabel` 属性来把这个值显示在滑块上。
-
-The [Material Design spec](https://material.io/design/components/sliders.html#discrete-slider) recommends using the
-`thumbLabel` attribute (along with `tickInterval="1"`) only for sliders that are used to display a
-discrete value (such as a 1-5 rating).
-=======
 be added to the thumb by adding the `discrete` attribute.
->>>>>>> 70cf080c
 
 [Material Design 规范](https://material.io/design/components/sliders.html#discrete-slider)建议只为那些用来显示离散值（比如 1~5 的打分值）的滑杆使用 `thumbLabel` 属性（同时设置 `tickInterval="1"`）。
 
@@ -119,29 +86,7 @@
 </mat-slider>
 ```
 
-<<<<<<< HEAD
-The `tickInterval` can also be set to `auto` which will automatically choose the number of steps
-such that there is at least `30px` of space between ticks.
-
-`tickInterval` 还可以设置为 `auto` 来自动选择步数，来让刻度之间至少相距 `30px`。
-
-```html
-<mat-slider tickInterval="auto"></mat-slider>
-```
-
-The slider will always show a tick at the beginning and end of the track. If the remaining space
-doesn't add up perfectly the last interval will be shortened or lengthened so that the tick can be
-shown at the end of the track.
-
-滑杆始终会在导轨的起点和终点显示一个刻度。如果剩下的控件不够添加了，那么最后一个间距可能被缩短或拉长，以便让刻度显示在导轨的末尾。
-
-The [Material Design spec](https://material.io/design/components/sliders.html#discrete-slider) recommends using the
-`tickInterval` attribute (set to `1` along with the `thumbLabel` attribute) only for sliders that
-are used to display a discrete value (such as a 1-5 rating).
-
 [Material Design 规范](https://material.io/design/components/sliders.html#discrete-slider) 建议只为那些用来显示离散值（比如 1~5 的打分值）的滑杆设置 `tickInterval` 属性（同时把 `thumbLabel` 属性设置为 `1`）。
-=======
->>>>>>> 70cf080c
 
 ### Keyboard interaction
 
@@ -173,15 +118,9 @@
 
 ### Accessibility
 
-<<<<<<< HEAD
 ### 无障碍性
 
-`MatSlider` implements the ARIA `role="slider"` pattern, handling keyboard input and focus
-management. Always provide an accessible label for each slider via `aria-label` or
-`aria-labelledby`.
-
-`MatSlider` 实现了 ARIA `role="slider"` 模式，它会处理键盘输入和焦点管理。始终要通过 `aria-label` 或 `aria-labelledby` 为每个滑块提供无障碍标签。
-=======
 `MatSlider` uses an internal `<input type="range">` to provide an accessible experience. The input
 receives focus and it can be labelled using `aria-label` or `aria-labelledby`.
->>>>>>> 70cf080c
+
+`MatSlider` 实现了 ARIA `role="slider"` 模式，它会处理键盘输入和焦点管理。始终要通过 `aria-label` 或 `aria-labelledby` 为每个滑块提供无障碍标签。