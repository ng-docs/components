/**
 * @license
 * Copyright Google LLC All Rights Reserved.
 *
 * Use of this source code is governed by an MIT-style license that can be
 * found in the LICENSE file at https://angular.io/license
 */

import {ComponentHarness, HarnessPredicate, parallel} from '@angular/cdk/testing';
import {coerceBooleanProperty, coerceNumberProperty} from '@angular/cdk/coercion';
import {SliderHarnessFilters} from './slider-harness-filters';

/**
 * Harness for interacting with a standard mat-slider in tests.
 *
 * 在测试中用来与标准 mat-slider 进行交互的测试工具。
 *
 */
export class MatSliderHarness extends ComponentHarness {
  /**
   * The selector for the host element of a `MatSlider` instance.
   *
   * `MatSlider` 实例的宿主元素选择器。
   *
   */
  static hostSelector = '.mat-slider';

  /**
   * Gets a `HarnessPredicate` that can be used to search for a `MatSliderHarness` that meets
   * certain criteria.
   *
   * 获取一个 `HarnessPredicate`，可用于搜索满足某些条件的 `MatSliderHarness`。
   *
   * @param options Options for filtering which slider instances are considered a match.
   *
   * 用于过滤哪些滑块实例应该视为匹配的选项。
   *
   * @return a `HarnessPredicate` configured with the given options.
   *
   * 用指定选项配置过的 `HarnessPredicate` 服务。
   */
  static with(options: SliderHarnessFilters = {}): HarnessPredicate<MatSliderHarness> {
    return new HarnessPredicate(MatSliderHarness, options);
  }

  private _textLabel = this.locatorFor('.mat-slider-thumb-label-text');
  private _wrapper = this.locatorFor('.mat-slider-wrapper');

<<<<<<< HEAD
  /**
   * Gets the slider's id.
   *
   * 获取滑块的 ID。
   *
   */
  async getId(): Promise<string|null> {
=======
  /** Gets the slider's id. */
  async getId(): Promise<string | null> {
>>>>>>> 03485cd6
    const id = await (await this.host()).getAttribute('id');
    // In case no id has been specified, the "id" property always returns
    // an empty string. To make this method more explicit, we return null.
    return id !== '' ? id : null;
  }

  /**
   * Gets the current display value of the slider. Returns a null promise if the thumb label is
   * disabled.
   *
   * 获取滑块的当前显示值。如果禁用了指示标签，则返回一个空的 Promise。
   *
   */
  async getDisplayValue(): Promise<string | null> {
    const [host, textLabel] = await parallel(() => [this.host(), this._textLabel()]);
    if (await host.hasClass('mat-slider-thumb-label-showing')) {
      return textLabel.text();
    }
    return null;
  }

  /**
   * Gets the current percentage value of the slider.
   *
   * 获取此滑块的当前百分比值。
   *
   */
  async getPercentage(): Promise<number> {
    return this._calculatePercentage(await this.getValue());
  }

  /**
   * Gets the current value of the slider.
   *
   * 获取此滑块的当前值。
   *
   */
  async getValue(): Promise<number> {
    return coerceNumberProperty(await (await this.host()).getAttribute('aria-valuenow'));
  }

  /**
   * Gets the maximum value of the slider.
   *
   * 获取此滑块的最大值。
   *
   */
  async getMaxValue(): Promise<number> {
    return coerceNumberProperty(await (await this.host()).getAttribute('aria-valuemax'));
  }

  /**
   * Gets the minimum value of the slider.
   *
   * 获取此滑块的最小值。
   *
   */
  async getMinValue(): Promise<number> {
    return coerceNumberProperty(await (await this.host()).getAttribute('aria-valuemin'));
  }

  /**
   * Whether the slider is disabled.
   *
   * 此滑块是否已禁用。
   *
   */
  async isDisabled(): Promise<boolean> {
    const disabled = (await this.host()).getAttribute('aria-disabled');
    return coerceBooleanProperty(await disabled);
  }

<<<<<<< HEAD
  /**
   * Gets the orientation of the slider.
   *
   * 获取此滑块的方向。
   *
   */
  async getOrientation(): Promise<'horizontal'|'vertical'> {
=======
  /** Gets the orientation of the slider. */
  async getOrientation(): Promise<'horizontal' | 'vertical'> {
>>>>>>> 03485cd6
    // "aria-orientation" will always be set to either "horizontal" or "vertical".
    return (await this.host()).getAttribute('aria-orientation') as any;
  }

  /**
   * Sets the value of the slider by clicking on the slider track.
   *
   * 通过单击滑块轨道来设置此滑块的值。
   *
   * Note that in rare cases the value cannot be set to the exact specified value. This
   * can happen if not every value of the slider maps to a single pixel that could be
   * clicked using mouse interaction. In such cases consider using the keyboard to
   * select the given value or expand the slider's size for a better user experience.
   *
   * 请注意，在极少数情况下，该值不能设置为确切的指定值。如果并非滑块的每个值都能映射到可以使用鼠标交互操作单击的单个像素，则会发生这种情况。在这种情况下，请考虑使用键盘来选择给定值或扩展滑块的大小，以获得更好的用户体验。
   *
   */
  async setValue(value: number): Promise<void> {
    const [sliderEl, wrapperEl, orientation] = await parallel(() => [
      this.host(),
      this._wrapper(),
      this.getOrientation(),
    ]);
    let percentage = await this._calculatePercentage(value);
    const {height, width} = await wrapperEl.getDimensions();
    const isVertical = orientation === 'vertical';

    // In case the slider is inverted in LTR mode or not inverted in RTL mode,
    // we need to invert the percentage so that the proper value is set.
    if (await sliderEl.hasClass('mat-slider-invert-mouse-coords')) {
      percentage = 1 - percentage;
    }

    // We need to round the new coordinates because creating fake DOM
    // events will cause the coordinates to be rounded down.
    const relativeX = isVertical ? 0 : Math.round(width * percentage);
    const relativeY = isVertical ? Math.round(height * percentage) : 0;

    await wrapperEl.click(relativeX, relativeY);
  }

  /**
   * Focuses the slider.
   *
   * 让此滑块获得焦点。
   *
   */
  async focus(): Promise<void> {
    return (await this.host()).focus();
  }

  /**
   * Blurs the slider.
   *
   * 让此滑块失焦。
   *
   */
  async blur(): Promise<void> {
    return (await this.host()).blur();
  }

  /**
   * Whether the slider is focused.
   *
   * 此滑块是否拥有焦点。
   *
   */
  async isFocused(): Promise<boolean> {
    return (await this.host()).isFocused();
  }

  /**
   * Calculates the percentage of the given value.
   *
   * 计算给定值的百分比。
   *
   */
  private async _calculatePercentage(value: number) {
    const [min, max] = await parallel(() => [this.getMinValue(), this.getMaxValue()]);
    return (value - min) / (max - min);
  }
}<|MERGE_RESOLUTION|>--- conflicted
+++ resolved
@@ -46,18 +46,13 @@
   private _textLabel = this.locatorFor('.mat-slider-thumb-label-text');
   private _wrapper = this.locatorFor('.mat-slider-wrapper');
 
-<<<<<<< HEAD
   /**
    * Gets the slider's id.
    *
    * 获取滑块的 ID。
    *
    */
-  async getId(): Promise<string|null> {
-=======
-  /** Gets the slider's id. */
   async getId(): Promise<string | null> {
->>>>>>> 03485cd6
     const id = await (await this.host()).getAttribute('id');
     // In case no id has been specified, the "id" property always returns
     // an empty string. To make this method more explicit, we return null.
@@ -130,18 +125,13 @@
     return coerceBooleanProperty(await disabled);
   }
 
-<<<<<<< HEAD
   /**
    * Gets the orientation of the slider.
    *
    * 获取此滑块的方向。
    *
    */
-  async getOrientation(): Promise<'horizontal'|'vertical'> {
-=======
-  /** Gets the orientation of the slider. */
   async getOrientation(): Promise<'horizontal' | 'vertical'> {
->>>>>>> 03485cd6
     // "aria-orientation" will always be set to either "horizontal" or "vertical".
     return (await this.host()).getAttribute('aria-orientation') as any;
   }
