/**
 * @license
 * Copyright Google LLC All Rights Reserved.
 *
 * Use of this source code is governed by an MIT-style license that can be
 * found in the LICENSE file at https://angular.io/license
 */

import {InjectionToken, ChangeDetectorRef} from '@angular/core';
import {MatRipple, RippleGlobalOptions} from '@angular/material/core';

/**
 * Thumb types: range slider has two thumbs (START, END) whereas single point
 * slider only has one thumb (END).
 *
 * 滑杆类型：范围滑杆有两个滑块（START、END），而单点滑杆只有一个滑块（END）。
 *
 */
export const enum _MatThumb {
  START = 1,
  END = 2,
}

/**
 * Tick mark enum, for discrete sliders.
 *
 * 刻度标记枚举，用于离散滑杆。
 *
 */
export const enum _MatTickMark {
  ACTIVE = 0,
  INACTIVE = 1,
}

/**
 * Injection token that can be used for a `MatSlider` to provide itself as a
 * parent to the `MatSliderThumb` and `MatSliderRangeThumb`.
 * Used primarily to avoid circular imports.
 *
 * 可用于 `MatSlider` 的注入令牌将自身作为 `MatSlider 滑块 ` 和 `MatSliderRange 滑块 ` 的父级提供。主要用于避免循环导入。
 *
 * @docs-private
 */
export const MAT_SLIDER = new InjectionToken<{}>('_MatSlider');

/**
 * Injection token that can be used to query for a `MatSliderThumb`.
 * Used primarily to avoid circular imports.
 *
 * 可用于查询 `MatSlider 滑块 ` 的注入令牌。主要用于避免循环导入。
 *
 * @docs-private
 */
export const MAT_SLIDER_THUMB = new InjectionToken<{}>('_MatSliderThumb');

/**
 * Injection token that can be used to query for a `MatSliderRangeThumb`.
 * Used primarily to avoid circular imports.
 *
 * 可用于查询 `MatSliderRange 滑块 ` 的注入令牌。主要用于避免循环导入。
 *
 * @docs-private
 */
export const MAT_SLIDER_RANGE_THUMB = new InjectionToken<{}>('_MatSliderRangeThumb');

/**
 * Injection token that can be used to query for a `MatSliderVisualThumb`.
 * Used primarily to avoid circular imports.
 *
 * 可用于查询 `MatSliderVisual 滑块 ` 的注入令牌。主要用于避免循环导入。
 *
 * @docs-private
 */
export const MAT_SLIDER_VISUAL_THUMB = new InjectionToken<{}>('_MatSliderVisualThumb');

/**
 * Represents a drag event emitted by the MatSlider component.
 *
 * 表示由 MatSlider 组件发出的拖动事件。
 *
 */
export interface MatSliderDragEvent {
  /**
   * The MatSliderThumb that was interacted with.
   *
   * 与之交互过的 MatSlider 滑块。
   *
   */
  source: _MatSliderThumb;

  /**
   * The MatSlider that was interacted with.
   *
   * 与之交互过的 MatSlider。
   *
   */
  parent: _MatSlider;

  /**
   * The current value of the slider.
   *
   * 此滑杆的当前值。
   *
   */
  value: number;
}

/**
 * A simple change event emitted by the MatSlider component.
 *
 * MatSlider 组件发出的一个简单的 change 事件。
 *
 * @deprecated
 *
 * Use event bindings directly on the MatSliderThumbs for `change` and `input` events. See https://material.angular.io/guide/mdc-migration for information about migrating.
 *
 * @breaking-change 17.0.0
 */
export class MatSliderChange {
  /**
   * The MatSliderThumb that was interacted with.
   *
   * 与之交互过的 MatSlider 滑块。
   *
   */
  source: _MatSliderThumb;

  /**
   * The MatSlider that was interacted with.
   *
   * 与之交互过的 MatSlider。
   *
   */
  parent: _MatSlider;

  /**
   * The new value of the source slider.
   *
   * 源滑杆的新值。
   *
   */
  value: number;
}

export interface _MatSlider {
<<<<<<< HEAD
  /**
   * Gets the slider thumb input of the given thumb position.
   *
   * 获取给定滑块位置的滑杆滑块输入组件。
   *
   */
=======
  /** Whether the given pointer event occurred within the bounds of the slider pointer's DOM Rect. */
  _isCursorOnSliderThumb(event: PointerEvent, rect: DOMRect): boolean;

  /** Gets the slider thumb input of the given thumb position. */
>>>>>>> 69652b09
  _getInput(thumbPosition: _MatThumb): _MatSliderThumb | _MatSliderRangeThumb | undefined;

  /**
   * Gets the slider thumb HTML input element of the given thumb position.
   *
   * 获取给定滑块位置的滑杆滑块 HTML 输入元素。
   *
   */
  _getThumb(thumbPosition: _MatThumb): _MatSliderVisualThumb;

  /**
   * The minimum value that the slider can have.
   *
   * 滑杆所具有的最小值。
   *
   */
  min: number;

  /**
   * The maximum value that the slider can have.
   *
   * 滑杆所具有的最大值。
   *
   */
  max: number;

  /**
   * The amount that slider values can increment or decrement by.
   *
   * 滑杆值可以递增或递减的量。
   *
   */
  step: number;

  /**
   * Whether the slider is disabled.
   *
   * 此滑块是否已禁用。
   *
   */
  disabled: boolean;

  /**
   * Whether the slider is a range slider.
   *
   * 此滑杆是否为范围滑杆。
   *
   */
  _isRange: boolean;

  /**
   * Whether the slider is rtl.
   *
   * 此滑杆是否为右到左（RTL）的。
   *
   */
  _isRtl: boolean;

  /**
   * The stored width of the host element's bounding client rect.
   *
   * 宿主元素的边界客户端矩形的已存储宽度。
   *
   */
  _cachedWidth: number;

  /**
   * The stored width of the host element's bounding client rect.
   *
   * 宿主元素的边界客户端矩形的已存储宽度。
   *
   */
  _cachedLeft: number;

  /**
   * The padding of the native slider input. This is added in order to make the region where the
   * thumb ripple extends past the end of the slider track clickable.
   *
   * 原生滑杆输入的内衬距。这是为了使滑块涟漪延伸超过滑杆轨道末端的区域可点击。
   *
   */
  _inputPadding: number;

  /**
   * The offset represents left most translateX of the slider knob. Inversely,
   * (slider width - offset) = the right most translateX of the slider knob.
   *
   * 偏移量表示滑杆旋钮最左边的 translateX。相对的，（滑杆宽度 - 偏移量）= 滑杆旋钮最右边的 translateX。
   *
   * Note:
   *
   * 注意：
   *
   * - The native slider knob differs from the visual slider. It's knob cannot slide past
   *   the end of the track AT ALL.
   *
   *   原生滑杆旋钮不同于可视滑杆。它的旋钮根本不能滑过轨道的末端。
   *
   * - The visual slider knob CAN slide past the end of the track slightly. It's knob can slide
   *   past the end of the track such that it's center lines up with the end of the track.
   *
   *   此可视滑杆旋钮可以稍微滑过轨道的末端。它的旋钮可以滑过轨道的末端，使其中心与轨道的末端对齐。
   *
   */
  _inputOffset: number;

  /**
   * The radius of the visual slider's ripple.
   *
   * 此可视滑杆涟漪的半径。
   *
   */
  _rippleRadius: number;

  /**
   * The global configuration for `matRipple` instances.
   *
   * `matRipple` 实例的全局配置。
   *
   */
  readonly _globalRippleOptions?: RippleGlobalOptions;

  /**
   * Whether animations have been disabled.
   *
   * 动画是否已被禁用。
   *
   */
  _noopAnimations: boolean;

  /**
   * Whether or not the slider should use animations.
   *
   * 此滑杆是否应该使用动画。
   *
   */
  _hasAnimation: boolean;

  /**
   * Triggers UI updates that are needed after a slider input value has changed.
   *
   * 在滑杆输入值更改后触发所需的 UI 更新。
   *
   */
  _onValueChange: (source: _MatSliderThumb) => void;

  /**
   * Triggers UI updates that are needed after the slider thumb position has changed.
   *
   * 在滑杆滑块位置更改后触发所需的 UI 更新。
   *
   */
  _onTranslateXChange: (source: _MatSliderThumb) => void;

  /**
   * Updates the stored slider dimensions using the current bounding client rect.
   *
   * 使用当前的边界客户端矩形更新存储的滑杆尺寸。
   *
   */
  _updateDimensions: () => void;

  /**
   * Used to set the transition duration for thumb and track animations.
   *
   * 用于设置滑块和轨道动画的过渡持续时间。
   *
   */
  _setTransition: (withAnimation: boolean) => void;

  _cdr: ChangeDetectorRef;
}

export interface _MatSliderThumb {
  /**
   * The minimum value that the slider can have.
   *
   * 滑杆所具有的最小值。
   *
   */
  min: number;

  /**
   * The maximum value that the slider can have.
   *
   * 滑杆所具有的最大值。
   *
   */
  max: number;

  /**
   * The amount that slider values can increment or decrement by.
   *
   * 滑杆值可以递增或递减的量。
   *
   */
  step: number;

  /**
   * The current value of this slider input.
   *
   * 此滑杆输入的当前值。
   *
   */
  value: number;

  /**
   * The current translateX in px of the slider visual thumb.
   *
   * 此滑杆的可见滑块的当前 translateX（以 px 为单位）。
   *
   */
  translateX: number;

  /**
   * Indicates whether this thumb is the start or end thumb.
   *
   * 指示此滑块是开始滑块还是结束滑块。
   *
   */
  thumbPosition: _MatThumb;

  /**
   * Similar to percentage but calcualted using translateX relative to the total track width.
   *
   * 类似于百分比，但使用相对于总轨道宽度的 translateX 进行计算。
   *
   */
  fillPercentage: number;

  /**
   * Whether the slider is disabled.
   *
   * 此滑块是否已禁用。
   *
   */
  disabled: boolean;

  /**
   * The host native HTML input element.
   *
   * 宿主原生 HTML 输入元素。
   *
   */
  _hostElement: HTMLInputElement;

  /**
   * Whether the input is currently focused (either by tab or after clicking).
   *
   * 此输入框当前是否拥有焦点（通过 tab 或单击后）。
   *
   */
  _isFocused: boolean;

  /**
   * The aria-valuetext string representation of the input's value.
   *
   * 输入值的 aria-valuetext 字符串表示。
   *
   */
  _valuetext: string;

  /**
   * Indicates whether UI updates should be skipped.
   *
   * 指示是否应跳过 UI 更新。
   *
   * This flag is used to avoid flickering
   * when correcting values on pointer up/down.
   *
   * 此标志用于避免在向上/向下指针上更正值时出现闪烁。
   *
   */
  _skipUIUpdate: boolean;

  /**
   * Handles the initialization of properties for the slider input.
   *
   * 处理此滑杆输入的属性初始化。
   *
   */
  initProps: () => void;

  /**
   * Handles UI initialization controlled by this slider input.
   *
   * 处理由此滑杆输入控制的 UI 初始化。
   *
   */
  initUI: () => void;

  /**
   * Calculates the visual thumb's translateX based on the slider input's current value.
   *
   * 根据此滑杆输入的当前值计算可视滑杆的 translateX。
   *
   */
  _calcTranslateXByValue: () => number;

  /**
   * Updates the visual thumb based on the slider input's current value.
   *
   * 根据此滑杆输入的当前值更新可视缩略图。
   *
   */
  _updateThumbUIByValue: () => void;

  /**
   * Sets the slider input to disproportionate dimensions to allow for touch
   * events to be captured on touch devices.
   *
   * 将此滑杆输入组件设置为不成比例的尺寸，以允许在触摸设备上捕获触控事件。
   *
   */
  _updateWidthInactive: () => void;

  /**
   * Used to set the slider width to the correct
   * dimensions while the user is dragging.
   *
   * 用于在用户拖动时将滑杆宽度设置为正确的尺寸。
   *
   */
  _updateWidthActive: () => void;
}

export interface _MatSliderRangeThumb extends _MatSliderThumb {
  /**
   * Whether this slider corresponds to the input on the left hand side.
   *
   * 此滑杆是否对应于左侧的输入。
   *
   */
  _isLeftThumb: boolean;

  /**
   * Gets the sibling MatSliderRangeThumb.
   * Returns undefined if it is too early in Angular's life cycle.
   *
   * 获取兄弟 MatSliderRange 滑块。如果这操作在 Angular 的生命周期中还为时过早，则返回 undefined。
   *
   */
  getSibling: () => _MatSliderRangeThumb | undefined;

  /**
   * Used to cache whether this slider input corresponds to the visual left thumb.
   *
   * 用于缓存此滑杆输入是否对应于可视左滑块。
   *
   */
  _setIsLeftThumb: () => void;

  /**
   * Updates the input styles to control whether it is pinned to the start or end of the mat-slider.
   *
   * 更新输入样式以控制它是固定到 mat-slider 的开头还是结尾。
   *
   */
  _updateStaticStyles: () => void;

  /**
   * Updates the min and max properties of this slider input according to it's sibling.
   *
   * 根据其兄弟更新此滑杆输入的 min 和 max 属性。
   *
   */
  _updateMinMax: () => void;
}

export interface _MatSliderVisualThumb {
  /**
   * The MatRipple for this slider thumb.
   *
   * 此滑杆的滑块的 MatRipple。
   *
   */
  _ripple: MatRipple;

  /**
   * Whether the slider thumb is currently being pressed.
   *
   * 当前是否按下此滑杆的滑块。
   *
   */
  _isActive: boolean;

  /**
   * The host native HTML input element.
   *
   * 宿主原生 HTML 输入元素。
   *
   */
  _hostElement: HTMLElement;

  /**
   * Shows the value indicator ui.
   *
   * 显示值指示器 ui。
   *
   */
  _showValueIndicator: () => void;

  /**
   * Hides the value indicator ui.
   *
   * 隐藏值指示器 ui。
   *
   */
  _hideValueIndicator: () => void;

  /**
   * Whether the slider visual thumb is currently showing any ripple.
   *
   * 此滑杆的可视滑块当前是否显示任何涟漪。
   *
   */
  _isShowingAnyRipple: () => boolean;
}<|MERGE_RESOLUTION|>--- conflicted
+++ resolved
@@ -143,19 +143,10 @@
 }
 
 export interface _MatSlider {
-<<<<<<< HEAD
-  /**
-   * Gets the slider thumb input of the given thumb position.
-   *
-   * 获取给定滑块位置的滑杆滑块输入组件。
-   *
-   */
-=======
   /** Whether the given pointer event occurred within the bounds of the slider pointer's DOM Rect. */
   _isCursorOnSliderThumb(event: PointerEvent, rect: DOMRect): boolean;
 
   /** Gets the slider thumb input of the given thumb position. */
->>>>>>> 69652b09
   _getInput(thumbPosition: _MatThumb): _MatSliderThumb | _MatSliderRangeThumb | undefined;
 
   /**
