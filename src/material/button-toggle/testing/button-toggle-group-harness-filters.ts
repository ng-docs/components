--- conflicted
+++ resolved
@@ -8,18 +8,13 @@
 
 import {BaseHarnessFilters} from '@angular/cdk/testing';
 
-<<<<<<< HEAD
 /**
  * Criteria that can be used to filter a list of `MatButtonToggleGroupHarness` instances.
  *
  * 可以用来过滤 `MatButtonToggleGroupHarness` 实例列表的标准。
  *
  */
-export interface ButtonToggleGroupHarnessFilters extends BaseHarnessFilters {}
-=======
-/** Criteria that can be used to filter a list of `MatButtonToggleGroupHarness` instances. */
 export interface ButtonToggleGroupHarnessFilters extends BaseHarnessFilters {
   /** Only find instances which match the given disabled state. */
   disabled?: boolean;
-}
->>>>>>> 70cf080c
+}