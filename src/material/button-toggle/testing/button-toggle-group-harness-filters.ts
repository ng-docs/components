--- conflicted
+++ resolved
@@ -8,16 +8,10 @@
 
 import {BaseHarnessFilters} from '@angular/cdk/testing';
 
-<<<<<<< HEAD
 /**
  * Criteria that can be used to filter a list of `MatButtonToggleGroupHarness` instances.
  *
  * 可以用来过滤 `MatButtonToggleGroupHarness` 实例列表的标准。
  *
  */
-export interface ButtonToggleGroupHarnessFilters extends BaseHarnessFilters {
-}
-=======
-/** Criteria that can be used to filter a list of `MatButtonToggleGroupHarness` instances. */
-export interface ButtonToggleGroupHarnessFilters extends BaseHarnessFilters {}
->>>>>>> 03485cd6
+export interface ButtonToggleGroupHarnessFilters extends BaseHarnessFilters {}