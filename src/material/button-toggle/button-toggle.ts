--- conflicted
+++ resolved
@@ -33,16 +33,7 @@
   AfterViewInit,
 } from '@angular/core';
 import {ControlValueAccessor, NG_VALUE_ACCESSOR} from '@angular/forms';
-<<<<<<< HEAD
-import {
-  CanDisableRipple,
-  mixinDisableRipple,
-  CanDisableRippleCtor,
-} from '@angular/material/core';
-=======
 import {CanDisableRipple, mixinDisableRipple} from '@angular/material/core';
->>>>>>> 03485cd6
-
 /**
  *
  * @deprecated No longer used.
@@ -131,18 +122,13 @@
      */
     public source: MatButtonToggle,
 
-<<<<<<< HEAD
     /**
      * The value assigned to the MatButtonToggle.
      *
      * 赋值给此 MatButtonToggle 的值。
      */
-    public value: any) {}
-=======
-    /** The value assigned to the MatButtonToggle. */
     public value: any,
   ) {}
->>>>>>> 03485cd6
 }
 
 /**
@@ -484,18 +470,13 @@
     return toggle.value === this._rawValue;
   }
 
-<<<<<<< HEAD
   /**
    * Updates the selection state of the toggles in the group based on a value.
    *
    * 根据某个值更新组中各个开关的选定状态。
    *
    */
-  private _setSelectionByValue(value: any|any[]) {
-=======
-  /** Updates the selection state of the toggles in the group based on a value. */
   private _setSelectionByValue(value: any | any[]) {
->>>>>>> 03485cd6
     this._rawValue = value;
 
     if (!this._buttonToggles) {
@@ -633,20 +614,15 @@
    */
   buttonToggleGroup: MatButtonToggleGroup;
 
-<<<<<<< HEAD
   /**
    * Unique ID for the underlying `button` element.
    *
    * `button` 元素的唯一 ID。
    *
    */
-  get buttonId(): string { return `${this.id}-button`; }
-=======
-  /** Unique ID for the underlying `button` element. */
   get buttonId(): string {
     return `${this.id}-button`;
   }
->>>>>>> 03485cd6
 
   /**
    * The unique ID for this button toggle.
