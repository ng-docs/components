/**
 * @license
 * Copyright Google LLC All Rights Reserved.
 *
 * Use of this source code is governed by an MIT-style license that can be
 * found in the LICENSE file at https://angular.io/license
 */

import {FocusMonitor} from '@angular/cdk/a11y';
import {BooleanInput, coerceBooleanProperty} from '@angular/cdk/coercion';
import {SelectionModel} from '@angular/cdk/collections';
import {
  AfterContentInit,
  Attribute,
  ChangeDetectionStrategy,
  ChangeDetectorRef,
  Component,
  ContentChildren,
  Directive,
  ElementRef,
  EventEmitter,
  forwardRef,
  Input,
  OnDestroy,
  OnInit,
  Optional,
  Output,
  QueryList,
  ViewChild,
  ViewEncapsulation,
  InjectionToken,
  Inject,
  AfterViewInit,
} from '@angular/core';
import {ControlValueAccessor, NG_VALUE_ACCESSOR} from '@angular/forms';
import {CanDisableRipple, mixinDisableRipple} from '@angular/material/core';
/**
 *
 * @deprecated No longer used.
 *
 * 不再使用了。
 *
 * @breaking-change 11.0.0
 */
export type ToggleType = 'checkbox' | 'radio';

/**
 * Possible appearance styles for the button toggle.
 *
 * 按钮开关可能的外观样式。
 *
 */
export type MatButtonToggleAppearance = 'legacy' | 'standard';

/**
 * Represents the default options for the button toggle that can be configured
 * using the `MAT_BUTTON_TOGGLE_DEFAULT_OPTIONS` injection token.
 *
 * 表示按钮开关的默认选项，可用 `MAT_BUTTON_TOGGLE_DEFAULT_OPTIONS` 注入令牌进行配置。
 *
 */
export interface MatButtonToggleDefaultOptions {
  /**
   * Default appearance to be used by button toggles. Can be overridden by explicitly
   * setting an appearance on a button toggle or group.
   *
   * 切换按钮使用的默认外观。可以通过在切换按钮或组上显式设置外观来覆盖。
   *
   */
  appearance?: MatButtonToggleAppearance;
}

/**
 * Injection token that can be used to configure the
 * default options for all button toggles within an app.
 *
 * 注入令牌，可以用来配置应用中所有按钮开关的默认选项。
 *
 */
export const MAT_BUTTON_TOGGLE_DEFAULT_OPTIONS = new InjectionToken<MatButtonToggleDefaultOptions>(
  'MAT_BUTTON_TOGGLE_DEFAULT_OPTIONS',
);

/**
 * Injection token that can be used to reference instances of `MatButtonToggleGroup`.
 * It serves as alternative token to the actual `MatButtonToggleGroup` class which
 * could cause unnecessary retention of the class and its component metadata.
 *
 * 这个注入令牌可以用来引用 `MatButtonToggleGroup` 实例。它可以作为实际 `MatButtonToggleGroup` 类的备用令牌，使用实际类会导致无法优化不必要的类及其组件元数据。
 *
 */
export const MAT_BUTTON_TOGGLE_GROUP = new InjectionToken<MatButtonToggleGroup>(
  'MatButtonToggleGroup',
);

/**
 * Provider Expression that allows mat-button-toggle-group to register as a ControlValueAccessor.
 * This allows it to support [(ngModel)].
 *
 * 这个注入表达式可以让 mat-button-toggle-group 注册为 ControlValueAccessor。这样它就能支持 `[(ngModel)]` 了。
 *
 * @docs-private
 */
export const MAT_BUTTON_TOGGLE_GROUP_VALUE_ACCESSOR: any = {
  provide: NG_VALUE_ACCESSOR,
  useExisting: forwardRef(() => MatButtonToggleGroup),
  multi: true,
};

// Counter used to generate unique IDs.
let uniqueIdCounter = 0;

<<<<<<< HEAD
/**
 * Change event object emitted by MatButtonToggle.
 *
 * MatButtonToggle 发出的变更事件对象。
 *
 */
export class MatButtonToggleChange {
  constructor(
    /**
     * The MatButtonToggle that emits the event.
     *
     * 发出此事件的 MatButtonToggle。
     */
    public source: MatButtonToggle,

    /**
     * The value assigned to the MatButtonToggle.
     *
     * 赋值给此 MatButtonToggle 的值。
     */
=======
/** Change event object emitted by button toggle. */
export class MatButtonToggleChange {
  constructor(
    /** The button toggle that emits the event. */
    public source: MatButtonToggle,

    /** The value assigned to the button toggle. */
>>>>>>> 70cf080c
    public value: any,
  ) {}
}

/**
 * Exclusive selection button toggle group that behaves like a radio-button group.
 *
 * 排他性按钮开关组的行为类似于单选按钮组。
 *
 */
@Directive({
  selector: 'mat-button-toggle-group',
  providers: [
    MAT_BUTTON_TOGGLE_GROUP_VALUE_ACCESSOR,
    {provide: MAT_BUTTON_TOGGLE_GROUP, useExisting: MatButtonToggleGroup},
  ],
  host: {
    'role': 'group',
    'class': 'mat-button-toggle-group',
    '[attr.aria-disabled]': 'disabled',
    '[class.mat-button-toggle-vertical]': 'vertical',
    '[class.mat-button-toggle-group-appearance-standard]': 'appearance === "standard"',
  },
  exportAs: 'matButtonToggleGroup',
})
export class MatButtonToggleGroup implements ControlValueAccessor, OnInit, AfterContentInit {
  private _vertical = false;
  private _multiple = false;
  private _disabled = false;
  private _selectionModel: SelectionModel<MatButtonToggle>;

  /**
   * Reference to the raw value that the consumer tried to assign. The real
   * value will exclude any values from this one that don't correspond to a
   * toggle. Useful for the cases where the value is assigned before the toggles
   * have been initialized or at the same that they're being swapped out.
   *
   * 指向消费者试图赋值的原始值的引用。其实际值会排除那些无法与开关对应的值。适用于要在初始化开关之前赋值的情况，或者它们同时被关闭的情况。
   *
   */
  private _rawValue: any;

  /**
   * The method to be called in order to update ngModel.
   * Now `ngModel` binding is not supported in multiple selection mode.
   *
   * 为了更新 ngModel 而要调用的方法。目前在多选模式下尚不支持 `ngModel`
   *
   */
  _controlValueAccessorChangeFn: (value: any) => void = () => {};

  /**
   * onTouch function registered via registerOnTouch (ControlValueAccessor).
   *
   * 通过 ControlValueAccessor 的 registerOnTouch 注册的 onTouch 函数。
   *
   */
  _onTouched: () => any = () => {};

  /**
   * Child button toggle buttons.
   *
   * 当前组件的子按钮开关。
   *
   */
  @ContentChildren(forwardRef(() => MatButtonToggle), {
    // Note that this would technically pick up toggles
    // from nested groups, but that's not a case that we support.
    descendants: true,
  })
  _buttonToggles: QueryList<MatButtonToggle>;

  /**
   * The appearance for all the buttons in the group.
   *
   * 该组中所有按钮的外观。
   *
   */
  @Input() appearance: MatButtonToggleAppearance;

  /**
   * `name` attribute for the underlying `input` element.
   *
   * 底层 `input` 元素的 `name` 属性。
   *
   */
  @Input()
  get name(): string {
    return this._name;
  }
  set name(value: string) {
    this._name = value;
    this._markButtonsForCheck();
  }
  private _name = `mat-button-toggle-group-${uniqueIdCounter++}`;

  /**
   * Whether the toggle group is vertical.
   *
   * 开关组是否为垂直的。
   *
   */
  @Input()
  get vertical(): boolean {
    return this._vertical;
  }
  set vertical(value: BooleanInput) {
    this._vertical = coerceBooleanProperty(value);
  }

  /**
   * Value of the toggle group.
   *
   * 开关组的值。
   *
   */
  @Input()
  get value(): any {
    const selected = this._selectionModel ? this._selectionModel.selected : [];

    if (this.multiple) {
      return selected.map(toggle => toggle.value);
    }

    return selected[0] ? selected[0].value : undefined;
  }
  set value(newValue: any) {
    this._setSelectionByValue(newValue);
    this.valueChange.emit(this.value);
  }

  /**
   * Event that emits whenever the value of the group changes.
   * Used to facilitate two-way data binding.
   *
   * 每当组的值发生变化就会发出的事件。用来方便进行双向数据绑定。
   *
   * @docs-private
   */
  @Output() readonly valueChange = new EventEmitter<any>();

  /**
   * Selected button toggles in the group.
   *
   * 本组中选定的按钮开关。
   *
   */
  get selected(): MatButtonToggle | MatButtonToggle[] {
    const selected = this._selectionModel ? this._selectionModel.selected : [];
    return this.multiple ? selected : selected[0] || null;
  }

  /**
   * Whether multiple button toggles can be selected.
   *
   * 是否可以选择多个按钮开关。
   *
   */
  @Input()
  get multiple(): boolean {
    return this._multiple;
  }
  set multiple(value: BooleanInput) {
    this._multiple = coerceBooleanProperty(value);
    this._markButtonsForCheck();
  }

  /**
   * Whether multiple button toggle group is disabled.
   *
   * 是否禁用了多按钮开关组。
   *
   */
  @Input()
  get disabled(): boolean {
    return this._disabled;
  }
  set disabled(value: BooleanInput) {
    this._disabled = coerceBooleanProperty(value);
    this._markButtonsForCheck();
  }

  /**
   * Event emitted when the group's value changes.
   *
   * 当组的值发生变化时会发出本事件。
   *
   */
  @Output() readonly change: EventEmitter<MatButtonToggleChange> =
    new EventEmitter<MatButtonToggleChange>();

  constructor(
    private _changeDetector: ChangeDetectorRef,
    @Optional()
    @Inject(MAT_BUTTON_TOGGLE_DEFAULT_OPTIONS)
    defaultOptions?: MatButtonToggleDefaultOptions,
  ) {
    this.appearance =
      defaultOptions && defaultOptions.appearance ? defaultOptions.appearance : 'standard';
  }

  ngOnInit() {
    this._selectionModel = new SelectionModel<MatButtonToggle>(this.multiple, undefined, false);
  }

  ngAfterContentInit() {
    this._selectionModel.select(...this._buttonToggles.filter(toggle => toggle.checked));
  }

  /**
   * Sets the model value. Implemented as part of ControlValueAccessor.
   *
   * 设置模型值。作为 ControlValueAccessor 实现的一部分。
   *
   * @param value Value to be set to the model.
   *
   * 要设置为模型的值。
   *
   */
  writeValue(value: any) {
    this.value = value;
    this._changeDetector.markForCheck();
  }

  // Implemented as part of ControlValueAccessor.
  registerOnChange(fn: (value: any) => void) {
    this._controlValueAccessorChangeFn = fn;
  }

  // Implemented as part of ControlValueAccessor.
  registerOnTouched(fn: any) {
    this._onTouched = fn;
  }

  // Implemented as part of ControlValueAccessor.
  setDisabledState(isDisabled: boolean): void {
    this.disabled = isDisabled;
  }

<<<<<<< HEAD
  /**
   * Dispatch change event with current selection and group value.
   *
   * 使用当前选定的值和组的值派发 change 事件。
   *
   */
  _emitChangeEvent(): void {
    const selected = this.selected;
    const source = Array.isArray(selected) ? selected[selected.length - 1] : selected;
    const event = new MatButtonToggleChange(source!, this.value);
=======
  /** Dispatch change event with current selection and group value. */
  _emitChangeEvent(toggle: MatButtonToggle): void {
    const event = new MatButtonToggleChange(toggle, this.value);
>>>>>>> 70cf080c
    this._controlValueAccessorChangeFn(event.value);
    this.change.emit(event);
  }

  /**
   * Syncs a button toggle's selected state with the model value.
   *
   * 使用模型值同步一个按钮开关的选定状态。
   *
   * @param toggle Toggle to be synced.
   *
   * 要同步的开关。
   *
   * @param select Whether the toggle should be selected.
   *
   * 是否应该选定此开关。
   *
   * @param isUserInput Whether the change was a result of a user interaction.
   *
   * 这些变化是否用户交互的结果。
   *
   * @param deferEvents Whether to defer emitting the change events.
   *
   * 是否要推迟发布各种变更事件。
   *
   */
  _syncButtonToggle(
    toggle: MatButtonToggle,
    select: boolean,
    isUserInput = false,
    deferEvents = false,
  ) {
    // Deselect the currently-selected toggle, if we're in single-selection
    // mode and the button being toggled isn't selected at the moment.
    if (!this.multiple && this.selected && !toggle.checked) {
      (this.selected as MatButtonToggle).checked = false;
    }

    if (this._selectionModel) {
      if (select) {
        this._selectionModel.select(toggle);
      } else {
        this._selectionModel.deselect(toggle);
      }
    } else {
      deferEvents = true;
    }

    // We need to defer in some cases in order to avoid "changed after checked errors", however
    // the side-effect is that we may end up updating the model value out of sequence in others
    // The `deferEvents` flag allows us to decide whether to do it on a case-by-case basis.
    if (deferEvents) {
      Promise.resolve().then(() => this._updateModelValue(toggle, isUserInput));
    } else {
      this._updateModelValue(toggle, isUserInput);
    }
  }

  /**
   * Checks whether a button toggle is selected.
   *
   * 检查是否选定了某个按钮开关。
   *
   */
  _isSelected(toggle: MatButtonToggle) {
    return this._selectionModel && this._selectionModel.isSelected(toggle);
  }

  /**
   * Determines whether a button toggle should be checked on init.
   *
   * 确定是否应该在初始化时检查按钮开关。
   *
   */
  _isPrechecked(toggle: MatButtonToggle) {
    if (typeof this._rawValue === 'undefined') {
      return false;
    }

    if (this.multiple && Array.isArray(this._rawValue)) {
      return this._rawValue.some(value => toggle.value != null && value === toggle.value);
    }

    return toggle.value === this._rawValue;
  }

  /**
   * Updates the selection state of the toggles in the group based on a value.
   *
   * 根据某个值更新组中各个开关的选定状态。
   *
   */
  private _setSelectionByValue(value: any | any[]) {
    this._rawValue = value;

    if (!this._buttonToggles) {
      return;
    }

    if (this.multiple && value) {
      if (!Array.isArray(value) && (typeof ngDevMode === 'undefined' || ngDevMode)) {
        throw Error('Value must be an array in multiple-selection mode.');
      }

      this._clearSelection();
      value.forEach((currentValue: any) => this._selectValue(currentValue));
    } else {
      this._clearSelection();
      this._selectValue(value);
    }
  }

  /**
   * Clears the selected toggles.
   *
   * 清除那些已选定的按钮开关。
   *
   */
  private _clearSelection() {
    this._selectionModel.clear();
    this._buttonToggles.forEach(toggle => (toggle.checked = false));
  }

  /**
   * Selects a value if there's a toggle that corresponds to it.
   *
   * 如果有一个与之对应的开关，就选择一个值。
   *
   */
  private _selectValue(value: any) {
    const correspondingOption = this._buttonToggles.find(toggle => {
      return toggle.value != null && toggle.value === value;
    });

    if (correspondingOption) {
      correspondingOption.checked = true;
      this._selectionModel.select(correspondingOption);
    }
  }

<<<<<<< HEAD
  /**
   * Syncs up the group's value with the model and emits the change event.
   *
   * 将该组的值与模型同步，并发出 change 事件。
   *
   */
  private _updateModelValue(isUserInput: boolean) {
=======
  /** Syncs up the group's value with the model and emits the change event. */
  private _updateModelValue(toggle: MatButtonToggle, isUserInput: boolean) {
>>>>>>> 70cf080c
    // Only emit the change event for user input.
    if (isUserInput) {
      this._emitChangeEvent(toggle);
    }

    // Note: we emit this one no matter whether it was a user interaction, because
    // it is used by Angular to sync up the two-way data binding.
    this.valueChange.emit(this.value);
  }

  /** Marks all of the child button toggles to be checked. */
  private _markButtonsForCheck() {
    this._buttonToggles?.forEach(toggle => toggle._markForCheck());
  }
}

// Boilerplate for applying mixins to the MatButtonToggle class.
/** @docs-private */
const _MatButtonToggleBase = mixinDisableRipple(class {});

/**
 * Single button inside of a toggle group.
 *
 * 开关组内部的单个按钮。
 *
 */
@Component({
  selector: 'mat-button-toggle',
  templateUrl: 'button-toggle.html',
  styleUrls: ['button-toggle.css'],
  encapsulation: ViewEncapsulation.None,
  exportAs: 'matButtonToggle',
  changeDetection: ChangeDetectionStrategy.OnPush,
  inputs: ['disableRipple'],
  host: {
    '[class.mat-button-toggle-standalone]': '!buttonToggleGroup',
    '[class.mat-button-toggle-checked]': 'checked',
    '[class.mat-button-toggle-disabled]': 'disabled',
    '[class.mat-button-toggle-appearance-standard]': 'appearance === "standard"',
    'class': 'mat-button-toggle',
    '[attr.aria-label]': 'null',
    '[attr.aria-labelledby]': 'null',
    '[attr.id]': 'id',
    '[attr.name]': 'null',
    '(focus)': 'focus()',
    'role': 'presentation',
  },
})
export class MatButtonToggle
  extends _MatButtonToggleBase
  implements OnInit, AfterViewInit, CanDisableRipple, OnDestroy
{
  private _checked = false;

  /**
   * Attached to the aria-label attribute of the host element. In most cases, aria-labelledby will
   * take precedence so this may be omitted.
   *
   * 附着在宿主元素上的 aria-label 属性。在大多数情况下，aria-labelledby 优先，所以可省略。
   *
   */
  @Input('aria-label') ariaLabel: string;

  /**
   * Users can specify the `aria-labelledby` attribute which will be forwarded to the input element
   *
   * 用户可以指定 `aria-labelledby` 属性，它会被转发到 input 元素上
   *
   */
  @Input('aria-labelledby') ariaLabelledby: string | null = null;

  /**
   * Underlying native `button` element.
   *
   * 幕后的原生 `button` 元素。
   *
   */
  @ViewChild('button') _buttonElement: ElementRef<HTMLButtonElement>;

  /**
   * The parent button toggle group (exclusive selection). Optional.
   *
   * 父开关组（排他选择）。可选。
   *
   */
  buttonToggleGroup: MatButtonToggleGroup;

  /**
   * Unique ID for the underlying `button` element.
   *
   * `button` 元素的唯一 ID。
   *
   */
  get buttonId(): string {
    return `${this.id}-button`;
  }

  /**
   * The unique ID for this button toggle.
   *
   * 此按钮开关的唯一 ID。
   *
   */
  @Input() id: string;

  /**
   * HTML's 'name' attribute used to group radios for unique selection.
   *
   * HTML 的 'name' 属性用于对单选按钮进行分组以进行唯一选择。
   *
   */
  @Input() name: string;

  /**
   * MatButtonToggleGroup reads this to assign its own value.
   *
   * MatButtonToggleGroup 读取它来指定自己的值。
   *
   */
  @Input() value: any;

  /**
   * Tabindex for the toggle.
   *
   * 此开关的 Tabindex。
   *
   */
  @Input() tabIndex: number | null;

  /**
   * The appearance style of the button.
   *
   * 此按钮的外观样式。
   *
   */
  @Input()
  get appearance(): MatButtonToggleAppearance {
    return this.buttonToggleGroup ? this.buttonToggleGroup.appearance : this._appearance;
  }
  set appearance(value: MatButtonToggleAppearance) {
    this._appearance = value;
  }
  private _appearance: MatButtonToggleAppearance;

  /**
   * Whether the button is checked.
   *
   * 此按钮是否被勾选。
   *
   */
  @Input()
  get checked(): boolean {
    return this.buttonToggleGroup ? this.buttonToggleGroup._isSelected(this) : this._checked;
  }
  set checked(value: BooleanInput) {
    const newValue = coerceBooleanProperty(value);

    if (newValue !== this._checked) {
      this._checked = newValue;

      if (this.buttonToggleGroup) {
        this.buttonToggleGroup._syncButtonToggle(this, this._checked);
      }

      this._changeDetectorRef.markForCheck();
    }
  }

  /**
   * Whether the button is disabled.
   *
   * 此按钮是否已禁用。
   *
   */
  @Input()
  get disabled(): boolean {
    return this._disabled || (this.buttonToggleGroup && this.buttonToggleGroup.disabled);
  }
  set disabled(value: BooleanInput) {
    this._disabled = coerceBooleanProperty(value);
  }
  private _disabled: boolean = false;

  /**
   * Event emitted when the group value changes.
   *
   * 本组的值发生变化时发出的事件。
   *
   */
  @Output() readonly change: EventEmitter<MatButtonToggleChange> =
    new EventEmitter<MatButtonToggleChange>();

  constructor(
    @Optional() @Inject(MAT_BUTTON_TOGGLE_GROUP) toggleGroup: MatButtonToggleGroup,
    private _changeDetectorRef: ChangeDetectorRef,
    private _elementRef: ElementRef<HTMLElement>,
    private _focusMonitor: FocusMonitor,
    @Attribute('tabindex') defaultTabIndex: string,
    @Optional()
    @Inject(MAT_BUTTON_TOGGLE_DEFAULT_OPTIONS)
    defaultOptions?: MatButtonToggleDefaultOptions,
  ) {
    super();

    const parsedTabIndex = Number(defaultTabIndex);
    this.tabIndex = parsedTabIndex || parsedTabIndex === 0 ? parsedTabIndex : null;
    this.buttonToggleGroup = toggleGroup;
    this.appearance =
      defaultOptions && defaultOptions.appearance ? defaultOptions.appearance : 'standard';
  }

  ngOnInit() {
    const group = this.buttonToggleGroup;
    this.id = this.id || `mat-button-toggle-${uniqueIdCounter++}`;

    if (group) {
      if (group._isPrechecked(this)) {
        this.checked = true;
      } else if (group._isSelected(this) !== this._checked) {
        // As as side effect of the circular dependency between the toggle group and the button,
        // we may end up in a state where the button is supposed to be checked on init, but it
        // isn't, because the checked value was assigned too early. This can happen when Ivy
        // assigns the static input value before the `ngOnInit` has run.
        group._syncButtonToggle(this, this._checked);
      }
    }
  }

  ngAfterViewInit() {
    this._focusMonitor.monitor(this._elementRef, true);
  }

  ngOnDestroy() {
    const group = this.buttonToggleGroup;

    this._focusMonitor.stopMonitoring(this._elementRef);

    // Remove the toggle from the selection once it's destroyed. Needs to happen
    // on the next tick in order to avoid "changed after checked" errors.
    if (group && group._isSelected(this)) {
      group._syncButtonToggle(this, false, false, true);
    }
  }

  /**
   * Focuses the button.
   *
   * 让此按钮获得焦点。
   *
   */
  focus(options?: FocusOptions): void {
    this._buttonElement.nativeElement.focus(options);
  }

  /**
   * Checks the button toggle due to an interaction with the underlying native button.
   *
   * 由于来自与底层原生按钮的交互，而选定此按钮开关
   *
   */
  _onButtonClick() {
    const newChecked = this._isSingleSelector() ? true : !this._checked;

    if (newChecked !== this._checked) {
      this._checked = newChecked;
      if (this.buttonToggleGroup) {
        this.buttonToggleGroup._syncButtonToggle(this, this._checked, true);
        this.buttonToggleGroup._onTouched();
      }
    }
    // Emit a change event when it's the single selector
    this.change.emit(new MatButtonToggleChange(this, this.value));
  }

  /**
   * Marks the button toggle as needing checking for change detection.
   * This method is exposed because the parent button toggle group will directly
   * update bound properties of the radio button.
   *
   * 标记此按钮是否需要进行变更检测。之所以暴露出此方法，是因为父按钮的开关组要直接更新此单选按钮的绑定属性。
   *
   */
  _markForCheck() {
    // When the group value changes, the button will not be notified.
    // Use `markForCheck` to explicit update button toggle's status.
    this._changeDetectorRef.markForCheck();
  }

  /** Gets the name that should be assigned to the inner DOM node. */
  _getButtonName(): string | null {
    if (this._isSingleSelector()) {
      return this.buttonToggleGroup.name;
    }
    return this.name || null;
  }

  /** Whether the toggle is in single selection mode. */
  private _isSingleSelector(): boolean {
    return this.buttonToggleGroup && !this.buttonToggleGroup.multiple;
  }
}<|MERGE_RESOLUTION|>--- conflicted
+++ resolved
@@ -110,9 +110,8 @@
 // Counter used to generate unique IDs.
 let uniqueIdCounter = 0;
 
-<<<<<<< HEAD
-/**
- * Change event object emitted by MatButtonToggle.
+/**
+ * Change event object emitted by button toggle.
  *
  * MatButtonToggle 发出的变更事件对象。
  *
@@ -120,26 +119,17 @@
 export class MatButtonToggleChange {
   constructor(
     /**
-     * The MatButtonToggle that emits the event.
+     * The button toggle that emits the event.
      *
      * 发出此事件的 MatButtonToggle。
      */
     public source: MatButtonToggle,
 
     /**
-     * The value assigned to the MatButtonToggle.
+     * The value assigned to the button toggle.
      *
      * 赋值给此 MatButtonToggle 的值。
      */
-=======
-/** Change event object emitted by button toggle. */
-export class MatButtonToggleChange {
-  constructor(
-    /** The button toggle that emits the event. */
-    public source: MatButtonToggle,
-
-    /** The value assigned to the button toggle. */
->>>>>>> 70cf080c
     public value: any,
   ) {}
 }
@@ -379,22 +369,14 @@
     this.disabled = isDisabled;
   }
 
-<<<<<<< HEAD
   /**
    * Dispatch change event with current selection and group value.
    *
    * 使用当前选定的值和组的值派发 change 事件。
    *
    */
-  _emitChangeEvent(): void {
-    const selected = this.selected;
-    const source = Array.isArray(selected) ? selected[selected.length - 1] : selected;
-    const event = new MatButtonToggleChange(source!, this.value);
-=======
-  /** Dispatch change event with current selection and group value. */
   _emitChangeEvent(toggle: MatButtonToggle): void {
     const event = new MatButtonToggleChange(toggle, this.value);
->>>>>>> 70cf080c
     this._controlValueAccessorChangeFn(event.value);
     this.change.emit(event);
   }
@@ -535,18 +517,13 @@
     }
   }
 
-<<<<<<< HEAD
   /**
    * Syncs up the group's value with the model and emits the change event.
    *
    * 将该组的值与模型同步，并发出 change 事件。
    *
    */
-  private _updateModelValue(isUserInput: boolean) {
-=======
-  /** Syncs up the group's value with the model and emits the change event. */
   private _updateModelValue(toggle: MatButtonToggle, isUserInput: boolean) {
->>>>>>> 70cf080c
     // Only emit the change event for user input.
     if (isUserInput) {
       this._emitChangeEvent(toggle);
