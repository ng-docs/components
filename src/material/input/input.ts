/**
 * @license
 * Copyright Google LLC All Rights Reserved.
 *
 * Use of this source code is governed by an MIT-style license that can be
 * found in the LICENSE file at https://angular.io/license
 */

import {BooleanInput, coerceBooleanProperty} from '@angular/cdk/coercion';
import {getSupportedInputTypes, Platform} from '@angular/cdk/platform';
import {AutofillMonitor} from '@angular/cdk/text-field';
import {
  AfterViewInit,
  Directive,
  DoCheck,
  ElementRef,
  Inject,
  Input,
  NgZone,
  OnChanges,
  OnDestroy,
  Optional,
  Self,
} from '@angular/core';
import {FormGroupDirective, NgControl, NgForm, Validators} from '@angular/forms';
import {CanUpdateErrorState, ErrorStateMatcher, mixinErrorState} from '@angular/material/core';
import {MatFormFieldControl, MatFormField, MAT_FORM_FIELD} from '@angular/material/form-field';
import {Subject} from 'rxjs';
import {getMatInputUnsupportedTypeError} from './input-errors';
import {MAT_INPUT_VALUE_ACCESSOR} from './input-value-accessor';

// Invalid input type. Using one of these will throw an MatInputUnsupportedTypeError.
const MAT_INPUT_INVALID_TYPES = [
  'button',
  'checkbox',
  'file',
  'hidden',
  'image',
  'radio',
  'range',
  'reset',
  'submit',
];

let nextUniqueId = 0;

// Boilerplate for applying mixins to MatInput.
/** @docs-private */
const _MatInputBase = mixinErrorState(
  class {
    /**
     * Emits whenever the component state changes and should cause the parent
     * form field to update. Implemented as part of `MatFormFieldControl`.
     *
     * 每当组件状态发生变化并应导致父表单字段更新时发出。作为 `MatFormFieldControl` 的一部分实现。
     *
     * @docs-private
     */
    readonly stateChanges = new Subject<void>();

    constructor(
      public _defaultErrorStateMatcher: ErrorStateMatcher,
      public _parentForm: NgForm,
      public _parentFormGroup: FormGroupDirective,
      /**
       * Form control bound to the component.
       * Implemented as part of `MatFormFieldControl`.
       * @docs-private
       */
      public ngControl: NgControl,
    ) {}
  },
);

<<<<<<< HEAD
/**
 * Directive that allows a native input to work inside a `MatFormField`.
 *
 * 允许原生输入工作于 `MatFormField` 中的指令。
 *
 */
=======
>>>>>>> 70cf080c
@Directive({
  selector: `input[matInput], textarea[matInput], select[matNativeControl],
      input[matNativeControl], textarea[matNativeControl]`,
  exportAs: 'matInput',
  host: {
    'class': 'mat-mdc-input-element',
    // The BaseMatInput parent class adds `mat-input-element`, `mat-form-field-control` and
    // `mat-form-field-autofill-control` to the CSS class list, but this should not be added for
    // this MDC equivalent input.
    '[class.mat-input-server]': '_isServer',
    '[class.mat-mdc-form-field-textarea-control]': '_isInFormField && _isTextarea',
    '[class.mat-mdc-form-field-input-control]': '_isInFormField',
    '[class.mdc-text-field__input]': '_isInFormField',
    '[class.mat-mdc-native-select-inline]': '_isInlineSelect()',
    // Native input properties that are overwritten by Angular inputs need to be synced with
    // the native input element. Otherwise property bindings for those don't work.
    '[id]': 'id',
    '[disabled]': 'disabled',
    '[required]': 'required',
    '[attr.name]': 'name || null',
    '[attr.readonly]': 'readonly && !_isNativeSelect || null',
    // Only mark the input as invalid for assistive technology if it has a value since the
    // state usually overlaps with `aria-required` when the input is empty and can be redundant.
    '[attr.aria-invalid]': '(empty && required) ? null : errorState',
    '[attr.aria-required]': 'required',
    // Native input properties that are overwritten by Angular inputs need to be synced with
    // the native input element. Otherwise property bindings for those don't work.
    '[attr.id]': 'id',
    '(focus)': '_focusChanged(true)',
    '(blur)': '_focusChanged(false)',
    '(input)': '_onInput()',
  },
  providers: [{provide: MatFormFieldControl, useExisting: MatInput}],
})
export class MatInput
  extends _MatInputBase
  implements
    MatFormFieldControl<any>,
    OnChanges,
    OnDestroy,
    AfterViewInit,
    DoCheck,
    CanUpdateErrorState
{
  protected _uid = `mat-input-${nextUniqueId++}`;
  protected _previousNativeValue: any;
  private _inputValueAccessor: {value: any};
  private _previousPlaceholder: string | null;

  /**
   * Whether the component is being rendered on the server.
   *
   * 该组件是否正在服务端渲染。
   *
   */
  readonly _isServer: boolean;

  /**
   * Whether the component is a native html select.
   *
   * 该组件是否为原生的 html select 元素。
   *
   */
  readonly _isNativeSelect: boolean;

  /**
   * Whether the component is a textarea.
   *
   * 该组件是否为 textarea。
   *
   */
  readonly _isTextarea: boolean;

  /**
   * Whether the input is inside of a form field.
   *
   * 此输入框是否在表单字段内。
   *
   */
  readonly _isInFormField: boolean;

  /**
   * Implemented as part of MatFormFieldControl.
   *
   *是 MatFormFieldControl 实现的一部分。
   *
   * @docs-private
   */
  focused: boolean = false;

  /**
   * Implemented as part of MatFormFieldControl.
   *
   *是 MatFormFieldControl 实现的一部分。
   *
   * @docs-private
   */
  override readonly stateChanges: Subject<void> = new Subject<void>();

  /**
   * Implemented as part of MatFormFieldControl.
   *
   *是 MatFormFieldControl 实现的一部分。
   *
   * @docs-private
   */
  controlType: string = 'mat-input';

  /**
   * Implemented as part of MatFormFieldControl.
   *
   *是 MatFormFieldControl 实现的一部分。
   *
   * @docs-private
   */
  autofilled = false;

  /**
   * Implemented as part of MatFormFieldControl.
   *
   *是 MatFormFieldControl 实现的一部分。
   *
   * @docs-private
   */
  @Input()
  get disabled(): boolean {
    return this._disabled;
  }
  set disabled(value: BooleanInput) {
    this._disabled = coerceBooleanProperty(value);

    // Browsers may not fire the blur event if the input is disabled too quickly.
    // Reset from here to ensure that the element doesn't become stuck.
    if (this.focused) {
      this.focused = false;
      this.stateChanges.next();
    }
  }
  protected _disabled = false;

  /**
   * Implemented as part of MatFormFieldControl.
   *
   *是 MatFormFieldControl 实现的一部分。
   *
   * @docs-private
   */
  @Input()
  get id(): string {
    return this._id;
  }
  set id(value: string) {
    this._id = value || this._uid;
  }
  protected _id: string;

  /**
   * Implemented as part of MatFormFieldControl.
   *
   *是 MatFormFieldControl 实现的一部分。
   *
   * @docs-private
   */
  @Input() placeholder: string;

  /**
   * Name of the input.
   *
   * 此输入框的名称。
   *
   * @docs-private
   */
  @Input() name: string;

  /**
   * Implemented as part of MatFormFieldControl.
   *
   *是 MatFormFieldControl 实现的一部分。
   *
   * @docs-private
   */
  @Input()
  get required(): boolean {
    return this._required ?? this.ngControl?.control?.hasValidator(Validators.required) ?? false;
  }
  set required(value: BooleanInput) {
    this._required = coerceBooleanProperty(value);
  }
  protected _required: boolean | undefined;

  /**
   * Input type of the element.
   *
   * 该元素的输入框类型。
   *
   */
  @Input()
  get type(): string {
    return this._type;
  }
  set type(value: string) {
    this._type = value || 'text';
    this._validateType();

    // When using Angular inputs, developers are no longer able to set the properties on the native
    // input element. To ensure that bindings for `type` work, we need to sync the setter
    // with the native property. Textarea elements don't support the type property or attribute.
    if (!this._isTextarea && getSupportedInputTypes().has(this._type)) {
      (this._elementRef.nativeElement as HTMLInputElement).type = this._type;
    }
  }
  protected _type = 'text';

  /**
   * An object used to control when error messages are shown.
   *
   * 用于控制何时显示错误信息的对象。
   *
   */
  @Input() override errorStateMatcher: ErrorStateMatcher;

  /**
   * Implemented as part of MatFormFieldControl.
   *
   *是 MatFormFieldControl 实现的一部分。
   *
   * @docs-private
   */
  @Input('aria-describedby') userAriaDescribedBy: string;

  /**
   * Implemented as part of MatFormFieldControl.
   *
   *是 MatFormFieldControl 实现的一部分。
   *
   * @docs-private
   */
  @Input()
  get value(): string {
    return this._inputValueAccessor.value;
  }
  set value(value: any) {
    if (value !== this.value) {
      this._inputValueAccessor.value = value;
      this.stateChanges.next();
    }
  }

  /**
   * Whether the element is readonly.
   *
   * 该元素是否只读。
   *
   */
  @Input()
  get readonly(): boolean {
    return this._readonly;
  }
  set readonly(value: BooleanInput) {
    this._readonly = coerceBooleanProperty(value);
  }
  private _readonly = false;

  protected _neverEmptyInputTypes = [
    'date',
    'datetime',
    'datetime-local',
    'month',
    'time',
    'week',
  ].filter(t => getSupportedInputTypes().has(t));

  constructor(
    protected _elementRef: ElementRef<HTMLInputElement | HTMLSelectElement | HTMLTextAreaElement>,
    protected _platform: Platform,
    @Optional() @Self() ngControl: NgControl,
    @Optional() _parentForm: NgForm,
    @Optional() _parentFormGroup: FormGroupDirective,
    _defaultErrorStateMatcher: ErrorStateMatcher,
    @Optional() @Self() @Inject(MAT_INPUT_VALUE_ACCESSOR) inputValueAccessor: any,
    private _autofillMonitor: AutofillMonitor,
    ngZone: NgZone,
    // TODO: Remove this once the legacy appearance has been removed. We only need
    // to inject the form field for determining whether the placeholder has been promoted.
    @Optional() @Inject(MAT_FORM_FIELD) protected _formField?: MatFormField,
  ) {
    super(_defaultErrorStateMatcher, _parentForm, _parentFormGroup, ngControl);

    const element = this._elementRef.nativeElement;
    const nodeName = element.nodeName.toLowerCase();

    // If no input value accessor was explicitly specified, use the element as the input value
    // accessor.
    this._inputValueAccessor = inputValueAccessor || element;

    this._previousNativeValue = this.value;

    // Force setter to be called in case id was not specified.
    this.id = this.id;

    // On some versions of iOS the caret gets stuck in the wrong place when holding down the delete
    // key. In order to get around this we need to "jiggle" the caret loose. Since this bug only
    // exists on iOS, we only bother to install the listener on iOS.
    if (_platform.IOS) {
      ngZone.runOutsideAngular(() => {
        _elementRef.nativeElement.addEventListener('keyup', this._iOSKeyupListener);
      });
    }

    this._isServer = !this._platform.isBrowser;
    this._isNativeSelect = nodeName === 'select';
    this._isTextarea = nodeName === 'textarea';
    this._isInFormField = !!_formField;

    if (this._isNativeSelect) {
      this.controlType = (element as HTMLSelectElement).multiple
        ? 'mat-native-select-multiple'
        : 'mat-native-select';
    }
  }

  ngAfterViewInit() {
    if (this._platform.isBrowser) {
      this._autofillMonitor.monitor(this._elementRef.nativeElement).subscribe(event => {
        this.autofilled = event.isAutofilled;
        this.stateChanges.next();
      });
    }
  }

  ngOnChanges() {
    this.stateChanges.next();
  }

  ngOnDestroy() {
    this.stateChanges.complete();

    if (this._platform.isBrowser) {
      this._autofillMonitor.stopMonitoring(this._elementRef.nativeElement);
    }

    if (this._platform.IOS) {
      this._elementRef.nativeElement.removeEventListener('keyup', this._iOSKeyupListener);
    }
  }

  ngDoCheck() {
    if (this.ngControl) {
      // We need to re-evaluate this on every change detection cycle, because there are some
      // error triggers that we can't subscribe to (e.g. parent form submissions). This means
      // that whatever logic is in here has to be super lean or we risk destroying the performance.
      this.updateErrorState();

      // Since the input isn't a `ControlValueAccessor`, we don't have a good way of knowing when
      // the disabled state has changed. We can't use the `ngControl.statusChanges`, because it
      // won't fire if the input is disabled with `emitEvents = false`, despite the input becoming
      // disabled.
      if (this.ngControl.disabled !== null && this.ngControl.disabled !== this.disabled) {
        this.disabled = this.ngControl.disabled;
        this.stateChanges.next();
      }
    }

    // We need to dirty-check the native element's value, because there are some cases where
    // we won't be notified when it changes (e.g. the consumer isn't using forms or they're
    // updating the value using `emitEvent: false`).
    this._dirtyCheckNativeValue();

    // We need to dirty-check and set the placeholder attribute ourselves, because whether it's
    // present or not depends on a query which is prone to "changed after checked" errors.
    this._dirtyCheckPlaceholder();
  }

  /**
   * Focuses the input.
   *
   * 让此输入框获得焦点。
   *
   */
  focus(options?: FocusOptions): void {
    this._elementRef.nativeElement.focus(options);
  }

  /**
   * Callback for the cases where the focused state of the input changes.
   *
   * 在输入框的焦点状态发生变化时进行回调。
   *
   */
  _focusChanged(isFocused: boolean) {
    if (isFocused !== this.focused) {
      this.focused = isFocused;
      this.stateChanges.next();
    }
  }

  _onInput() {
    // This is a noop function and is used to let Angular know whenever the value changes.
    // Angular will run a new change detection each time the `input` event has been dispatched.
    // It's necessary that Angular recognizes the value change, because when floatingLabel
    // is set to false and Angular forms aren't used, the placeholder won't recognize the
    // value changes and will not disappear.
    // Listening to the input event wouldn't be necessary when the input is using the
    // FormsModule or ReactiveFormsModule, because Angular forms also listens to input events.
  }

<<<<<<< HEAD
  /**
   * Does some manual dirty checking on the native input `placeholder` attribute.
   *
   * 对 `placeholder` 属性进行一些手工脏检查。
   *
   */
=======
  /** Does some manual dirty checking on the native input `value` property. */
  protected _dirtyCheckNativeValue() {
    const newValue = this._elementRef.nativeElement.value;

    if (this._previousNativeValue !== newValue) {
      this._previousNativeValue = newValue;
      this.stateChanges.next();
    }
  }

  /** Does some manual dirty checking on the native input `placeholder` attribute. */
>>>>>>> 70cf080c
  private _dirtyCheckPlaceholder() {
    const placeholder = this._getPlaceholder();
    if (placeholder !== this._previousPlaceholder) {
      const element = this._elementRef.nativeElement;
      this._previousPlaceholder = placeholder;
      placeholder
        ? element.setAttribute('placeholder', placeholder)
        : element.removeAttribute('placeholder');
    }
  }

<<<<<<< HEAD
  /**
   * Does some manual dirty checking on the native input `value` property.
   *
   * 对 `value` 属性进行一些手动脏检查。
   *
   */
  protected _dirtyCheckNativeValue() {
    const newValue = this._elementRef.nativeElement.value;

    if (this._previousNativeValue !== newValue) {
      this._previousNativeValue = newValue;
      this.stateChanges.next();
    }
=======
  /** Gets the current placeholder of the form field. */
  protected _getPlaceholder(): string | null {
    return this.placeholder || null;
>>>>>>> 70cf080c
  }

  /**
   * Make sure the input is a supported type.
   *
   * 确保输入框是受支持的类型。
   *
   */
  protected _validateType() {
    if (
      MAT_INPUT_INVALID_TYPES.indexOf(this._type) > -1 &&
      (typeof ngDevMode === 'undefined' || ngDevMode)
    ) {
      throw getMatInputUnsupportedTypeError(this._type);
    }
  }

  /**
   * Checks whether the input type is one of the types that are never empty.
   *
   * 检查输入类型是否为从不为空的类型之一。
   *
   */
  protected _isNeverEmpty() {
    return this._neverEmptyInputTypes.indexOf(this._type) > -1;
  }

  /**
   * Checks whether the input is invalid based on the native validation.
   *
   * 根据原生验证检查输入是否无效。
   *
   */
  protected _isBadInput() {
    // The `validity` property won't be present on platform-server.
    let validity = (this._elementRef.nativeElement as HTMLInputElement).validity;
    return validity && validity.badInput;
  }

  /**
   * Implemented as part of MatFormFieldControl.
   *
   *是 MatFormFieldControl 实现的一部分。
   *
   * @docs-private
   */
  get empty(): boolean {
    return (
      !this._isNeverEmpty() &&
      !this._elementRef.nativeElement.value &&
      !this._isBadInput() &&
      !this.autofilled
    );
  }

  /**
   * Implemented as part of MatFormFieldControl.
   *
   *是 MatFormFieldControl 实现的一部分。
   *
   * @docs-private
   */
  get shouldLabelFloat(): boolean {
    if (this._isNativeSelect) {
      // For a single-selection `<select>`, the label should float when the selected option has
      // a non-empty display value. For a `<select multiple>`, the label *always* floats to avoid
      // overlapping the label with the options.
      const selectElement = this._elementRef.nativeElement as HTMLSelectElement;
      const firstOption: HTMLOptionElement | undefined = selectElement.options[0];

      // On most browsers the `selectedIndex` will always be 0, however on IE and Edge it'll be
      // -1 if the `value` is set to something, that isn't in the list of options, at a later point.
      return (
        this.focused ||
        selectElement.multiple ||
        !this.empty ||
        !!(selectElement.selectedIndex > -1 && firstOption && firstOption.label)
      );
    } else {
      return this.focused || !this.empty;
    }
  }

  /**
   * Implemented as part of MatFormFieldControl.
   *
   *是 MatFormFieldControl 实现的一部分。
   *
   * @docs-private
   */
  setDescribedByIds(ids: string[]) {
    if (ids.length) {
      this._elementRef.nativeElement.setAttribute('aria-describedby', ids.join(' '));
    } else {
      this._elementRef.nativeElement.removeAttribute('aria-describedby');
    }
  }

  /**
   * Implemented as part of MatFormFieldControl.
   *
   *是 MatFormFieldControl 实现的一部分。
   *
   * @docs-private
   */
  onContainerClick() {
    // Do not re-focus the input element if the element is already focused. Otherwise it can happen
    // that someone clicks on a time input and the cursor resets to the "hours" field while the
    // "minutes" field was actually clicked. See: https://github.com/angular/components/issues/12849
    if (!this.focused) {
      this.focus();
    }
  }

  /**
   * Whether the form control is a native select that is displayed inline.
   *
   * 表单控件是否是内联显示的原生选择。
   *
   */
  _isInlineSelect(): boolean {
    const element = this._elementRef.nativeElement as HTMLSelectElement;
    return this._isNativeSelect && (element.multiple || element.size > 1);
  }

  private _iOSKeyupListener = (event: Event): void => {
    const el = event.target as HTMLInputElement;

    // Note: We specifically check for 0, rather than `!el.selectionStart`, because the two
    // indicate different things. If the value is 0, it means that the caret is at the start
    // of the input, whereas a value of `null` means that the input doesn't support
    // manipulating the selection range. Inputs that don't support setting the selection range
    // will throw an error so we want to avoid calling `setSelectionRange` on them. See:
    // https://html.spec.whatwg.org/multipage/input.html#do-not-apply
    if (!el.value && el.selectionStart === 0 && el.selectionEnd === 0) {
      // Note: Just setting `0, 0` doesn't fix the issue. Setting
      // `1, 1` fixes it for the first time that you type text and
      // then hold delete. Toggling to `1, 1` and then back to
      // `0, 0` seems to completely fix it.
      el.setSelectionRange(1, 1);
      el.setSelectionRange(0, 0);
    }
  };
}<|MERGE_RESOLUTION|>--- conflicted
+++ resolved
@@ -72,15 +72,6 @@
   },
 );
 
-<<<<<<< HEAD
-/**
- * Directive that allows a native input to work inside a `MatFormField`.
- *
- * 允许原生输入工作于 `MatFormField` 中的指令。
- *
- */
-=======
->>>>>>> 70cf080c
 @Directive({
   selector: `input[matInput], textarea[matInput], select[matNativeControl],
       input[matNativeControl], textarea[matNativeControl]`,
@@ -487,15 +478,12 @@
     // FormsModule or ReactiveFormsModule, because Angular forms also listens to input events.
   }
 
-<<<<<<< HEAD
-  /**
-   * Does some manual dirty checking on the native input `placeholder` attribute.
-   *
-   * 对 `placeholder` 属性进行一些手工脏检查。
-   *
-   */
-=======
-  /** Does some manual dirty checking on the native input `value` property. */
+  /**
+   * Does some manual dirty checking on the native input `value` property.
+   *
+   * 对 `value` 属性进行一些手工脏检查。
+   *
+   */
   protected _dirtyCheckNativeValue() {
     const newValue = this._elementRef.nativeElement.value;
 
@@ -506,7 +494,6 @@
   }
 
   /** Does some manual dirty checking on the native input `placeholder` attribute. */
->>>>>>> 70cf080c
   private _dirtyCheckPlaceholder() {
     const placeholder = this._getPlaceholder();
     if (placeholder !== this._previousPlaceholder) {
@@ -518,25 +505,9 @@
     }
   }
 
-<<<<<<< HEAD
-  /**
-   * Does some manual dirty checking on the native input `value` property.
-   *
-   * 对 `value` 属性进行一些手动脏检查。
-   *
-   */
-  protected _dirtyCheckNativeValue() {
-    const newValue = this._elementRef.nativeElement.value;
-
-    if (this._previousNativeValue !== newValue) {
-      this._previousNativeValue = newValue;
-      this.stateChanges.next();
-    }
-=======
   /** Gets the current placeholder of the form field. */
   protected _getPlaceholder(): string | null {
     return this.placeholder || null;
->>>>>>> 70cf080c
   }
 
   /**
