--- conflicted
+++ resolved
@@ -1,102 +1,43 @@
 `matInput` is a directive that allows native `<input>` and `<textarea>` elements to work with
 [`<mat-form-field>`](https://material.angular.io/components/form-field/overview). 
-
-`matInput` 是一个指令，它能让原生的 `<input>` 和 `<textarea>` 元素与 [`<mat-form-field>`](/components/form-field/overview) 协同工作。
 
 <!-- example(input-overview) -->
 
 ### `<input>` and `<textarea>` attributes
 
-### `<input>` 和 `<textarea>` 的属性
-
 All of the attributes that can be used with normal `<input>` and `<textarea>` elements can be used
 on elements inside `<mat-form-field>` as well. This includes Angular directives such as `ngModel`
 and `formControl`.
 
-所有能在标准 `<input>` 和 `<textarea>` 元素上使用的属性都同样能用在 `<mat-form-field>` 内部的元素上。
-这些属性也包括像 `ngModel` 和 `formControl` 这样的 Angular 指令。
-
 The only limitation is that the `type` attribute can only be one of the values supported by
 `matInput`.
 
-唯一的限制是 `type` 属性只能是 `matInput` 所支持的值之一。
-
 ### Supported `<input>` types
-
-### 支持的 `<input>` 类型（type）
 
 The following [input types](https://developer.mozilla.org/en-US/docs/Web/HTML/Element/input) can
 be used with `matInput`:
-
-下列[输入框类型](https://developer.mozilla.org/en-US/docs/Web/HTML/Element/input)可以和 `matInput` 一起使用：
-
-- color
-
-  color - 颜色
-
-- date
-
-  date - 日期
-
-- datetime-local
-
-  datetime-local - 本地日期时间
-
-- email
-
-  email - 电子邮件
-
-- month
-
-  month - 月份
-
-- number
-
-  number - 数字
-
-- password
-
-  password - 密码
-
-- search
-
-  search - 搜索
-
-- tel
-
-  tel - 电话
-
-- text
-
-  text - 文本
-
-- time
-
-  time - 时间
-
-- url
-
-  url - 网址
-
-- week
-
-  week - 周次
+* color
+* date
+* datetime-local
+* email
+* month
+* number
+* password
+* search
+* tel
+* text
+* time
+* url
+* week
 
 ### Form field features
-
-### 表单字段的特性
 
 There are a number of `<mat-form-field>` features that can be used with any `<input matInput>` or
 `<textarea matInput>`. These include error messages, hint text, prefix & suffix, and theming. For
 additional information about these features, see the
 [form field documentation](https://material.angular.io/components/form-field/overview).
 
-`<mat-form-field>` 的一些特性可以和 `<input matInput>` 或 `<textarea matInput>` 一起使用。
-这些特性包括错误信息、提示信息、前缀与后缀和主题。要了解这些特性的更多信息，参见[表单字段的文档](/components/form-field/overview)。
-
 ### Placeholder
-
-### 占位符
 
 The placeholder is text shown when the `<mat-form-field>` label is floating but the input is empty.
 It is used to give the user an additional hint about what they should type in the input. The
@@ -104,14 +45,7 @@
 element. In some cases that `<mat-form-field>` may use the placeholder as the label (see the
 [form field label documentation](https://material.angular.io/components/form-field/overview#floating-label)).
 
-占位符是当 `<mat-form-field>` 浮起但输入框为空时显示的文本。
-它可以给用户一个额外的提示，来告诉他们该在输入框中输入什么。
-占位符可以通过 `<input>` 或 `<textarea>` 上的 `placeholder` 属性进行指定。
-在某些情况下，`<mat-form-field>` 可以把此占位符用作标签（参见[表单字段的文档](/components/form-field/overview)）。
-
 ### Changing when error messages are shown
-
-### 修改错误信息的显示时机
 
 The `<mat-form-field>` allows you to
 [associate error messages](https://material.angular.io/components/form-field/overview#error-messages)
@@ -124,19 +58,11 @@
 well as the parent form and returns a boolean indicating whether errors should be shown. (`true`
 indicating that they should be shown, and `false` indicating that they should not.)
 
-`<mat-form-field>` 让你能把[错误信息](/components/form-field/overview#error-messages)和你的 `matInput` 关联起来。
-默认情况下，当该控件无效并且用户已经跟它交互过（碰过 touched）或者提交过父表单时才会显示这些错误信息。
-如果你要覆盖这种行为（比如当无效控件或父表单组变脏时想尽快显示错误信息），可以使用 `matInput` 的 `errorStateMatcher` 属性。
-该属性接收一个 `ErrorStateMatcher` 对象的实例。`ErrorStateMatcher` 必须实现一个 `isErrorState` 方法，它接受该 `matInput` 或其父表单的 `FormControl`，并返回一个 `boolean` 值，以指出是否应该显示错误信息。（`true` 表示应该显示，`false` 表示不该。）
-
 <!-- example(input-error-state-matcher) -->
 
 A global error state matcher can be specified by setting the `ErrorStateMatcher` provider. This
 applies to all inputs. For convenience, `ShowOnDirtyErrorStateMatcher` is available in order to
 globally cause input errors to show when the input is dirty and invalid.
-
-全局的错误状态匹配器可以通过 `ErrorStateMatcher` 提供者来指定。它将作用于所有输入框。
-为方便起见，可以使用 `ShowOnDirtyErrorStateMatcher` 作为全局配置，来要求只有当输入框是脏（dirty）且无效（invalid）时才显示错误信息。
 
 ```ts
 @NgModule({
@@ -148,74 +74,40 @@
 
 ### Auto-resizing `<textarea>` elements
 
-### 自动控制 `<textarea>` 元素的大小
-
 `<textarea>` elements can be made to automatically resize by using the
 [`cdkTextareaAutosize` directive](https://material.angular.io/components/input/overview#auto-resizing-textarea-elements)
 available in the CDK.
 
-通过使用 CDK 中的 [`cdkTextareaAutosize` 指令](https://material.angular.cn/components/input/overview#auto-resizing-textarea-elements)，可以把 `<textarea>` 元素做成自动调整大小的。
-
 ### Responding to changes in the autofill state of an `<input>`
-
-### 响应 `<input>` 自动填充状态的变更
 
 The CDK provides
 [utilities](https://material.angular.io/cdk/text-field/overview#monitoring-the-autofill-state-of-an-input)
 for detecting when an input becomes autofilled and changing the appearance of the autofilled state.
 
-CDK 提供了[一些工具](/cdk/text-field/overview#monitoring-the-autofill-state-of-an-input)来检测输入合适被自动填充了，并修改自动填充状态的外观。
-
 ### Accessibility
-
-### 无障碍性
 
 The `matInput` directive works with native `<input>` to provide an accessible experience.
 
-`matInput` 指令和原生的 `<input>` 一起使用，以提供具有无障碍性的用户体验。
-
 #### Aria attributes
-
-#### Aria 属性
 
 If the containing `<mat-form-field>` has a label it will automatically be used as the `aria-label`
 for the `<input>`. However, if there's no label specified in the form field, `aria-label`,
 `aria-labelledby` or `<label for=...>` should be added.
 
-如果容器 `<mat-form-field>` 具有一个标签，它就会自动用作该 `<input>` 的 `aria-label` 属性。
-不过，如果该表单字段没有指定过标签，就应该添加 `aria-label`、`aria-labelledby` 或 `<label for=...>`。
-
 #### Errors and hints
-
-#### 错误和提示
 
 Any `mat-error` and `mat-hint` are automatically added to the input's `aria-describedby` list, and
 `aria-invalid` is automatically updated based on the input's validity state.
 
-<<<<<<< HEAD
-任何 `mat-error` 和 `mat-hint` 都会自动添加到该输入框的 `aria-describedby` 列表中，并且 `aria-invalid` 会根据输入框的有效性状态进行自动更新。
-
-When conveying an error, be sure to not rely soley on color. In the message itself, you can use an
-=======
 When conveying an error, be sure to not rely solely on color. In the message itself, you can use an
->>>>>>> 53b69108
 icon or text such as "Error:" to indicate the message is an error message.
-
-传达错误时，请确保不要仅仅依赖颜色。在消息本身中，你可以使用图标或文本（例如“错误：”）来指示此消息是错误消息。
 
 ### Troubleshooting
 
-### 排查问题
-
 #### Error: Input type "..." isn't supported by matInput
-
-#### Error: Input type "..." isn't supported by matInput <br>（matInput 不支持输入类型 "..."）
 
 This error is thrown when you attempt to set an input's `type` property to a value that isn't
 supported by the `matInput` directive. If you need to use an unsupported input type with
 `<mat-form-field>` consider writing a
 [custom form field control](https://material.angular.io/guide/creating-a-custom-form-field-control)
-for it.
-
-当你尝试将输入框的 `type` 属性设置为 `matInput` 指令不支持的值时，将引发此错误。
-如果需要使用不支持的输入类型和 `<mat-form-field>`，请考虑编写[自定义表单字段控件](/guide/creating-a-custom-form-field-control)。+for it.