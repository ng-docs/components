--- conflicted
+++ resolved
@@ -90,16 +90,12 @@
   length: number;
 }
 
-<<<<<<< HEAD
 /**
  * Object that can be used to configure the default options for the paginator module.
  *
  * 可用于配置分页器模块默认选项的对象。
  *
  */
-=======
-/** Object that can be used to configure the default options for the paginator module. */
->>>>>>> 03485cd6
 export interface MatPaginatorDefaultOptions {
   /**
    * Number of items to display on a page. By default set to 50.
@@ -142,21 +138,15 @@
   formFieldAppearance?: MatFormFieldAppearance;
 }
 
-<<<<<<< HEAD
 /**
  * Injection token that can be used to provide the default options for the paginator module.
  *
  * 这个注入令牌可以用来为分页器模块提供默认选项。
  *
  */
-export const MAT_PAGINATOR_DEFAULT_OPTIONS =
-    new InjectionToken<MatPaginatorDefaultOptions>('MAT_PAGINATOR_DEFAULT_OPTIONS');
-=======
-/** Injection token that can be used to provide the default options for the paginator module. */
 export const MAT_PAGINATOR_DEFAULT_OPTIONS = new InjectionToken<MatPaginatorDefaultOptions>(
   'MAT_PAGINATOR_DEFAULT_OPTIONS',
 );
->>>>>>> 03485cd6
 
 // Boilerplate for applying mixins to _MatPaginatorBase.
 /** @docs-private */
@@ -271,16 +261,12 @@
   }
   private _hidePageSize = false;
 
-<<<<<<< HEAD
   /**
    * Whether to show the first/last buttons UI to the user.
    *
    * 是否要向用户显示第一个/最后一个按钮界面。
    *
    */
-=======
-  /** Whether to show the first/last buttons UI to the user. */
->>>>>>> 03485cd6
   @Input()
   get showFirstLastButtons(): boolean {
     return this._showFirstLastButtons;
