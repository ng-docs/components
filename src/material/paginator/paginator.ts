/**
 * @license
 * Copyright Google LLC All Rights Reserved.
 *
 * Use of this source code is governed by an MIT-style license that can be
 * found in the LICENSE file at https://angular.io/license
 */

import {
  coerceNumberProperty,
  coerceBooleanProperty,
  BooleanInput,
  NumberInput,
} from '@angular/cdk/coercion';
import {
  ChangeDetectionStrategy,
  ChangeDetectorRef,
  Component,
  EventEmitter,
  Input,
  OnDestroy,
  OnInit,
  Output,
  ViewEncapsulation,
  InjectionToken,
  Inject,
  Optional,
  Directive,
} from '@angular/core';
import {Subscription} from 'rxjs';
import {MatPaginatorIntl} from './paginator-intl';
import {
  HasInitialized,
  mixinInitialized,
  ThemePalette,
  mixinDisabled,
  CanDisable,
} from '@angular/material/core';
import {MatFormFieldAppearance} from '@angular/material/form-field';

/**
 * The default page size if there is no page size and there are no provided page size options.
 *
 * 默认分页大小（如果没有分页大小且没有提供分页大小选项）。
 *
 */
const DEFAULT_PAGE_SIZE = 50;

/**
 * Change event object that is emitted when the user selects a
 * different page size or navigates to another page.
 *
 * 当用户选择不同的分页大小或导航到另一个分页时，会改变这个事件对象。
 *
 */
export class PageEvent {
  /**
   * The current page index.
   *
   * 当前的分页索引。
   *
   */
  pageIndex: number;

  /**
   * Index of the page that was selected previously.
   *
   * 以前选择过的分页索引。
   *
   * @breaking-change 8.0.0 To be made into a required property.
   *
   * 8.0.0 要求成为必要属性。
   */
  previousPageIndex?: number;

  /**
   * The current page size
   *
   * 当前分页大小
   *
   */
  pageSize: number;

  /**
   * The current total number of items being paged
   *
   * 当前正被分页的条目总数
   *
   */
  length: number;
}

/**
 * Object that can be used to configure the default options for the paginator module.
 *
 * 可用于配置分页器模块默认选项的对象。
 *
 */
export interface MatPaginatorDefaultOptions {
  /**
   * Number of items to display on a page. By default set to 50.
   *
   * 分页上显示的条目数。默认情况下，设置为 50。
   *
   */
  pageSize?: number;

  /**
   * The set of provided page size options to display to the user.
   *
   * 要显示给用户的分页大小选项的集合。
   *
   */
  pageSizeOptions?: number[];

  /**
   * Whether to hide the page size selection UI from the user.
   *
   * 是否隐藏给用户的分页大小选择界面。
   *
   */
  hidePageSize?: boolean;

  /**
   * Whether to show the first/last buttons UI to the user.
   *
   * 是否要向用户显示第一个/最后一个按钮界面。
   *
   */
  showFirstLastButtons?: boolean;

  /**
   * The default form-field appearance to apply to the page size options selector.
   *
   * 要应用于分页大小选项选择器的默认表单字段外观。
   *
   */
  formFieldAppearance?: MatFormFieldAppearance;
}

/**
 * Injection token that can be used to provide the default options for the paginator module.
 *
 * 这个注入令牌可以用来为分页器模块提供默认选项。
 *
 */
export const MAT_PAGINATOR_DEFAULT_OPTIONS = new InjectionToken<MatPaginatorDefaultOptions>(
  'MAT_PAGINATOR_DEFAULT_OPTIONS',
);

// Boilerplate for applying mixins to _MatPaginatorBase.
/** @docs-private */
const _MatPaginatorMixinBase = mixinDisabled(mixinInitialized(class {}));

/** Object that can used to configure the underlying `MatSelect` inside a `MatPaginator`. */
export interface MatPaginatorSelectConfig {
  /** Whether to center the active option over the trigger. */
  disableOptionCentering?: boolean;

  /** Classes to be passed to the select panel. */
  panelClass?: string | string[] | Set<string> | {[key: string]: any};
}

/**
 * Base class with all of the `MatPaginator` functionality.
 *
 * 具备所有 `MatPaginator` 功能的基类。
 *
 * @docs-private
 */
@Directive()
export abstract class _MatPaginatorBase<
    O extends {
      pageSize?: number;
      pageSizeOptions?: number[];
      hidePageSize?: boolean;
      showFirstLastButtons?: boolean;
    },
  >
  extends _MatPaginatorMixinBase
  implements OnInit, OnDestroy, CanDisable, HasInitialized
{
  private _initialized: boolean;
  private _intlChanges: Subscription;

  /**
   * Theme color to be used for the underlying form controls.
   *
   * 要用于底层表单的主题颜色。
   *
   */
  @Input() color: ThemePalette;

  /**
   * The zero-based page index of the displayed list of items. Defaulted to 0.
   *
   * 显示的条目列表中从零开始的分页索引。默认为 0。
   *
   */
  @Input()
  get pageIndex(): number {
    return this._pageIndex;
  }
  set pageIndex(value: NumberInput) {
    this._pageIndex = Math.max(coerceNumberProperty(value), 0);
    this._changeDetectorRef.markForCheck();
  }
  private _pageIndex = 0;

  /**
   * The length of the total number of items that are being paginated. Defaulted to 0.
   *
   * 被分页的条目总长度。默认为 0。
   *
   */
  @Input()
  get length(): number {
    return this._length;
  }
  set length(value: NumberInput) {
    this._length = coerceNumberProperty(value);
    this._changeDetectorRef.markForCheck();
  }
  private _length = 0;

  /**
   * Number of items to display on a page. By default set to 50.
   *
   * 每页显示的条目数。默认情况下，设置为 50。
   *
   */
  @Input()
  get pageSize(): number {
    return this._pageSize;
  }
  set pageSize(value: NumberInput) {
    this._pageSize = Math.max(coerceNumberProperty(value), 0);
    this._updateDisplayedPageSizeOptions();
  }
  private _pageSize: number;

  /**
   * The set of provided page size options to display to the user.
   *
   * 要显示给用户的分页大小选项的集合。
   *
   */
  @Input()
  get pageSizeOptions(): number[] {
    return this._pageSizeOptions;
  }
  set pageSizeOptions(value: number[] | readonly number[]) {
    this._pageSizeOptions = (value || []).map(p => coerceNumberProperty(p));
    this._updateDisplayedPageSizeOptions();
  }
  private _pageSizeOptions: number[] = [];

  /**
   * Whether to hide the page size selection UI from the user.
   *
   * 是否隐藏用户的分页大小选择器界面。
   *
   */
  @Input()
  get hidePageSize(): boolean {
    return this._hidePageSize;
  }
  set hidePageSize(value: BooleanInput) {
    this._hidePageSize = coerceBooleanProperty(value);
  }
  private _hidePageSize = false;

  /**
   * Whether to show the first/last buttons UI to the user.
   *
   * 是否要向用户显示第一个/最后一个按钮界面。
   *
   */
  @Input()
  get showFirstLastButtons(): boolean {
    return this._showFirstLastButtons;
  }
  set showFirstLastButtons(value: BooleanInput) {
    this._showFirstLastButtons = coerceBooleanProperty(value);
  }
  private _showFirstLastButtons = false;

<<<<<<< HEAD
  /**
   * Event emitted when the paginator changes the page size or page index.
   *
   * 当分页器改变分页大小或分页索引时会发生事件。
   *
   */
=======
  /** Used to configure the underlying `MatSelect` inside the paginator. */
  @Input() selectConfig: MatPaginatorSelectConfig = {};

  /** Event emitted when the paginator changes the page size or page index. */
>>>>>>> 53b69108
  @Output() readonly page: EventEmitter<PageEvent> = new EventEmitter<PageEvent>();

  /**
   * Displayed set of page size options. Will be sorted and include current page size.
   *
   * 要显示的分页大小选项集。将被排序并且包含当前分页大小。
   *
   */
  _displayedPageSizeOptions: number[];

  constructor(
    public _intl: MatPaginatorIntl,
    private _changeDetectorRef: ChangeDetectorRef,
    defaults?: O,
  ) {
    super();
    this._intlChanges = _intl.changes.subscribe(() => this._changeDetectorRef.markForCheck());

    if (defaults) {
      const {pageSize, pageSizeOptions, hidePageSize, showFirstLastButtons} = defaults;

      if (pageSize != null) {
        this._pageSize = pageSize;
      }

      if (pageSizeOptions != null) {
        this._pageSizeOptions = pageSizeOptions;
      }

      if (hidePageSize != null) {
        this._hidePageSize = hidePageSize;
      }

      if (showFirstLastButtons != null) {
        this._showFirstLastButtons = showFirstLastButtons;
      }
    }
  }

  ngOnInit() {
    this._initialized = true;
    this._updateDisplayedPageSizeOptions();
    this._markInitialized();
  }

  ngOnDestroy() {
    this._intlChanges.unsubscribe();
  }

  /**
   * Advances to the next page if it exists.
   *
   * 如果存在，就进入下一页。
   *
   */
  nextPage(): void {
    if (!this.hasNextPage()) {
      return;
    }

    const previousPageIndex = this.pageIndex;
    this.pageIndex = this.pageIndex + 1;
    this._emitPageEvent(previousPageIndex);
  }

  /**
   * Move back to the previous page if it exists.
   *
   * 如果存在，就回到上一页。
   *
   */
  previousPage(): void {
    if (!this.hasPreviousPage()) {
      return;
    }

    const previousPageIndex = this.pageIndex;
    this.pageIndex = this.pageIndex - 1;
    this._emitPageEvent(previousPageIndex);
  }

  /**
   * Move to the first page if not already there.
   *
   * 如果不在第一页，请移动到第一页。
   *
   */
  firstPage(): void {
    // hasPreviousPage being false implies at the start
    if (!this.hasPreviousPage()) {
      return;
    }

    const previousPageIndex = this.pageIndex;
    this.pageIndex = 0;
    this._emitPageEvent(previousPageIndex);
  }

  /**
   * Move to the last page if not already there.
   *
   * 如果不在最后一页，就移动到最后一页。
   *
   */
  lastPage(): void {
    // hasNextPage being false implies at the end
    if (!this.hasNextPage()) {
      return;
    }

    const previousPageIndex = this.pageIndex;
    this.pageIndex = this.getNumberOfPages() - 1;
    this._emitPageEvent(previousPageIndex);
  }

  /**
   * Whether there is a previous page.
   *
   * 是否有上一页。
   *
   */
  hasPreviousPage(): boolean {
    return this.pageIndex >= 1 && this.pageSize != 0;
  }

  /**
   * Whether there is a next page.
   *
   * 是否有下一页。
   *
   */
  hasNextPage(): boolean {
    const maxPageIndex = this.getNumberOfPages() - 1;
    return this.pageIndex < maxPageIndex && this.pageSize != 0;
  }

  /**
   * Calculate the number of pages
   *
   * 计算页数
   *
   */
  getNumberOfPages(): number {
    if (!this.pageSize) {
      return 0;
    }

    return Math.ceil(this.length / this.pageSize);
  }

  /**
   * Changes the page size so that the first item displayed on the page will still be
   * displayed using the new page size.
   *
   * 更改分页大小，以便原来分页上显示的第一个条目在新的分页大小下仍然可见。
   *
   * For example, if the page size is 10 and on the second page (items indexed 10-19) then
   * switching so that the page size is 5 will set the third page as the current page so
   * that the 10th item will still be displayed.
   *
   * 例如，如果分页大小为 10，目标在第二页（索引为 10-19 的条目）上，那么切换到分页大小为 5 时，会把第三页设置为当前分页，这样第 10 条仍然会把它显示出来。
   *
   */
  _changePageSize(pageSize: number) {
    // Current page needs to be updated to reflect the new page size. Navigate to the page
    // containing the previous page's first item.
    const startIndex = this.pageIndex * this.pageSize;
    const previousPageIndex = this.pageIndex;

    this.pageIndex = Math.floor(startIndex / pageSize) || 0;
    this.pageSize = pageSize;
    this._emitPageEvent(previousPageIndex);
  }

  /**
   * Checks whether the buttons for going forwards should be disabled.
   *
   * 检查是否应禁用前进按钮。
   *
   */
  _nextButtonsDisabled() {
    return this.disabled || !this.hasNextPage();
  }

  /**
   * Checks whether the buttons for going backwards should be disabled.
   *
   * 检查是否应禁用后退按钮。
   *
   */
  _previousButtonsDisabled() {
    return this.disabled || !this.hasPreviousPage();
  }

  /**
   * Updates the list of page size options to display to the user. Includes making sure that
   * the page size is an option and that the list is sorted.
   *
   * 更新要显示给用户的分页大小选项列表。包括确保分页大小是一个选项，以及该列表是排序过的。
   *
   */
  private _updateDisplayedPageSizeOptions() {
    if (!this._initialized) {
      return;
    }

    // If no page size is provided, use the first page size option or the default page size.
    if (!this.pageSize) {
      this._pageSize =
        this.pageSizeOptions.length != 0 ? this.pageSizeOptions[0] : DEFAULT_PAGE_SIZE;
    }

    this._displayedPageSizeOptions = this.pageSizeOptions.slice();

    if (this._displayedPageSizeOptions.indexOf(this.pageSize) === -1) {
      this._displayedPageSizeOptions.push(this.pageSize);
    }

    // Sort the numbers using a number-specific sort function.
    this._displayedPageSizeOptions.sort((a, b) => a - b);
    this._changeDetectorRef.markForCheck();
  }

  /**
   * Emits an event notifying that a change of the paginator's properties has been triggered.
   *
   * 发出一个事件，以通知此事件分页器属性发生了修改。
   *
   */
  private _emitPageEvent(previousPageIndex: number) {
    this.page.emit({
      previousPageIndex,
      pageIndex: this.pageIndex,
      pageSize: this.pageSize,
      length: this.length,
    });
  }
}

/**
 * Component to provide navigation between paged information. Displays the size of the current
 * page, user-selectable options to change that size, what items are being shown, and
 * navigational button to go to the previous or next page.
 *
 * 用于提供分页式信息导航的组件。显示当前分页的大小、用户可选的改变分页大小的选项、要显示的条目以及用于转到上一页或下一页的导航按钮。
 *
 */
@Component({
  selector: 'mat-paginator',
  exportAs: 'matPaginator',
  templateUrl: 'paginator.html',
  styleUrls: ['paginator.css'],
  inputs: ['disabled'],
  host: {
    'class': 'mat-paginator',
    'role': 'group',
  },
  changeDetection: ChangeDetectionStrategy.OnPush,
  encapsulation: ViewEncapsulation.None,
})
export class MatPaginator extends _MatPaginatorBase<MatPaginatorDefaultOptions> {
  /**
   * If set, styles the "page size" form field with the designated style.
   *
   * 如果设置了，则用指定的样式为“分页大小”表单字段设置样式。
   *
   */
  _formFieldAppearance?: MatFormFieldAppearance;

  constructor(
    intl: MatPaginatorIntl,
    changeDetectorRef: ChangeDetectorRef,
    @Optional() @Inject(MAT_PAGINATOR_DEFAULT_OPTIONS) defaults?: MatPaginatorDefaultOptions,
  ) {
    super(intl, changeDetectorRef, defaults);

    if (defaults && defaults.formFieldAppearance != null) {
      this._formFieldAppearance = defaults.formFieldAppearance;
    }
  }
}<|MERGE_RESOLUTION|>--- conflicted
+++ resolved
@@ -38,12 +38,7 @@
 } from '@angular/material/core';
 import {MatFormFieldAppearance} from '@angular/material/form-field';
 
-/**
- * The default page size if there is no page size and there are no provided page size options.
- *
- * 默认分页大小（如果没有分页大小且没有提供分页大小选项）。
- *
- */
+/** The default page size if there is no page size and there are no provided page size options. */
 const DEFAULT_PAGE_SIZE = 50;
 
 /**
@@ -68,8 +63,6 @@
    * 以前选择过的分页索引。
    *
    * @breaking-change 8.0.0 To be made into a required property.
-   *
-   * 8.0.0 要求成为必要属性。
    */
   previousPageIndex?: number;
 
@@ -154,7 +147,12 @@
 
 /** Object that can used to configure the underlying `MatSelect` inside a `MatPaginator`. */
 export interface MatPaginatorSelectConfig {
-  /** Whether to center the active option over the trigger. */
+  /**
+   * Whether to center the active option over the trigger.
+   *
+   * 是否要把活动选项置于触发器的中心位置。
+   *
+   */
   disableOptionCentering?: boolean;
 
   /** Classes to be passed to the select panel. */
@@ -163,9 +161,6 @@
 
 /**
  * Base class with all of the `MatPaginator` functionality.
- *
- * 具备所有 `MatPaginator` 功能的基类。
- *
  * @docs-private
  */
 @Directive()
@@ -226,7 +221,7 @@
   /**
    * Number of items to display on a page. By default set to 50.
    *
-   * 每页显示的条目数。默认情况下，设置为 50。
+   * 分页上显示的条目数。默认情况下，设置为 50。
    *
    */
   @Input()
@@ -258,7 +253,7 @@
   /**
    * Whether to hide the page size selection UI from the user.
    *
-   * 是否隐藏用户的分页大小选择器界面。
+   * 是否隐藏给用户的分页大小选择界面。
    *
    */
   @Input()
@@ -285,27 +280,18 @@
   }
   private _showFirstLastButtons = false;
 
-<<<<<<< HEAD
-  /**
-   * Event emitted when the paginator changes the page size or page index.
-   *
-   * 当分页器改变分页大小或分页索引时会发生事件。
-   *
-   */
-=======
   /** Used to configure the underlying `MatSelect` inside the paginator. */
   @Input() selectConfig: MatPaginatorSelectConfig = {};
 
-  /** Event emitted when the paginator changes the page size or page index. */
->>>>>>> 53b69108
+  /**
+   * Event emitted when the paginator changes the page size or page index.
+   *
+   * 当分页器改变分页大小或分页索引时会发生事件。
+   *
+   */
   @Output() readonly page: EventEmitter<PageEvent> = new EventEmitter<PageEvent>();
 
-  /**
-   * Displayed set of page size options. Will be sorted and include current page size.
-   *
-   * 要显示的分页大小选项集。将被排序并且包含当前分页大小。
-   *
-   */
+  /** Displayed set of page size options. Will be sorted and include current page size. */
   _displayedPageSizeOptions: number[];
 
   constructor(
@@ -452,14 +438,9 @@
    * Changes the page size so that the first item displayed on the page will still be
    * displayed using the new page size.
    *
-   * 更改分页大小，以便原来分页上显示的第一个条目在新的分页大小下仍然可见。
-   *
    * For example, if the page size is 10 and on the second page (items indexed 10-19) then
    * switching so that the page size is 5 will set the third page as the current page so
    * that the 10th item will still be displayed.
-   *
-   * 例如，如果分页大小为 10，目标在第二页（索引为 10-19 的条目）上，那么切换到分页大小为 5 时，会把第三页设置为当前分页，这样第 10 条仍然会把它显示出来。
-   *
    */
   _changePageSize(pageSize: number) {
     // Current page needs to be updated to reflect the new page size. Navigate to the page
@@ -472,22 +453,12 @@
     this._emitPageEvent(previousPageIndex);
   }
 
-  /**
-   * Checks whether the buttons for going forwards should be disabled.
-   *
-   * 检查是否应禁用前进按钮。
-   *
-   */
+  /** Checks whether the buttons for going forwards should be disabled. */
   _nextButtonsDisabled() {
     return this.disabled || !this.hasNextPage();
   }
 
-  /**
-   * Checks whether the buttons for going backwards should be disabled.
-   *
-   * 检查是否应禁用后退按钮。
-   *
-   */
+  /** Checks whether the buttons for going backwards should be disabled. */
   _previousButtonsDisabled() {
     return this.disabled || !this.hasPreviousPage();
   }
@@ -495,9 +466,6 @@
   /**
    * Updates the list of page size options to display to the user. Includes making sure that
    * the page size is an option and that the list is sorted.
-   *
-   * 更新要显示给用户的分页大小选项列表。包括确保分页大小是一个选项，以及该列表是排序过的。
-   *
    */
   private _updateDisplayedPageSizeOptions() {
     if (!this._initialized) {
@@ -521,12 +489,7 @@
     this._changeDetectorRef.markForCheck();
   }
 
-  /**
-   * Emits an event notifying that a change of the paginator's properties has been triggered.
-   *
-   * 发出一个事件，以通知此事件分页器属性发生了修改。
-   *
-   */
+  /** Emits an event notifying that a change of the paginator's properties has been triggered. */
   private _emitPageEvent(previousPageIndex: number) {
     this.page.emit({
       previousPageIndex,
@@ -559,12 +522,7 @@
   encapsulation: ViewEncapsulation.None,
 })
 export class MatPaginator extends _MatPaginatorBase<MatPaginatorDefaultOptions> {
-  /**
-   * If set, styles the "page size" form field with the designated style.
-   *
-   * 如果设置了，则用指定的样式为“分页大小”表单字段设置样式。
-   *
-   */
+  /** If set, styles the "page size" form field with the designated style. */
   _formFieldAppearance?: MatFormFieldAppearance;
 
   constructor(
