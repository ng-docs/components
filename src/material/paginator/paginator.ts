/**
 * @license
 * Copyright Google LLC All Rights Reserved.
 *
 * Use of this source code is governed by an MIT-style license that can be
 * found in the LICENSE file at https://angular.io/license
 */

import {
  ChangeDetectionStrategy,
  ChangeDetectorRef,
  Component,
  Directive,
  EventEmitter,
  Inject,
  InjectionToken,
  Input,
  OnDestroy,
  OnInit,
  Optional,
  Output,
  ViewEncapsulation,
} from '@angular/core';
import {MatFormFieldAppearance} from '@angular/material/form-field';
import {
  CanDisable,
  HasInitialized,
  mixinDisabled,
  mixinInitialized,
  ThemePalette,
} from '@angular/material/core';
import {Subscription} from 'rxjs';
import {
  BooleanInput,
  coerceBooleanProperty,
  coerceNumberProperty,
  NumberInput,
} from '@angular/cdk/coercion';
import {MatPaginatorIntl} from './paginator-intl';

/**
 * The default page size if there is no page size and there are no provided page size options.
 *
 * 默认分页大小（如果没有分页大小且没有提供分页大小选项）。
 *
 */
const DEFAULT_PAGE_SIZE = 50;

/** Object that can used to configure the underlying `MatSelect` inside a `MatPaginator`. */
export interface MatPaginatorSelectConfig {
  /** Whether to center the active option over the trigger. */
  disableOptionCentering?: boolean;

  /** Classes to be passed to the select panel. */
  panelClass?: string | string[] | Set<string> | {[key: string]: any};
}

/**
 * Change event object that is emitted when the user selects a
 * different page size or navigates to another page.
 *
 * 当用户选择不同的分页大小或导航到另一个分页时，会改变这个事件对象。
 *
 */
export class PageEvent {
  /**
   * The current page index.
   *
   * 当前的分页索引。
   *
   */
  pageIndex: number;

  /**
   * Index of the page that was selected previously.
   *
   * 以前选择过的分页索引。
   *
   * @breaking-change 8.0.0 To be made into a required property.
   *
   * 8.0.0 要求成为必要属性。
   */
  previousPageIndex?: number;

<<<<<<< HEAD
  /**
   * The current page size
   *
   * 当前分页大小
   *
   */
  pageSize: number;

  /**
   * The current total number of items being paged
   *
   * 当前正被分页的条目总数
   *
   */
  length: number;
}

/**
 * Object that can be used to configure the default options for the paginator module.
 *
 * 可用于配置分页器模块默认选项的对象。
 *
 */
=======
  /** The current page size. */
  pageSize: number;

  /** The current total number of items being paged. */
  length: number;
}

// Note that while `MatPaginatorDefaultOptions` and `MAT_PAGINATOR_DEFAULT_OPTIONS` are identical
// between the MDC and non-MDC versions, we have to duplicate them, because the type of
// `formFieldAppearance` is narrower in the MDC version.

/** Object that can be used to configure the default options for the paginator module. */
>>>>>>> 70cf080c
export interface MatPaginatorDefaultOptions {
  /**
   * Number of items to display on a page. By default set to 50.
   *
   * 分页上显示的条目数。默认情况下，设置为 50。
   *
   */
  pageSize?: number;

  /**
   * The set of provided page size options to display to the user.
   *
   * 要显示给用户的分页大小选项的集合。
   *
   */
  pageSizeOptions?: number[];

  /**
   * Whether to hide the page size selection UI from the user.
   *
   * 是否隐藏给用户的分页大小选择界面。
   *
   */
  hidePageSize?: boolean;

  /**
   * Whether to show the first/last buttons UI to the user.
   *
   * 是否要向用户显示第一个/最后一个按钮界面。
   *
   */
  showFirstLastButtons?: boolean;

  /**
   * The default form-field appearance to apply to the page size options selector.
   *
   * 要应用于分页大小选项选择器的默认表单字段外观。
   *
   */
  formFieldAppearance?: MatFormFieldAppearance;
}

/**
 * Injection token that can be used to provide the default options for the paginator module.
 *
 * 这个注入令牌可以用来为分页器模块提供默认选项。
 *
 */
export const MAT_PAGINATOR_DEFAULT_OPTIONS = new InjectionToken<MatPaginatorDefaultOptions>(
  'MAT_PAGINATOR_DEFAULT_OPTIONS',
);

// Boilerplate for applying mixins to _MatPaginatorBase.
/** @docs-private */
const _MatPaginatorMixinBase = mixinDisabled(mixinInitialized(class {}));

<<<<<<< HEAD
/**
 * Object that can used to configure the underlying `MatSelect` inside a `MatPaginator`.
 *
 * 可用于在 MatPaginator 中配置底层 `MatSelect` 的 `MatPaginator` 。
 *
 */
export interface MatPaginatorSelectConfig {
  /**
   * Whether to center the active option over the trigger.
   *
   * 是否要把活动选项置于触发器的中心位置。
   *
   */
  disableOptionCentering?: boolean;

  /**
   * Classes to be passed to the select panel.
   *
   * 要传递给选择器面板的类。
   *
   */
  panelClass?: string | string[] | Set<string> | {[key: string]: any};
}

=======
>>>>>>> 70cf080c
/**
 * Base class with all of the `MatPaginator` functionality.
 *
 * 具备所有 `MatPaginator` 功能的基类。
 *
 * @docs-private
 */
@Directive()
export abstract class _MatPaginatorBase<
    O extends {
      pageSize?: number;
      pageSizeOptions?: number[];
      hidePageSize?: boolean;
      showFirstLastButtons?: boolean;
    },
  >
  extends _MatPaginatorMixinBase
  implements OnInit, OnDestroy, CanDisable, HasInitialized
{
  private _initialized: boolean;
  private _intlChanges: Subscription;

  /**
   * Theme color to be used for the underlying form controls.
   *
   * 要用于底层表单的主题颜色。
   *
   */
  @Input() color: ThemePalette;

  /**
   * The zero-based page index of the displayed list of items. Defaulted to 0.
   *
   * 显示的条目列表中从零开始的分页索引。默认为 0。
   *
   */
  @Input()
  get pageIndex(): number {
    return this._pageIndex;
  }
  set pageIndex(value: NumberInput) {
    this._pageIndex = Math.max(coerceNumberProperty(value), 0);
    this._changeDetectorRef.markForCheck();
  }
  private _pageIndex = 0;

  /**
   * The length of the total number of items that are being paginated. Defaulted to 0.
   *
   * 被分页的条目总长度。默认为 0。
   *
   */
  @Input()
  get length(): number {
    return this._length;
  }
  set length(value: NumberInput) {
    this._length = coerceNumberProperty(value);
    this._changeDetectorRef.markForCheck();
  }
  private _length = 0;

  /**
   * Number of items to display on a page. By default set to 50.
   *
   * 每页显示的条目数。默认情况下，设置为 50。
   *
   */
  @Input()
  get pageSize(): number {
    return this._pageSize;
  }
  set pageSize(value: NumberInput) {
    this._pageSize = Math.max(coerceNumberProperty(value), 0);
    this._updateDisplayedPageSizeOptions();
  }
  private _pageSize: number;

  /**
   * The set of provided page size options to display to the user.
   *
   * 要显示给用户的分页大小选项的集合。
   *
   */
  @Input()
  get pageSizeOptions(): number[] {
    return this._pageSizeOptions;
  }
  set pageSizeOptions(value: number[] | readonly number[]) {
    this._pageSizeOptions = (value || []).map(p => coerceNumberProperty(p));
    this._updateDisplayedPageSizeOptions();
  }
  private _pageSizeOptions: number[] = [];

  /**
   * Whether to hide the page size selection UI from the user.
   *
   * 是否隐藏用户的分页大小选择器界面。
   *
   */
  @Input()
  get hidePageSize(): boolean {
    return this._hidePageSize;
  }
  set hidePageSize(value: BooleanInput) {
    this._hidePageSize = coerceBooleanProperty(value);
  }
  private _hidePageSize = false;

  /**
   * Whether to show the first/last buttons UI to the user.
   *
   * 是否要向用户显示第一个/最后一个按钮界面。
   *
   */
  @Input()
  get showFirstLastButtons(): boolean {
    return this._showFirstLastButtons;
  }
  set showFirstLastButtons(value: BooleanInput) {
    this._showFirstLastButtons = coerceBooleanProperty(value);
  }
  private _showFirstLastButtons = false;

  /**
   * Used to configure the underlying `MatSelect` inside the paginator.
   *
   * 用于配置分页器内部的底层 `MatSelect` 。
   *
   */
  @Input() selectConfig: MatPaginatorSelectConfig = {};

  /**
   * Event emitted when the paginator changes the page size or page index.
   *
   * 当分页器改变分页大小或分页索引时会发生事件。
   *
   */
  @Output() readonly page: EventEmitter<PageEvent> = new EventEmitter<PageEvent>();

  /**
   * Displayed set of page size options. Will be sorted and include current page size.
   *
   * 要显示的分页大小选项集。将被排序并且包含当前分页大小。
   *
   */
  _displayedPageSizeOptions: number[];

  constructor(
    public _intl: MatPaginatorIntl,
    private _changeDetectorRef: ChangeDetectorRef,
    defaults?: O,
  ) {
    super();
    this._intlChanges = _intl.changes.subscribe(() => this._changeDetectorRef.markForCheck());

    if (defaults) {
      const {pageSize, pageSizeOptions, hidePageSize, showFirstLastButtons} = defaults;

      if (pageSize != null) {
        this._pageSize = pageSize;
      }

      if (pageSizeOptions != null) {
        this._pageSizeOptions = pageSizeOptions;
      }

      if (hidePageSize != null) {
        this._hidePageSize = hidePageSize;
      }

      if (showFirstLastButtons != null) {
        this._showFirstLastButtons = showFirstLastButtons;
      }
    }
  }

  ngOnInit() {
    this._initialized = true;
    this._updateDisplayedPageSizeOptions();
    this._markInitialized();
  }

  ngOnDestroy() {
    this._intlChanges.unsubscribe();
  }

  /**
   * Advances to the next page if it exists.
   *
   * 如果存在，就进入下一页。
   *
   */
  nextPage(): void {
    if (!this.hasNextPage()) {
      return;
    }

    const previousPageIndex = this.pageIndex;
    this.pageIndex = this.pageIndex + 1;
    this._emitPageEvent(previousPageIndex);
  }

  /**
   * Move back to the previous page if it exists.
   *
   * 如果存在，就回到上一页。
   *
   */
  previousPage(): void {
    if (!this.hasPreviousPage()) {
      return;
    }

    const previousPageIndex = this.pageIndex;
    this.pageIndex = this.pageIndex - 1;
    this._emitPageEvent(previousPageIndex);
  }

  /**
   * Move to the first page if not already there.
   *
   * 如果不在第一页，请移动到第一页。
   *
   */
  firstPage(): void {
    // hasPreviousPage being false implies at the start
    if (!this.hasPreviousPage()) {
      return;
    }

    const previousPageIndex = this.pageIndex;
    this.pageIndex = 0;
    this._emitPageEvent(previousPageIndex);
  }

  /**
   * Move to the last page if not already there.
   *
   * 如果不在最后一页，就移动到最后一页。
   *
   */
  lastPage(): void {
    // hasNextPage being false implies at the end
    if (!this.hasNextPage()) {
      return;
    }

    const previousPageIndex = this.pageIndex;
    this.pageIndex = this.getNumberOfPages() - 1;
    this._emitPageEvent(previousPageIndex);
  }

  /**
   * Whether there is a previous page.
   *
   * 是否有上一页。
   *
   */
  hasPreviousPage(): boolean {
    return this.pageIndex >= 1 && this.pageSize != 0;
  }

  /**
   * Whether there is a next page.
   *
   * 是否有下一页。
   *
   */
  hasNextPage(): boolean {
    const maxPageIndex = this.getNumberOfPages() - 1;
    return this.pageIndex < maxPageIndex && this.pageSize != 0;
  }

  /**
   * Calculate the number of pages
   *
   * 计算页数
   *
   */
  getNumberOfPages(): number {
    if (!this.pageSize) {
      return 0;
    }

    return Math.ceil(this.length / this.pageSize);
  }

  /**
   * Changes the page size so that the first item displayed on the page will still be
   * displayed using the new page size.
   *
   * 更改分页大小，以便原来分页上显示的第一个条目在新的分页大小下仍然可见。
   *
   * For example, if the page size is 10 and on the second page (items indexed 10-19) then
   * switching so that the page size is 5 will set the third page as the current page so
   * that the 10th item will still be displayed.
   *
   * 例如，如果分页大小为 10，目标在第二页（索引为 10-19 的条目）上，那么切换到分页大小为 5 时，会把第三页设置为当前分页，这样第 10 条仍然会把它显示出来。
   *
   */
  _changePageSize(pageSize: number) {
    // Current page needs to be updated to reflect the new page size. Navigate to the page
    // containing the previous page's first item.
    const startIndex = this.pageIndex * this.pageSize;
    const previousPageIndex = this.pageIndex;

    this.pageIndex = Math.floor(startIndex / pageSize) || 0;
    this.pageSize = pageSize;
    this._emitPageEvent(previousPageIndex);
  }

  /**
   * Checks whether the buttons for going forwards should be disabled.
   *
   * 检查是否应禁用前进按钮。
   *
   */
  _nextButtonsDisabled() {
    return this.disabled || !this.hasNextPage();
  }

  /**
   * Checks whether the buttons for going backwards should be disabled.
   *
   * 检查是否应禁用后退按钮。
   *
   */
  _previousButtonsDisabled() {
    return this.disabled || !this.hasPreviousPage();
  }

  /**
   * Updates the list of page size options to display to the user. Includes making sure that
   * the page size is an option and that the list is sorted.
   *
   * 更新要显示给用户的分页大小选项列表。包括确保分页大小是一个选项，以及该列表是排序过的。
   *
   */
  private _updateDisplayedPageSizeOptions() {
    if (!this._initialized) {
      return;
    }

    // If no page size is provided, use the first page size option or the default page size.
    if (!this.pageSize) {
      this._pageSize =
        this.pageSizeOptions.length != 0 ? this.pageSizeOptions[0] : DEFAULT_PAGE_SIZE;
    }

    this._displayedPageSizeOptions = this.pageSizeOptions.slice();

    if (this._displayedPageSizeOptions.indexOf(this.pageSize) === -1) {
      this._displayedPageSizeOptions.push(this.pageSize);
    }

    // Sort the numbers using a number-specific sort function.
    this._displayedPageSizeOptions.sort((a, b) => a - b);
    this._changeDetectorRef.markForCheck();
  }

  /**
   * Emits an event notifying that a change of the paginator's properties has been triggered.
   *
   * 发出一个事件，以通知此事件分页器属性发生了修改。
   *
   */
  private _emitPageEvent(previousPageIndex: number) {
    this.page.emit({
      previousPageIndex,
      pageIndex: this.pageIndex,
      pageSize: this.pageSize,
      length: this.length,
    });
  }
}

let nextUniqueId = 0;

/**
 * Component to provide navigation between paged information. Displays the size of the current
 * page, user-selectable options to change that size, what items are being shown, and
 * navigational button to go to the previous or next page.
 *
 * 用于提供分页式信息导航的组件。显示当前分页的大小、用户可选的改变分页大小的选项、要显示的条目以及用于转到上一页或下一页的导航按钮。
 *
 */
@Component({
  selector: 'mat-paginator',
  exportAs: 'matPaginator',
  templateUrl: 'paginator.html',
  styleUrls: ['paginator.css'],
  inputs: ['disabled'],
  host: {
    'class': 'mat-mdc-paginator',
    'role': 'group',
  },
  changeDetection: ChangeDetectionStrategy.OnPush,
  encapsulation: ViewEncapsulation.None,
})
export class MatPaginator extends _MatPaginatorBase<MatPaginatorDefaultOptions> {
  /**
   * If set, styles the "page size" form field with the designated style.
   *
   * 如果设置了，则用指定的样式为“分页大小”表单字段设置样式。
   *
   */
  _formFieldAppearance?: MatFormFieldAppearance;

  /** ID for the DOM node containing the paginator's items per page label. */
  readonly _pageSizeLabelId = `mat-paginator-page-size-label-${nextUniqueId++}`;

  constructor(
    intl: MatPaginatorIntl,
    changeDetectorRef: ChangeDetectorRef,
    @Optional() @Inject(MAT_PAGINATOR_DEFAULT_OPTIONS) defaults?: MatPaginatorDefaultOptions,
  ) {
    super(intl, changeDetectorRef, defaults);
    this._formFieldAppearance = defaults?.formFieldAppearance || 'outline';
  }
}<|MERGE_RESOLUTION|>--- conflicted
+++ resolved
@@ -82,31 +82,6 @@
    */
   previousPageIndex?: number;
 
-<<<<<<< HEAD
-  /**
-   * The current page size
-   *
-   * 当前分页大小
-   *
-   */
-  pageSize: number;
-
-  /**
-   * The current total number of items being paged
-   *
-   * 当前正被分页的条目总数
-   *
-   */
-  length: number;
-}
-
-/**
- * Object that can be used to configure the default options for the paginator module.
- *
- * 可用于配置分页器模块默认选项的对象。
- *
- */
-=======
   /** The current page size. */
   pageSize: number;
 
@@ -118,8 +93,12 @@
 // between the MDC and non-MDC versions, we have to duplicate them, because the type of
 // `formFieldAppearance` is narrower in the MDC version.
 
-/** Object that can be used to configure the default options for the paginator module. */
->>>>>>> 70cf080c
+/**
+ * Object that can be used to configure the default options for the paginator module.
+ *
+ * 可用于配置分页器模块默认选项的对象。
+ *
+ */
 export interface MatPaginatorDefaultOptions {
   /**
    * Number of items to display on a page. By default set to 50.
@@ -176,33 +155,6 @@
 /** @docs-private */
 const _MatPaginatorMixinBase = mixinDisabled(mixinInitialized(class {}));
 
-<<<<<<< HEAD
-/**
- * Object that can used to configure the underlying `MatSelect` inside a `MatPaginator`.
- *
- * 可用于在 MatPaginator 中配置底层 `MatSelect` 的 `MatPaginator` 。
- *
- */
-export interface MatPaginatorSelectConfig {
-  /**
-   * Whether to center the active option over the trigger.
-   *
-   * 是否要把活动选项置于触发器的中心位置。
-   *
-   */
-  disableOptionCentering?: boolean;
-
-  /**
-   * Classes to be passed to the select panel.
-   *
-   * 要传递给选择器面板的类。
-   *
-   */
-  panelClass?: string | string[] | Set<string> | {[key: string]: any};
-}
-
-=======
->>>>>>> 70cf080c
 /**
  * Base class with all of the `MatPaginator` functionality.
  *
