--- conflicted
+++ resolved
@@ -41,14 +41,6 @@
     return (await this._nextButton()).click();
   }
 
-<<<<<<< HEAD
-  /**
-   * Goes to the previous page in the paginator.
-   *
-   * 转到分页器中的上一页。
-   *
-   */
-=======
   /** Returns whether or not the next page button is disabled. */
   async isNextPageDisabled(): Promise<boolean> {
     const disabledValue = await (await this._nextButton()).getAttribute('disabled');
@@ -61,8 +53,12 @@
     return disabledValue == 'true';
   }
 
-  /** Goes to the previous page in the paginator. */
->>>>>>> 53b69108
+  /**
+   * Goes to the previous page in the paginator.
+   *
+   * 转到分页器中的上一页。
+   *
+   */
   async goToPreviousPage(): Promise<void> {
     return (await this._previousButton()).click();
   }
@@ -193,7 +189,7 @@
    *
    * @return a `HarnessPredicate` configured with the given options.
    *
-   * 使用给定选项配置过的 `HarnessPredicate`
+   * 使用给定选项配置过的 `HarnessPredicate`。
    *
    */
   static with(options: PaginatorHarnessFilters = {}): HarnessPredicate<MatPaginatorHarness> {
