--- conflicted
+++ resolved
@@ -146,24 +146,19 @@
     return coerceNumberProperty(await value);
   }
 
-<<<<<<< HEAD
-  /**
-   * Gets the text of the range labe of the paginator.
+  /**
+   * Gets the text of the range label of the paginator.
    *
    * 获取分页器范围标签的文本。
    *
    */
-=======
-  /** Gets the text of the range label of the paginator. */
->>>>>>> 70cf080c
   async getRangeLabel(): Promise<string> {
     return (await this._rangeLabel()).text();
   }
 }
 
-<<<<<<< HEAD
 /**
- * Harness for interacting with a standard mat-paginator in tests.
+ * Harness for interacting with an MDC-based mat-paginator in tests.
  *
  * 在测试中可与标准 mat-paginator 进行交互的测试工具。
  *
@@ -175,21 +170,11 @@
    * 用于查找分页器实例的选择器。
    *
    */
-  static hostSelector = '.mat-paginator';
-  protected _nextButton = this.locatorFor('.mat-paginator-navigation-next');
-  protected _previousButton = this.locatorFor('.mat-paginator-navigation-previous');
-  protected _firstPageButton = this.locatorForOptional('.mat-paginator-navigation-first');
-  protected _lastPageButton = this.locatorForOptional('.mat-paginator-navigation-last');
-=======
-/** Harness for interacting with an MDC-based mat-paginator in tests. */
-export class MatPaginatorHarness extends _MatPaginatorHarnessBase {
-  /** Selector used to find paginator instances. */
   static hostSelector = '.mat-mdc-paginator';
   protected _nextButton = this.locatorFor('.mat-mdc-paginator-navigation-next');
   protected _previousButton = this.locatorFor('.mat-mdc-paginator-navigation-previous');
   protected _firstPageButton = this.locatorForOptional('.mat-mdc-paginator-navigation-first');
   protected _lastPageButton = this.locatorForOptional('.mat-mdc-paginator-navigation-last');
->>>>>>> 70cf080c
   protected _select = this.locatorForOptional(
     MatSelectHarness.with({
       ancestor: '.mat-mdc-paginator-page-size',
@@ -199,15 +184,10 @@
   protected _rangeLabel = this.locatorFor('.mat-mdc-paginator-range-label');
 
   /**
-<<<<<<< HEAD
-   * Gets a `HarnessPredicate` that can be used to search for a `MatPaginatorHarness` that meets
-   * certain criteria.
+   * Gets a `HarnessPredicate` that can be used to search for a paginator with specific attributes.
    *
    * 获取一个 `HarnessPredicate`，可用于搜索满足某些条件的 `MatPaginatorHarness`。
    *
-=======
-   * Gets a `HarnessPredicate` that can be used to search for a paginator with specific attributes.
->>>>>>> 70cf080c
    * @param options Options for filtering which paginator instances are considered a match.
    *
    * 用于过滤哪些分页器实例应该视为匹配项的选项。
