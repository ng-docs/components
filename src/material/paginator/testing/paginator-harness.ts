/**
 * @license
 * Copyright Google LLC All Rights Reserved.
 *
 * Use of this source code is governed by an MIT-style license that can be
 * found in the LICENSE file at https://angular.io/license
 */

import {
  AsyncFactoryFn,
  ComponentHarness,
  HarnessPredicate,
  TestElement,
} from '@angular/cdk/testing';
import {MatSelectHarness} from '@angular/material/select/testing';
import {coerceNumberProperty} from '@angular/cdk/coercion';
import {PaginatorHarnessFilters} from './paginator-harness-filters';

<<<<<<< HEAD
/**
 * Harness for interacting with a standard mat-paginator in tests.
 *
 * 在测试中用来与标准 mat-paginator 进行交互的测试工具。
 *
 */
export class MatPaginatorHarness extends ComponentHarness {
  /** Selector used to find paginator instances. */
  static hostSelector = '.mat-paginator';
  private _nextButton = this.locatorFor('.mat-paginator-navigation-next');
  private _previousButton = this.locatorFor('.mat-paginator-navigation-previous');
  private _firstPageButton = this.locatorForOptional('.mat-paginator-navigation-first');
  private _lastPageButton = this.locatorForOptional('.mat-paginator-navigation-last');
  private _select = this.locatorForOptional(MatSelectHarness.with({
    ancestor: '.mat-paginator-page-size'
  }));
  private _pageSizeFallback = this.locatorFor('.mat-paginator-page-size-value');
  private _rangeLabel = this.locatorFor('.mat-paginator-range-label');

  /**
   * Gets a `HarnessPredicate` that can be used to search for a `MatPaginatorHarness` that meets
   * certain criteria.
   * @param options Options for filtering which paginator instances are considered a match.
   * @return a `HarnessPredicate` configured with the given options.
   *
   * 用指定选项配置过的 `HarnessPredicate` 服务。
   */
  static with(options: PaginatorHarnessFilters = {}): HarnessPredicate<MatPaginatorHarness> {
    return new HarnessPredicate(MatPaginatorHarness, options);
  }
=======
export abstract class _MatPaginatorHarnessBase extends ComponentHarness {
  protected abstract _nextButton: AsyncFactoryFn<TestElement>;
  protected abstract _previousButton: AsyncFactoryFn<TestElement>;
  protected abstract _firstPageButton: AsyncFactoryFn<TestElement | null>;
  protected abstract _lastPageButton: AsyncFactoryFn<TestElement | null>;
  protected abstract _select: AsyncFactoryFn<ComponentHarness & {
    getValueText(): Promise<string>;
    clickOptions(...filters: unknown[]): Promise<void>;
  } | null>;
  protected abstract _pageSizeFallback: AsyncFactoryFn<TestElement>;
  protected abstract _rangeLabel: AsyncFactoryFn<TestElement>;
>>>>>>> 94076af5

  /** Goes to the next page in the paginator. */
  async goToNextPage(): Promise<void> {
    return (await this._nextButton()).click();
  }

  /** Goes to the previous page in the paginator. */
  async goToPreviousPage(): Promise<void> {
    return (await this._previousButton()).click();
  }

  /** Goes to the first page in the paginator. */
  async goToFirstPage(): Promise<void> {
    const button = await this._firstPageButton();

    // The first page button isn't enabled by default so we need to check for it.
    if (!button) {
      throw Error('Could not find first page button inside paginator. ' +
                  'Make sure that `showFirstLastButtons` is enabled.');
    }

    return button.click();
  }

  /** Goes to the last page in the paginator. */
  async goToLastPage(): Promise<void> {
    const button = await this._lastPageButton();

    // The last page button isn't enabled by default so we need to check for it.
    if (!button) {
      throw Error('Could not find last page button inside paginator. ' +
                  'Make sure that `showFirstLastButtons` is enabled.');
    }

    return button.click();
  }

  /**
   * Sets the page size of the paginator.
   * @param size Page size that should be select.
   */
  async setPageSize(size: number): Promise<void> {
    const select = await this._select();

    // The select is only available if the `pageSizeOptions` are
    // set to an array with more than one item.
    if (!select) {
      throw Error('Cannot find page size selector in paginator. ' +
                  'Make sure that the `pageSizeOptions` have been configured.');
    }

    return select.clickOptions({text: `${size}`});
  }

  /** Gets the page size of the paginator. */
  async getPageSize(): Promise<number> {
    const select = await this._select();
    const value = select ? select.getValueText() : (await this._pageSizeFallback()).text();
    return coerceNumberProperty(await value);
  }

  /** Gets the text of the range labe of the paginator. */
  async getRangeLabel(): Promise<string> {
    return (await this._rangeLabel()).text();
  }
}

/** Harness for interacting with a standard mat-paginator in tests. */
export class MatPaginatorHarness extends _MatPaginatorHarnessBase {
  /** Selector used to find paginator instances. */
  static hostSelector = '.mat-paginator';
  protected _nextButton = this.locatorFor('.mat-paginator-navigation-next');
  protected _previousButton = this.locatorFor('.mat-paginator-navigation-previous');
  protected _firstPageButton = this.locatorForOptional('.mat-paginator-navigation-first');
  protected _lastPageButton = this.locatorForOptional('.mat-paginator-navigation-last');
  protected _select = this.locatorForOptional(MatSelectHarness.with({
    ancestor: '.mat-paginator-page-size'
  }));
  protected _pageSizeFallback = this.locatorFor('.mat-paginator-page-size-value');
  protected _rangeLabel = this.locatorFor('.mat-paginator-range-label');

  /**
   * Gets a `HarnessPredicate` that can be used to search for a `MatPaginatorHarness` that meets
   * certain criteria.
   * @param options Options for filtering which paginator instances are considered a match.
   * @return a `HarnessPredicate` configured with the given options.
   */
  static with(options: PaginatorHarnessFilters = {}): HarnessPredicate<MatPaginatorHarness> {
    return new HarnessPredicate(MatPaginatorHarness, options);
  }
}<|MERGE_RESOLUTION|>--- conflicted
+++ resolved
@@ -16,38 +16,6 @@
 import {coerceNumberProperty} from '@angular/cdk/coercion';
 import {PaginatorHarnessFilters} from './paginator-harness-filters';
 
-<<<<<<< HEAD
-/**
- * Harness for interacting with a standard mat-paginator in tests.
- *
- * 在测试中用来与标准 mat-paginator 进行交互的测试工具。
- *
- */
-export class MatPaginatorHarness extends ComponentHarness {
-  /** Selector used to find paginator instances. */
-  static hostSelector = '.mat-paginator';
-  private _nextButton = this.locatorFor('.mat-paginator-navigation-next');
-  private _previousButton = this.locatorFor('.mat-paginator-navigation-previous');
-  private _firstPageButton = this.locatorForOptional('.mat-paginator-navigation-first');
-  private _lastPageButton = this.locatorForOptional('.mat-paginator-navigation-last');
-  private _select = this.locatorForOptional(MatSelectHarness.with({
-    ancestor: '.mat-paginator-page-size'
-  }));
-  private _pageSizeFallback = this.locatorFor('.mat-paginator-page-size-value');
-  private _rangeLabel = this.locatorFor('.mat-paginator-range-label');
-
-  /**
-   * Gets a `HarnessPredicate` that can be used to search for a `MatPaginatorHarness` that meets
-   * certain criteria.
-   * @param options Options for filtering which paginator instances are considered a match.
-   * @return a `HarnessPredicate` configured with the given options.
-   *
-   * 用指定选项配置过的 `HarnessPredicate` 服务。
-   */
-  static with(options: PaginatorHarnessFilters = {}): HarnessPredicate<MatPaginatorHarness> {
-    return new HarnessPredicate(MatPaginatorHarness, options);
-  }
-=======
 export abstract class _MatPaginatorHarnessBase extends ComponentHarness {
   protected abstract _nextButton: AsyncFactoryFn<TestElement>;
   protected abstract _previousButton: AsyncFactoryFn<TestElement>;
@@ -59,7 +27,6 @@
   } | null>;
   protected abstract _pageSizeFallback: AsyncFactoryFn<TestElement>;
   protected abstract _rangeLabel: AsyncFactoryFn<TestElement>;
->>>>>>> 94076af5
 
   /** Goes to the next page in the paginator. */
   async goToNextPage(): Promise<void> {
