/**
 * @license
 * Copyright Google LLC All Rights Reserved.
 *
 * Use of this source code is governed by an MIT-style license that can be
 * found in the LICENSE file at https://angular.io/license
 */

import {BaseHarnessFilters} from '@angular/cdk/testing';

<<<<<<< HEAD
/**
 * A set of criteria that can be used to filter a list of `MatPaginatorHarness` instances.
 *
 * 一组可用于过滤 `MatPaginatorHarness` 实例列表的条件。
 *
 */
export interface PaginatorHarnessFilters extends BaseHarnessFilters {
}
=======
/** A set of criteria that can be used to filter a list of `MatPaginatorHarness` instances. */
export interface PaginatorHarnessFilters extends BaseHarnessFilters {}
>>>>>>> 03485cd6
<|MERGE_RESOLUTION|>--- conflicted
+++ resolved
@@ -8,16 +8,10 @@
 
 import {BaseHarnessFilters} from '@angular/cdk/testing';
 
-<<<<<<< HEAD
 /**
  * A set of criteria that can be used to filter a list of `MatPaginatorHarness` instances.
  *
  * 一组可用于过滤 `MatPaginatorHarness` 实例列表的条件。
  *
  */
-export interface PaginatorHarnessFilters extends BaseHarnessFilters {
-}
-=======
-/** A set of criteria that can be used to filter a list of `MatPaginatorHarness` instances. */
-export interface PaginatorHarnessFilters extends BaseHarnessFilters {}
->>>>>>> 03485cd6
+export interface PaginatorHarnessFilters extends BaseHarnessFilters {}