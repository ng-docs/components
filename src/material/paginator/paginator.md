`<mat-paginator>` provides navigation for paged information, typically used with a table.

`<mat-paginator>` 可以为分页信息提供导航功能，通常和表格一起用。

<!-- example(paginator-overview) -->

### Basic use

### 基本用法

Each paginator instance requires:

每个分页器实例都需要：

* The number of items per page (default set to 50)

  每页的条目数（默认为 50）

* The total number of items being paged

  要分页的总条目数

The current page index defaults to 0, but can be explicitly set via pageIndex.

当前页的索引默认为 0，不过可以通过 `pageIndex` 进行显式设置。

When the user interacts with the paginator, a `PageEvent` will be fired that can be used to update
any associated data view.

当用户与分页器交互时，将会触发一个 `PageEvent`，你可以根据它更新相关的数据视图。

### Page size options

### 页面大小选项

The paginator displays a dropdown of page sizes for the user to choose from. The options for this
dropdown can be set via `pageSizeOptions`

<<<<<<< HEAD
分页器会显示一个页大小的下拉框，让用户可以选择页大小。该下拉框的选项可以通过 `pageSizeOptions` 进行设置。

The current pageSize will always appear in the dropdown, even if it is not included in pageSizeOptions.
=======
The current pageSize will always appear in the dropdown, even if it is not included in
pageSizeOptions.

If you want to customize some of the optional of the `mat-select` inside the `mat-paginator`, you
can use the `selectConfig` input.
>>>>>>> 53b69108

即使没有在 `pageSizeOptions` 中指定页大小，它也总会显示在下拉框中。

### Internationalization

### 国际化

The labels for the paginator can be customized by providing your own instance of `MatPaginatorIntl`.
This will allow you to change the following:

分页器的各种标签可以通过指定你自己的 `MatPaginatorIntl` 实例进行定制。
这将允许你修改：

1. The label for the length of each page.

   每页大小的标签。
2. The range text displayed to the user.

   要显示给用户的范围文本。
3. The tooltip messages on the navigation buttons.

   各个导航按钮上的提示信息。

### Accessibility

### 无障碍性

The paginator uses `role="group"` to semantically group its child controls. You must add an
`aria-label` or `aria-labelledby` attribute to `<mat-paginator>` with a label that describes
the content controlled by the pagination control.

<<<<<<< HEAD
分页器使用 `role="group"` 对其子控件进行语义分组。你必须向 `<mat-paginator>` 添加一个 `aria-label` 或 `aria-labelledby` 属性，并带有一个描述由此分页控件控制的内容的标签。

You can set the `aria-label` attributes for the button and select controls within the paginator in 
`MatPaginatorIntl`.

你可以为按钮设置 `aria-label` 属性，并在 `MatPaginatorIntl` 中的分页器中选择控件。
=======
You can set the `aria-label` attributes for the button and select controls within the paginator in
`MatPaginatorIntl`.
>>>>>>> 53b69108
<|MERGE_RESOLUTION|>--- conflicted
+++ resolved
@@ -1,91 +1,38 @@
 `<mat-paginator>` provides navigation for paged information, typically used with a table.
-
-`<mat-paginator>` 可以为分页信息提供导航功能，通常和表格一起用。
 
 <!-- example(paginator-overview) -->
 
 ### Basic use
-
-### 基本用法
-
 Each paginator instance requires:
-
-每个分页器实例都需要：
-
 * The number of items per page (default set to 50)
-
-  每页的条目数（默认为 50）
-
 * The total number of items being paged
 
-  要分页的总条目数
-
 The current page index defaults to 0, but can be explicitly set via pageIndex.
-
-当前页的索引默认为 0，不过可以通过 `pageIndex` 进行显式设置。
 
 When the user interacts with the paginator, a `PageEvent` will be fired that can be used to update
 any associated data view.
 
-当用户与分页器交互时，将会触发一个 `PageEvent`，你可以根据它更新相关的数据视图。
-
 ### Page size options
-
-### 页面大小选项
-
 The paginator displays a dropdown of page sizes for the user to choose from. The options for this
 dropdown can be set via `pageSizeOptions`
 
-<<<<<<< HEAD
-分页器会显示一个页大小的下拉框，让用户可以选择页大小。该下拉框的选项可以通过 `pageSizeOptions` 进行设置。
-
-The current pageSize will always appear in the dropdown, even if it is not included in pageSizeOptions.
-=======
 The current pageSize will always appear in the dropdown, even if it is not included in
 pageSizeOptions.
 
 If you want to customize some of the optional of the `mat-select` inside the `mat-paginator`, you
 can use the `selectConfig` input.
->>>>>>> 53b69108
-
-即使没有在 `pageSizeOptions` 中指定页大小，它也总会显示在下拉框中。
 
 ### Internationalization
-
-### 国际化
-
 The labels for the paginator can be customized by providing your own instance of `MatPaginatorIntl`.
 This will allow you to change the following:
-
-分页器的各种标签可以通过指定你自己的 `MatPaginatorIntl` 实例进行定制。
-这将允许你修改：
-
-1. The label for the length of each page.
-
-   每页大小的标签。
-2. The range text displayed to the user.
-
-   要显示给用户的范围文本。
-3. The tooltip messages on the navigation buttons.
-
-   各个导航按钮上的提示信息。
+ 1. The label for the length of each page.
+ 2. The range text displayed to the user.
+ 3. The tooltip messages on the navigation buttons.
 
 ### Accessibility
-
-### 无障碍性
-
 The paginator uses `role="group"` to semantically group its child controls. You must add an
 `aria-label` or `aria-labelledby` attribute to `<mat-paginator>` with a label that describes
 the content controlled by the pagination control.
 
-<<<<<<< HEAD
-分页器使用 `role="group"` 对其子控件进行语义分组。你必须向 `<mat-paginator>` 添加一个 `aria-label` 或 `aria-labelledby` 属性，并带有一个描述由此分页控件控制的内容的标签。
-
-You can set the `aria-label` attributes for the button and select controls within the paginator in 
-`MatPaginatorIntl`.
-
-你可以为按钮设置 `aria-label` 属性，并在 `MatPaginatorIntl` 中的分页器中选择控件。
-=======
 You can set the `aria-label` attributes for the button and select controls within the paginator in
-`MatPaginatorIntl`.
->>>>>>> 53b69108
+`MatPaginatorIntl`.