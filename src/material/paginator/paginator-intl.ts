/**
 * @license
 * Copyright Google LLC All Rights Reserved.
 *
 * Use of this source code is governed by an MIT-style license that can be
 * found in the LICENSE file at https://angular.io/license
 */

import {Injectable, Optional, SkipSelf} from '@angular/core';
import {Subject} from 'rxjs';

/**
 * To modify the labels and text displayed, create a new instance of MatPaginatorIntl and
 * include it in a custom provider
 *
 * 要修改显示的标签和文本，就要创建一个新的 MatPaginatorIntl 实例，并把它包含在自定义提供者中
 *
 */
@Injectable({providedIn: 'root'})
export class MatPaginatorIntl {
  /**
   * Stream to emit from when labels are changed. Use this to notify components when the labels have
   * changed after initialization.
   *
   * 当标签发生变化时，要触发这个流。当初始化之后标签再发生变化时，用它来通知组件。
   *
   */
  readonly changes: Subject<void> = new Subject<void>();

  /**
   * A label for the page size selector.
   *
   * 分页大小选择器的标签。
   *
   */
  itemsPerPageLabel: string = 'Items per page:';

  /**
   * A label for the button that increments the current page.
   *
   * 用于增加当前分页按钮的标签。
   *
   */
  nextPageLabel: string = 'Next page';

  /**
   * A label for the button that decrements the current page.
   *
   * 用于减小当前分页按钮的标签。
   *
   */
  previousPageLabel: string = 'Previous page';

  /**
   * A label for the button that moves to the first page.
   *
   * 移动到第一页按钮的标签。
   *
   */
  firstPageLabel: string = 'First page';

  /**
   * A label for the button that moves to the last page.
   *
   * 移动到最后一页按钮的标签。
   *
   */
  lastPageLabel: string = 'Last page';

<<<<<<< HEAD
  /**
   * A label for the range of items within the current page and the length of the whole list.
   *
   * 当前分页当中条目范围的标签，以及整个列表的长度。
   *
   */
  getRangeLabel: (page: number, pageSize: number, length: number) => string =
    (page: number, pageSize: number, length: number) => {
      if (length == 0 || pageSize == 0) { return `0 of ${length}`; }
=======
  /** A label for the range of items within the current page and the length of the whole list. */
  getRangeLabel: (page: number, pageSize: number, length: number) => string = (
    page: number,
    pageSize: number,
    length: number,
  ) => {
    if (length == 0 || pageSize == 0) {
      return `0 of ${length}`;
    }
>>>>>>> 03485cd6

    length = Math.max(length, 0);

    const startIndex = page * pageSize;

    // If the start index exceeds the list length, do not try and fix the end index to the end.
    const endIndex =
      startIndex < length ? Math.min(startIndex + pageSize, length) : startIndex + pageSize;

    return `${startIndex + 1} – ${endIndex} of ${length}`;
  };
}

/** @docs-private */
export function MAT_PAGINATOR_INTL_PROVIDER_FACTORY(parentIntl: MatPaginatorIntl) {
  return parentIntl || new MatPaginatorIntl();
}

/** @docs-private */
export const MAT_PAGINATOR_INTL_PROVIDER = {
  // If there is already an MatPaginatorIntl available, use that. Otherwise, provide a new one.
  provide: MatPaginatorIntl,
  deps: [[new Optional(), new SkipSelf(), MatPaginatorIntl]],
  useFactory: MAT_PAGINATOR_INTL_PROVIDER_FACTORY,
};<|MERGE_RESOLUTION|>--- conflicted
+++ resolved
@@ -67,18 +67,12 @@
    */
   lastPageLabel: string = 'Last page';
 
-<<<<<<< HEAD
   /**
    * A label for the range of items within the current page and the length of the whole list.
    *
    * 当前分页当中条目范围的标签，以及整个列表的长度。
    *
    */
-  getRangeLabel: (page: number, pageSize: number, length: number) => string =
-    (page: number, pageSize: number, length: number) => {
-      if (length == 0 || pageSize == 0) { return `0 of ${length}`; }
-=======
-  /** A label for the range of items within the current page and the length of the whole list. */
   getRangeLabel: (page: number, pageSize: number, length: number) => string = (
     page: number,
     pageSize: number,
@@ -87,7 +81,6 @@
     if (length == 0 || pageSize == 0) {
       return `0 of ${length}`;
     }
->>>>>>> 03485cd6
 
     length = Math.max(length, 0);
 
