/**
 * @license
 * Copyright Google LLC All Rights Reserved.
 *
 * Use of this source code is governed by an MIT-style license that can be
 * found in the LICENSE file at https://angular.io/license
 */

import {Directive, Input} from '@angular/core';
import {
  CdkCell,
  CdkCellDef,
  CdkColumnDef,
  CdkFooterCell,
  CdkFooterCellDef,
  CdkHeaderCell,
  CdkHeaderCellDef,
} from '@angular/cdk/table';

/**
 * Cell definition for the mat-table.
 * Captures the template of a column's data row cell as well as cell-specific properties.
 *
 * mat-table 的单元格定义。存放列的数据行单元格的模板以及单元格专有属性。
 *
 */
@Directive({
  selector: '[matCellDef]',
  providers: [{provide: CdkCellDef, useExisting: MatCellDef}],
})
export class MatCellDef extends CdkCellDef {}

/**
 * Header cell definition for the mat-table.
 * Captures the template of a column's header cell and as well as cell-specific properties.
 *
 * mat-table 的表头单元格定义。存放列表头单元格的模板以及单元格专有属性。
 *
 */
@Directive({
  selector: '[matHeaderCellDef]',
  providers: [{provide: CdkHeaderCellDef, useExisting: MatHeaderCellDef}],
})
export class MatHeaderCellDef extends CdkHeaderCellDef {}

/**
 * Footer cell definition for the mat-table.
 * Captures the template of a column's footer cell and as well as cell-specific properties.
 *
 * mat-table 的表尾单元格定义。存放列的表尾单元格的模板以及单元格专有属性。
 *
 */
@Directive({
  selector: '[matFooterCellDef]',
  providers: [{provide: CdkFooterCellDef, useExisting: MatFooterCellDef}],
})
export class MatFooterCellDef extends CdkFooterCellDef {}

/**
 * Column definition for the mat-table.
 * Defines a set of cells available for a table column.
 *
 * mat-table 的列定义。定义一组可用于表列的单元格。
 *
 */
@Directive({
  selector: '[matColumnDef]',
  inputs: ['sticky'],
  providers: [
    {provide: CdkColumnDef, useExisting: MatColumnDef},
    {provide: 'MAT_SORT_HEADER_COLUMN_DEF', useExisting: MatColumnDef},
  ],
})
export class MatColumnDef extends CdkColumnDef {
  /**
   * Unique name for this column.
   *
   * 这个列的唯一名称。
   *
   */
  @Input('matColumnDef')
  override get name(): string {
    return this._name;
  }
  override set name(name: string) {
    this._setNameInput(name);
  }

  /**
   * Add "mat-column-" prefix in addition to "cdk-column-" prefix.
   * In the future, this will only add "mat-column-" and columnCssClassName
   * will change from type string\[] to string.
   *
<<<<<<< HEAD
   * 除 “cdk-column-” 前缀外，还会添加 “mat-column-” 前缀。将来，只会添加 “mat-column-”，而 columnCssClassName 会从 string\[] 类型改为 string。
=======
>>>>>>> 53b69108
   * @docs-private
   */
  protected override _updateColumnCssClassName() {
    super._updateColumnCssClassName();
    this._columnCssClassName!.push(`mat-column-${this.cssClassFriendlyName}`);
  }
}

/**
 * Header cell template container that adds the right classes and role.
 *
 * 用于添加正确的类和角色的表头单元格模板容器。
 *
 */
@Directive({
  selector: 'mat-header-cell, th[mat-header-cell]',
  host: {
    'class': 'mat-header-cell',
    'role': 'columnheader',
  },
})
export class MatHeaderCell extends CdkHeaderCell {}

/**
 * Footer cell template container that adds the right classes and role.
 *
 * 用于添加正确的类和角色的表尾单元格模板容器。
 *
 */
@Directive({
  selector: 'mat-footer-cell, td[mat-footer-cell]',
  host: {
    'class': 'mat-footer-cell',
    'role': 'gridcell',
  },
})
export class MatFooterCell extends CdkFooterCell {}

/**
 * Cell template container that adds the right classes and role.
 *
 * 用于添加正确的类和角色的单元格模板容器。
 *
 */
@Directive({
  selector: 'mat-cell, td[mat-cell]',
  host: {
    'class': 'mat-cell',
    'role': 'gridcell',
  },
})
export class MatCell extends CdkCell {}<|MERGE_RESOLUTION|>--- conflicted
+++ resolved
@@ -91,10 +91,6 @@
    * In the future, this will only add "mat-column-" and columnCssClassName
    * will change from type string\[] to string.
    *
-<<<<<<< HEAD
-   * 除 “cdk-column-” 前缀外，还会添加 “mat-column-” 前缀。将来，只会添加 “mat-column-”，而 columnCssClassName 会从 string\[] 类型改为 string。
-=======
->>>>>>> 53b69108
    * @docs-private
    */
   protected override _updateColumnCssClassName() {
