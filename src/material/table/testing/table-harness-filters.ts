--- conflicted
+++ resolved
@@ -31,15 +31,13 @@
   columnName?: string | RegExp;
 }
 
-<<<<<<< HEAD
 /**
  * A set of criteria that can be used to filter a list of row harness instances.
  *
  * 一组标准，可用于过滤表行测试工具实例的列表。
  *
  */
-export interface RowHarnessFilters extends BaseHarnessFilters {
-}
+export interface RowHarnessFilters extends BaseHarnessFilters {}
 
 /**
  * A set of criteria that can be used to filter a list of table harness instances.
@@ -47,12 +45,4 @@
  * 一组标准，可用于过滤表格测试工具实例的列表。
  *
  */
-export interface TableHarnessFilters extends BaseHarnessFilters {
-}
-=======
-/** A set of criteria that can be used to filter a list of row harness instances. */
-export interface RowHarnessFilters extends BaseHarnessFilters {}
-
-/** A set of criteria that can be used to filter a list of table harness instances. */
-export interface TableHarnessFilters extends BaseHarnessFilters {}
->>>>>>> 03485cd6
+export interface TableHarnessFilters extends BaseHarnessFilters {}