--- conflicted
+++ resolved
@@ -30,31 +30,6 @@
   };
 }
 
-<<<<<<< HEAD
-/**
- * Harness for interacting with a standard mat-table in tests.
- *
- * 在测试中用来与标准 mat-table 进行交互的测试工具。
- *
- */
-export class MatTableHarness extends ContentContainerComponentHarness<string> {
-  /** The selector for the host element of a `MatTableHarness` instance. */
-  static hostSelector = '.mat-table';
-
-  /**
-   * Gets a `HarnessPredicate` that can be used to search for a table with specific attributes.
-   *
-   * 获取一个可用来使用指定属性搜索表格的 `HarnessPredicate`。
-   *
-   * @param options Options for narrowing the search
-   * @return a `HarnessPredicate` configured with the given options.
-   *
-   * 用指定选项配置过的 `HarnessPredicate` 服务。
-   */
-  static with(options: TableHarnessFilters = {}): HarnessPredicate<MatTableHarness> {
-    return new HarnessPredicate(MatTableHarness, options);
-  }
-=======
 interface RowBase extends ComponentHarness {
   getCellTextByColumnName(): Promise<MatRowHarnessColumnsText>;
   getCellTextByIndex(): Promise<string[]>;
@@ -74,7 +49,6 @@
   protected abstract _headerRowHarness: HeaderRowType;
   protected abstract _rowHarness: RowType;
   protected abstract _footerRowHarness: FooterRowType;
->>>>>>> 94076af5
 
   /** Gets all of the header rows in a table. */
   async getHeaderRows(filter: RowHarnessFilters = {}): Promise<HeaderRow[]> {
