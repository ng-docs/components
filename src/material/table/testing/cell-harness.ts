/**
 * @license
 * Copyright Google LLC All Rights Reserved.
 *
 * Use of this source code is governed by an MIT-style license that can be
 * found in the LICENSE file at https://angular.io/license
 */

import {
  HarnessPredicate,
  ComponentHarnessConstructor,
  ContentContainerComponentHarness
} from '@angular/cdk/testing';
import {CellHarnessFilters} from './table-harness-filters';

/** Harness for interacting with a standard Angular Material table cell. */
export class MatCellHarness extends ContentContainerComponentHarness {
  /** The selector for the host element of a `MatCellHarness` instance. */
  static hostSelector = '.mat-cell';

  /**
   * Gets a `HarnessPredicate` that can be used to search for a table cell with specific attributes.
   *
   * 获取一个可用来使用指定属性搜索表格中单元格的 `HarnessPredicate`。
   *
   * @param options Options for narrowing the search
   * @return a `HarnessPredicate` configured with the given options.
   *
   * 用指定选项配置过的 `HarnessPredicate` 服务。
   */
  static with(options: CellHarnessFilters = {}): HarnessPredicate<MatCellHarness> {
    return MatCellHarness._getCellPredicate(MatCellHarness, options);
  }

  /** Gets the cell's text. */
  async getText(): Promise<string> {
    return (await this.host()).text();
  }

  /** Gets the name of the column that the cell belongs to. */
  async getColumnName(): Promise<string> {
    const host = await this.host();
    const classAttribute = await host.getAttribute('class');

    if (classAttribute) {
      const prefix = 'mat-column-';
      const name = classAttribute.split(' ').map(c => c.trim()).find(c => c.startsWith(prefix));

      if (name) {
        return name.split(prefix)[1];
      }
    }

    throw Error('Could not determine column name of cell.');
  }

  protected static _getCellPredicate<T extends MatCellHarness>(
    type: ComponentHarnessConstructor<T>,
    options: CellHarnessFilters): HarnessPredicate<T> {
    return new HarnessPredicate(type, options)
      .addOption('text', options.text,
          (harness, text) => HarnessPredicate.stringMatches(harness.getText(), text))
      .addOption('columnName', options.columnName,
          (harness, name) => HarnessPredicate.stringMatches(harness.getColumnName(), name));
  }
}

/** Harness for interacting with a standard Angular Material table header cell. */
export class MatHeaderCellHarness extends MatCellHarness {
  /** The selector for the host element of a `MatHeaderCellHarness` instance. */
  static hostSelector = '.mat-header-cell';

  /**
   * Gets a `HarnessPredicate` that can be used to search for
   * a table header cell with specific attributes.
   * @param options Options for narrowing the search
   * @return a `HarnessPredicate` configured with the given options.
   *
   * 用指定选项配置过的 `HarnessPredicate` 服务。
   */
  static with(options: CellHarnessFilters = {}): HarnessPredicate<MatHeaderCellHarness> {
    return MatHeaderCellHarness._getCellPredicate(MatHeaderCellHarness, options);
  }
}

/** Harness for interacting with a standard Angular Material table footer cell. */
export class MatFooterCellHarness extends MatCellHarness {
  /** The selector for the host element of a `MatFooterCellHarness` instance. */
  static hostSelector = '.mat-footer-cell';

  /**
   * Gets a `HarnessPredicate` that can be used to search for
   * a table footer cell with specific attributes.
   * @param options Options for narrowing the search
   * @return a `HarnessPredicate` configured with the given options.
   *
   * 用指定选项配置过的 `HarnessPredicate` 服务。
   */
  static with(options: CellHarnessFilters = {}): HarnessPredicate<MatFooterCellHarness> {
    return MatFooterCellHarness._getCellPredicate(MatFooterCellHarness, options);
  }
<<<<<<< HEAD
}

function getCellPredicate<T extends MatCellHarness>(
  type: ComponentHarnessConstructor<T>,
  options: CellHarnessFilters): HarnessPredicate<T> {
  return new HarnessPredicate(type, options)
    .addOption('text', options.text,
        (harness, text) => HarnessPredicate.stringMatches(harness.getText(), text))
    .addOption('columnName', options.columnName,
        (harness, name) => HarnessPredicate.stringMatches(harness.getColumnName(), name));
=======
>>>>>>> 94076af5
}<|MERGE_RESOLUTION|>--- conflicted
+++ resolved
@@ -99,17 +99,4 @@
   static with(options: CellHarnessFilters = {}): HarnessPredicate<MatFooterCellHarness> {
     return MatFooterCellHarness._getCellPredicate(MatFooterCellHarness, options);
   }
-<<<<<<< HEAD
-}
-
-function getCellPredicate<T extends MatCellHarness>(
-  type: ComponentHarnessConstructor<T>,
-  options: CellHarnessFilters): HarnessPredicate<T> {
-  return new HarnessPredicate(type, options)
-    .addOption('text', options.text,
-        (harness, text) => HarnessPredicate.stringMatches(harness.getText(), text))
-    .addOption('columnName', options.columnName,
-        (harness, name) => HarnessPredicate.stringMatches(harness.getColumnName(), name));
-=======
->>>>>>> 94076af5
 }