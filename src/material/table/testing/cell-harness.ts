--- conflicted
+++ resolved
@@ -101,18 +101,13 @@
  *
  */
 export class MatHeaderCellHarness extends MatCellHarness {
-<<<<<<< HEAD
   /**
    * The selector for the host element of a `MatHeaderCellHarness` instance.
    *
    * `MatHeaderCellHarness` 实例的宿主元素选择器。
    *
    */
-  static hostSelector = '.mat-header-cell';
-=======
-  /** The selector for the host element of a `MatHeaderCellHarness` instance. */
   static override hostSelector = '.mat-header-cell';
->>>>>>> 03485cd6
 
   /**
    * Gets a `HarnessPredicate` that can be used to search for
@@ -140,18 +135,13 @@
  *
  */
 export class MatFooterCellHarness extends MatCellHarness {
-<<<<<<< HEAD
   /**
    * The selector for the host element of a `MatFooterCellHarness` instance.
    *
    * `MatFooterCellHarness` 实例的宿主元素选择器。
    *
    */
-  static hostSelector = '.mat-footer-cell';
-=======
-  /** The selector for the host element of a `MatFooterCellHarness` instance. */
   static override hostSelector = '.mat-footer-cell';
->>>>>>> 03485cd6
 
   /**
    * Gets a `HarnessPredicate` that can be used to search for
