/**
 * @license
 * Copyright Google LLC All Rights Reserved.
 *
 * Use of this source code is governed by an MIT-style license that can be
 * found in the LICENSE file at https://angular.io/license
 */

import {
  ComponentHarnessConstructor,
  ContentContainerComponentHarness,
  HarnessPredicate,
} from '@angular/cdk/testing';
import {CellHarnessFilters} from './table-harness-filters';

<<<<<<< HEAD
/**
 * Harness for interacting with a standard Angular Material table cell.
 *
 * 与标准 Angular Material 表的单元格进行交互的测试工具。
 *
 */
export class MatCellHarness extends ContentContainerComponentHarness {
  /**
   * The selector for the host element of a `MatCellHarness` instance.
   *
   * `MatCellHarness` 实例的宿主元素选择器。
   *
   */
  static hostSelector = '.mat-cell';

  /**
   * Gets a `HarnessPredicate` that can be used to search for a table cell with specific attributes.
   *
   * 获取一个可用来使用指定属性搜索表格中单元格的 `HarnessPredicate`。
   *
   * @param options Options for narrowing the search
   *
   * 缩小搜索范围的选项
   *
   * @return a `HarnessPredicate` configured with the given options.
   *
   * 用指定选项配置过的 `HarnessPredicate` 服务。
   */
  static with(options: CellHarnessFilters = {}): HarnessPredicate<MatCellHarness> {
    return MatCellHarness._getCellPredicate(MatCellHarness, options);
  }

  /**
   * Gets the cell's text.
   *
   * 获取此单元格的文本。
   *
   */
=======
export abstract class _MatCellHarnessBase extends ContentContainerComponentHarness {
  /** Gets the cell's text. */
>>>>>>> 70cf080c
  async getText(): Promise<string> {
    return (await this.host()).text();
  }

  /**
   * Gets the name of the column that the cell belongs to.
   *
   * 获取此单元格所属的列的名称。
   *
   */
  async getColumnName(): Promise<string> {
    const host = await this.host();
    const classAttribute = await host.getAttribute('class');

    if (classAttribute) {
      const prefix = 'mat-column-';
      const name = classAttribute
        .split(' ')
        .map(c => c.trim())
        .find(c => c.startsWith(prefix));

      if (name) {
        return name.split(prefix)[1];
      }
    }

    throw Error('Could not determine column name of cell.');
  }

  protected static _getCellPredicate<T extends MatCellHarness>(
    type: ComponentHarnessConstructor<T>,
    options: CellHarnessFilters,
  ): HarnessPredicate<T> {
    return new HarnessPredicate(type, options)
      .addOption('text', options.text, (harness, text) =>
        HarnessPredicate.stringMatches(harness.getText(), text),
      )
      .addOption('columnName', options.columnName, (harness, name) =>
        HarnessPredicate.stringMatches(harness.getColumnName(), name),
      );
  }
}

<<<<<<< HEAD
/**
 * Harness for interacting with a standard Angular Material table header cell.
 *
 * 与标准 Angular Material 表的标题单元进行交互的测试工具。
 *
 */
export class MatHeaderCellHarness extends MatCellHarness {
  /**
   * The selector for the host element of a `MatHeaderCellHarness` instance.
   *
   * `MatHeaderCellHarness` 实例的宿主元素选择器。
   *
   */
  static override hostSelector = '.mat-header-cell';

  /**
   * Gets a `HarnessPredicate` that can be used to search for
   * a table header cell with specific attributes.
   *
   * 获取一个 `HarnessPredicate`，用于搜索具有特定属性的表头单元格。
   *
=======
/** Harness for interacting with an MDC-based Angular Material table cell. */
export class MatCellHarness extends _MatCellHarnessBase {
  /** The selector for the host element of a `MatCellHarness` instance. */
  static hostSelector = '.mat-mdc-cell';

  /**
   * Gets a `HarnessPredicate` that can be used to search for a table cell with specific attributes.
   * @param options Options for narrowing the search
   * @return a `HarnessPredicate` configured with the given options.
   */
  static with(options: CellHarnessFilters = {}): HarnessPredicate<MatCellHarness> {
    return _MatCellHarnessBase._getCellPredicate(this, options);
  }
}

/** Harness for interacting with an MDC-based Angular Material table header cell. */
export class MatHeaderCellHarness extends _MatCellHarnessBase {
  /** The selector for the host element of a `MatHeaderCellHarness` instance. */
  static hostSelector = '.mat-mdc-header-cell';

  /**
   * Gets a `HarnessPredicate` that can be used to search for a table header cell with specific
   * attributes.
>>>>>>> 70cf080c
   * @param options Options for narrowing the search
   *
   * 缩小搜索范围的选项
   *
   * @return a `HarnessPredicate` configured with the given options.
   *
   * 用指定选项配置过的 `HarnessPredicate` 服务。
   */
  static with(options: CellHarnessFilters = {}): HarnessPredicate<MatHeaderCellHarness> {
    return _MatCellHarnessBase._getCellPredicate(this, options);
  }
}

<<<<<<< HEAD
/**
 * Harness for interacting with a standard Angular Material table footer cell.
 *
 * 与标准 Angular Material 表格的页脚单元进行交互的测试工具。
 *
 */
export class MatFooterCellHarness extends MatCellHarness {
  /**
   * The selector for the host element of a `MatFooterCellHarness` instance.
   *
   * `MatFooterCellHarness` 实例的宿主元素选择器。
   *
   */
  static override hostSelector = '.mat-footer-cell';

  /**
   * Gets a `HarnessPredicate` that can be used to search for
   * a table footer cell with specific attributes.
   *
   * 获取一个 `HarnessPredicate`，用于搜索具有特定属性的表格页脚单元格。
   *
=======
/** Harness for interacting with an MDC-based Angular Material table footer cell. */
export class MatFooterCellHarness extends _MatCellHarnessBase {
  /** The selector for the host element of a `MatFooterCellHarness` instance. */
  static hostSelector = '.mat-mdc-footer-cell';

  /**
   * Gets a `HarnessPredicate` that can be used to search for a table footer cell with specific
   * attributes.
>>>>>>> 70cf080c
   * @param options Options for narrowing the search
   *
   * 缩小搜索范围的选项
   *
   * @return a `HarnessPredicate` configured with the given options.
   *
   * 用指定选项配置过的 `HarnessPredicate` 服务。
   */
  static with(options: CellHarnessFilters = {}): HarnessPredicate<MatFooterCellHarness> {
    return _MatCellHarnessBase._getCellPredicate(this, options);
  }
}<|MERGE_RESOLUTION|>--- conflicted
+++ resolved
@@ -13,49 +13,8 @@
 } from '@angular/cdk/testing';
 import {CellHarnessFilters} from './table-harness-filters';
 
-<<<<<<< HEAD
-/**
- * Harness for interacting with a standard Angular Material table cell.
- *
- * 与标准 Angular Material 表的单元格进行交互的测试工具。
- *
- */
-export class MatCellHarness extends ContentContainerComponentHarness {
-  /**
-   * The selector for the host element of a `MatCellHarness` instance.
-   *
-   * `MatCellHarness` 实例的宿主元素选择器。
-   *
-   */
-  static hostSelector = '.mat-cell';
-
-  /**
-   * Gets a `HarnessPredicate` that can be used to search for a table cell with specific attributes.
-   *
-   * 获取一个可用来使用指定属性搜索表格中单元格的 `HarnessPredicate`。
-   *
-   * @param options Options for narrowing the search
-   *
-   * 缩小搜索范围的选项
-   *
-   * @return a `HarnessPredicate` configured with the given options.
-   *
-   * 用指定选项配置过的 `HarnessPredicate` 服务。
-   */
-  static with(options: CellHarnessFilters = {}): HarnessPredicate<MatCellHarness> {
-    return MatCellHarness._getCellPredicate(MatCellHarness, options);
-  }
-
-  /**
-   * Gets the cell's text.
-   *
-   * 获取此单元格的文本。
-   *
-   */
-=======
 export abstract class _MatCellHarnessBase extends ContentContainerComponentHarness {
   /** Gets the cell's text. */
->>>>>>> 70cf080c
   async getText(): Promise<string> {
     return (await this.host()).text();
   }
@@ -99,30 +58,8 @@
   }
 }
 
-<<<<<<< HEAD
 /**
- * Harness for interacting with a standard Angular Material table header cell.
- *
- * 与标准 Angular Material 表的标题单元进行交互的测试工具。
- *
- */
-export class MatHeaderCellHarness extends MatCellHarness {
-  /**
-   * The selector for the host element of a `MatHeaderCellHarness` instance.
-   *
-   * `MatHeaderCellHarness` 实例的宿主元素选择器。
-   *
-   */
-  static override hostSelector = '.mat-header-cell';
-
-  /**
-   * Gets a `HarnessPredicate` that can be used to search for
-   * a table header cell with specific attributes.
-   *
-   * 获取一个 `HarnessPredicate`，用于搜索具有特定属性的表头单元格。
-   *
-=======
-/** Harness for interacting with an MDC-based Angular Material table cell. */
+ * Harness for interacting with an MDC-based Angular Material table cell. */
 export class MatCellHarness extends _MatCellHarnessBase {
   /** The selector for the host element of a `MatCellHarness` instance. */
   static hostSelector = '.mat-mdc-cell';
@@ -137,15 +74,26 @@
   }
 }
 
-/** Harness for interacting with an MDC-based Angular Material table header cell. */
+/** Harness for interacting with an MDC-based Angular Material table header cell.
+ *
+ * 与标准 Angular Material 表的标题单元进行交互的测试工具。
+ *
+ */
 export class MatHeaderCellHarness extends _MatCellHarnessBase {
-  /** The selector for the host element of a `MatHeaderCellHarness` instance. */
+  /**
+   * The selector for the host element of a `MatHeaderCellHarness` instance.
+   *
+   * `MatHeaderCellHarness` 实例的宿主元素选择器。
+   *
+   */
   static hostSelector = '.mat-mdc-header-cell';
 
   /**
    * Gets a `HarnessPredicate` that can be used to search for a table header cell with specific
    * attributes.
->>>>>>> 70cf080c
+   *
+   * 获取一个 `HarnessPredicate`，用于搜索具有特定属性的表头单元格。
+   *
    * @param options Options for narrowing the search
    *
    * 缩小搜索范围的选项
@@ -159,38 +107,27 @@
   }
 }
 
-<<<<<<< HEAD
 /**
- * Harness for interacting with a standard Angular Material table footer cell.
+ * Harness for interacting with an MDC-based Angular Material table footer cell.
  *
  * 与标准 Angular Material 表格的页脚单元进行交互的测试工具。
  *
  */
-export class MatFooterCellHarness extends MatCellHarness {
+export class MatFooterCellHarness extends _MatCellHarnessBase {
   /**
    * The selector for the host element of a `MatFooterCellHarness` instance.
    *
    * `MatFooterCellHarness` 实例的宿主元素选择器。
    *
    */
-  static override hostSelector = '.mat-footer-cell';
-
-  /**
-   * Gets a `HarnessPredicate` that can be used to search for
-   * a table footer cell with specific attributes.
-   *
-   * 获取一个 `HarnessPredicate`，用于搜索具有特定属性的表格页脚单元格。
-   *
-=======
-/** Harness for interacting with an MDC-based Angular Material table footer cell. */
-export class MatFooterCellHarness extends _MatCellHarnessBase {
-  /** The selector for the host element of a `MatFooterCellHarness` instance. */
   static hostSelector = '.mat-mdc-footer-cell';
 
   /**
    * Gets a `HarnessPredicate` that can be used to search for a table footer cell with specific
    * attributes.
->>>>>>> 70cf080c
+   *
+   * 获取一个 `HarnessPredicate`，用于搜索具有特定属性的表格页脚单元格。
+   *
    * @param options Options for narrowing the search
    *
    * 缩小搜索范围的选项
