--- conflicted
+++ resolved
@@ -62,22 +62,7 @@
 })
 export class MatRowDef<T> extends CdkRowDef<T> {}
 
-<<<<<<< HEAD
-/**
- * Footer template container that contains the cell outlet. Adds the right class and role.
- *
- * 包含单元格出口的表尾模板容器。添加合适的类和角色。
- *
- */
-/**
- * Header template container that contains the cell outlet. Adds the right class and role.
- *
- * 包含单元格出口地标的表头模板容器。添加合适的类和角色。
- *
- */
-=======
 /** Header template container that contains the cell outlet. Adds the right class and role. */
->>>>>>> 69652b09
 @Component({
   selector: 'mat-header-row, tr[mat-header-row]',
   template: CDK_ROW_TEMPLATE,
