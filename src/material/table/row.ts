/**
 * @license
 * Copyright Google LLC All Rights Reserved.
 *
 * Use of this source code is governed by an MIT-style license that can be
 * found in the LICENSE file at https://angular.io/license
 */

import {
  CDK_ROW_TEMPLATE,
  CdkFooterRow,
  CdkFooterRowDef,
  CdkHeaderRow,
  CdkHeaderRowDef,
  CdkRow,
  CdkRowDef,
  CdkNoDataRow,
} from '@angular/cdk/table';
import {ChangeDetectionStrategy, Component, Directive, ViewEncapsulation} from '@angular/core';

/**
 * Header row definition for the mat-table.
 * Captures the header row's template and other header properties such as the columns to display.
 *
 * mat-table 的表头行定义。存放表头行的模板和其他表头属性，比如要显示的列。
 *
 */
@Directive({
  selector: '[matHeaderRowDef]',
  providers: [{provide: CdkHeaderRowDef, useExisting: MatHeaderRowDef}],
  inputs: ['columns: matHeaderRowDef', 'sticky: matHeaderRowDefSticky'],
})
export class MatHeaderRowDef extends CdkHeaderRowDef {}

/**
 * Footer row definition for the mat-table.
 * Captures the footer row's template and other footer properties such as the columns to display.
 *
 * mat-table 的表尾行定义。存放表尾行的模板和其他表尾属性，比如要显示的列。
 *
 */
@Directive({
  selector: '[matFooterRowDef]',
  providers: [{provide: CdkFooterRowDef, useExisting: MatFooterRowDef}],
  inputs: ['columns: matFooterRowDef', 'sticky: matFooterRowDefSticky'],
})
export class MatFooterRowDef extends CdkFooterRowDef {}

/**
 * Data row definition for the mat-table.
 * Captures the data row's template and other properties such as the columns to display and
 * a when predicate that describes when this row should be used.
 *
 * mat-table 的数据行定义。
 * 存放数据行的模板和其他属性，比如要显示的列和描述何时应该使用该行的谓词。
 *
 */
@Directive({
  selector: '[matRowDef]',
  providers: [{provide: CdkRowDef, useExisting: MatRowDef}],
  inputs: ['columns: matRowDefColumns', 'when: matRowDefWhen'],
})
export class MatRowDef<T> extends CdkRowDef<T> {}

<<<<<<< HEAD
/**
 * Header template container that contains the cell outlet. Adds the right class and role.
 *
 * 包含单元格出口地标的表头模板容器。添加合适的类和角色。
 *
 */
=======
/** Footer template container that contains the cell outlet. Adds the right class and role. */
>>>>>>> 70cf080c
@Component({
  selector: 'mat-header-row, tr[mat-header-row]',
  template: CDK_ROW_TEMPLATE,
  host: {
    'class': 'mat-mdc-header-row mdc-data-table__header-row',
    'role': 'row',
  },
  // See note on CdkTable for explanation on why this uses the default change detection strategy.
  // tslint:disable-next-line:validate-decorators
  changeDetection: ChangeDetectionStrategy.Default,
  encapsulation: ViewEncapsulation.None,
  exportAs: 'matHeaderRow',
  providers: [{provide: CdkHeaderRow, useExisting: MatHeaderRow}],
})
export class MatHeaderRow extends CdkHeaderRow {}

/**
 * Footer template container that contains the cell outlet. Adds the right class and role.
 *
 * 包含单元格出口地标的表尾模板容器。添加合适的类和角色。
 *
 */
@Component({
  selector: 'mat-footer-row, tr[mat-footer-row]',
  template: CDK_ROW_TEMPLATE,
  host: {
    'class': 'mat-mdc-footer-row mdc-data-table__row',
    'role': 'row',
  },
  // See note on CdkTable for explanation on why this uses the default change detection strategy.
  // tslint:disable-next-line:validate-decorators
  changeDetection: ChangeDetectionStrategy.Default,
  encapsulation: ViewEncapsulation.None,
  exportAs: 'matFooterRow',
  providers: [{provide: CdkFooterRow, useExisting: MatFooterRow}],
})
export class MatFooterRow extends CdkFooterRow {}

/**
 * Data row template container that contains the cell outlet. Adds the right class and role.
 *
 * 包含单元格出口地标的数据行模板容器。添加合适的类和角色。
 *
 */
@Component({
  selector: 'mat-row, tr[mat-row]',
  template: CDK_ROW_TEMPLATE,
  host: {
    'class': 'mat-mdc-row mdc-data-table__row',
    'role': 'row',
  },
  // See note on CdkTable for explanation on why this uses the default change detection strategy.
  // tslint:disable-next-line:validate-decorators
  changeDetection: ChangeDetectionStrategy.Default,
  encapsulation: ViewEncapsulation.None,
  exportAs: 'matRow',
  providers: [{provide: CdkRow, useExisting: MatRow}],
})
export class MatRow extends CdkRow {}

/**
 * Row that can be used to display a message when no data is shown in the table.
 *
 * 当表中没有数据时，可以用来显示一条消息的行。
 *
 */
@Directive({
  selector: 'ng-template[matNoDataRow]',
  providers: [{provide: CdkNoDataRow, useExisting: MatNoDataRow}],
})
export class MatNoDataRow extends CdkNoDataRow {
  override _contentClassName = 'mat-mdc-no-data-row';
}<|MERGE_RESOLUTION|>--- conflicted
+++ resolved
@@ -62,16 +62,13 @@
 })
 export class MatRowDef<T> extends CdkRowDef<T> {}
 
-<<<<<<< HEAD
+/** Footer template container that contains the cell outlet. Adds the right class and role. */
 /**
  * Header template container that contains the cell outlet. Adds the right class and role.
  *
  * 包含单元格出口地标的表头模板容器。添加合适的类和角色。
  *
  */
-=======
-/** Footer template container that contains the cell outlet. Adds the right class and role. */
->>>>>>> 70cf080c
 @Component({
   selector: 'mat-header-row, tr[mat-header-row]',
   template: CDK_ROW_TEMPLATE,
