/**
 * @license
 * Copyright Google LLC All Rights Reserved.
 *
 * Use of this source code is governed by an MIT-style license that can be
 * found in the LICENSE file at https://angular.io/license
 */

import {_isNumberValue} from '@angular/cdk/coercion';
import {DataSource} from '@angular/cdk/table';
import {MatPaginator} from '@angular/material/paginator';
import {MatSort, Sort} from '@angular/material/sort';
import {
  BehaviorSubject,
  combineLatest,
  merge,
  Observable,
  of as observableOf,
  Subject,
  Subscription,
} from 'rxjs';
import {map} from 'rxjs/operators';

/**
 * Corresponds to `Number.MAX_SAFE_INTEGER`. Moved out into a variable here due to
 * flaky browser support and the value not being defined in Closure's typings.
 *
 * 对应于 `Number.MAX_SAFE_INTEGER`。这里提取了一个变量，因为浏览器对它支持不稳定，并且这个值没有在 Closure 的类型中定义。
 *
 */
const MAX_SAFE_INTEGER = 9007199254740991;

/**
 * Interface that matches the required API parts for the MatPaginator's PageEvent.
 * Decoupled so that users can depend on either the legacy or MDC-based paginator.
 *
 * 与 MatPaginator 的 PageEvent 所需的 API 部分匹配的接口。这种解耦让用户可以依赖旧版或基于 MDC 的分页器。
 *
 */
export interface MatTableDataSourcePageEvent {
  pageIndex: number;
  pageSize: number;
  length: number;
}

/**
 * Interface that matches the required API parts of the MatPaginator.
 * Decoupled so that users can depend on either the legacy or MDC-based paginator.
 *
 * 与 MatPaginator 所需的 API 部分匹配的接口。这种解耦让用户可以依赖旧版或基于 MDC 的分页器。
 *
 */
export interface MatTableDataSourcePaginator {
  page: Subject<MatTableDataSourcePageEvent>;
  pageIndex: number;
  initialized: Observable<void>;
  pageSize: number;
  length: number;
}

<<<<<<< HEAD
/**
 * Shared base class with MDC-based implementation.
 *
 * 与基于 MDC 实现共享的基类。
 *
 */
export class _MatTableDataSource<T,
    P extends MatTableDataSourcePaginator = MatTableDataSourcePaginator>
    extends DataSource<T> {
  /**
   * Stream that emits when a new data array is set on the data source.
   *
   * 当在数据源上设置新的数组时会发出流。
   *
   */
=======
/** Shared base class with MDC-based implementation. */
export class _MatTableDataSource<
  T,
  P extends MatTableDataSourcePaginator = MatTableDataSourcePaginator,
> extends DataSource<T> {
  /** Stream that emits when a new data array is set on the data source. */
>>>>>>> 03485cd6
  private readonly _data: BehaviorSubject<T[]>;

  /**
   * Stream emitting render data to the table (depends on ordered data changes).
   *
   * 把数据渲染到表格中的事件流（取决于有序数据的变化）。
   *
   */
  private readonly _renderData = new BehaviorSubject<T[]>([]);

  /**
   * Stream that emits when a new filter string is set on the data source.
   *
   * 当数据源上设置了新的过滤字符串时，会发出流。
   *
   */
  private readonly _filter = new BehaviorSubject<string>('');

  /**
   * Used to react to internal changes of the paginator that are made by the data source itself.
   *
   * 用于对数据源本身对分页器的内部更改作出反应。
   *
   */
  private readonly _internalPageChanges = new Subject<void>();

  /**
   * Subscription to the changes that should trigger an update to the table's rendered rows, such
   * as filtering, sorting, pagination, or base data changes.
   *
   * 订阅那些应该触发表格中渲染行更新的变更，比如过滤、排序、分页或基础数据的变化。
   *
   */
  _renderChangesSubscription: Subscription | null = null;

  /**
   * The filtered set of data that has been matched by the filter string, or all the data if there
   * is no filter. Useful for knowing the set of data the table represents.
   * For example, a 'selectAll()' function would likely want to select the set of filtered data
   * shown to the user rather than all the data.
   *
   * 通过过滤器字符串过滤过的数据集，如果没有过滤器，则全是数据。
   * 需要知道表格所展现的数据集时，这非常有用。比如，'selectAll()' 函数可能会想给用户展示一组过滤过的数据，而不是所有的数据。
   *
   */
  filteredData: T[];

<<<<<<< HEAD
  /**
   * Array of data that should be rendered by the table, where each object represents one row.
   *
   * 要由表格渲染的数据数组，其中每个对象代表一行。
   *
   */
  get data() { return this._data.value; }
=======
  /** Array of data that should be rendered by the table, where each object represents one row. */
  get data() {
    return this._data.value;
  }
>>>>>>> 03485cd6
  set data(data: T[]) {
    this._data.next(data);
    // Normally the `filteredData` is updated by the re-render
    // subscription, but that won't happen if it's inactive.
    if (!this._renderChangesSubscription) {
      this._filterData(data);
    }
  }

  /**
   * Filter term that should be used to filter out objects from the data array. To override how
   * data objects match to this filter string, provide a custom function for filterPredicate.
   *
   * 要用来从数据数组中过滤对象的过滤器关键词。
   * 要改写数据对象与此过滤器字符串的匹配方式，请为 filterPredicate 提供一个自定义函数。
   *
   */
  get filter(): string {
    return this._filter.value;
  }
  set filter(filter: string) {
    this._filter.next(filter);
    // Normally the `filteredData` is updated by the re-render
    // subscription, but that won't happen if it's inactive.
    if (!this._renderChangesSubscription) {
      this._filterData(this.data);
    }
  }

  /**
   * Instance of the MatSort directive used by the table to control its sorting. Sort changes
   * emitted by the MatSort will trigger an update to the table's rendered data.
   *
   * 该表格使用 MatSort 指令的实例来控制它的排序。MatSort 发出的排序变化会触发对该表格所渲染数据的更新。
   *
   */
  get sort(): MatSort | null {
    return this._sort;
  }
  set sort(sort: MatSort | null) {
    this._sort = sort;
    this._updateChangeSubscription();
  }
  private _sort: MatSort | null;

  /**
   * Instance of the MatPaginator component used by the table to control what page of the data is
   * displayed. Page changes emitted by the MatPaginator will trigger an update to the
   * table's rendered data.
   *
   * 该表格使用的 MatPaginator 组件实例，用来控制要显示哪页数据。MatPaginator 发出的页面更改会触发表格渲染数据的更新。
   *
   * Note that the data source uses the paginator's properties to calculate which page of data
   * should be displayed. If the paginator receives its properties as template inputs,
   * e.g. `[pageLength]=100` or `[pageIndex]=1`, then be sure that the paginator's view has been
   * initialized before assigning it to this data source.
   *
   * 注意，数据源会使用此分页器的属性来计算应该显示哪个页面的数据。如果分页器要通过模板输入接收其属性，比如 `[pageLength]=100` 或者 `[pageIndex]=1`，那就要确保此分页器的视图已经初始化了，然后再赋值给这个数据源。
   *
   */
  get paginator(): P | null {
    return this._paginator;
  }
  set paginator(paginator: P | null) {
    this._paginator = paginator;
    this._updateChangeSubscription();
  }
  private _paginator: P | null;

  /**
   * Data accessor function that is used for accessing data properties for sorting through
   * the default sortData function.
   * This default function assumes that the sort header IDs (which defaults to the column name)
   * matches the data's properties (e.g. column Xyz represents data['Xyz']).
   * May be set to a custom function for different behavior.
   *
   * 数据访问器函数，用于访问数据属性，以便通过默认的 sortData 函数进行排序。
   * 这个默认函数假设排序头的 ID（默认为列名）与数据的属性相匹配（比如列 Xyz 对应 data['Xyz']）。可以为不同的行为设置同一个自定义函数。
   *
   * @param data Data object that is being accessed.
   *
   * 正在访问的数据对象
   *
   * @param sortHeaderId The name of the column that represents the data.
   *
   * 用来代表数据列的名字。
   *
   */
  sortingDataAccessor: (data: T, sortHeaderId: string) => string | number = (
    data: T,
    sortHeaderId: string,
  ): string | number => {
    const value = (data as {[key: string]: any})[sortHeaderId];

    if (_isNumberValue(value)) {
      const numberValue = Number(value);

      // Numbers beyond `MAX_SAFE_INTEGER` can't be compared reliably so we
      // leave them as strings. For more info: https://goo.gl/y5vbSg
      return numberValue < MAX_SAFE_INTEGER ? numberValue : value;
    }

    return value;
  };

  /**
   * Gets a sorted copy of the data array based on the state of the MatSort. Called
   * after changes are made to the filtered data or when sort changes are emitted from MatSort.
   * By default, the function retrieves the active sort and its direction and compares data
   * by retrieving data using the sortingDataAccessor. May be overridden for a custom implementation
   * of data ordering.
   *
   * 根据 MatSort 的状态获取一个数据数组的已排序副本。在对已过滤的数据进行更改或从 MatSort 发出排序更改时调用。
   * 默认情况下，使用该函数检索主动排序及其方向，并借助 sortingDataAccessor 检索数据来进行比较。可以改写为自定义的数据排序实现。
   *
   * @param data The array of data that should be sorted.
   *
   * 那些要排序的数据数组。
   *
   * @param sort The connected MatSort that holds the current sort state.
   *
   * 已连接的 MatSort，保存着当前排序状态。
   *
   */
  sortData: (data: T[], sort: MatSort) => T[] = (data: T[], sort: MatSort): T[] => {
    const active = sort.active;
    const direction = sort.direction;
    if (!active || direction == '') {
      return data;
    }

    return data.sort((a, b) => {
      let valueA = this.sortingDataAccessor(a, active);
      let valueB = this.sortingDataAccessor(b, active);

      // If there are data in the column that can be converted to a number,
      // it must be ensured that the rest of the data
      // is of the same type so as not to order incorrectly.
      const valueAType = typeof valueA;
      const valueBType = typeof valueB;

      if (valueAType !== valueBType) {
        if (valueAType === 'number') {
          valueA += '';
        }
        if (valueBType === 'number') {
          valueB += '';
        }
      }

      // If both valueA and valueB exist (truthy), then compare the two. Otherwise, check if
      // one value exists while the other doesn't. In this case, existing value should come last.
      // This avoids inconsistent results when comparing values to undefined/null.
      // If neither value exists, return 0 (equal).
      let comparatorResult = 0;
      if (valueA != null && valueB != null) {
        // Check if one value is greater than the other; if equal, comparatorResult should remain 0.
        if (valueA > valueB) {
          comparatorResult = 1;
        } else if (valueA < valueB) {
          comparatorResult = -1;
        }
      } else if (valueA != null) {
        comparatorResult = 1;
      } else if (valueB != null) {
        comparatorResult = -1;
      }

      return comparatorResult * (direction == 'asc' ? 1 : -1);
    });
  };

  /**
   * Checks if a data object matches the data source's filter string. By default, each data object
   * is converted to a string of its properties and returns true if the filter has
   * at least one occurrence in that string. By default, the filter string has its whitespace
   * trimmed and the match is case-insensitive. May be overridden for a custom implementation of
   * filter matching.
   *
   * 检查数据对象是否与数据源的过滤字符串匹配。默认情况下，会把每个数据对象都转换为其属性的字符串，如果该过滤器在该字符串中至少出现过一次，则返回 true。默认情况下，会修剪掉过滤字符串的空白，并且匹配时不区分大小写。可以改写为过滤器匹配算法的自定义实现。
   *
   * @param data Data object used to check against the filter.
   *
   * 要让这个过滤器检查的数据对象。
   *
   * @param filter Filter string that has been set on the data source.
   *
   * 在数据源上设置过的过滤字符串。
   *
   * @returns Whether the filter matches against the data
   *
   * 过滤器是否匹配此数据
   */
  filterPredicate: (data: T, filter: string) => boolean = (data: T, filter: string): boolean => {
    // Transform the data into a lowercase string of all property values.
    const dataStr = Object.keys(data)
      .reduce((currentTerm: string, key: string) => {
        // Use an obscure Unicode character to delimit the words in the concatenated string.
        // This avoids matches where the values of two columns combined will match the user's query
        // (e.g. `Flute` and `Stop` will match `Test`). The character is intended to be something
        // that has a very low chance of being typed in by somebody in a text field. This one in
        // particular is "White up-pointing triangle with dot" from
        // https://en.wikipedia.org/wiki/List_of_Unicode_characters
        return currentTerm + (data as {[key: string]: any})[key] + '◬';
      }, '')
      .toLowerCase();

    // Transform the filter by converting it to lowercase and removing whitespace.
    const transformedFilter = filter.trim().toLowerCase();

    return dataStr.indexOf(transformedFilter) != -1;
  };

  constructor(initialData: T[] = []) {
    super();
    this._data = new BehaviorSubject<T[]>(initialData);
    this._updateChangeSubscription();
  }

  /**
   * Subscribe to changes that should trigger an update to the table's rendered rows. When the
   * changes occur, process the current state of the filter, sort, and pagination along with
   * the provided base data and send it to the table for rendering.
   *
   * 订阅那些应该导致表格中更新已渲染行的变化。当发生这些变化时，根据过滤器、排序和分页器的当前状态对所提供的基础数据进行处理，并把它发送到表格中进行渲染。
   *
   */
  _updateChangeSubscription() {
    // Sorting and/or pagination should be watched if MatSort and/or MatPaginator are provided.
    // The events should emit whenever the component emits a change or initializes, or if no
    // component is provided, a stream with just a null event should be provided.
    // The `sortChange` and `pageChange` acts as a signal to the combineLatests below so that the
    // pipeline can progress to the next step. Note that the value from these streams are not used,
    // they purely act as a signal to progress in the pipeline.
    const sortChange: Observable<Sort | null | void> = this._sort
      ? (merge(this._sort.sortChange, this._sort.initialized) as Observable<Sort | void>)
      : observableOf(null);
    const pageChange: Observable<MatTableDataSourcePageEvent | null | void> = this._paginator
      ? (merge(
          this._paginator.page,
          this._internalPageChanges,
          this._paginator.initialized,
        ) as Observable<MatTableDataSourcePageEvent | void>)
      : observableOf(null);
    const dataStream = this._data;
    // Watch for base data or filter changes to provide a filtered set of data.
    const filteredData = combineLatest([dataStream, this._filter]).pipe(
      map(([data]) => this._filterData(data)),
    );
    // Watch for filtered data or sort changes to provide an ordered set of data.
    const orderedData = combineLatest([filteredData, sortChange]).pipe(
      map(([data]) => this._orderData(data)),
    );
    // Watch for ordered data or page changes to provide a paged set of data.
    const paginatedData = combineLatest([orderedData, pageChange]).pipe(
      map(([data]) => this._pageData(data)),
    );
    // Watched for paged data changes and send the result to the table to render.
    this._renderChangesSubscription?.unsubscribe();
    this._renderChangesSubscription = paginatedData.subscribe(data => this._renderData.next(data));
  }

  /**
   * Returns a filtered data array where each filter object contains the filter string within
   * the result of the filterTermAccessor function. If no filter is set, returns the data array
   * as provided.
   *
   * 返回一个过滤后的数据数组，其中每个过滤器对象都包含 filterTermAccessor 函数结果中的过滤字符串。如果没有设置过滤器，则返回所提供的数据数组。
   *
   */
  _filterData(data: T[]) {
    // If there is a filter string, filter out data that does not contain it.
    // Each data object is converted to a string using the function defined by filterTermAccessor.
    // May be overridden for customization.
    this.filteredData =
      this.filter == null || this.filter === ''
        ? data
        : data.filter(obj => this.filterPredicate(obj, this.filter));

    if (this.paginator) {
      this._updatePaginator(this.filteredData.length);
    }

    return this.filteredData;
  }

  /**
   * Returns a sorted copy of the data if MatSort has a sort applied, otherwise just returns the
   * data array as provided. Uses the default data accessor for data lookup, unless a
   * sortDataAccessor function is defined.
   *
   * 如果 MatSort 已应用了排序，则返回数据的有序副本，否则只返回所提供的数据数组。
   * 除非定义了 sortDataAccessor 函数，否则使用默认的数据访问器进行数据查询。
   *
   */
  _orderData(data: T[]): T[] {
    // If there is no active sort or direction, return the data without trying to sort.
    if (!this.sort) {
      return data;
    }

    return this.sortData(data.slice(), this.sort);
  }

  /**
   * Returns a paged slice of the provided data array according to the provided MatPaginator's page
   * index and length. If there is no paginator provided, returns the data array as provided.
   *
   * 根据所提供的 MatPaginator 的页号和分页长度返回所提供的数据数组的分页切片。如果没有提供分页器，就返回所提供的数据数组。
   *
   */
  _pageData(data: T[]): T[] {
    if (!this.paginator) {
      return data;
    }

    const startIndex = this.paginator.pageIndex * this.paginator.pageSize;
    return data.slice(startIndex, startIndex + this.paginator.pageSize);
  }

  /**
   * Updates the paginator to reflect the length of the filtered data, and makes sure that the page
   * index does not exceed the paginator's last page. Values are changed in a resolved promise to
   * guard against making property changes within a round of change detection.
   *
   * 更新分页器来反映过滤后数据的长度，并确保页面索引不会超出分页器的最后一页。会在已解析的 Promise 中修改这些值，以免在一轮变更检测中进行属性更改。
   *
   */
  _updatePaginator(filteredDataLength: number) {
    Promise.resolve().then(() => {
      const paginator = this.paginator;

      if (!paginator) {
        return;
      }

      paginator.length = filteredDataLength;

      // If the page index is set beyond the page, reduce it to the last page.
      if (paginator.pageIndex > 0) {
        const lastPageIndex = Math.ceil(paginator.length / paginator.pageSize) - 1 || 0;
        const newPageIndex = Math.min(paginator.pageIndex, lastPageIndex);

        if (newPageIndex !== paginator.pageIndex) {
          paginator.pageIndex = newPageIndex;

          // Since the paginator only emits after user-generated changes,
          // we need our own stream so we know to should re-render the data.
          this._internalPageChanges.next();
        }
      }
    });
  }

  /**
   * Used by the MatTable. Called when it connects to the data source.
   *
   * 由 MatTable 使用。当连接数据源时调用。
   *
   * @docs-private
   */
  connect() {
    if (!this._renderChangesSubscription) {
      this._updateChangeSubscription();
    }

    return this._renderData;
  }

  /**
   * Used by the MatTable. Called when it disconnects from the data source.
   *
   * 由 MatTable 使用。当断开数据源连接时调用。
   *
   * @docs-private
   */
  disconnect() {
    this._renderChangesSubscription?.unsubscribe();
    this._renderChangesSubscription = null;
  }
}

/**
 * Data source that accepts a client-side data array and includes native support of filtering,
 * sorting (using MatSort), and pagination (using MatPaginator).
 *
 * 可接受客户端数据的数据源，包括原生支持的过滤、排序（使用 MatSort）和分页（使用 MatPaginator）。
 *
 * Allows for sort customization by overriding sortingDataAccessor, which defines how data
 * properties are accessed. Also allows for filter customization by overriding filterTermAccessor,
 * which defines how row data is converted to a string for filter matching.
 *
 * 可以通过改写 sortingDataAccessor 来进行自定义排序，它定义了要如何访问数据属性。
 * 还允许通过改写 filterTermAccessor 来自定义过滤器，它定义了要如何将行数据转换成字符串以进行过滤匹配。
 *
 * **Note:** This class is meant to be a simple data source to help you get started. As such
 * it isn't equipped to handle some more advanced cases like robust i18n support or server-side
 * interactions. If your app needs to support more advanced use cases, consider implementing your
 * own `DataSource`.
 *
 * **注意：**这个类是一个简单的数据源，可以帮助你入门。因此，它无法处理某些更高级的案例，比如提供强大的 i18n 支持或服务器端交互。
 * 如果你的应用需要支持更高级的用例，可以考虑实现自己的 `DataSource`。
 *
 */
export class MatTableDataSource<T> extends _MatTableDataSource<T, MatPaginator> {}<|MERGE_RESOLUTION|>--- conflicted
+++ resolved
@@ -58,30 +58,22 @@
   length: number;
 }
 
-<<<<<<< HEAD
 /**
  * Shared base class with MDC-based implementation.
  *
  * 与基于 MDC 实现共享的基类。
  *
  */
-export class _MatTableDataSource<T,
-    P extends MatTableDataSourcePaginator = MatTableDataSourcePaginator>
-    extends DataSource<T> {
-  /**
-   * Stream that emits when a new data array is set on the data source.
-   *
-   * 当在数据源上设置新的数组时会发出流。
-   *
-   */
-=======
-/** Shared base class with MDC-based implementation. */
 export class _MatTableDataSource<
   T,
   P extends MatTableDataSourcePaginator = MatTableDataSourcePaginator,
 > extends DataSource<T> {
-  /** Stream that emits when a new data array is set on the data source. */
->>>>>>> 03485cd6
+  /**
+   * Stream that emits when a new data array is set on the data source.
+   *
+   * 当在数据源上设置新的数组时会发出流。
+   *
+   */
   private readonly _data: BehaviorSubject<T[]>;
 
   /**
@@ -129,20 +121,15 @@
    */
   filteredData: T[];
 
-<<<<<<< HEAD
   /**
    * Array of data that should be rendered by the table, where each object represents one row.
    *
    * 要由表格渲染的数据数组，其中每个对象代表一行。
    *
    */
-  get data() { return this._data.value; }
-=======
-  /** Array of data that should be rendered by the table, where each object represents one row. */
   get data() {
     return this._data.value;
   }
->>>>>>> 03485cd6
   set data(data: T[]) {
     this._data.next(data);
     // Normally the `filteredData` is updated by the re-render
