/**
 * @license
 * Copyright Google LLC All Rights Reserved.
 *
 * Use of this source code is governed by an MIT-style license that can be
 * found in the LICENSE file at https://angular.io/license
 */

import {_isNumberValue} from '@angular/cdk/coercion';
import {DataSource} from '@angular/cdk/table';
import {MatPaginator} from '@angular/material/paginator';
import {MatSort, Sort} from '@angular/material/sort';
import {
  BehaviorSubject,
  combineLatest,
  merge,
  Observable,
  of as observableOf,
  Subject,
  Subscription,
} from 'rxjs';
import {map} from 'rxjs/operators';

/**
 * Corresponds to `Number.MAX_SAFE_INTEGER`. Moved out into a variable here due to
 * flaky browser support and the value not being defined in Closure's typings.
 *
 * 对应于 `Number.MAX_SAFE_INTEGER` 。这里提取了一个变量，因为浏览器对它支持不稳定，并且这个值没有在 Closure 的类型中定义。
 *
 */
const MAX_SAFE_INTEGER = 9007199254740991;

/**
 * Interface that matches the required API parts for the MatPaginator's PageEvent.
 * Decoupled so that users can depend on either the legacy or MDC-based paginator.
 */
export interface MatTableDataSourcePageEvent {
  pageIndex: number;
  pageSize: number;
  length: number;
}

/**
 * Interface that matches the required API parts of the MatPaginator.
 * Decoupled so that users can depend on either the legacy or MDC-based paginator.
 */
export interface MatTableDataSourcePaginator {
  page: Subject<MatTableDataSourcePageEvent>;
  pageIndex: number;
  initialized: Observable<void>;
  pageSize: number;
  length: number;
}

<<<<<<< HEAD
/**
 * Shared base class with MDC-based implementation.
 *
 * 与基于 MDC 实现共享的基类。
 *
 */
export class _MatTableDataSource<T, P extends Paginator> extends DataSource<T> {
  /**
   * Stream that emits when a new data array is set on the data source.
   *
   * 当在数据源上设置新的数组时会发出流。
   *
   */
=======
/** Shared base class with MDC-based implementation. */
export class _MatTableDataSource<T,
    P extends MatTableDataSourcePaginator = MatTableDataSourcePaginator>
    extends DataSource<T> {
  /** Stream that emits when a new data array is set on the data source. */
>>>>>>> 94076af5
  private readonly _data: BehaviorSubject<T[]>;

  /**
   * Stream emitting render data to the table (depends on ordered data changes).
   *
   * 把数据渲染到表格中的事件流（取决于有序数据的变化）。
   *
   */
  private readonly _renderData = new BehaviorSubject<T[]>([]);

  /**
   * Stream that emits when a new filter string is set on the data source.
   *
   * 当数据源上设置了新的过滤字符串时，会发出流。
   *
   */
  private readonly _filter = new BehaviorSubject<string>('');

  /**
   * Used to react to internal changes of the paginator that are made by the data source itself.
   *
   * 用于对数据源本身对分页器的内部更改作出反应。
   *
   */
  private readonly _internalPageChanges = new Subject<void>();

  /**
   * Subscription to the changes that should trigger an update to the table's rendered rows, such
   * as filtering, sorting, pagination, or base data changes.
   *
   * 订阅那些应该触发表格中渲染行更新的变更，比如过滤、排序、分页或基础数据的变化。
   *
   */
  _renderChangesSubscription: Subscription|null = null;

  /**
   * The filtered set of data that has been matched by the filter string, or all the data if there
   * is no filter. Useful for knowing the set of data the table represents.
   * For example, a 'selectAll()' function would likely want to select the set of filtered data
   * shown to the user rather than all the data.
   *
   * 通过过滤器字符串过滤过的数据集，如果没有过滤器，则全是数据。
   * 需要知道表格所展现的数据集时，这非常有用。比如，'selectAll()' 函数可能会想给用户展示一组过滤过的数据，而不是所有的数据。
   *
   */
  filteredData: T[];

  /**
   * Array of data that should be rendered by the table, where each object represents one row.
   *
   * 要由表格渲染的数据数组，其中每个对象代表一行。
   *
   */
  get data() { return this._data.value; }
  set data(data: T[]) {
    this._data.next(data);
    // Normally the `filteredData` is updated by the re-render
    // subscription, but that won't happen if it's inactive.
    if (!this._renderChangesSubscription) {
      this._filterData(data);
    }
  }

  /**
   * Filter term that should be used to filter out objects from the data array. To override how
   * data objects match to this filter string, provide a custom function for filterPredicate.
   *
   * 要用来从数据数组中过滤对象的过滤器关键词。
   * 要改写数据对象与此过滤器字符串的匹配方式，请为 filterPredicate 提供一个自定义函数。
   *
   */
  get filter(): string { return this._filter.value; }
  set filter(filter: string) {
    this._filter.next(filter);
    // Normally the `filteredData` is updated by the re-render
    // subscription, but that won't happen if it's inactive.
    if (!this._renderChangesSubscription) {
      this._filterData(this.data);
    }
  }

  /**
   * Instance of the MatSort directive used by the table to control its sorting. Sort changes
   * emitted by the MatSort will trigger an update to the table's rendered data.
   *
   * 该表格使用 MatSort 指令的实例来控制它的排序。 MatSort 发出的排序变化会触发对该表格所渲染数据的更新。
   *
   */
  get sort(): MatSort | null { return this._sort; }
  set sort(sort: MatSort|null) {
    this._sort = sort;
    this._updateChangeSubscription();
  }
  private _sort: MatSort|null;

  /**
   * Instance of the MatPaginator component used by the table to control what page of the data is
   * displayed. Page changes emitted by the MatPaginator will trigger an update to the
   * table's rendered data.
   *
   * 该表格使用的 MatPaginator 组件实例，用来控制要显示哪页数据。MatPaginator 发出的页面更改会触发表格渲染数据的更新。
   *
   * Note that the data source uses the paginator's properties to calculate which page of data
   * should be displayed. If the paginator receives its properties as template inputs,
   * e.g. `[pageLength]=100` or `[pageIndex]=1`, then be sure that the paginator's view has been
   * initialized before assigning it to this data source.
   *
   * 注意，数据源会使用此分页器的属性来计算应该显示哪个页面的数据。如果分页器要通过模板输入接收其属性，比如 `[pageLength]=100` 或者 `[pageIndex]=1` ，那就要确保此分页器的视图已经初始化了，然后再赋值给这个数据源。
   *
   */
  get paginator(): P | null { return this._paginator; }
  set paginator(paginator: P | null) {
    this._paginator = paginator;
    this._updateChangeSubscription();
  }
  private _paginator: P | null;

  /**
   * Data accessor function that is used for accessing data properties for sorting through
   * the default sortData function.
   * This default function assumes that the sort header IDs (which defaults to the column name)
   * matches the data's properties (e.g. column Xyz represents data['Xyz']).
   * May be set to a custom function for different behavior.
   *
   * 数据访问器函数，用于访问数据属性，以便通过默认的 sortData 函数进行排序。
   * 这个默认函数假设排序头的 ID（默认为列名）与数据的属性相匹配（比如列 Xyz 对应 data['Xyz']）。可以为不同的行为设置同一个自定义函数。
   *
   * @param data Data object that is being accessed.
   *
   * 正在访问的数据对象
   *
   * @param sortHeaderId The name of the column that represents the data.
   *
   * 用来代表数据列的名字。
   *
   */
  sortingDataAccessor: ((data: T, sortHeaderId: string) => string|number) =
      (data: T, sortHeaderId: string): string|number => {
    const value = (data as {[key: string]: any})[sortHeaderId];

    if (_isNumberValue(value)) {
      const numberValue = Number(value);

      // Numbers beyond `MAX_SAFE_INTEGER` can't be compared reliably so we
      // leave them as strings. For more info: https://goo.gl/y5vbSg
      return numberValue < MAX_SAFE_INTEGER ? numberValue : value;
    }

    return value;
  }

  /**
   * Gets a sorted copy of the data array based on the state of the MatSort. Called
   * after changes are made to the filtered data or when sort changes are emitted from MatSort.
   * By default, the function retrieves the active sort and its direction and compares data
   * by retrieving data using the sortingDataAccessor. May be overridden for a custom implementation
   * of data ordering.
   *
   * 根据 MatSort 的状态获取一个数据数组的已排序副本。在对已过滤的数据进行更改或从 MatSort 发出排序更改时调用。
   * 默认情况下，使用该函数检索主动排序及其方向，并借助 sortingDataAccessor 检索数据来进行比较。可以改写为自定义的数据排序实现。
   *
   * @param data The array of data that should be sorted.
   *
   * 那些要排序的数据数组。
   *
   * @param sort The connected MatSort that holds the current sort state.
   *
   * 已连接的 MatSort，保存着当前排序状态。
   *
   */
  sortData: ((data: T[], sort: MatSort) => T[]) = (data: T[], sort: MatSort): T[] => {
    const active = sort.active;
    const direction = sort.direction;
    if (!active || direction == '') { return data; }

    return data.sort((a, b) => {
      let valueA = this.sortingDataAccessor(a, active);
      let valueB = this.sortingDataAccessor(b, active);

      // If there are data in the column that can be converted to a number,
      // it must be ensured that the rest of the data
      // is of the same type so as not to order incorrectly.
      const valueAType = typeof valueA;
      const valueBType = typeof valueB;

      if (valueAType !== valueBType) {
        if (valueAType === 'number') { valueA += ''; }
        if (valueBType === 'number') { valueB += ''; }
      }

      // If both valueA and valueB exist (truthy), then compare the two. Otherwise, check if
      // one value exists while the other doesn't. In this case, existing value should come last.
      // This avoids inconsistent results when comparing values to undefined/null.
      // If neither value exists, return 0 (equal).
      let comparatorResult = 0;
      if (valueA != null && valueB != null) {
        // Check if one value is greater than the other; if equal, comparatorResult should remain 0.
        if (valueA > valueB) {
          comparatorResult = 1;
        } else if (valueA < valueB) {
          comparatorResult = -1;
        }
      } else if (valueA != null) {
        comparatorResult = 1;
      } else if (valueB != null) {
        comparatorResult = -1;
      }

      return comparatorResult * (direction == 'asc' ? 1 : -1);
    });
  }

  /**
   * Checks if a data object matches the data source's filter string. By default, each data object
   * is converted to a string of its properties and returns true if the filter has
   * at least one occurrence in that string. By default, the filter string has its whitespace
   * trimmed and the match is case-insensitive. May be overridden for a custom implementation of
   * filter matching.
   *
   * 检查数据对象是否与数据源的过滤字符串匹配。默认情况下，会把每个数据对象都转换为其属性的字符串，如果该过滤器在该字符串中至少出现过一次，则返回 true。默认情况下，会修剪掉过滤字符串的空白，并且匹配时不区分大小写。可以改写为过滤器匹配算法的自定义实现。
   *
   * @param data Data object used to check against the filter.
   *
   * 要让这个过滤器检查的数据对象。
   *
   * @param filter Filter string that has been set on the data source.
   *
   * 在数据源上设置过的过滤字符串。
   *
   * @returns Whether the filter matches against the data
   *
   * 过滤器是否匹配此数据
   */
  filterPredicate: ((data: T, filter: string) => boolean) = (data: T, filter: string): boolean => {
    // Transform the data into a lowercase string of all property values.
    const dataStr = Object.keys(data).reduce((currentTerm: string, key: string) => {
      // Use an obscure Unicode character to delimit the words in the concatenated string.
      // This avoids matches where the values of two columns combined will match the user's query
      // (e.g. `Flute` and `Stop` will match `Test`). The character is intended to be something
      // that has a very low chance of being typed in by somebody in a text field. This one in
      // particular is "White up-pointing triangle with dot" from
      // https://en.wikipedia.org/wiki/List_of_Unicode_characters
      return currentTerm + (data as {[key: string]: any})[key] + '◬';
    }, '').toLowerCase();

    // Transform the filter by converting it to lowercase and removing whitespace.
    const transformedFilter = filter.trim().toLowerCase();

    return dataStr.indexOf(transformedFilter) != -1;
  }

  constructor(initialData: T[] = []) {
    super();
    this._data = new BehaviorSubject<T[]>(initialData);
    this._updateChangeSubscription();
  }

  /**
   * Subscribe to changes that should trigger an update to the table's rendered rows. When the
   * changes occur, process the current state of the filter, sort, and pagination along with
   * the provided base data and send it to the table for rendering.
   *
   * 订阅那些应该导致表格中更新已渲染行的变化。当发生这些变化时，根据过滤器、排序和分页器的当前状态对所提供的基础数据进行处理，并把它发送到表格中进行渲染。
   *
   */
  _updateChangeSubscription() {
    // Sorting and/or pagination should be watched if MatSort and/or MatPaginator are provided.
    // The events should emit whenever the component emits a change or initializes, or if no
    // component is provided, a stream with just a null event should be provided.
    // The `sortChange` and `pageChange` acts as a signal to the combineLatests below so that the
    // pipeline can progress to the next step. Note that the value from these streams are not used,
    // they purely act as a signal to progress in the pipeline.
    const sortChange: Observable<Sort|null|void> = this._sort ?
        merge(this._sort.sortChange, this._sort.initialized) as Observable<Sort|void> :
        observableOf(null);
    const pageChange: Observable<MatTableDataSourcePageEvent|null|void> = this._paginator ?
        merge(
          this._paginator.page,
          this._internalPageChanges,
          this._paginator.initialized
        ) as Observable<MatTableDataSourcePageEvent|void> :
        observableOf(null);
    const dataStream = this._data;
    // Watch for base data or filter changes to provide a filtered set of data.
    const filteredData = combineLatest([dataStream, this._filter])
      .pipe(map(([data]) => this._filterData(data)));
    // Watch for filtered data or sort changes to provide an ordered set of data.
    const orderedData = combineLatest([filteredData, sortChange])
      .pipe(map(([data]) => this._orderData(data)));
    // Watch for ordered data or page changes to provide a paged set of data.
    const paginatedData = combineLatest([orderedData, pageChange])
      .pipe(map(([data]) => this._pageData(data)));
    // Watched for paged data changes and send the result to the table to render.
    this._renderChangesSubscription?.unsubscribe();
    this._renderChangesSubscription = paginatedData.subscribe(data => this._renderData.next(data));
  }

  /**
   * Returns a filtered data array where each filter object contains the filter string within
   * the result of the filterTermAccessor function. If no filter is set, returns the data array
   * as provided.
   *
   * 返回一个过滤后的数据数组，其中每个过滤器对象都包含 filterTermAccessor 函数结果中的过滤字符串。如果没有设置过滤器，则返回所提供的数据数组。
   *
   */
  _filterData(data: T[]) {
    // If there is a filter string, filter out data that does not contain it.
    // Each data object is converted to a string using the function defined by filterTermAccessor.
    // May be overridden for customization.
    this.filteredData = (this.filter == null || this.filter === '') ? data :
        data.filter(obj => this.filterPredicate(obj, this.filter));

    if (this.paginator) { this._updatePaginator(this.filteredData.length); }

    return this.filteredData;
  }

  /**
   * Returns a sorted copy of the data if MatSort has a sort applied, otherwise just returns the
   * data array as provided. Uses the default data accessor for data lookup, unless a
   * sortDataAccessor function is defined.
   *
   * 如果 MatSort 已应用了排序，则返回数据的有序副本，否则只返回所提供的数据数组。
   * 除非定义了 sortDataAccessor 函数，否则使用默认的数据访问器进行数据查询。
   *
   */
  _orderData(data: T[]): T[] {
    // If there is no active sort or direction, return the data without trying to sort.
    if (!this.sort) { return data; }

    return this.sortData(data.slice(), this.sort);
  }

  /**
   * Returns a paged slice of the provided data array according to the provided MatPaginator's page
   * index and length. If there is no paginator provided, returns the data array as provided.
   *
   * 根据所提供的 MatPaginator 的页号和分页长度返回所提供的数据数组的分页切片。如果没有提供分页器，就返回所提供的数据数组。
   *
   */
  _pageData(data: T[]): T[] {
    if (!this.paginator) { return data; }

    const startIndex = this.paginator.pageIndex * this.paginator.pageSize;
    return data.slice(startIndex, startIndex + this.paginator.pageSize);
  }

  /**
   * Updates the paginator to reflect the length of the filtered data, and makes sure that the page
   * index does not exceed the paginator's last page. Values are changed in a resolved promise to
   * guard against making property changes within a round of change detection.
   *
   * 更新分页器来反映过滤后数据的长度，并确保页面索引不会超出分页器的最后一页。会在已解析的 Promise 中修改这些值，以免在一轮变更检测中进行属性更改。
   *
   */
  _updatePaginator(filteredDataLength: number) {
    Promise.resolve().then(() => {
      const paginator = this.paginator;

      if (!paginator) { return; }

      paginator.length = filteredDataLength;

      // If the page index is set beyond the page, reduce it to the last page.
      if (paginator.pageIndex > 0) {
        const lastPageIndex = Math.ceil(paginator.length / paginator.pageSize) - 1 || 0;
        const newPageIndex = Math.min(paginator.pageIndex, lastPageIndex);

        if (newPageIndex !== paginator.pageIndex) {
          paginator.pageIndex = newPageIndex;

          // Since the paginator only emits after user-generated changes,
          // we need our own stream so we know to should re-render the data.
          this._internalPageChanges.next();
        }
      }
    });
  }

  /**
   * Used by the MatTable. Called when it connects to the data source.
   *
   * 由 MatTable 使用。当连接数据源时调用。
   *
   * @docs-private
   */
  connect() {
    if (!this._renderChangesSubscription) {
      this._updateChangeSubscription();
    }

    return this._renderData;
  }

  /**
   * Used by the MatTable. Called when it disconnects from the data source.
   *
   * 由 MatTable 使用。当断开数据源连接时调用。
   *
   * @docs-private
   */
  disconnect() {
    this._renderChangesSubscription?.unsubscribe();
    this._renderChangesSubscription = null;
  }
}

/**
 * Data source that accepts a client-side data array and includes native support of filtering,
 * sorting (using MatSort), and pagination (using MatPaginator).
 *
 * 可接受客户端数据的数据源，包括原生支持的过滤、排序（使用 MatSort）和分页（使用 MatPaginator）。
 *
 * Allows for sort customization by overriding sortingDataAccessor, which defines how data
 * properties are accessed. Also allows for filter customization by overriding filterTermAccessor,
 * which defines how row data is converted to a string for filter matching.
 *
 * 可以通过改写 sortingDataAccessor 来进行自定义排序，它定义了要如何访问数据属性。
 * 还允许通过改写 filterTermAccessor 来自定义过滤器，它定义了要如何将行数据转换成字符串以进行过滤匹配。
 *
 * **Note:** This class is meant to be a simple data source to help you get started. As such
 * it isn't equipped to handle some more advanced cases like robust i18n support or server-side
 * interactions. If your app needs to support more advanced use cases, consider implementing your
 * own `DataSource`.
 *
 * **注意：**这个类是一个简单的数据源，可以帮助你入门。因此，它无法处理某些更高级的案例，比如提供强大的 i18n 支持或服务器端交互。
 * 如果你的应用需要支持更高级的用例，可以考虑实现自己的 `DataSource` 。
 *
 */
export class MatTableDataSource<T> extends _MatTableDataSource<T, MatPaginator> {}<|MERGE_RESOLUTION|>--- conflicted
+++ resolved
@@ -52,27 +52,21 @@
   length: number;
 }
 
-<<<<<<< HEAD
 /**
  * Shared base class with MDC-based implementation.
  *
  * 与基于 MDC 实现共享的基类。
  *
  */
-export class _MatTableDataSource<T, P extends Paginator> extends DataSource<T> {
-  /**
-   * Stream that emits when a new data array is set on the data source.
-   *
-   * 当在数据源上设置新的数组时会发出流。
-   *
-   */
-=======
-/** Shared base class with MDC-based implementation. */
 export class _MatTableDataSource<T,
     P extends MatTableDataSourcePaginator = MatTableDataSourcePaginator>
     extends DataSource<T> {
-  /** Stream that emits when a new data array is set on the data source. */
->>>>>>> 94076af5
+  /**
+   * Stream that emits when a new data array is set on the data source.
+   *
+   * 当在数据源上设置新的数组时会发出流。
+   *
+   */
   private readonly _data: BehaviorSubject<T[]>;
 
   /**
