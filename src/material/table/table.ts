--- conflicted
+++ resolved
@@ -40,15 +40,6 @@
 })
 export class MatRecycleRows {}
 
-<<<<<<< HEAD
-/**
- * Wrapper for the CdkTable with Material design styles.
- *
- * 采用 Material Design 样式的 CdkTable 封装器。
- *
- */
-=======
->>>>>>> 70cf080c
 @Component({
   selector: 'mat-table, table[mat-table]',
   exportAs: 'matTable',
@@ -73,20 +64,14 @@
   // tslint:disable-next-line:validate-decorators
   changeDetection: ChangeDetectionStrategy.Default,
 })
-<<<<<<< HEAD
-export class MatTable<T> extends CdkTable<T> {
+export class MatTable<T> extends CdkTable<T> implements OnInit {
   /**
    * Overrides the sticky CSS class set by the `CdkTable`.
    *
    * `CdkTable` 设置的粘性 CSS 类。
    *
    */
-  protected override stickyCssClass = 'mat-table-sticky';
-=======
-export class MatTable<T> extends CdkTable<T> implements OnInit {
-  /** Overrides the sticky CSS class set by the `CdkTable`. */
   protected override stickyCssClass = 'mat-mdc-table-sticky';
->>>>>>> 70cf080c
 
   /**
    * Overrides the need to add position: sticky on every sticky cell element in `CdkTable`.
