The `mat-table` provides a Material Design styled data-table that can be used to display rows of
data.

`mat-table` 提供了一个支持 Material Design 样式的表格，可用来显示多行数据。

This table builds on the foundation of the CDK data-table and uses a similar interface for its
data input and template, except that its element and attribute selectors will be prefixed
with `mat-` instead of `cdk-`. For more information on the interface and a detailed look at how
the table is implemented, see the
[guide covering the CDK data-table](https://material.angular.io/guide/cdk-table).

此表格基于 CDK 中的 data-table 构建，并在数据输入和模板上采用了相同的接口，只是它的元素选择器和属性选择器都使用 `mat-` 前缀，而不是 `cdk-` 前缀。
对于该接口的更多信息以及表格的具体实现方式，参见 [CDK data-table 指南](/guide/cdk-table)。

### Getting Started

### 快速上手

<!-- example(table-basic) -->

#### 1. Write your mat-table and provide data

#### 1. 编写你的 mat-table 并提供数据

Begin by adding the `<table mat-table>` component to your template and passing in data.
  
先把 `<table mat-table>` 组件添加到模板中，并传入数据。

The simplest way to provide data to the table is by passing a data array to the table's `dataSource`
input. The table will take the array and render a row for each object in the data array.

为表格提供数据的最简单方式就是给它的输入属性 `dataSource` 提供一个数组型数据。
该表格将会接收这个数组，并把数组型数据中的每一个对象渲染成一行。

```html
<table mat-table [dataSource]="myDataArray">
  ...
</table>
```

Since the table optimizes for performance, it will not automatically check for changes to the data
array. Instead, when objects are added, removed, or moved on the data array, you can trigger an
update to the table's rendered rows by calling its `renderRows()` method.

为了优化表格的性能，它不会自动检查数组型数据的变更。而是要在每次在数据表中添加、删除或移动对象时，通过调用它的 `renderRows` 方法来更新表格的各行。

While an array is the _simplest_ way to bind data into the data source, it is also
the most limited. For more complex applications, using a `DataSource` instance
is recommended. See the section "Advanced data sources" below for more information.

虽然数组是把数据绑定到数据源的*最简单的*方式，但它也受限最严重。对于更复杂的应用，建议使用 `DataSource` 实例。参见稍后的 "高级数据源" 部分了解更多。

#### 2. Define the column templates

#### 2. 定义列模板

Next, write your table's column templates.

接着，编写表格的列模板。

Each column definition should be given a unique name and contain the content for its header and row
cells.

每个列定义都应该有一个唯一的名字，并且包含其表头单元格和行内单元格的内容。

Here's a simple column definition with the name `'score'`. The header cell contains the text
"Score" and each row cell will render the `score` property of each row's data.

下面是一个名为 `'username'` 的简单列定义。
表头单元格包含一个文本 "Name"，每个行内单元格将会渲染出每行数据中 `name` 属性的值。

```html
<ng-container matColumnDef="score">
  <th mat-header-cell *matHeaderCellDef> Score </th>
  <td mat-cell *matCellDef="let user"> {{user.score}} </td>
</ng-container>
```

Note that the cell templates are not restricted to only showing simple string values, but are
flexible and allow you to provide any template.

请注意，单元格模板不仅限于显示简单的字符串值，它非常灵活，可以让你提供任何模板。

If your column is only responsible for rendering a single string value for the header and cells,
you can instead define your column using the `mat-text-column`. The following column definition is
equivalent to the one above.

如果你的列只负责为表头和单元格渲染一个字符串值，可以改用 `mat-text-column` 来定义它。下面的列定义与上面的列定义是等价的。

```html
<mat-text-column name="score"></mat-text-column>
```

Check out the API docs and examples of the `mat-text-column` to see how you can customize the header
text, text alignment, and cell data accessor.  Note that this is not compatible with the flex-layout
table. Also, a data accessor should be provided if your data may have its properties minified
since the string name will no longer match after minification.

查看 API 文档和 `mat-text-column` 的例子，以了解如何自定义表头文本、文本对齐方式和单元格数据访问器。请注意，这与 flex-layout 表不兼容。此外，如果数据的属性最小化过，则应提供数据访问器，因为属性名和字符串名称在最小化后将不再匹配。

#### 3. Define the row templates

#### 3. 定义行模板

Finally, once you have defined your columns, you need to tell the table which columns will be
rendered in the header and data rows.

最后，一旦你定义了各个列，就要告诉表格该在表头和数据行中显示哪些列。

To start, create a variable in your component that contains the list of the columns you want to
render.

先在组件中创建一个变量，其中包含你要渲染的列数组。

```ts
columnsToDisplay = ['userName', 'age'];
```

Then add `mat-header-row` and `mat-row` to the content of your `mat-table` and provide your
column list as inputs.

然后，把 `mat-header-row` 和 `mat-row` 作为内容添加到 `mat-table` 中，并提供你的列数组作为输入。

```html
<tr mat-header-row *matHeaderRowDef="columnsToDisplay"></tr>
<tr mat-row *matRowDef="let myRowData; columns: columnsToDisplay"></tr>
```

Note that this list of columns provided to the rows can be in any order, not necessarily the order in
which you wrote the column definitions. Also, you do not necessarily have to include every column
that was defined in your template.

注意，提供给各行的列数组可以使用任意顺序，不要求和定义列的顺序一致。同样的，你也不必包含模板中定义的每一列。

This means that by changing your column list provided to the rows, you can easily re-order and
include/exclude columns dynamically.

这意味着通过调整提供给各行的列顺序，你可以轻易调整列序和动态包含/排除某些列。

### Advanced data sources

### 高级数据结构

The simplest way to provide data to your table is by passing a data array. More complex use-cases
may benefit from a more flexible approach involving an Observable stream or by encapsulating your
data source logic into a `DataSource` class.

为表格提供数据的最简单方式是传入一个数组型数据。对于更复杂的用例，则可以从一些更灵活的方式中受益，比如使用 Observable 流，或把你的数据源逻辑封装进 `DataSource` 类中。

#### Observable stream of data arrays

#### 数组型数据的 Observable 流

An alternative approach to providing data to the table is by passing an Observable stream that emits
the data array to be rendered each time it is changed. The table will listen to this stream and
automatically trigger an update to the rows each time a new data array is emitted.

为表格提供数据的另一种方法是传入一个 Observable 流，每当它变化时都会发出一个要渲染的数组型数据。
表格会监听这个流，每当它发出新的数组型数据时，就会自动触发一次更新。

#### DataSource

For most real-world applications, providing the table a `DataSource` instance will be the best way to
manage data. The `DataSource` is meant to serve as a place to encapsulate any sorting, filtering,
pagination, and data retrieval logic specific to the application.

<<<<<<< HEAD
对于大多数真实世界中的应用，为表格提供一个 DataSource 实例都会是管理数据的最佳方式。
DataSource 旨在封装此应用特有的排序、过滤、分页和数据接收逻辑。

A DataSource is simply a base class that has two functions: `connect` and `disconnect`. The
`connect` function will be called by the table to receive a stream that emits the data array that
should be rendered. The table will call `disconnect` when the table is destroyed, which may be the
right time to clean up any subscriptions that may have been registered during the connect process.
=======
A `DataSource` is simply a class that has at a minimum the following methods: `connect` and 
`disconnect`. The `connect` method will be called by the table to provide an `Observable` that emits 
the data array that should be rendered. The table will call `disconnect` when the table is destroyed,
which may be the right time to clean up any subscriptions that may have been registered in the 
`connect` method. 

Although Angular Material provides a ready-made table `DataSource` class, `MatTableDataSource`, you may
want to create your own custom `DataSource` class for more complex use cases. This can be done by 
extending the abstract `DataSource` class with a custom `DataSource` class that then implements the 
`connect` and `disconnect` methods. For use cases where the custom `DataSource` must also inherit 
functionality by extending a different base class, the `DataSource` base class can be 
implemented instead (`MyCustomDataSource extends SomeOtherBaseClass implements DataSource`) to
respect Typescript's restriction to only implement one base class.
>>>>>>> 94076af5

DataSource 是一个拥有两个函数的基类：`connect` 和 `disconnect`。
表格会调用 `connect` 函数，以接收一个流，流中会发出要渲染的数组型数据。当表格销毁时，就会调用 `disconnect`，它是清理 `connect` 期间所做的各种订阅的最佳时机。

### Features

### 特性

The `MatTable` is focused on a single responsibility: efficiently render rows of data in a
performant and accessible way.

`MatTable` 专注于一个职责：以高效且具有无障碍性的方式执行数据渲染。

You'll notice that the table itself doesn't come out of the box with a lot of features, but expects
that the table will be included in a composition of components that fills out its features.

你可能注意到了，表格本身并没有自带很多特性，而是把该表格作为一个组件联合体的一部分，来补全其它特性。

For example, you can add sorting and pagination to the table by using MatSort and MatPaginator and
mutating the data provided to the table according to their outputs.

比如，你可以把 `MatSort` 和 `MatPaginator` 添加到表格中，以提供排序和分页特性，并根据它们的输出来修改要传给表格的数据。

To simplify the use case of having a table that can sort, paginate, and filter an array of data,
the Angular Material library comes with a `MatTableDataSource` that has already implemented
the logic of determining what rows should be rendered according to the current table state. To add
these feature to the table, check out their respective sections below.

对于那些可以对数组型数据进行排序、分页和过滤功能的表格，为了简化其用法，Angular Material 库自带了一个 `MatTableDataSource`，它已经实现了根据当前表格的状态来决定要显示哪些列的逻辑。
要给表格添加这些特性，请查看其相关部分的文档。

#### Pagination

#### 分页

To paginate the table's data, add a `<mat-paginator>` after the table.

要想对表格数据进行分页，请在表格后添加一个 `<mat-paginator>`。

If you are using the `MatTableDataSource` for your table's data source, simply provide the
`MatPaginator` to your data source. It will automatically listen for page changes made by the user
and send the right paged data to the table.

如果你正在用 `MatTableDataSource` 作为表格的数据源，那么只要把 `MatPaginator` 提供给这个数据源就可以了。
它将会自动监听用户所做的页码变更，并把正确分页之后的数据发给该表格。

Otherwise if you are implementing the logic to paginate your data, you will want to listen to the
paginator's `(page)` output and pass the right slice of data to your table.

而如果你自己实现了数据分页逻辑，那就要监听该分页器的 `(page)` 输出，并把进行了正确的切片之后的数据发给表格。

For more information on using and configuring the `<mat-paginator>`, check out the
[mat-paginator docs](https://material.angular.io/components/paginator/overview).

要了解使用和配置 `<mat-paginator>` 的更多信息，参见 [mat-paginator 的文档](/components/paginator/overview)。

The `MatPaginator` is one provided solution to paginating your table's data, but it is not the only
option. In fact, the table can work with any custom pagination UI or strategy since the `MatTable`
and its interface is not tied to any one specific implementation.

`MatPaginator` 提供了一个对表格数据进行分页的解决方案，不过它不是唯一的选项。
事实上，该表格可以和任何自定义的分页器 UI 或策略类协同工作，因为 `MatTable` 及其接口并没有绑死在任何特定的实现上。

<!-- example(table-pagination) -->

#### Sorting

#### 排序

To add sorting behavior to the table, add the `matSort` directive to the table and add
`mat-sort-header` to each column header cell that should trigger sorting. Note that you have to import `MatSortModule` in order to initialize the `matSort` directive (see [API docs](https://material.angular.io/components/sort/api)).

要想为表格添加排序行为，请给它添加 `matSort` 指令并把 `mat-sort-header` 指令添加到每个允许触发排序功能的表头上。

```html
<!-- Name Column -->
<ng-container matColumnDef="position">
  <th mat-header-cell *matHeaderCellDef mat-sort-header> Name </th>
  <td mat-cell *matCellDef="let element"> {{element.position}} </td>
</ng-container>
```

If you are using the `MatTableDataSource` for your table's data source, provide the `MatSort`
directive to the data source and it will automatically listen for sorting changes and change the
order of data rendered by the table.

如果你正在用 `MatTableDataSource` 作为数据源，可以把 `MatSort` 提供给数据源，这样它就会自动监听排序的更改，并据此修改表格中数据的排序顺序。

By default, the `MatTableDataSource` sorts with the assumption that the sorted column's name
matches the data property name that the column displays. For example, the following column
definition is named `position`, which matches the name of the property displayed in the row cell.

默认情况下，`MatTableDataSource` 会假设已排序列的名称和该列所显示的属性名是一致的。比如，下面的列定义名叫 `position`，它和要显示在单元格中的属性名是一样的。

Note that if the data properties do not match the column names, or if a more complex data property
accessor is required, then a custom `sortingDataAccessor` function can be set to override the
default data accessor on the `MatTableDataSource`.

注意，如果数据属性与列名不一致，或需要更复杂的数据属性访问器，那么可以设置一个自定义的 `sortingDataAccessor` 函数，以覆盖 `MatTableDataSource` 上默认的数据访问器。

If you are not using the `MatTableDataSource`, but instead implementing custom logic to sort your
data, listen to the sort's `(matSortChange)` event and re-order your data according to the sort state.
If you are providing a data array directly to the table, don't forget to call `renderRows()` on the
table, since it will not automatically check the array for changes.

如果你没有使用 `MatTableDataSource` 而是自己实现了数据排序逻辑，那么可以监听此排序器的 `(matSortChange)` 事件，并根据其排序状态重新排序你的数据。
如果你要直接给表格提供一个数组型数据，别忘了调用表格的 `renderRows()` 函数，因为它不会自动检查对数组的修改。

<!-- example(table-sorting) -->

For more information on using and configuring the sorting behavior, check out the
[matSort docs](https://material.angular.io/components/sort/overview).

要了解使用和配置排序行为的更多信息，参见 [matSort 的文档](/components/sort/overview)。

The `MatSort` is one provided solution to sorting your table's data, but it is not the only option.
In fact, the table can work with any custom sorting UI or strategy since the `MatTable` and
its interface is not tied to any one specific implementation.

`MatSort` 是用来排序表格数据的一个现成的解决方案，但它不是唯一的选择。
事实上，表格可以和任何一个自定义的排序 UI 或策略类协同工作，因为 `MatTable` 及其接口没有绑死到任何一个特定的实现。

#### Filtering

#### 过滤

Angular Material does not provide a specific component to be used for filtering the `MatTable`
since there is no single common approach to adding a filter UI to table data.

Angular Material 没有提供用于过滤 `MatTable` 的具体组件，因为没有一种简单通用的方式可以为表格数据添加过滤界面。

A general strategy is to add an input where users can type in a filter string and listen to this
input to change what data is offered from the data source to the table.

通常的策略是添加一个输入框，用户可以在其中输入过滤字符串，并监听此输入，以修改从数据源提供给表格的数据。

If you are using the `MatTableDataSource`, simply provide the filter string to the
`MatTableDataSource`. The data source will reduce each row data to a serialized form and will filter
out the row if it does not contain the filter string. By default, the row data reducing function
will concatenate all the object values and convert them to lowercase.

如果你正在使用 `MatTableDataSource` 只要将过滤字符串提供给 `MatTableDataSource` 就可以了。
数据源将会把每一行数据进行缩减，并根据本行有没有包含该过滤字符串进行筛选。
默认情况下，行数据的缩减函数会把传给它的对象的所有值都连接起来，并转换成小写。

For example, the data object `{id: 123, name: 'Mr. Smith', favoriteColor: 'blue'}` will be reduced
to `123mr. smithblue`. If your filter string was `blue` then it would be considered a match because
it is contained in the reduced string, and the row would be displayed in the table.

比如，数据 `{id: 123, name: 'Mr. Smith', favoriteColor: 'blue'}` 将会缩减成 `123mr. smithblue`。
如果你的过滤字符串是 `blue`，那么它就是匹配的，因为它包含在缩减后的字符串中，这一行就会显示在表格中。

To override the default filtering behavior, a custom `filterPredicate` function can be set which
takes a data object and filter string and returns true if the data object is considered a match.

要覆盖这种默认的过滤行为，可以设置一个自定义的 `filterPredicate` 函数，它可以接受一个数据对象和过滤器字符串，如果认为该数据对象是匹配的，就返回 `true`。

If you want to show a message when not data matches the filter, you can use the `*matNoDataRow`
directive.

如果你想在过滤器匹配不上数据时显示某种信息，可以使用 `*matNoDataRow` 指令。

<!--- example(table-filtering) -->

#### Selection

#### 选取

Right now there is no formal support for adding a selection UI to the table, but Angular Material
does offer the right components and pieces to set this up. The following steps are one solution but
it is not the only way to incorporate row selection in your table.

目前，还没有对给表格添加选取界面提供正式的支持。不过 Angular Material 提供了一些组件和代码片段来支持它。
下面这些步骤是为表格添加列选择功能的解决方案之一（但不是唯一的）。

##### 1. Add a selection model

##### 1. 添加选取模式

Get started by setting up a `SelectionModel` from `@angular/cdk/collections` that will maintain the
selection state.

首先建立来自 `@angular/cdk/collections` 的 `SelectionModel`，它用来维护选取状态。

```js
const initialSelection = [];
const allowMultiSelect = true;
this.selection = new SelectionModel<MyDataType>(allowMultiSelect, initialSelection);
```

##### 2. Define a selection column

##### 2. 定义选择列

Add a column definition for displaying the row checkboxes, including a master toggle checkbox for
the header. The column name should be added to the list of displayed columns provided to the
header and data row.

添加一个列定义，以显示本行的检查框，包括给标题行的主控检查框。
其列名也要添加到提供给表头和数据行的待显示列数组中。

```html
<ng-container matColumnDef="select">
  <th mat-header-cell *matHeaderCellDef>
    <mat-checkbox (change)="$event ? masterToggle() : null"
                  [checked]="selection.hasValue() && isAllSelected()"
                  [indeterminate]="selection.hasValue() && !isAllSelected()">
    </mat-checkbox>
  </th>
  <td mat-cell *matCellDef="let row">
    <mat-checkbox (click)="$event.stopPropagation()"
                  (change)="$event ? selection.toggle(row) : null"
                  [checked]="selection.isSelected(row)">
    </mat-checkbox>
  </td>
</ng-container>
```

##### 3. Add event handling logic

##### 3. 添加事件处理逻辑

Implement the behavior in your component's logic to handle the header's master toggle and checking
if all rows are selected.

在组件逻辑中实现一些行为，以处理表头的主控开关，并检查是否所有的行都被选中了。

```js
/** Whether the number of selected elements matches the total number of rows. */
isAllSelected() {
  const numSelected = this.selection.selected.length;
  const numRows = this.dataSource.data.length;
  return numSelected == numRows;
}

/** Selects all rows if they are not all selected; otherwise clear selection. */
masterToggle() {
  this.isAllSelected() ?
      this.selection.clear() :
      this.dataSource.data.forEach(row => this.selection.select(row));
}
```

##### 4. Include overflow styling

##### 4. 包含 overflow 样式

Finally, adjust the styling for the select column so that its overflow is not hidden. This allows
the ripple effect to extend beyond the cell.

最后，调整选取列的样式，让它的 overflow 不是 hidden。这样就可以让涟漪效果延伸到单元格之外。

```css
.mat-column-select {
  overflow: initial;
}
```

<!--- example(table-selection) -->

#### Footer row

#### 表尾

A footer row can be added to the table by adding a footer row definition to the table and adding
footer cell templates to column definitions. The footer row will be rendered after the rendered
data rows.

添加一个表尾的定义并为其指定一个单元格模板，可以为表格添加一个表尾。表尾会显示在所有数据行之后。

```html
<ng-container matColumnDef="cost">
  <th mat-header-cell *matHeaderCellDef> Cost </th>
  <td mat-cell *matCellDef="let data"> {{data.cost}} </td>
  <td mat-footer-cell *matFooterCellDef> {{totalCost}} </td>
</ng-container>

...

<tr mat-header-row *matHeaderRowDef="columnsToDisplay"></tr>
<tr mat-row *matRowDef="let myRowData; columns: columnsToDisplay"></tr>
<tr mat-footer-row *matFooterRowDef="columnsToDisplay"></tr>
```

<!--- example(table-footer-row) -->

#### Sticky Rows and Columns

#### 钉住某些行和列

By using `position: sticky` styling, the table's rows and columns can be fixed so that they do not
leave the viewport even when scrolled. The table provides inputs that will automatically apply the
correct CSS styling so that the rows and columns become sticky.

通过使用 `position: sticky` 样式，可以固定住表格的某些行和列，这样它们在滚动时就不会离开视野。
表格所提供的输入属性将会自动应用正确的 CSS 样式，以便这些行和列能被钉住。

In order to fix the header row to the top of the scrolling viewport containing the table, you can
add a `sticky` input to the `matHeaderRowDef`.

要想把表头行固定到包含此表格的视野顶部，你可以给 `matHeaderRowDef` 添加输入属性 `sticky`。

<!--- example(table-sticky-header) -->

Similarly, this can also be applied to the table's footer row. Note that if you are using the native
`<table>` and using Safari, then the footer will only stick if `sticky` is applied to all the
rendered footer rows.

同样的，我们也可以钉住表格的表尾。注意，如果你正在使用原生的 `<table>` 和 Safari，那么只有当所有的尾行都带有 `sticky` 的时候，表尾才会被钉住。

<!--- example(table-sticky-footer) -->

It is also possible to fix cell columns to the start or end of the horizontally scrolling viewport.
To do this, add the `sticky` or `stickyEnd` directive to the `ng-container` column definition.

还可以把一些列的单元格固定在水平滚动视图的头部和尾部，只要把 `sticky` 或 `stickyEnd` 指令添加到 `ng-container` 的列定义上就可以了。

<!--- example(table-sticky-columns) -->

This feature is supported by Chrome, Firefox, Safari, and Edge. It is not supported in IE, but
it does fail gracefully so that the rows simply do not stick.

该特性受到 Chrome、Firefox、Safari 和 Edge 的支持。IE 不支持它，但它会优雅的失败，其后果只是那些列没有钉住而已。

Note that on Safari mobile when using the flex-based table, a cell stuck in more than one direction
will struggle to stay in the correct position as you scroll. For example, if a header row is stuck
to the top and the first column is stuck, then the top-left-most cell will appear jittery as you
scroll.

注意，在移动版的 Safari 上，如果使用 Flex 布局的表格，当滚动时，钉在多于一个方向的单元格将难以保持在正确的位置上。
比如，如果表头钉在顶部，而且第一列也钉住了，那么当滚动时，其左上角的单元格将会不断抖动。

Also, sticky positioning in Edge will appear shaky for special cases. For example, if the scrolling
container has a complex box shadow and has sibling elements, the stuck cells will appear jittery.
There is currently an [open issue with Edge](https://developer.microsoft.com/en-us/microsoft-edge/platform/issues/17514118/)
to resolve this.

此外，在一些特殊情况下，Edge 中的定位也会不稳定。比如，如果滚动容器具有复杂的阴影而且还有兄弟元素，那么钉住的单元格就会抖动。
这里是 [Edge 上关于此问题的 Issue](https://developer.microsoft.com/en-us/microsoft-edge/platform/issues/17514118/)。


#### Multiple row templates

#### 多行模板

When using the `multiTemplateDataRows` directive to support multiple rows for each data object, the context of `*matRowDef` is the same except that the `index` value is replaced by `dataIndex` and `renderIndex`.

当使用 `multiTemplateDataRows` 指令以支持让每个数据对象对应多行时，`*matRowDef` 中使用同一个上下文，不过其 `index` 值要换成 `dataIndex` 和 `renderIndex`。

### Accessibility

### 无障碍性

Tables without text or labels should be given a meaningful label via `aria-label` or
`aria-labelledby`. The `aria-readonly` defaults to `true` if it's not set.

不带文本或标签的表格应该通过 `aria-label` 或 `aria-labelledby` 给出一个有意义的标签。如果没有设置过 `aria-readonly`，则默认为 `true`。

Table's default role is `grid`, and it can be changed to `treegrid` through `role` attribute.

表格的默认角色是 `grid`，可以通过 `role` 属性来把它改为 `treegrid`。

`mat-table` does not manage any focus/keyboard interaction on its own. Users can add desired
focus/keyboard interactions in their application.

`mat-table` 自己不会管理任何焦点/键盘交互。开发者可以在应用中按需添加焦点/键盘交互。

### Tables with `display: flex`

### 使用 `display: flex` 的表格

The `MatTable` does not require that you use a native HTML table. Instead, you can use an
alternative approach that uses `display: flex` for the table's styles.

`MatTable` 不要求你使用原生 HTML 表格，所以你可以用另一种基于 `display: flex` 的方式来控制表格的样式。

This alternative approach replaces the native table element tags with the `MatTable` directive
selectors. For example, `<table mat-table>` becomes `<mat-table>`; `<tr mat-row>` becomes
`<mat-row>`. The following shows a previous example using this alternative template:

这种方式把原生的 `table` 元素标记替换成 `MatTable` 指令的选择器。
比如 `<table mat-table>` 变成了 `<mat-table>`；`<tr mat-row>` 变成了 `<mat-row>`。下面的例子用这种方式改写了以前的例子：

```html
<mat-table [dataSource]="dataSource">
  <!-- User name Definition -->
  <ng-container matColumnDef="username">
    <mat-header-cell *matHeaderCellDef> User name </mat-header-cell>
    <mat-cell *matCellDef="let row"> {{row.username}} </mat-cell>
  </ng-container>

  <!-- Age Definition -->
  <ng-container matColumnDef="age">
    <mat-header-cell *matHeaderCellDef> Age </mat-header-cell>
    <mat-cell *matCellDef="let row"> {{row.age}} </mat-cell>
  </ng-container>

  <!-- Title Definition -->
  <ng-container matColumnDef="title">
    <mat-header-cell *matHeaderCellDef> Title </mat-header-cell>
    <mat-cell *matCellDef="let row"> {{row.title}} </mat-cell>
  </ng-container>

  <!-- Header and Row Declarations -->
  <mat-header-row *matHeaderRowDef="['username', 'age', 'title']"></mat-header-row>
  <mat-row *matRowDef="let row; columns: ['username', 'age', 'title']"></mat-row>
</mat-table>
```

Note that this approach means you cannot include certain native-table features such colspan/rowspan
or have columns that resize themselves based on their content.

注意，这种方法意味着你不能使用某些原生表格的专属特性，比如 colspan/rowspan 或一些能根据其内容自动调整自身大小的列。<|MERGE_RESOLUTION|>--- conflicted
+++ resolved
@@ -164,20 +164,17 @@
 manage data. The `DataSource` is meant to serve as a place to encapsulate any sorting, filtering,
 pagination, and data retrieval logic specific to the application.
 
-<<<<<<< HEAD
-对于大多数真实世界中的应用，为表格提供一个 DataSource 实例都会是管理数据的最佳方式。
-DataSource 旨在封装此应用特有的排序、过滤、分页和数据接收逻辑。
-
-A DataSource is simply a base class that has two functions: `connect` and `disconnect`. The
-`connect` function will be called by the table to receive a stream that emits the data array that
-should be rendered. The table will call `disconnect` when the table is destroyed, which may be the
-right time to clean up any subscriptions that may have been registered during the connect process.
-=======
+对于大多数真实世界中的应用，为表格提供一个 `DataSource` 实例都会是管理数据的最佳方式。
+`DataSource` 旨在封装此应用特有的排序、过滤、分页和数据接收逻辑。
+
 A `DataSource` is simply a class that has at a minimum the following methods: `connect` and 
 `disconnect`. The `connect` method will be called by the table to provide an `Observable` that emits 
 the data array that should be rendered. The table will call `disconnect` when the table is destroyed,
 which may be the right time to clean up any subscriptions that may have been registered in the 
 `connect` method. 
+
+DataSource 是一个至少拥有两个函数的类：`connect` 和 `disconnect`。
+表格会调用 `connect` 函数，以接收一个流，流中会发出要渲染的数组型数据。当表格销毁时，就会调用 `disconnect`，它是清理 `connect` 期间所做的各种订阅的最佳时机。
 
 Although Angular Material provides a ready-made table `DataSource` class, `MatTableDataSource`, you may
 want to create your own custom `DataSource` class for more complex use cases. This can be done by 
@@ -186,10 +183,8 @@
 functionality by extending a different base class, the `DataSource` base class can be 
 implemented instead (`MyCustomDataSource extends SomeOtherBaseClass implements DataSource`) to
 respect Typescript's restriction to only implement one base class.
->>>>>>> 94076af5
-
-DataSource 是一个拥有两个函数的基类：`connect` 和 `disconnect`。
-表格会调用 `connect` 函数，以接收一个流，流中会发出要渲染的数组型数据。当表格销毁时，就会调用 `disconnect`，它是清理 `connect` 期间所做的各种订阅的最佳时机。
+
+虽然 Angular Material 提供了现成的表格 `DataSource` 类 `MatTableDataSource`，但是你可能希望针对更复杂的用例创建自己的 `DataSource` 类。你可以用一个自定义的 `DataSource` 类来扩展抽象类 `DataSource`，然后实现其 `connect` 和 `disconnect` 方法。对于这些复杂用例，自定义 `DataSource` 必须通过扩展其他基类（ `MyCustomDataSource extends SomeOtherBaseClass implements DataSource` ）来继承其功能，以遵守 Typescript 的限制，即只能实现一个基类。
 
 ### Features
 
