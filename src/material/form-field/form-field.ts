--- conflicted
+++ resolved
@@ -54,9 +54,6 @@
 
 /**
  * Boilerplate for applying mixins to MatFormField.
- *
- * 用于将 mixins 应用到 MatFormField 的样板代码
- *
  * @docs-private
  */
 const _MatFormFieldBase = mixinColor(
@@ -74,16 +71,12 @@
  */
 export type MatFormFieldAppearance = 'legacy' | 'standard' | 'fill' | 'outline';
 
-<<<<<<< HEAD
 /**
- * Possible values for the "floatLabel" form-field input.
+ * Possible values for the "floatLabel" form field input.
  *
  * 表单字段输入属性 “floatLabel” 的可用值。
  *
  */
-=======
-/** Possible values for the "floatLabel" form field input. */
->>>>>>> 53b69108
 export type FloatLabelType = 'always' | 'never' | 'auto';
 
 /**
@@ -188,32 +181,20 @@
   /**
    * Whether the outline gap needs to be calculated
    * immediately on the next change detection run.
-   *
-   * 是否需要在下次变更检测运行时立即计算轮廓的间隙。
-   *
    */
   private _outlineGapCalculationNeededImmediately = false;
 
-  /**
-   * Whether the outline gap needs to be calculated next time the zone has stabilized.
-   *
-   * 是否需要在下次 Zone 稳定后计算出轮廓的间隙。
-   *
-   */
+  /** Whether the outline gap needs to be calculated next time the zone has stabilized. */
   private _outlineGapCalculationNeededOnStable = false;
 
   private readonly _destroyed = new Subject<void>();
 
-<<<<<<< HEAD
-  /**
-   * The form-field appearance style.
+  /**
+   * The form field appearance style.
    *
    * 表单字段的外观样式。
    *
    */
-=======
-  /** The form field appearance style. */
->>>>>>> 53b69108
   @Input()
   get appearance(): MatFormFieldAppearance {
     return this._appearance;
@@ -244,40 +225,20 @@
   }
   private _hideRequiredMarker = false;
 
-  /**
-   * Override for the logic that disables the label animation in certain cases.
-   *
-   * 在某些情况下改写禁用标签动画的逻辑。
-   *
-   */
+  /** Override for the logic that disables the label animation in certain cases. */
   private _showAlwaysAnimate = false;
 
-  /**
-   * Whether the floating label should always float or not.
-   *
-   * 浮动标签是否应该始终是浮动的。
-   *
-   */
+  /** Whether the floating label should always float or not. */
   _shouldAlwaysFloat(): boolean {
     return this.floatLabel === 'always' && !this._showAlwaysAnimate;
   }
 
-  /**
-   * Whether the label can float or not.
-   *
-   * 标签是否可以浮动。
-   *
-   */
+  /** Whether the label can float or not. */
   _canLabelFloat(): boolean {
     return this.floatLabel !== 'never';
   }
 
-  /**
-   * State of the mat-hint and mat-error animations.
-   *
-   * mat-hint 和 mat-error 动画的状态。
-   *
-   */
+  /** State of the mat-hint and mat-error animations. */
   _subscriptAnimationState: string = '';
 
   /**
@@ -327,12 +288,7 @@
   }
   private _floatLabel: FloatLabelType;
 
-  /**
-   * Whether the Angular animations are enabled.
-   *
-   * 是否启用了 Angular 动画。
-   *
-   */
+  /** Whether the Angular animations are enabled. */
   _animationsEnabled: boolean;
 
   @ViewChild('connectionContainer', {static: true}) _connectionContainerRef: ElementRef;
@@ -491,23 +447,12 @@
   }
 
   /**
-<<<<<<< HEAD
-   * Determines whether a class from the NgControl should be forwarded to the host element.
-   *
-   * 确定是否应该把 NgControl 中的类转发给宿主元素。
-   *
-   */
-  _shouldForward(prop: keyof NgControl): boolean {
-    const ngControl = this._control ? this._control.ngControl : null;
-    return ngControl && ngControl[prop];
-=======
    * Determines whether a class from the AbstractControlDirective
    * should be forwarded to the host element.
    */
   _shouldForward(prop: keyof AbstractControlDirective): boolean {
     const control = this._control ? this._control.ngControl : null;
     return control && control[prop];
->>>>>>> 53b69108
   }
 
   _hasPlaceholder() {
@@ -538,24 +483,14 @@
     return this._hasLabel() || (this.appearance === 'legacy' && this._hasPlaceholder());
   }
 
-  /**
-   * Determines whether to display hints or errors.
-   *
-   * 确定是否显示提示或错误。
-   *
-   */
+  /** Determines whether to display hints or errors. */
   _getDisplayedMessages(): 'error' | 'hint' {
     return this._errorChildren && this._errorChildren.length > 0 && this._control.errorState
       ? 'error'
       : 'hint';
   }
 
-  /**
-   * Animates the placeholder up and locks it in position.
-   *
-   * 为占位符添加动画，并把它锁定到其位置。
-   *
-   */
+  /** Animates the placeholder up and locks it in position. */
   _animateAndLockLabel(): void {
     if (this._hasFloatingLabel() && this._canLabelFloat()) {
       // If animations are disabled, we shouldn't go in here,
@@ -578,9 +513,6 @@
   /**
    * Ensure that there is only one placeholder (either `placeholder` attribute on the child control
    * or child element with the `mat-placeholder` directive).
-   *
-   * 确保只有一个占位符（无论是子控件中的 `placeholder` 属性，还是带有 `mat-placeholder` 指令的子元素）。
-   *
    */
   private _validatePlaceholders() {
     if (
@@ -592,12 +524,7 @@
     }
   }
 
-  /**
-   * Does any extra processing that is required when handling the hints.
-   *
-   * 处理提示时是否需要进行额外的处理。
-   *
-   */
+  /** Does any extra processing that is required when handling the hints. */
   private _processHints() {
     this._validateHints();
     this._syncDescribedByIds();
@@ -606,9 +533,6 @@
   /**
    * Ensure that there is a maximum of one of each `<mat-hint>` alignment specified, with the
    * attribute being considered as `align="start"`.
-   *
-   * 确保每个 `<mat-hint>` 对齐中最只有一个对齐具有等价于 `align="start"` 的属性。
-   *
    */
   private _validateHints() {
     if (this._hintChildren && (typeof ngDevMode === 'undefined' || ngDevMode)) {
@@ -630,12 +554,7 @@
     }
   }
 
-  /**
-   * Gets the default float label state.
-   *
-   * 获取默认的浮动标签状态。
-   *
-   */
+  /** Gets the default float label state. */
   private _getDefaultFloatLabelState(): FloatLabelType {
     return (this._defaults && this._defaults.floatLabel) || 'auto';
   }
@@ -643,9 +562,6 @@
   /**
    * Sets the list of element IDs that describe the child control. This allows the control to update
    * its `aria-describedby` attribute accordingly.
-   *
-   * 设置描述子控件的元素 ID 列表。这允许控件相应地更新它的 `aria-describedby` 属性。
-   *
    */
   private _syncDescribedByIds() {
     if (this._control) {
@@ -684,12 +600,7 @@
     }
   }
 
-  /**
-   * Throws an error if the form field's control is missing.
-   *
-   * 如果缺少表单字段的控件，就会抛出一个错误。
-   *
-   */
+  /** Throws an error if the form field's control is missing. */
   protected _validateControlChild() {
     if (!this._control && (typeof ngDevMode === 'undefined' || ngDevMode)) {
       throw getMatFormFieldMissingControlError();
@@ -776,22 +687,12 @@
       false;
   }
 
-  /**
-   * Gets the start end of the rect considering the current directionality.
-   *
-   * 考虑当前的方向性，取得矩形的起始端。
-   *
-   */
+  /** Gets the start end of the rect considering the current directionality. */
   private _getStartEnd(rect: ClientRect): number {
     return this._dir && this._dir.value === 'rtl' ? rect.right : rect.left;
   }
 
-  /**
-   * Checks whether the form field is attached to the DOM.
-   *
-   * 检查表单字段是否已附加到 DOM。
-   *
-   */
+  /** Checks whether the form field is attached to the DOM. */
   private _isAttachedToDOM(): boolean {
     const element: HTMLElement = this._elementRef.nativeElement;
 
