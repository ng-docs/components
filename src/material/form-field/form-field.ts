--- conflicted
+++ resolved
@@ -49,24 +49,8 @@
   getMatFormFieldMissingControlError,
 } from './form-field-errors';
 
-<<<<<<< HEAD
-let nextUniqueId = 0;
-const floatingLabelScale = 0.75;
-const outlineGapPadding = 5;
-
-/**
- * Boilerplate for applying mixins to MatFormField.
- *
- * 用于将 mixins 应用到 MatFormField 的样板代码
- *
- * @docs-private
- */
-const _MatFormFieldBase = mixinColor(
-  class {
-    constructor(public _elementRef: ElementRef) {}
-  },
-  'primary',
-);
+/** Type for the available floatLabel values. */
+export type FloatLabelType = 'always' | 'auto';
 
 /**
  * Possible appearance styles for the form field.
@@ -74,25 +58,10 @@
  * 表单字段可能的外观样式。
  *
  */
-export type MatFormFieldAppearance = 'legacy' | 'standard' | 'fill' | 'outline';
-
-/**
- * Possible values for the "floatLabel" form field input.
- *
- * 表单字段输入属性 “floatLabel” 的可用值。
- *
- */
-export type FloatLabelType = 'always' | 'never' | 'auto';
-=======
-/** Type for the available floatLabel values. */
-export type FloatLabelType = 'always' | 'auto';
-
-/** Possible appearance styles for the form field. */
 export type MatFormFieldAppearance = 'fill' | 'outline';
 
 /** Behaviors for how the subscript height is set. */
 export type SubscriptSizing = 'fixed' | 'dynamic';
->>>>>>> 70cf080c
 
 /**
  * Represents the default options for the form field that can be configured
@@ -159,17 +128,8 @@
 const DEFAULT_APPEARANCE: MatFormFieldAppearance = 'fill';
 
 /**
-<<<<<<< HEAD
- * Injection token that can be used to inject an instances of `MatFormField`. It serves
- * as alternative token to the actual `MatFormField` class which would cause unnecessary
- * retention of the `MatFormField` class and its component metadata.
- *
- * 这个注入令牌可以用来注入一个 `MatFormField` 的实例。它可以作为实际 `MatFormField` 类的备用令牌，使用实际类会导致 `MatFormField` 类及其组件元数据无法优化掉。
- *
-=======
  * Whether the label for form fields should by default float `always`,
  * `never`, or `auto`.
->>>>>>> 70cf080c
  */
 const DEFAULT_FLOAT_LABEL: FloatLabelType = 'auto';
 
@@ -180,6 +140,9 @@
  * Default transform for docked floating labels in a MDC text-field. This value has been
  * extracted from the MDC text-field styles because we programmatically modify the docked
  * label transform, but do not want to accidentally discard the default label transform.
+ *
+ * 这个注入令牌可以用来注入一个 `MatFormField` 的实例。它可以作为实际 `MatFormField` 类的备用令牌，使用实际类会导致 `MatFormField` 类及其组件元数据无法优化掉。
+ *
  */
 const FLOATING_LABEL_DEFAULT_DOCKED_TRANSFORM = `translateY(-50%)`;
 
@@ -230,47 +193,6 @@
 export class MatFormField
   implements AfterContentInit, AfterContentChecked, AfterViewInit, OnDestroy
 {
-<<<<<<< HEAD
-  /**
-   * Whether the outline gap needs to be calculated
-   * immediately on the next change detection run.
-   *
-   * 是否需要在下次变更检测运行时立即计算轮廓的间隙。
-   *
-   */
-  private _outlineGapCalculationNeededImmediately = false;
-
-  /**
-   * Whether the outline gap needs to be calculated next time the zone has stabilized.
-   *
-   * 是否需要在下次 Zone 稳定后计算出轮廓的间隙。
-   *
-   */
-  private _outlineGapCalculationNeededOnStable = false;
-
-  private readonly _destroyed = new Subject<void>();
-
-  /**
-   * The form field appearance style.
-   *
-   * 表单字段的外观样式。
-   *
-   */
-  @Input()
-  get appearance(): MatFormFieldAppearance {
-    return this._appearance;
-  }
-  set appearance(value: MatFormFieldAppearance) {
-    const oldValue = this._appearance;
-
-    this._appearance = value || this._defaults?.appearance || 'legacy';
-
-    if (this._appearance === 'outline' && oldValue !== value) {
-      this._outlineGapCalculationNeededOnStable = true;
-    }
-  }
-  _appearance: MatFormFieldAppearance;
-=======
   @ViewChild('textField') _textField: ElementRef<HTMLElement>;
   @ViewChild('iconPrefixContainer') _iconPrefixContainer: ElementRef<HTMLElement>;
   @ViewChild('textPrefixContainer') _textPrefixContainer: ElementRef<HTMLElement>;
@@ -285,7 +207,6 @@
   @ContentChildren(MAT_SUFFIX, {descendants: true}) _suffixChildren: QueryList<MatSuffix>;
   @ContentChildren(MAT_ERROR, {descendants: true}) _errorChildren: QueryList<MatError>;
   @ContentChildren(MatHint, {descendants: true}) _hintChildren: QueryList<MatHint>;
->>>>>>> 70cf080c
 
   /**
    * Whether the required marker should be hidden.
@@ -302,28 +223,15 @@
   }
   private _hideRequiredMarker = false;
 
-<<<<<<< HEAD
-  /**
-   * Override for the logic that disables the label animation in certain cases.
-   *
-   * 在某些情况下改写禁用标签动画的逻辑。
-   *
-   */
-  private _showAlwaysAnimate = false;
-
-  /**
-   * Whether the floating label should always float or not.
-   *
-   * 浮动标签是否应该始终是浮动的。
-   *
-   */
-  _shouldAlwaysFloat(): boolean {
-    return this.floatLabel === 'always' && !this._showAlwaysAnimate;
-=======
   /** The color palette for the form field. */
   @Input() color: ThemePalette = 'primary';
 
-  /** Whether the label should always float or float as the user types. */
+  /**
+   * Whether the label should always float or float as the user types.
+   *
+   * 浮动标签是否应该始终是浮动的。
+   *
+   */
   @Input()
   get floatLabel(): FloatLabelType {
     return this._floatLabel || this._defaults?.floatLabel || DEFAULT_FLOAT_LABEL;
@@ -337,25 +245,13 @@
       // emit the "stateChanges" observable. TODO(devversion): consider removing.
       this._changeDetectorRef.markForCheck();
     }
->>>>>>> 70cf080c
   }
   private _floatLabel: FloatLabelType;
 
-<<<<<<< HEAD
-  /**
-   * Whether the label can float or not.
-   *
-   * 标签是否可以浮动。
-   *
-   */
-  _canLabelFloat(): boolean {
-    return this.floatLabel !== 'never';
-=======
   /** The form field appearance style. */
   @Input()
   get appearance(): MatFormFieldAppearance {
     return this._appearance;
->>>>>>> 70cf080c
   }
   set appearance(value: MatFormFieldAppearance) {
     const oldValue = this._appearance;
@@ -380,14 +276,6 @@
   private _appearance: MatFormFieldAppearance = DEFAULT_APPEARANCE;
 
   /**
-<<<<<<< HEAD
-   * State of the mat-hint and mat-error animations.
-   *
-   * mat-hint 和 mat-error 动画的状态。
-   *
-   */
-  _subscriptAnimationState: string = '';
-=======
    * Whether the form field should reserve space for one line of hint/error text (default)
    * or to have the spacing grow from 0px as needed based on the size of the hint/error content.
    * Note that when using dynamic sizing, layout shifts will occur when hint/error text changes.
@@ -400,7 +288,6 @@
     this._subscriptSizing = value || this._defaults?.subscriptSizing || DEFAULT_SUBSCRIPT_SIZING;
   }
   private _subscriptSizing: SubscriptSizing | null = null;
->>>>>>> 70cf080c
 
   /**
    * Text for the form field hint.
@@ -426,46 +313,11 @@
   // Unique id for the internal form field label.
   readonly _labelId = `mat-mdc-form-field-label-${nextUniqueId++}`;
 
-<<<<<<< HEAD
-  /**
-   * Whether the label should always float, never float or float as the user types.
-   *
-   * 标签是否应该始终是浮动的、永远不会浮动或根据用户的输入浮动。
-   *
-   * Note: only the legacy appearance supports the `never` option. `never` was originally added as a
-   * way to make the floating label emulate the behavior of a standard input placeholder. However
-   * the form field now supports both floating labels and placeholders. Therefore in the non-legacy
-   * appearances the `never` option has been disabled in favor of just using the placeholder.
-   *
-   * 注意：只有旧版外观支持 `never` 选项。`never` 原本添加为让浮动标签模仿标准输入占位符行为的方法。但是，表单字段现在同时支持浮动标签和占位符。因此，在非遗留应用的外观中，只为了作为占位符使用的 `never` 选项已被禁用。
-   *
-   */
-  @Input()
-  get floatLabel(): FloatLabelType {
-    return this.appearance !== 'legacy' && this._floatLabel === 'never' ? 'auto' : this._floatLabel;
-  }
-  set floatLabel(value: FloatLabelType) {
-    if (value !== this._floatLabel) {
-      this._floatLabel = value || this._getDefaultFloatLabelState();
-      this._changeDetectorRef.markForCheck();
-    }
-  }
-  private _floatLabel: FloatLabelType;
-
-  /**
-   * Whether the Angular animations are enabled.
-   *
-   * 是否启用了 Angular 动画。
-   *
-   */
-  _animationsEnabled: boolean;
-=======
   // Unique id for the hint label.
   readonly _hintLabelId = `mat-mdc-hint-${nextUniqueId++}`;
 
   /** State of the mat-hint and mat-error animations. */
   _subscriptAnimationState = '';
->>>>>>> 70cf080c
 
   /** Width of the label element (at scale=1). */
   _labelWidth = 0;
@@ -562,16 +414,11 @@
   }
 
   /**
-<<<<<<< HEAD
-   * Gets an ElementRef for the element that a overlay attached to the form field should be
-   * positioned relative to.
-   *
-   * 获取一个 ElementRef 元素，它为附着到表单字段上的浮层提供相对于该元素定位。
-   *
-=======
    * Gets an ElementRef for the element that a overlay attached to the form field
    * should be positioned relative to.
->>>>>>> 70cf080c
+   *
+   * 获取一个 ElementRef 元素，它为附着到表单字段上的浮层提供相对于该元素定位。
+   *
    */
   getConnectedOverlayOrigin(): ElementRef {
     return this._textField || this._elementRef;
@@ -687,19 +534,12 @@
   }
 
   /**
-<<<<<<< HEAD
-   * Determines whether a class from the AbstractControlDirective should be forwarded to the host element.
-   *
-   * 确定是否应该把 AbstractControlDirective 中的类转发给宿主元素。
-   *
-=======
    * The floating label in the docked state needs to account for prefixes. The horizontal offset
    * is calculated whenever the appearance changes to `outline`, the prefixes change, or when the
    * form field is added to the DOM. This method sets up all subscriptions which are needed to
    * trigger the label offset update. In general, we want to avoid performing measurements often,
    * so we rely on the `NgZone` as indicator when the offset should be recalculated, instead of
    * checking every change detection cycle.
->>>>>>> 70cf080c
    */
   private _initializeOutlineLabelOffsetSubscriptions() {
     // Whenever the prefix changes, schedule an update of the label offset.
@@ -753,8 +593,10 @@
   }
 
   /**
-   * Determines whether a class from the AbstractControlDirective
-   * should be forwarded to the host element.
+   * Determines whether a class from the AbstractControlDirective should be forwarded to the host element.
+   *
+   * 确定是否应该把 AbstractControlDirective 中的类转发给宿主元素。
+   *
    */
   _shouldForward(prop: keyof AbstractControlDirective): boolean {
     const control = this._control ? this._control.ngControl : null;
@@ -773,52 +615,10 @@
       : 'hint';
   }
 
-<<<<<<< HEAD
-  /**
-   * Animates the placeholder up and locks it in position.
-   *
-   * 为占位符添加动画，并把它锁定到其位置。
-   *
-   */
-  _animateAndLockLabel(): void {
-    if (this._hasFloatingLabel() && this._canLabelFloat()) {
-      // If animations are disabled, we shouldn't go in here,
-      // because the `transitionend` will never fire.
-      if (this._animationsEnabled && this._label) {
-        this._showAlwaysAnimate = true;
-
-        fromEvent(this._label.nativeElement, 'transitionend')
-          .pipe(take(1))
-          .subscribe(() => {
-            this._showAlwaysAnimate = false;
-          });
-      }
-
-      this.floatLabel = 'always';
-      this._changeDetectorRef.markForCheck();
-    }
-  }
-
-  /**
-   * Ensure that there is only one placeholder (either `placeholder` attribute on the child control
-   * or child element with the `mat-placeholder` directive).
-   *
-   * 确保只有一个占位符（无论是子控件中的 `placeholder` 属性，还是带有 `mat-placeholder` 指令的子元素）。
-   *
-   */
-  private _validatePlaceholders() {
-    if (
-      this._control.placeholder &&
-      this._placeholderChild &&
-      (typeof ngDevMode === 'undefined' || ngDevMode)
-    ) {
-      throw getMatFormFieldPlaceholderConflictError();
-=======
   /** Refreshes the width of the outline-notch, if present. */
   _refreshOutlineNotchWidth() {
     if (!this._hasOutline() || !this._floatingLabel) {
       return;
->>>>>>> 70cf080c
     }
     this._labelWidth = this._floatingLabel.getWidth();
   }
@@ -835,18 +635,13 @@
   }
 
   /**
-<<<<<<< HEAD
-   * Ensure that there is a maximum of one of each `<mat-hint>` alignment specified, with the
-   * attribute being considered as `align="start"`.
-   *
-   * 确保每个 `<mat-hint>` 对齐中最只有一个对齐具有等价于 `align="start"` 的属性。
-   *
-=======
    * Ensure that there is a maximum of one of each "mat-hint" alignment specified. The hint
    * label specified set through the input is being considered as "start" aligned.
    *
    * This method is a noop if Angular runs in production mode.
->>>>>>> 70cf080c
+   *
+   * 确保每个 `<mat-hint>` 对齐中最只有一个对齐具有等价于 `align="start"` 的属性。
+   *
    */
   private _validateHints() {
     if (this._hintChildren && (typeof ngDevMode === 'undefined' || ngDevMode)) {
@@ -868,19 +663,6 @@
     }
   }
 
-<<<<<<< HEAD
-  /**
-   * Gets the default float label state.
-   *
-   * 获取默认的浮动标签状态。
-   *
-   */
-  private _getDefaultFloatLabelState(): FloatLabelType {
-    return (this._defaults && this._defaults.floatLabel) || 'auto';
-  }
-
-=======
->>>>>>> 70cf080c
   /**
    * Sets the list of element IDs that describe the child control. This allows the control to update
    * its `aria-describedby` attribute accordingly.
@@ -925,26 +707,6 @@
     }
   }
 
-<<<<<<< HEAD
-  /**
-   * Throws an error if the form field's control is missing.
-   *
-   * 如果缺少表单字段的控件，就会抛出一个错误。
-   *
-   */
-  protected _validateControlChild() {
-    if (!this._control && (typeof ngDevMode === 'undefined' || ngDevMode)) {
-      throw getMatFormFieldMissingControlError();
-    }
-  }
-
-  /**
-   * Updates the width and position of the gap in the outline. Only relevant for the outline
-   * appearance.
-   *
-   * 更新轮廓中间隙的宽度和位置。只与轮廓外观有关。
-   *
-=======
   /**
    * Updates the horizontal offset of the label in the outline appearance. In the outline
    * appearance, the notched-outline and label are not relative to the infix container because
@@ -953,7 +715,9 @@
    * horizontally offset the label by the width of the prefix container. The MDC text-field does
    * not need to do this because they use a fixed width for prefixes. Hence, they can simply
    * incorporate the horizontal offset into their default text-field styles.
->>>>>>> 70cf080c
+   *
+   * 更新轮廓中间隙的宽度和位置。只与轮廓外观有关。
+   *
    */
   private _updateOutlineLabelOffset() {
     if (!this._platform.isBrowser || !this._hasOutline() || !this._floatingLabel) {
@@ -972,70 +736,6 @@
       this._needsOutlineLabelOffsetUpdateOnStable = true;
       return;
     }
-<<<<<<< HEAD
-
-    let startWidth = 0;
-    let gapWidth = 0;
-
-    const startEls = container.querySelectorAll(outlineStartSelector);
-    const gapEls = container.querySelectorAll(outlineGapSelector);
-
-    if (this._label && this._label.nativeElement.children.length) {
-      const containerRect = container.getBoundingClientRect();
-
-      // If the container's width and height are zero, it means that the element is
-      // invisible and we can't calculate the outline gap. Mark the element as needing
-      // to be checked the next time the zone stabilizes. We can't do this immediately
-      // on the next change detection, because even if the element becomes visible,
-      // the `ClientRect` won't be reclaculated immediately. We reset the
-      // `_outlineGapCalculationNeededImmediately` flag some we don't run the checks twice.
-      if (containerRect.width === 0 && containerRect.height === 0) {
-        this._outlineGapCalculationNeededOnStable = true;
-        this._outlineGapCalculationNeededImmediately = false;
-        return;
-      }
-
-      const containerStart = this._getStartEnd(containerRect);
-      const labelChildren = labelEl.children;
-      const labelStart = this._getStartEnd(labelChildren[0].getBoundingClientRect());
-      let labelWidth = 0;
-
-      for (let i = 0; i < labelChildren.length; i++) {
-        labelWidth += (labelChildren[i] as HTMLElement).offsetWidth;
-      }
-      startWidth = Math.abs(labelStart - containerStart) - outlineGapPadding;
-      gapWidth = labelWidth > 0 ? labelWidth * floatingLabelScale + outlineGapPadding * 2 : 0;
-    }
-
-    for (let i = 0; i < startEls.length; i++) {
-      startEls[i].style.width = `${startWidth}px`;
-    }
-    for (let i = 0; i < gapEls.length; i++) {
-      gapEls[i].style.width = `${gapWidth}px`;
-    }
-
-    this._outlineGapCalculationNeededOnStable = this._outlineGapCalculationNeededImmediately =
-      false;
-  }
-
-  /**
-   * Gets the start end of the rect considering the current directionality.
-   *
-   * 考虑当前的方向性，取得矩形的起始端。
-   *
-   */
-  private _getStartEnd(rect: ClientRect): number {
-    return this._dir && this._dir.value === 'rtl' ? rect.right : rect.left;
-  }
-
-  /**
-   * Checks whether the form field is attached to the DOM.
-   *
-   * 检查表单字段是否已附着到 DOM。
-   *
-   */
-  private _isAttachedToDOM(): boolean {
-=======
     const iconPrefixContainer = this._iconPrefixContainer?.nativeElement;
     const textPrefixContainer = this._textPrefixContainer?.nativeElement;
     const iconPrefixContainerWidth = iconPrefixContainer?.getBoundingClientRect().width ?? 0;
@@ -1056,9 +756,13 @@
     )`;
   }
 
-  /** Checks whether the form field is attached to the DOM. */
+  /**
+   * Checks whether the form field is attached to the DOM.
+   *
+   * 检查表单字段是否已附着到 DOM。
+   *
+   */
   private _isAttachedToDom(): boolean {
->>>>>>> 70cf080c
     const element: HTMLElement = this._elementRef.nativeElement;
     if (element.getRootNode) {
       const rootNode = element.getRootNode();
