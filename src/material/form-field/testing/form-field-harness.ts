/**
 * @license
 * Copyright Google LLC All Rights Reserved.
 *
 * Use of this source code is governed by an MIT-style license that can be
 * found in the LICENSE file at https://angular.io/license
 */

import {
  AsyncFactoryFn,
  ComponentHarness,
  ComponentHarnessConstructor,
  HarnessPredicate,
  HarnessQuery,
  parallel,
  TestElement,
} from '@angular/cdk/testing';
import {ErrorHarnessFilters, MatErrorHarness} from './error-harness';
import {MatInputHarness} from '@angular/material/input/testing';
import {MatFormFieldControlHarness} from '@angular/material/form-field/testing/control';
import {MatSelectHarness} from '@angular/material/select/testing';
import {
  MatDatepickerInputHarness,
  MatDateRangeInputHarness,
} from '@angular/material/datepicker/testing';
import {FormFieldHarnessFilters} from './form-field-harness-filters';

<<<<<<< HEAD
// TODO(devversion): support support chip list harness
/**
 * Possible harnesses of controls which can be bound to a form-field.
 *
 * 可以绑定到表单字段的可能的控件测试工具。
 *
 */
export type FormFieldControlHarness =
  | MatInputHarness
  | MatSelectHarness
  | MatDatepickerInputHarness
  | MatDateRangeInputHarness;
=======
interface ErrorBase extends ComponentHarness {
  getText(): Promise<string>;
}
>>>>>>> 70cf080c

export abstract class _MatFormFieldHarnessBase<
  ControlHarness extends MatFormFieldControlHarness,
  ErrorType extends ComponentHarnessConstructor<ErrorBase> & {
    with: (options?: ErrorHarnessFilters) => HarnessPredicate<ErrorBase>;
  },
> extends ComponentHarness {
  protected abstract _prefixContainer: AsyncFactoryFn<TestElement | null>;
  protected abstract _suffixContainer: AsyncFactoryFn<TestElement | null>;
  protected abstract _label: AsyncFactoryFn<TestElement | null>;
  protected abstract _hints: AsyncFactoryFn<TestElement[]>;
  protected abstract _inputControl: AsyncFactoryFn<ControlHarness | null>;
  protected abstract _selectControl: AsyncFactoryFn<ControlHarness | null>;
  protected abstract _datepickerInputControl: AsyncFactoryFn<ControlHarness | null>;
  protected abstract _dateRangeInputControl: AsyncFactoryFn<ControlHarness | null>;
  protected abstract _errorHarness: ErrorType;

  /**
   * Gets the appearance of the form-field.
   *
   * 获取表单字段的外观。
   *
   */
  abstract getAppearance(): Promise<string>;

  /**
   * Whether the label is currently floating.
   *
   * 此标签当前是否处于浮动状态。
   *
   */
  abstract isLabelFloating(): Promise<boolean>;

  /**
   * Whether the form-field has a label.
   *
   * 此表单字段是否具有标签。
   *
   */
  abstract hasLabel(): Promise<boolean>;

  /**
   * Gets the label of the form-field.
   *
   * 获取此表单字段的标签。
   *
   */
  async getLabel(): Promise<string | null> {
    const labelEl = await this._label();
    return labelEl ? labelEl.text() : null;
  }

  /**
   * Whether the form-field has errors.
   *
   * 此表单字段是否有错误。
   *
   */
  async hasErrors(): Promise<boolean> {
    return (await this.getTextErrors()).length > 0;
  }

  /**
   * Whether the form-field is disabled.
   *
   * 此表单字段是否已禁用。
   *
   */
  async isDisabled(): Promise<boolean> {
    return (await this.host()).hasClass('mat-form-field-disabled');
  }

  /**
   * Whether the form-field is currently autofilled.
   *
   * 此表单字段当前是否为自动填充的。
   *
   */
  async isAutofilled(): Promise<boolean> {
    return (await this.host()).hasClass('mat-form-field-autofilled');
  }

  /**
   * Gets the harness of the control that is bound to the form-field. Only
   * default controls such as "MatInputHarness" and "MatSelectHarness" are
   * supported.
   *
   * 获取绑定到此表单字段的控件的测试工具。仅支持默认控件，例如 “MatInputHarness” 和 “MatSelectHarness”。
   *
   */
  async getControl(): Promise<ControlHarness | null>;

  /**
   * Gets the harness of the control that is bound to the form-field. Searches
   * for a control that matches the specified harness type.
   *
   * 获取绑定到此表单字段的控件的测试工具。搜索与指定的测试工具类型匹配的控件。
   *
   */
  async getControl<X extends MatFormFieldControlHarness>(
    type: ComponentHarnessConstructor<X>,
  ): Promise<X | null>;

  /**
   * Gets the harness of the control that is bound to the form-field. Searches
   * for a control that matches the specified harness predicate.
   *
   * 获取绑定到此表单字段的控件的测试工具。搜索与指定的测试工具谓词匹配的控件。
   *
   */
  async getControl<X extends MatFormFieldControlHarness>(
    type: HarnessPredicate<X>,
  ): Promise<X | null>;

  // Implementation of the "getControl" method overload signatures.
  async getControl<X extends MatFormFieldControlHarness>(type?: HarnessQuery<X>) {
    if (type) {
      return this.locatorForOptional(type)();
    }
    const [select, input, datepickerInput, dateRangeInput] = await parallel(() => [
      this._selectControl(),
      this._inputControl(),
      this._datepickerInputControl(),
      this._dateRangeInputControl(),
    ]);

    // Match the datepicker inputs first since they can also have a `MatInput`.
    return datepickerInput || dateRangeInput || select || input;
  }

  /**
   * Gets the theme color of the form-field.
   *
   * 获取此表单字段的主题颜色。
   *
   */
  async getThemeColor(): Promise<'primary' | 'accent' | 'warn'> {
    const hostEl = await this.host();
    const [isAccent, isWarn] = await parallel(() => {
      return [hostEl.hasClass('mat-accent'), hostEl.hasClass('mat-warn')];
    });
    if (isAccent) {
      return 'accent';
    } else if (isWarn) {
      return 'warn';
    }
    return 'primary';
  }

  /**
   * Gets error messages which are currently displayed in the form-field.
   *
   * 获取当前显示在此表单字段中的错误消息。
   *
   */
  async getTextErrors(): Promise<string[]> {
    const errors = await this.getErrors();
    return parallel(() => errors.map(e => e.getText()));
  }

  /** Gets all of the error harnesses in the form field. */
  async getErrors(filter: ErrorHarnessFilters = {}): Promise<MatErrorHarness[]> {
    return this.locatorForAll(this._errorHarness.with(filter))();
  }

  /**
   * Gets hint messages which are currently displayed in the form-field.
   *
   * 获取当前显示在此表单字段中的提示消息。
   *
   */
  async getTextHints(): Promise<string[]> {
    const hints = await this._hints();
    return parallel(() => hints.map(e => e.text()));
  }

  /**
   * Gets the text inside the prefix element.
   *
   * 获取 prefix 元素内的文本。
   *
   */
  async getPrefixText(): Promise<string> {
    const prefix = await this._prefixContainer();
    return prefix ? prefix.text() : '';
  }

  /**
   * Gets the text inside the suffix element.
   *
   * 获取此后缀元素内的文本。
   *
   */
  async getSuffixText(): Promise<string> {
    const suffix = await this._suffixContainer();
    return suffix ? suffix.text() : '';
  }

  /**
   * Whether the form control has been touched. Returns "null"
   * if no form control is set up.
   *
   * 此表单控件是否已被碰过。如果未设置表单控件，则返回 “null”。
   *
   */
  async isControlTouched(): Promise<boolean | null> {
    if (!(await this._hasFormControl())) {
      return null;
    }
    return (await this.host()).hasClass('ng-touched');
  }

  /**
   * Whether the form control is dirty. Returns "null"
   * if no form control is set up.
   *
   * 此表单控件是否脏了。如果未设置表单控件，则返回 “null”。
   *
   */
  async isControlDirty(): Promise<boolean | null> {
    if (!(await this._hasFormControl())) {
      return null;
    }
    return (await this.host()).hasClass('ng-dirty');
  }

  /**
   * Whether the form control is valid. Returns "null"
   * if no form control is set up.
   *
   * 此表单控件是否有效。如果未设置表单控件，则返回 “null”。
   *
   */
  async isControlValid(): Promise<boolean | null> {
    if (!(await this._hasFormControl())) {
      return null;
    }
    return (await this.host()).hasClass('ng-valid');
  }

  /**
   * Whether the form control is pending validation. Returns "null"
   * if no form control is set up.
   *
   * 此表单控件是否正在等待验证。如果未设置过表单控件，则返回 “null”。
   *
   */
  async isControlPending(): Promise<boolean | null> {
    if (!(await this._hasFormControl())) {
      return null;
    }
    return (await this.host()).hasClass('ng-pending');
  }

  /**
   * Checks whether the form-field control has set up a form control.
   *
   * 检查此表单字段控件是否已设置表单控件。
   *
   */
  private async _hasFormControl(): Promise<boolean> {
    const hostEl = await this.host();
    // If no form "NgControl" is bound to the form-field control, the form-field
    // is not able to forward any control status classes. Therefore if either the
    // "ng-touched" or "ng-untouched" class is set, we know that it has a form control
    const [isTouched, isUntouched] = await parallel(() => [
      hostEl.hasClass('ng-touched'),
      hostEl.hasClass('ng-untouched'),
    ]);
    return isTouched || isUntouched;
  }
}

<<<<<<< HEAD
/**
 * Harness for interacting with a standard Material form-field's in tests.
 *
 * 在测试中与标准 Material 表单字段进行交互的测试工具。
 *
 */
export class MatFormFieldHarness extends _MatFormFieldHarnessBase<FormFieldControlHarness> {
  static hostSelector = '.mat-form-field';

  /**
   * Gets a `HarnessPredicate` that can be used to search for a `MatFormFieldHarness` that meets
   * certain criteria.
   *
   * 获取一个 `HarnessPredicate`，该 HarnessPredicate 可用于搜索满足某些条件的 `MatFormFieldHarness`。
   *
=======
// TODO(devversion): support support chip list harness
/** Possible harnesses of controls which can be bound to a form-field. */
export type FormFieldControlHarness =
  | MatInputHarness
  | MatSelectHarness
  | MatDatepickerInputHarness
  | MatDateRangeInputHarness;

/** Harness for interacting with a MDC-based form-field's in tests. */
export class MatFormFieldHarness extends _MatFormFieldHarnessBase<
  FormFieldControlHarness,
  typeof MatErrorHarness
> {
  static hostSelector = '.mat-mdc-form-field';

  /**
   * Gets a `HarnessPredicate` that can be used to search for a form field with specific
   * attributes.
>>>>>>> 70cf080c
   * @param options Options for filtering which form field instances are considered a match.
   *
   * 用于过滤哪些表单字段实例应该视为匹配项的选项。
   *
   * @return a `HarnessPredicate` configured with the given options.
   *
   * 使用给定选项配置过的 `HarnessPredicate`
   *
   */
  static with<T extends MatFormFieldHarness>(
    this: ComponentHarnessConstructor<T>,
    options: FormFieldHarnessFilters = {},
  ): HarnessPredicate<T> {
    return new HarnessPredicate(this, options)
      .addOption('floatingLabelText', options.floatingLabelText, async (harness, text) =>
        HarnessPredicate.stringMatches(await harness.getLabel(), text),
      )
      .addOption(
        'hasErrors',
        options.hasErrors,
        async (harness, hasErrors) => (await harness.hasErrors()) === hasErrors,
      )
      .addOption(
        'isValid',
        options.isValid,
        async (harness, isValid) => (await harness.isControlValid()) === isValid,
      );
  }

  protected _prefixContainer = this.locatorForOptional('.mat-mdc-form-field-text-prefix');
  protected _suffixContainer = this.locatorForOptional('.mat-mdc-form-field-text-suffix');
  protected _label = this.locatorForOptional('.mdc-floating-label');
  protected _hints = this.locatorForAll('.mat-mdc-form-field-hint');
  protected _inputControl = this.locatorForOptional(MatInputHarness);
  protected _selectControl = this.locatorForOptional(MatSelectHarness);
  protected _datepickerInputControl = this.locatorForOptional(MatDatepickerInputHarness);
  protected _dateRangeInputControl = this.locatorForOptional(MatDateRangeInputHarness);
  protected _errorHarness = MatErrorHarness;
  private _mdcTextField = this.locatorFor('.mat-mdc-text-field-wrapper');

<<<<<<< HEAD
  /**
   * Gets the appearance of the form-field.
   *
   * 获取此表单字段的外观。
   *
   */
  async getAppearance(): Promise<'legacy' | 'standard' | 'fill' | 'outline'> {
    const hostClasses = await (await this.host()).getAttribute('class');
    if (hostClasses !== null) {
      const appearanceMatch = hostClasses.match(
        /mat-form-field-appearance-(legacy|standard|fill|outline)(?:$| )/,
      );
      if (appearanceMatch) {
        return appearanceMatch[1] as 'legacy' | 'standard' | 'fill' | 'outline';
      }
=======
  /** Gets the appearance of the form-field. */
  async getAppearance(): Promise<'fill' | 'outline'> {
    const textFieldEl = await this._mdcTextField();
    if (await textFieldEl.hasClass('mdc-text-field--outlined')) {
      return 'outline';
>>>>>>> 70cf080c
    }
    return 'fill';
  }

  /**
   * Whether the form-field has a label.
   *
   * 此表单字段是否具有标签。
   *
   */
  async hasLabel(): Promise<boolean> {
    return (await this._label()) !== null;
  }

  /**
   * Whether the label is currently floating.
   *
   * 此标签当前是否浮动的。
   *
   */
  async isLabelFloating(): Promise<boolean> {
    const labelEl = await this._label();
    return labelEl !== null ? await labelEl.hasClass('mdc-floating-label--float-above') : false;
  }
}<|MERGE_RESOLUTION|>--- conflicted
+++ resolved
@@ -25,24 +25,9 @@
 } from '@angular/material/datepicker/testing';
 import {FormFieldHarnessFilters} from './form-field-harness-filters';
 
-<<<<<<< HEAD
-// TODO(devversion): support support chip list harness
-/**
- * Possible harnesses of controls which can be bound to a form-field.
- *
- * 可以绑定到表单字段的可能的控件测试工具。
- *
- */
-export type FormFieldControlHarness =
-  | MatInputHarness
-  | MatSelectHarness
-  | MatDatepickerInputHarness
-  | MatDateRangeInputHarness;
-=======
 interface ErrorBase extends ComponentHarness {
   getText(): Promise<string>;
 }
->>>>>>> 70cf080c
 
 export abstract class _MatFormFieldHarnessBase<
   ControlHarness extends MatFormFieldControlHarness,
@@ -316,23 +301,6 @@
   }
 }
 
-<<<<<<< HEAD
-/**
- * Harness for interacting with a standard Material form-field's in tests.
- *
- * 在测试中与标准 Material 表单字段进行交互的测试工具。
- *
- */
-export class MatFormFieldHarness extends _MatFormFieldHarnessBase<FormFieldControlHarness> {
-  static hostSelector = '.mat-form-field';
-
-  /**
-   * Gets a `HarnessPredicate` that can be used to search for a `MatFormFieldHarness` that meets
-   * certain criteria.
-   *
-   * 获取一个 `HarnessPredicate`，该 HarnessPredicate 可用于搜索满足某些条件的 `MatFormFieldHarness`。
-   *
-=======
 // TODO(devversion): support support chip list harness
 /** Possible harnesses of controls which can be bound to a form-field. */
 export type FormFieldControlHarness =
@@ -341,7 +309,12 @@
   | MatDatepickerInputHarness
   | MatDateRangeInputHarness;
 
-/** Harness for interacting with a MDC-based form-field's in tests. */
+/**
+ * Harness for interacting with a MDC-based form-field's in tests.
+ *
+ * 在测试中与标准 Material 表单字段进行交互的测试工具。
+ *
+ */
 export class MatFormFieldHarness extends _MatFormFieldHarnessBase<
   FormFieldControlHarness,
   typeof MatErrorHarness
@@ -351,7 +324,9 @@
   /**
    * Gets a `HarnessPredicate` that can be used to search for a form field with specific
    * attributes.
->>>>>>> 70cf080c
+   *
+   * 获取一个 `HarnessPredicate`，该 HarnessPredicate 可用于搜索满足某些条件的 `MatFormFieldHarness`。
+   *
    * @param options Options for filtering which form field instances are considered a match.
    *
    * 用于过滤哪些表单字段实例应该视为匹配项的选项。
@@ -392,29 +367,16 @@
   protected _errorHarness = MatErrorHarness;
   private _mdcTextField = this.locatorFor('.mat-mdc-text-field-wrapper');
 
-<<<<<<< HEAD
   /**
    * Gets the appearance of the form-field.
    *
    * 获取此表单字段的外观。
    *
    */
-  async getAppearance(): Promise<'legacy' | 'standard' | 'fill' | 'outline'> {
-    const hostClasses = await (await this.host()).getAttribute('class');
-    if (hostClasses !== null) {
-      const appearanceMatch = hostClasses.match(
-        /mat-form-field-appearance-(legacy|standard|fill|outline)(?:$| )/,
-      );
-      if (appearanceMatch) {
-        return appearanceMatch[1] as 'legacy' | 'standard' | 'fill' | 'outline';
-      }
-=======
-  /** Gets the appearance of the form-field. */
   async getAppearance(): Promise<'fill' | 'outline'> {
     const textFieldEl = await this._mdcTextField();
     if (await textFieldEl.hasClass('mdc-text-field--outlined')) {
       return 'outline';
->>>>>>> 70cf080c
     }
     return 'fill';
   }
