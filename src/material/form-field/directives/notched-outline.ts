--- conflicted
+++ resolved
@@ -41,24 +41,7 @@
   encapsulation: ViewEncapsulation.None,
 })
 export class MatFormFieldNotchedOutline implements AfterViewInit {
-<<<<<<< HEAD
-  /**
-   * Width of the label (original scale)
-   *
-   * 标签宽度（原始比例）
-   *
-   */
-  @Input('matFormFieldNotchedOutlineLabelWidth') labelWidth: number = 0;
-
-  /**
-   * Whether the notch should be opened.
-   *
-   * 缺口是否应该打开。
-   *
-   */
-=======
   /** Whether the notch should be opened. */
->>>>>>> 69652b09
   @Input('matFormFieldNotchedOutlineOpen') open: boolean = false;
 
   @ViewChild('notch') _notch: ElementRef;
