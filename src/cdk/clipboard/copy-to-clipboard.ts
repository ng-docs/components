--- conflicted
+++ resolved
@@ -36,17 +36,12 @@
   attempts?: number;
 }
 
-<<<<<<< HEAD
 /**
  * Injection token that can be used to provide the default options to `CdkCopyToClipboard`.
  *
  * 这个注入令牌可以用来为 `CdkCopyToClipboard` 提供默认选项。
  *
  */
-export const CKD_COPY_TO_CLIPBOARD_CONFIG =
-    new InjectionToken<CdkCopyToClipboardConfig>('CKD_COPY_TO_CLIPBOARD_CONFIG');
-=======
-/** Injection token that can be used to provide the default options to `CdkCopyToClipboard`. */
 export const CDK_COPY_TO_CLIPBOARD_CONFIG =
     new InjectionToken<CdkCopyToClipboardConfig>('CDK_COPY_TO_CLIPBOARD_CONFIG');
 
@@ -55,7 +50,6 @@
  * @breaking-change 13.0.0
  */
 export const CKD_COPY_TO_CLIPBOARD_CONFIG = CDK_COPY_TO_CLIPBOARD_CONFIG;
->>>>>>> 94076af5
 
 /**
  * Provides behavior for a button that when clicked copies content into user's
