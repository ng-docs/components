/**
 * @license
 * Copyright Google LLC All Rights Reserved.
 *
 * Use of this source code is governed by an MIT-style license that can be
 * found in the LICENSE file at https://angular.io/license
 */

import {
  coerceBooleanProperty,
  coerceNumberProperty,
  coerceElement,
  BooleanInput,
  NumberInput,
} from '@angular/cdk/coercion';
import {
  AfterContentInit,
  Directive,
  ElementRef,
  EventEmitter,
  Injectable,
  Input,
  NgModule,
  NgZone,
  OnDestroy,
  Output,
} from '@angular/core';
import {Observable, Subject, Subscription, Observer} from 'rxjs';
import {debounceTime} from 'rxjs/operators';

/**
 * Factory that creates a new MutationObserver and allows us to stub it out in unit tests.
 *
 * 该工厂用来创建一个新的 MutationObserver，并允许我们在单元测试中使用它的桩服务。
 *
 * @docs-private
 */
@Injectable({providedIn: 'root'})
export class MutationObserverFactory {
  create(callback: MutationCallback): MutationObserver | null {
    return typeof MutationObserver === 'undefined' ? null : new MutationObserver(callback);
  }
}

<<<<<<< HEAD
/**
 * An injectable service that allows watching elements for changes to their content.
 *
 * 一种可注入的服务，它允许监视元素内容的变化。
 *
 */
@Injectable({providedIn: 'root'})
export class ContentObserver implements OnDestroy {
  /**
   * Keeps track of the existing MutationObservers so they can be reused.
   *
   * 跟踪现有的 MutationObserver，以便复用它们。
   *
   */
  private _observedElements = new Map<Element, {
    observer: MutationObserver | null,
    readonly stream: Subject<MutationRecord[]>,
    count: number
  }>();
=======
/** An injectable service that allows watching elements for changes to their content. */
@Injectable({providedIn: 'root'})
export class ContentObserver implements OnDestroy {
  /** Keeps track of the existing MutationObservers so they can be reused. */
  private _observedElements = new Map<
    Element,
    {
      observer: MutationObserver | null;
      readonly stream: Subject<MutationRecord[]>;
      count: number;
    }
  >();
>>>>>>> 03485cd6

  constructor(private _mutationObserverFactory: MutationObserverFactory) {}

  ngOnDestroy() {
    this._observedElements.forEach((_, element) => this._cleanupObserver(element));
  }

  /**
   * Observe content changes on an element.
   *
   * 观察元素的内容变化。
   *
   * @param element The element to observe for content changes.
   *
   * 要观察内容变化的元素。
   *
   */
  observe(element: Element): Observable<MutationRecord[]>;

  /**
   * Observe content changes on an element.
   *
   * 观察元素的内容变化。
   *
   * @param element The element to observe for content changes.
   *
   * 要观察内容变化的元素。
   *
   */
  observe(element: ElementRef<Element>): Observable<MutationRecord[]>;

  observe(elementOrRef: Element | ElementRef<Element>): Observable<MutationRecord[]> {
    const element = coerceElement(elementOrRef);

    return new Observable((observer: Observer<MutationRecord[]>) => {
      const stream = this._observeElement(element);
      const subscription = stream.subscribe(observer);

      return () => {
        subscription.unsubscribe();
        this._unobserveElement(element);
      };
    });
  }

  /**
   * Observes the given element by using the existing MutationObserver if available, or creating a
   * new one if not.
   *
   * 通过使用现有的 MutationObserver（如果可用）来观察指定的元素，否则就创建一个新的观察器。
   *
   */
  private _observeElement(element: Element): Subject<MutationRecord[]> {
    if (!this._observedElements.has(element)) {
      const stream = new Subject<MutationRecord[]>();
      const observer = this._mutationObserverFactory.create(mutations => stream.next(mutations));
      if (observer) {
        observer.observe(element, {
          characterData: true,
          childList: true,
          subtree: true,
        });
      }
      this._observedElements.set(element, {observer, stream, count: 1});
    } else {
      this._observedElements.get(element)!.count++;
    }
    return this._observedElements.get(element)!.stream;
  }

  /**
   * Un-observes the given element and cleans up the underlying MutationObserver if nobody else is
   * observing this element.
   *
   * 停止观察这个指定的元素，如果没有其他人在观察这个元素，就清理掉底层的 MutationObserver。
   *
   */
  private _unobserveElement(element: Element) {
    if (this._observedElements.has(element)) {
      this._observedElements.get(element)!.count--;
      if (!this._observedElements.get(element)!.count) {
        this._cleanupObserver(element);
      }
    }
  }

  /**
   * Clean up the underlying MutationObserver for the specified element.
   *
   * 为指定的元素清理底层的 MutationObserver。
   *
   */
  private _cleanupObserver(element: Element) {
    if (this._observedElements.has(element)) {
      const {observer, stream} = this._observedElements.get(element)!;
      if (observer) {
        observer.disconnect();
      }
      stream.complete();
      this._observedElements.delete(element);
    }
  }
}

/**
 * Directive that triggers a callback whenever the content of
 * its associated element has changed.
 *
 * 每当关联元素的内容发生变化时触发回调指令。
 *
 */
@Directive({
  selector: '[cdkObserveContent]',
  exportAs: 'cdkObserveContent',
})
export class CdkObserveContent implements AfterContentInit, OnDestroy {
  /**
   * Event emitted for each change in the element's content.
   *
   * 针对元素内容中每个变化发出通知。
   *
   */
  @Output('cdkObserveContent') readonly event = new EventEmitter<MutationRecord[]>();

  /**
   * Whether observing content is disabled. This option can be used
   * to disconnect the underlying MutationObserver until it is needed.
   *
   * 对内容的观察是否已禁用。此选项可用于断开与底层 MutationObserver 的连接，直到需要它为止。
   *
   */
  @Input('cdkObserveContentDisabled')
  get disabled(): boolean {
    return this._disabled;
  }
  set disabled(value: BooleanInput) {
    this._disabled = coerceBooleanProperty(value);
    this._disabled ? this._unsubscribe() : this._subscribe();
  }
  private _disabled = false;

  /**
   * Debounce interval for emitting the changes.
   *
   * 用于在发出更改事件时防抖。
   *
   */
  @Input()
  get debounce(): number {
    return this._debounce;
  }
  set debounce(value: NumberInput) {
    this._debounce = coerceNumberProperty(value);
    this._subscribe();
  }
  private _debounce: number;

  private _currentSubscription: Subscription | null = null;

  constructor(
    private _contentObserver: ContentObserver,
    private _elementRef: ElementRef<HTMLElement>,
    private _ngZone: NgZone,
  ) {}

  ngAfterContentInit() {
    if (!this._currentSubscription && !this.disabled) {
      this._subscribe();
    }
  }

  ngOnDestroy() {
    this._unsubscribe();
  }

  private _subscribe() {
    this._unsubscribe();
    const stream = this._contentObserver.observe(this._elementRef);

    // TODO(mmalerba): We shouldn't be emitting on this @Output() outside the zone.
    // Consider brining it back inside the zone next time we're making breaking changes.
    // Bringing it back inside can cause things like infinite change detection loops and changed
    // after checked errors if people's code isn't handling it properly.
    this._ngZone.runOutsideAngular(() => {
      this._currentSubscription = (
        this.debounce ? stream.pipe(debounceTime(this.debounce)) : stream
      ).subscribe(this.event);
    });
  }

  private _unsubscribe() {
    this._currentSubscription?.unsubscribe();
  }
}

@NgModule({
  exports: [CdkObserveContent],
  declarations: [CdkObserveContent],
  providers: [MutationObserverFactory],
})
export class ObserversModule {}<|MERGE_RESOLUTION|>--- conflicted
+++ resolved
@@ -42,7 +42,6 @@
   }
 }
 
-<<<<<<< HEAD
 /**
  * An injectable service that allows watching elements for changes to their content.
  *
@@ -57,16 +56,6 @@
    * 跟踪现有的 MutationObserver，以便复用它们。
    *
    */
-  private _observedElements = new Map<Element, {
-    observer: MutationObserver | null,
-    readonly stream: Subject<MutationRecord[]>,
-    count: number
-  }>();
-=======
-/** An injectable service that allows watching elements for changes to their content. */
-@Injectable({providedIn: 'root'})
-export class ContentObserver implements OnDestroy {
-  /** Keeps track of the existing MutationObservers so they can be reused. */
   private _observedElements = new Map<
     Element,
     {
@@ -75,7 +64,6 @@
       count: number;
     }
   >();
->>>>>>> 03485cd6
 
   constructor(private _mutationObserverFactory: MutationObserverFactory) {}
 
