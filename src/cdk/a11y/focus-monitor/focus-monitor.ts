/**
 * @license
 * Copyright Google LLC All Rights Reserved.
 *
 * Use of this source code is governed by an MIT-style license that can be
 * found in the LICENSE file at https://angular.io/license
 */

import {
  Platform,
  normalizePassiveListenerOptions,
  _getShadowRoot,
  _getEventTarget,
} from '@angular/cdk/platform';
import {
  Directive,
  ElementRef,
  EventEmitter,
  Inject,
  Injectable,
  InjectionToken,
  NgZone,
  OnDestroy,
  Optional,
  Output,
  AfterViewInit,
} from '@angular/core';
import {Observable, of as observableOf, Subject, Subscription} from 'rxjs';
import {takeUntil} from 'rxjs/operators';
import {coerceElement} from '@angular/cdk/coercion';
import {DOCUMENT} from '@angular/common';
<<<<<<< HEAD
import {
  isFakeMousedownFromScreenReader,
  isFakeTouchstartFromScreenReader,
} from '../fake-event-detection';

// This is the value used by AngularJS Material. Through trial and error (on iPhone 6S) they found
// that a value of around 650ms seems appropriate.
export const TOUCH_BUFFER_MS = 650;
=======
import {InputModalityDetector, TOUCH_BUFFER_MS} from '../input-modality/input-modality-detector';
>>>>>>> 03485cd6

export type FocusOrigin = 'touch' | 'mouse' | 'keyboard' | 'program' | null;

/**
 * Corresponds to the options that can be passed to the native `focus` event.
 * via <https://developer.mozilla.org/en-US/docs/Web/API/HTMLElement/focus>
 *
 * 对应于可以传递给原生 `focus` 事件的选项。通过 <https://developer.mozilla.org/en-US/docs/Web/API/HTMLElement/focus>
 *
 */
export interface FocusOptions {
  /**
   * Whether the browser should scroll to the element when it is focused.
   *
   * 浏览器在焦点变化时是否应滚动到该元素。
   *
   */
  preventScroll?: boolean;
}

/**
 * Detection mode used for attributing the origin of a focus event.
 *
 * 用于确定焦点事件起源的检测模式。
 *
 */
export const enum FocusMonitorDetectionMode {
  /**
   * Any mousedown, keydown, or touchstart event that happened in the previous
   * tick or the current tick will be used to assign a focus event's origin (to
   * either mouse, keyboard, or touch). This is the default option.
   *
   * 在上一个周期或当前周期中发生的任何 mousedown、keydown 或 touchstart 事件都将用于指定焦点事件的来源（鼠标、键盘或触摸）。这是默认选项。
   *
   */
  IMMEDIATE,
  /**
   * A focus event's origin is always attributed to the last corresponding
<<<<<<< HEAD
   * mousedown, keydown, or touchstart event, no matter how long ago it occured.
   *
   * 焦点事件的起源总是归因于上次相应的 mousedown、keydown 或 touchstart 事件，无论它发生在多久之前。
   *
=======
   * mousedown, keydown, or touchstart event, no matter how long ago it occurred.
>>>>>>> 03485cd6
   */
  EVENTUAL,
}

/**
 * Injectable service-level options for FocusMonitor.
 *
 * FocusMonitor 在可注入服务级别的选项。
 *
 */
export interface FocusMonitorOptions {
  detectionMode?: FocusMonitorDetectionMode;
}

<<<<<<< HEAD
/**
 * InjectionToken for FocusMonitorOptions.
 *
 * FocusMonitorOptions 的 InjectionToken。
 *
 */
export const FOCUS_MONITOR_DEFAULT_OPTIONS =
    new InjectionToken<FocusMonitorOptions>('cdk-focus-monitor-default-options');
=======
/** InjectionToken for FocusMonitorOptions. */
export const FOCUS_MONITOR_DEFAULT_OPTIONS = new InjectionToken<FocusMonitorOptions>(
  'cdk-focus-monitor-default-options',
);
>>>>>>> 03485cd6

type MonitoredElementInfo = {
  checkChildren: boolean;
  readonly subject: Subject<FocusOrigin>;
  rootNode: HTMLElement | ShadowRoot | Document;
};

/**
 * Event listener options that enable capturing and also
 * mark the listener as passive if the browser supports it.
 *
 * 事件侦听器选项可启用捕获功能，并在浏览器支持的情况下将其标记为被动。
 *
 */
const captureEventListenerOptions = normalizePassiveListenerOptions({
  passive: true,
  capture: true,
});

<<<<<<< HEAD
/**
 * Monitors mouse and keyboard events to determine the cause of focus events.
 *
 * 监视鼠标和键盘事件以确定焦点事件的原因。
 *
 */
=======
/** Monitors mouse and keyboard events to determine the cause of focus events. */
>>>>>>> 03485cd6
@Injectable({providedIn: 'root'})
export class FocusMonitor implements OnDestroy {
  /**
   * The focus origin that the next focus event is a result of.
   *
   * 下一个焦点事件所基于的焦点来源。
   *
   */
  private _origin: FocusOrigin = null;

  /**
   * The FocusOrigin of the last focus event tracked by the FocusMonitor.
   *
   * FocusMonitor 跟踪的最后一个焦点事件的 FocusOrigin。
   *
   */
  private _lastFocusOrigin: FocusOrigin;

  /**
   * Whether the window has just been focused.
   *
   * 窗口是否刚刚获得焦点。
   *
   */
  private _windowFocused = false;

<<<<<<< HEAD
  /**
   * The target of the last touch event.
   *
   * 上次触摸事件的目标。
   *
   */
  private _lastTouchTarget: EventTarget | null;

  /**
   * The timeout id of the touch timeout, used to cancel timeout later.
   *
   * 触摸超时的超时 ID，用于以后取消超时。
   *
   */
  private _touchTimeoutId: number;

  /**
   * The timeout id of the window focus timeout.
   *
   * 窗口焦点超时的超时 ID。
   *
   */
=======
  /** The timeout id of the window focus timeout. */
>>>>>>> 03485cd6
  private _windowFocusTimeoutId: number;

  /**
   * The timeout id of the origin clearing timeout.
   *
   * 清除源超时的超时 ID。
   *
   */
  private _originTimeoutId: number;

  /**
<<<<<<< HEAD
   * Map of elements being monitored to their info.
   *
   * 被监视元素与其信息的映射。
   *
   */
=======
   * Whether the origin was determined via a touch interaction. Necessary as properly attributing
   * focus events to touch interactions requires special logic.
   */
  private _originFromTouchInteraction = false;

  /** Map of elements being monitored to their info. */
>>>>>>> 03485cd6
  private _elementInfo = new Map<HTMLElement, MonitoredElementInfo>();

  /**
   * The number of elements currently being monitored.
   *
   * 当前正在监视的元素数。
   *
   */
  private _monitoredElementCount = 0;

  /**
   * Keeps track of the root nodes to which we've currently bound a focus/blur handler,
   * as well as the number of monitored elements that they contain. We have to treat focus/blur
   * handlers differently from the rest of the events, because the browser won't emit events
   * to the document when focus moves inside of a shadow root.
   *
   * 跟踪我们当前已将焦点/失焦处理器绑定到的根节点，以及它们包含的受监视元素的数量。我们必须将焦点/失焦处理程序与其余事件区别对待，因为当焦点移到 Shadow DOM 根内部时，浏览器不会向文档发出事件。
   *
   */
  private _rootNodeFocusListenerCount = new Map<HTMLElement | Document | ShadowRoot, number>();

  /**
   * The specified detection mode, used for attributing the origin of a focus
   * event.
   *
   * 指定的检测模式，用于归因于焦点来源事件。
   *
   */
  private readonly _detectionMode: FocusMonitorDetectionMode;

  /**
<<<<<<< HEAD
   * Event listener for `keydown` events on the document.
   * Needs to be an arrow function in order to preserve the context when it gets bound.
   *
   * 用于文档上的 `keydown` 事件的事件侦听器。需要是一个箭头函数，以便在绑定时保留上下文。
   *
   */
  private _documentKeydownListener = () => {
    // On keydown record the origin and clear any touch event that may be in progress.
    this._lastTouchTarget = null;
    this._setOriginForCurrentEventQueue('keyboard');
  }

  /**
   * Event listener for `mousedown` events on the document.
   * Needs to be an arrow function in order to preserve the context when it gets bound.
   *
   * 用于文档上的 `mousedown` 事件的事件侦听器。需要是一个箭头函数，以便在绑定时保留上下文。
   *
   */
  private _documentMousedownListener = (event: MouseEvent) => {
    // On mousedown record the origin only if there is not touch
    // target, since a mousedown can happen as a result of a touch event.
    if (!this._lastTouchTarget) {
      // In some cases screen readers fire fake `mousedown` events instead of `keydown`.
      // Resolve the focus source to `keyboard` if we detect one of them.
      const source = isFakeMousedownFromScreenReader(event) ? 'keyboard' : 'mouse';
      this._setOriginForCurrentEventQueue(source);
    }
  }

  /**
   * Event listener for `touchstart` events on the document.
   * Needs to be an arrow function in order to preserve the context when it gets bound.
   *
   * 用于文档上的 `touchstart` 事件的事件侦听器。需要是一个箭头函数，以便在绑定时保留上下文。
   *
   */
  private _documentTouchstartListener = (event: TouchEvent) => {
    // Some screen readers will fire a fake `touchstart` event if an element is activated using
    // the keyboard while on a device with a touchsreen. Consider such events as keyboard focus.
    if (!isFakeTouchstartFromScreenReader(event)) {
      // When the touchstart event fires the focus event is not yet in the event queue. This means
      // we can't rely on the trick used above (setting timeout of 1ms). Instead we wait 650ms to
      // see if a focus happens.
      if (this._touchTimeoutId != null) {
        clearTimeout(this._touchTimeoutId);
      }

      this._lastTouchTarget = getTarget(event);
      this._touchTimeoutId = setTimeout(() => this._lastTouchTarget = null, TOUCH_BUFFER_MS);
    } else if (!this._lastTouchTarget) {
      this._setOriginForCurrentEventQueue('keyboard');
    }
  }

  /**
=======
>>>>>>> 03485cd6
   * Event listener for `focus` events on the window.
   * Needs to be an arrow function in order to preserve the context when it gets bound.
   *
   * 窗口中 `focus` 事件的事件侦听器。需要是一个箭头函数，以便在绑定时保留上下文。
   *
   */
  private _windowFocusListener = () => {
    // Make a note of when the window regains focus, so we can
    // restore the origin info for the focused element.
    this._windowFocused = true;
    this._windowFocusTimeoutId = setTimeout(() => (this._windowFocused = false));
  };

  /**
   * Used to reference correct document/window
   *
   * 用于引用正确的文档/窗口
   *
   */
  protected _document?: Document;

  /** Subject for stopping our InputModalityDetector subscription. */
  private readonly _stopInputModalityDetector = new Subject<void>();

  constructor(
    private _ngZone: NgZone,
    private _platform: Platform,
    private readonly _inputModalityDetector: InputModalityDetector,
    /** @breaking-change 11.0.0 make document required */
    @Optional() @Inject(DOCUMENT) document: any | null,
    @Optional() @Inject(FOCUS_MONITOR_DEFAULT_OPTIONS) options: FocusMonitorOptions | null,
  ) {
    this._document = document;
    this._detectionMode = options?.detectionMode || FocusMonitorDetectionMode.IMMEDIATE;
  }
  /**
   * Event listener for `focus` and 'blur' events on the document.
   * Needs to be an arrow function in order to preserve the context when it gets bound.
   *
   * 事件侦听器，用于文档上的 `focus` 和 `blur` 事件。需要是一个箭头函数，以便在绑定时保留上下文。
   *
   */
  private _rootNodeFocusAndBlurListener = (event: Event) => {
    const target = _getEventTarget<HTMLElement>(event);
    const handler = event.type === 'focus' ? this._onFocus : this._onBlur;

    // We need to walk up the ancestor chain in order to support `checkChildren`.
    for (let element = target; element; element = element.parentElement) {
      handler.call(this, event as FocusEvent, element);
    }
  };

  /**
   * Monitors focus on an element and applies appropriate CSS classes.
   *
   * 监视元素的焦点，并应用适当的 CSS 类。
   *
   * @param element The element to monitor
   *
   * 要监视的元素
   *
   * @param checkChildren Whether to count the element as focused when its children are focused.
   *
   * 当子元素获得焦点时是否要计入这个焦点。
   *
   * @returns An observable that emits when the focus state of the element changes.
   *     When the element is blurred, null will be emitted.
   *
   * 会在元素的焦点状态更改时发出通知的可观察对象。当元素失焦时，将发出 null。
   *
   */
  monitor(element: HTMLElement, checkChildren?: boolean): Observable<FocusOrigin>;

  /**
   * Monitors focus on an element and applies appropriate CSS classes.
   *
   * 监视元素的焦点，并应用适当的 CSS 类。
   *
   * @param element The element to monitor
   *
   * 要监视的元素
   *
   * @param checkChildren Whether to count the element as focused when its children are focused.
   *
   * 当子元素获得焦点时是否要计入这个焦点。
   *
   * @returns An observable that emits when the focus state of the element changes.
   *     When the element is blurred, null will be emitted.
   *
   * 会在元素的焦点状态更改时发出通知的可观察对象。当元素失焦时，将发出 null。
   *
   */
  monitor(element: ElementRef<HTMLElement>, checkChildren?: boolean): Observable<FocusOrigin>;

  monitor(
    element: HTMLElement | ElementRef<HTMLElement>,
    checkChildren: boolean = false,
  ): Observable<FocusOrigin> {
    const nativeElement = coerceElement(element);

    // Do nothing if we're not on the browser platform or the passed in node isn't an element.
    if (!this._platform.isBrowser || nativeElement.nodeType !== 1) {
      return observableOf(null);
    }

    // If the element is inside the shadow DOM, we need to bind our focus/blur listeners to
    // the shadow root, rather than the `document`, because the browser won't emit focus events
    // to the `document`, if focus is moving within the same shadow root.
    const rootNode = _getShadowRoot(nativeElement) || this._getDocument();
    const cachedInfo = this._elementInfo.get(nativeElement);

    // Check if we're already monitoring this element.
    if (cachedInfo) {
      if (checkChildren) {
        // TODO(COMP-318): this can be problematic, because it'll turn all non-checkChildren
        // observers into ones that behave as if `checkChildren` was turned on. We need a more
        // robust solution.
        cachedInfo.checkChildren = true;
      }

      return cachedInfo.subject;
    }

    // Create monitored element info.
    const info: MonitoredElementInfo = {
      checkChildren: checkChildren,
      subject: new Subject<FocusOrigin>(),
      rootNode,
    };
    this._elementInfo.set(nativeElement, info);
    this._registerGlobalListeners(info);

    return info.subject;
  }

  /**
   * Stops monitoring an element and removes all focus classes.
   *
   * 停止监视元素并删除所有焦点类。
   *
   * @param element The element to stop monitoring.
   *
   * 要停止监视的元素。
   *
   */
  stopMonitoring(element: HTMLElement): void;

  /**
   * Stops monitoring an element and removes all focus classes.
   *
   * 停止监视元素并删除所有焦点类。
   *
   * @param element The element to stop monitoring.
   *
   * 要停止监视的元素。
   *
   */
  stopMonitoring(element: ElementRef<HTMLElement>): void;

  stopMonitoring(element: HTMLElement | ElementRef<HTMLElement>): void {
    const nativeElement = coerceElement(element);
    const elementInfo = this._elementInfo.get(nativeElement);

    if (elementInfo) {
      elementInfo.subject.complete();

      this._setClasses(nativeElement);
      this._elementInfo.delete(nativeElement);
      this._removeGlobalListeners(elementInfo);
    }
  }

  /**
   * Focuses the element via the specified focus origin.
   *
   * 通过指定的焦点来源对元素进行聚焦。
   *
   * @param element Element to focus.
   *
   * 要获取焦点的元素。
   *
   * @param origin Focus origin.
   *
   * 焦点来源。
   *
   * @param options Options that can be used to configure the focus behavior.
   *
   * 可用于配置焦点行为的选项。
   *
   */
  focusVia(element: HTMLElement, origin: FocusOrigin, options?: FocusOptions): void;

  /**
   * Focuses the element via the specified focus origin.
   *
   * 通过指定的焦点来源对元素进行聚焦。
   *
   * @param element Element to focus.
   *
   * 要获取焦点的元素。
   *
   * @param origin Focus origin.
   *
   * 焦点来源。
   *
   * @param options Options that can be used to configure the focus behavior.
   *
   * 可用于配置焦点行为的选项。
   *
   */
  focusVia(element: ElementRef<HTMLElement>, origin: FocusOrigin, options?: FocusOptions): void;

  focusVia(
    element: HTMLElement | ElementRef<HTMLElement>,
    origin: FocusOrigin,
    options?: FocusOptions,
  ): void {
    const nativeElement = coerceElement(element);
    const focusedElement = this._getDocument().activeElement;

    // If the element is focused already, calling `focus` again won't trigger the event listener
    // which means that the focus classes won't be updated. If that's the case, update the classes
    // directly without waiting for an event.
    if (nativeElement === focusedElement) {
      this._getClosestElementsInfo(nativeElement).forEach(([currentElement, info]) =>
        this._originChanged(currentElement, origin, info),
      );
    } else {
      this._setOrigin(origin);

      // `focus` isn't available on the server
      if (typeof nativeElement.focus === 'function') {
        nativeElement.focus(options);
      }
    }
  }

  ngOnDestroy() {
    this._elementInfo.forEach((_info, element) => this.stopMonitoring(element));
  }

  /**
   * Access injected document if available or fallback to global document reference
   *
   * 访问已注入的文档（如果可用）或回退至全局文档的引用
   *
   */
  private _getDocument(): Document {
    return this._document || document;
  }

  /**
   * Use defaultView of injected document if available or fallback to global window reference
   *
   * 使用注入文件的 defaultView（如果可用）或回退至全局窗口的引用
   *
   */
  private _getWindow(): Window {
    const doc = this._getDocument();
    return doc.defaultView || window;
  }

  private _getFocusOrigin(focusEventTarget: HTMLElement | null): FocusOrigin {
    if (this._origin) {
      // If the origin was realized via a touch interaction, we need to perform additional checks
      // to determine whether the focus origin should be attributed to touch or program.
      if (this._originFromTouchInteraction) {
        return this._shouldBeAttributedToTouch(focusEventTarget) ? 'touch' : 'program';
      } else {
        return this._origin;
      }
    }

    // If the window has just regained focus, we can restore the most recent origin from before the
    // window blurred. Otherwise, we've reached the point where we can't identify the source of the
    // focus. This typically means one of two things happened:
    //
    // 1) The element was programmatically focused, or
    // 2) The element was focused via screen reader navigation (which generally doesn't fire
    //    events).
    //
    // Because we can't distinguish between these two cases, we default to setting `program`.
    return this._windowFocused && this._lastFocusOrigin ? this._lastFocusOrigin : 'program';
  }

  /**
   * Returns whether the focus event should be attributed to touch. Recall that in IMMEDIATE mode, a
   * touch origin isn't immediately reset at the next tick (see _setOrigin). This means that when we
   * handle a focus event following a touch interaction, we need to determine whether (1) the focus
   * event was directly caused by the touch interaction or (2) the focus event was caused by a
   * subsequent programmatic focus call triggered by the touch interaction.
   * @param focusEventTarget The target of the focus event under examination.
   */
  private _shouldBeAttributedToTouch(focusEventTarget: HTMLElement | null): boolean {
    // Please note that this check is not perfect. Consider the following edge case:
    //
    // <div #parent tabindex="0">
    //   <div #child tabindex="0" (click)="#parent.focus()"></div>
    // </div>
    //
    // Suppose there is a FocusMonitor in IMMEDIATE mode attached to #parent. When the user touches
    // #child, #parent is programmatically focused. This code will attribute the focus to touch
    // instead of program. This is a relatively minor edge-case that can be worked around by using
    // focusVia(parent, 'program') to focus #parent.
    return (
      this._detectionMode === FocusMonitorDetectionMode.EVENTUAL ||
      !!focusEventTarget?.contains(this._inputModalityDetector._mostRecentTarget)
    );
  }

  /**
   * Sets the focus classes on the element based on the given focus origin.
   *
   * 根据指定的焦点来源在元素上设置焦点类。
   *
   * @param element The element to update the classes on.
   *
   * 要更新类的元素。
   *
   * @param origin The focus origin.
   *
   * 焦点来源。
   *
   */
  private _setClasses(element: HTMLElement, origin?: FocusOrigin): void {
    element.classList.toggle('cdk-focused', !!origin);
    element.classList.toggle('cdk-touch-focused', origin === 'touch');
    element.classList.toggle('cdk-keyboard-focused', origin === 'keyboard');
    element.classList.toggle('cdk-mouse-focused', origin === 'mouse');
    element.classList.toggle('cdk-program-focused', origin === 'program');
  }

  /**
<<<<<<< HEAD
   * Sets the origin and schedules an async function to clear it at the end of the event queue.
   * If the detection mode is 'eventual', the origin is never cleared.
   *
   * 设置来源并安排异步函数，以便在事件队列末尾将其清除。如果该检测模式为 'eventual'，则永远不会清除来源。
   *
   * @param origin The origin to set.
   *
   * 要设置的来源。
   *
=======
   * Updates the focus origin. If we're using immediate detection mode, we schedule an async
   * function to clear the origin at the end of a timeout. The duration of the timeout depends on
   * the origin being set.
   * @param origin The origin to set.
   * @param isFromInteraction Whether we are setting the origin from an interaction event.
>>>>>>> 03485cd6
   */
  private _setOrigin(origin: FocusOrigin, isFromInteraction = false): void {
    this._ngZone.runOutsideAngular(() => {
      this._origin = origin;
      this._originFromTouchInteraction = origin === 'touch' && isFromInteraction;

      // If we're in IMMEDIATE mode, reset the origin at the next tick (or in `TOUCH_BUFFER_MS` ms
      // for a touch event). We reset the origin at the next tick because Firefox focuses one tick
      // after the interaction event. We wait `TOUCH_BUFFER_MS` ms before resetting the origin for
      // a touch event because when a touch event is fired, the associated focus event isn't yet in
      // the event queue. Before doing so, clear any pending timeouts.
      if (this._detectionMode === FocusMonitorDetectionMode.IMMEDIATE) {
        clearTimeout(this._originTimeoutId);
        const ms = this._originFromTouchInteraction ? TOUCH_BUFFER_MS : 1;
        this._originTimeoutId = setTimeout(() => (this._origin = null), ms);
      }
    });
  }

  /**
<<<<<<< HEAD
   * Checks whether the given focus event was caused by a touchstart event.
   *
   * 检查指定的焦点事件是否由 touchstart 事件引起。
   *
   * @param event The focus event to check.
   *
   * 要检查的焦点事件。
   *
   * @returns Whether the event was caused by a touch.
   *
   * 事件是否是由触摸引起的。
   *
   */
  private _wasCausedByTouch(event: FocusEvent): boolean {
    // Note(mmalerba): This implementation is not quite perfect, there is a small edge case.
    // Consider the following dom structure:
    //
    // <div #parent tabindex="0" cdkFocusClasses>
    //   <div #child (click)="#parent.focus()"></div>
    // </div>
    //
    // If the user touches the #child element and the #parent is programmatically focused as a
    // result, this code will still consider it to have been caused by the touch event and will
    // apply the cdk-touch-focused class rather than the cdk-program-focused class. This is a
    // relatively small edge-case that can be worked around by using
    // focusVia(parentEl, 'program') to focus the parent element.
    //
    // If we decide that we absolutely must handle this case correctly, we can do so by listening
    // for the first focus event after the touchstart, and then the first blur event after that
    // focus event. When that blur event fires we know that whatever follows is not a result of the
    // touchstart.
    const focusTarget = getTarget(event);
    return this._lastTouchTarget instanceof Node && focusTarget instanceof Node &&
        (focusTarget === this._lastTouchTarget || focusTarget.contains(this._lastTouchTarget));
  }

  /**
=======
>>>>>>> 03485cd6
   * Handles focus events on a registered element.
   *
   * 处理已注册元素上的焦点事件。
   *
   * @param event The focus event.
   *
   * 焦点事件。
   *
   * @param element The monitored element.
   *
   * 要监视的元素。
   *
   */
  private _onFocus(event: FocusEvent, element: HTMLElement) {
    // NOTE(mmalerba): We currently set the classes based on the focus origin of the most recent
    // focus event affecting the monitored element. If we want to use the origin of the first event
    // instead we should check for the cdk-focused class here and return if the element already has
    // it. (This only matters for elements that have includesChildren = true).

    // If we are not counting child-element-focus as focused, make sure that the event target is the
    // monitored element itself.
    const elementInfo = this._elementInfo.get(element);
    const focusEventTarget = _getEventTarget<HTMLElement>(event);
    if (!elementInfo || (!elementInfo.checkChildren && element !== focusEventTarget)) {
      return;
    }

    this._originChanged(element, this._getFocusOrigin(focusEventTarget), elementInfo);
  }

  /**
   * Handles blur events on a registered element.
   *
   * 处理已注册元素上的失焦事件。
   *
   * @param event The blur event.
   *
   * 失焦事件。
   *
   * @param element The monitored element.
   *
   * 要监视的元素。
   *
   */
  _onBlur(event: FocusEvent, element: HTMLElement) {
    // If we are counting child-element-focus as focused, make sure that we aren't just blurring in
    // order to focus another child of the monitored element.
    const elementInfo = this._elementInfo.get(element);

    if (
      !elementInfo ||
      (elementInfo.checkChildren &&
        event.relatedTarget instanceof Node &&
        element.contains(event.relatedTarget))
    ) {
      return;
    }

    this._setClasses(element);
    this._emitOrigin(elementInfo.subject, null);
  }

  private _emitOrigin(subject: Subject<FocusOrigin>, origin: FocusOrigin) {
    this._ngZone.run(() => subject.next(origin));
  }

  private _registerGlobalListeners(elementInfo: MonitoredElementInfo) {
    if (!this._platform.isBrowser) {
      return;
    }

    const rootNode = elementInfo.rootNode;
    const rootNodeFocusListeners = this._rootNodeFocusListenerCount.get(rootNode) || 0;

    if (!rootNodeFocusListeners) {
      this._ngZone.runOutsideAngular(() => {
        rootNode.addEventListener(
          'focus',
          this._rootNodeFocusAndBlurListener,
          captureEventListenerOptions,
        );
        rootNode.addEventListener(
          'blur',
          this._rootNodeFocusAndBlurListener,
          captureEventListenerOptions,
        );
      });
    }

    this._rootNodeFocusListenerCount.set(rootNode, rootNodeFocusListeners + 1);

    // Register global listeners when first element is monitored.
    if (++this._monitoredElementCount === 1) {
      // Note: we listen to events in the capture phase so we
      // can detect them even if the user stops propagation.
      this._ngZone.runOutsideAngular(() => {
        const window = this._getWindow();
        window.addEventListener('focus', this._windowFocusListener);
      });

      // The InputModalityDetector is also just a collection of global listeners.
      this._inputModalityDetector.modalityDetected
        .pipe(takeUntil(this._stopInputModalityDetector))
        .subscribe(modality => {
          this._setOrigin(modality, true /* isFromInteraction */);
        });
    }
  }

  private _removeGlobalListeners(elementInfo: MonitoredElementInfo) {
    const rootNode = elementInfo.rootNode;

    if (this._rootNodeFocusListenerCount.has(rootNode)) {
      const rootNodeFocusListeners = this._rootNodeFocusListenerCount.get(rootNode)!;

      if (rootNodeFocusListeners > 1) {
        this._rootNodeFocusListenerCount.set(rootNode, rootNodeFocusListeners - 1);
      } else {
        rootNode.removeEventListener(
          'focus',
          this._rootNodeFocusAndBlurListener,
          captureEventListenerOptions,
        );
        rootNode.removeEventListener(
          'blur',
          this._rootNodeFocusAndBlurListener,
          captureEventListenerOptions,
        );
        this._rootNodeFocusListenerCount.delete(rootNode);
      }
    }

    // Unregister global listeners when last element is unmonitored.
    if (!--this._monitoredElementCount) {
      const window = this._getWindow();
      window.removeEventListener('focus', this._windowFocusListener);

      // Equivalently, stop our InputModalityDetector subscription.
      this._stopInputModalityDetector.next();

      // Clear timeouts for all potentially pending timeouts to prevent the leaks.
      clearTimeout(this._windowFocusTimeoutId);
      clearTimeout(this._originTimeoutId);
    }
  }

<<<<<<< HEAD
  /**
   * Updates all the state on an element once its focus origin has changed.
   *
   * 焦点来源更改后，更新元素上的所有状态。
   *
   */
  private _originChanged(element: HTMLElement, origin: FocusOrigin,
                         elementInfo: MonitoredElementInfo) {
=======
  /** Updates all the state on an element once its focus origin has changed. */
  private _originChanged(
    element: HTMLElement,
    origin: FocusOrigin,
    elementInfo: MonitoredElementInfo,
  ) {
>>>>>>> 03485cd6
    this._setClasses(element, origin);
    this._emitOrigin(elementInfo.subject, origin);
    this._lastFocusOrigin = origin;
  }

  /**
   * Collects the `MonitoredElementInfo` of a particular element and
   * all of its ancestors that have enabled `checkChildren`.
   *
   * 收集特定元素及其所有祖先上已启用的 `checkChildren` 上的 `MonitoredElementInfo`。
   *
   * @param element Element from which to start the search.
   *
   * 要搜索的起始元素。
   *
   */
  private _getClosestElementsInfo(element: HTMLElement): [HTMLElement, MonitoredElementInfo][] {
    const results: [HTMLElement, MonitoredElementInfo][] = [];

    this._elementInfo.forEach((info, currentElement) => {
      if (currentElement === element || (info.checkChildren && currentElement.contains(element))) {
        results.push([currentElement, info]);
      }
    });

    return results;
  }
}

<<<<<<< HEAD
/**
 * Gets the target of an event, accounting for Shadow DOM.
 *
 * 获取事件的目标，包括 Shadow DOM。
 *
 */
function getTarget(event: Event): HTMLElement|null {
  // If an event is bound outside the Shadow DOM, the `event.target` will
  // point to the shadow root so we have to use `composedPath` instead.
  return (event.composedPath ? event.composedPath()[0] : event.target) as HTMLElement | null;
}

=======
>>>>>>> 03485cd6
/**
 * Directive that determines how a particular element was focused (via keyboard, mouse, touch, or
 * programmatically) and adds corresponding classes to the element.
 *
 * 指令，用于确定如何让特定元素获得焦点（通过键盘，鼠标，触摸或以编程方式），并向该元素添加相应的类。
 *
 * There are two variants of this directive:
 * 1) cdkMonitorElementFocus: does not consider an element to be focused if one of its children is
 *    focused.
 * 2) cdkMonitorSubtreeFocus: considers an element focused if it or any of its children are focused.
 *
 * 此指令有两种变体：
 * 1）cdkMonitorElementFocus：如果元素的任何一个子元素有焦点，则不认为该元素拥有焦点。
 * 2）cdkMonitorSubtreeFocus：如果元素或其任何子元素都有焦点，则认为该元素拥有焦点。
 *
 */
@Directive({
  selector: '[cdkMonitorElementFocus], [cdkMonitorSubtreeFocus]',
})
export class CdkMonitorFocus implements AfterViewInit, OnDestroy {
  private _monitorSubscription: Subscription;
  @Output() readonly cdkFocusChange = new EventEmitter<FocusOrigin>();

  constructor(private _elementRef: ElementRef<HTMLElement>, private _focusMonitor: FocusMonitor) {}

  ngAfterViewInit() {
    const element = this._elementRef.nativeElement;
    this._monitorSubscription = this._focusMonitor
      .monitor(element, element.nodeType === 1 && element.hasAttribute('cdkMonitorSubtreeFocus'))
      .subscribe(origin => this.cdkFocusChange.emit(origin));
  }

  ngOnDestroy() {
    this._focusMonitor.stopMonitoring(this._elementRef);

    if (this._monitorSubscription) {
      this._monitorSubscription.unsubscribe();
    }
  }
}<|MERGE_RESOLUTION|>--- conflicted
+++ resolved
@@ -29,19 +29,7 @@
 import {takeUntil} from 'rxjs/operators';
 import {coerceElement} from '@angular/cdk/coercion';
 import {DOCUMENT} from '@angular/common';
-<<<<<<< HEAD
-import {
-  isFakeMousedownFromScreenReader,
-  isFakeTouchstartFromScreenReader,
-} from '../fake-event-detection';
-
-// This is the value used by AngularJS Material. Through trial and error (on iPhone 6S) they found
-// that a value of around 650ms seems appropriate.
-export const TOUCH_BUFFER_MS = 650;
-=======
 import {InputModalityDetector, TOUCH_BUFFER_MS} from '../input-modality/input-modality-detector';
->>>>>>> 03485cd6
-
 export type FocusOrigin = 'touch' | 'mouse' | 'keyboard' | 'program' | null;
 
 /**
@@ -79,14 +67,10 @@
   IMMEDIATE,
   /**
    * A focus event's origin is always attributed to the last corresponding
-<<<<<<< HEAD
-   * mousedown, keydown, or touchstart event, no matter how long ago it occured.
+   * mousedown, keydown, or touchstart event, no matter how long ago it occurred.
    *
    * 焦点事件的起源总是归因于上次相应的 mousedown、keydown 或 touchstart 事件，无论它发生在多久之前。
    *
-=======
-   * mousedown, keydown, or touchstart event, no matter how long ago it occurred.
->>>>>>> 03485cd6
    */
   EVENTUAL,
 }
@@ -101,21 +85,15 @@
   detectionMode?: FocusMonitorDetectionMode;
 }
 
-<<<<<<< HEAD
 /**
  * InjectionToken for FocusMonitorOptions.
  *
  * FocusMonitorOptions 的 InjectionToken。
  *
  */
-export const FOCUS_MONITOR_DEFAULT_OPTIONS =
-    new InjectionToken<FocusMonitorOptions>('cdk-focus-monitor-default-options');
-=======
-/** InjectionToken for FocusMonitorOptions. */
 export const FOCUS_MONITOR_DEFAULT_OPTIONS = new InjectionToken<FocusMonitorOptions>(
   'cdk-focus-monitor-default-options',
 );
->>>>>>> 03485cd6
 
 type MonitoredElementInfo = {
   checkChildren: boolean;
@@ -134,17 +112,12 @@
   passive: true,
   capture: true,
 });
-
-<<<<<<< HEAD
 /**
  * Monitors mouse and keyboard events to determine the cause of focus events.
  *
  * 监视鼠标和键盘事件以确定焦点事件的原因。
  *
  */
-=======
-/** Monitors mouse and keyboard events to determine the cause of focus events. */
->>>>>>> 03485cd6
 @Injectable({providedIn: 'root'})
 export class FocusMonitor implements OnDestroy {
   /**
@@ -171,32 +144,12 @@
    */
   private _windowFocused = false;
 
-<<<<<<< HEAD
-  /**
-   * The target of the last touch event.
-   *
-   * 上次触摸事件的目标。
-   *
-   */
-  private _lastTouchTarget: EventTarget | null;
-
-  /**
-   * The timeout id of the touch timeout, used to cancel timeout later.
-   *
-   * 触摸超时的超时 ID，用于以后取消超时。
-   *
-   */
-  private _touchTimeoutId: number;
-
   /**
    * The timeout id of the window focus timeout.
    *
    * 窗口焦点超时的超时 ID。
    *
    */
-=======
-  /** The timeout id of the window focus timeout. */
->>>>>>> 03485cd6
   private _windowFocusTimeoutId: number;
 
   /**
@@ -208,20 +161,17 @@
   private _originTimeoutId: number;
 
   /**
-<<<<<<< HEAD
-   * Map of elements being monitored to their info.
-   *
-   * 被监视元素与其信息的映射。
-   *
-   */
-=======
    * Whether the origin was determined via a touch interaction. Necessary as properly attributing
    * focus events to touch interactions requires special logic.
    */
   private _originFromTouchInteraction = false;
 
-  /** Map of elements being monitored to their info. */
->>>>>>> 03485cd6
+  /**
+   * Map of elements being monitored to their info.
+   *
+   * 被监视元素与其信息的映射。
+   *
+   */
   private _elementInfo = new Map<HTMLElement, MonitoredElementInfo>();
 
   /**
@@ -253,65 +203,6 @@
   private readonly _detectionMode: FocusMonitorDetectionMode;
 
   /**
-<<<<<<< HEAD
-   * Event listener for `keydown` events on the document.
-   * Needs to be an arrow function in order to preserve the context when it gets bound.
-   *
-   * 用于文档上的 `keydown` 事件的事件侦听器。需要是一个箭头函数，以便在绑定时保留上下文。
-   *
-   */
-  private _documentKeydownListener = () => {
-    // On keydown record the origin and clear any touch event that may be in progress.
-    this._lastTouchTarget = null;
-    this._setOriginForCurrentEventQueue('keyboard');
-  }
-
-  /**
-   * Event listener for `mousedown` events on the document.
-   * Needs to be an arrow function in order to preserve the context when it gets bound.
-   *
-   * 用于文档上的 `mousedown` 事件的事件侦听器。需要是一个箭头函数，以便在绑定时保留上下文。
-   *
-   */
-  private _documentMousedownListener = (event: MouseEvent) => {
-    // On mousedown record the origin only if there is not touch
-    // target, since a mousedown can happen as a result of a touch event.
-    if (!this._lastTouchTarget) {
-      // In some cases screen readers fire fake `mousedown` events instead of `keydown`.
-      // Resolve the focus source to `keyboard` if we detect one of them.
-      const source = isFakeMousedownFromScreenReader(event) ? 'keyboard' : 'mouse';
-      this._setOriginForCurrentEventQueue(source);
-    }
-  }
-
-  /**
-   * Event listener for `touchstart` events on the document.
-   * Needs to be an arrow function in order to preserve the context when it gets bound.
-   *
-   * 用于文档上的 `touchstart` 事件的事件侦听器。需要是一个箭头函数，以便在绑定时保留上下文。
-   *
-   */
-  private _documentTouchstartListener = (event: TouchEvent) => {
-    // Some screen readers will fire a fake `touchstart` event if an element is activated using
-    // the keyboard while on a device with a touchsreen. Consider such events as keyboard focus.
-    if (!isFakeTouchstartFromScreenReader(event)) {
-      // When the touchstart event fires the focus event is not yet in the event queue. This means
-      // we can't rely on the trick used above (setting timeout of 1ms). Instead we wait 650ms to
-      // see if a focus happens.
-      if (this._touchTimeoutId != null) {
-        clearTimeout(this._touchTimeoutId);
-      }
-
-      this._lastTouchTarget = getTarget(event);
-      this._touchTimeoutId = setTimeout(() => this._lastTouchTarget = null, TOUCH_BUFFER_MS);
-    } else if (!this._lastTouchTarget) {
-      this._setOriginForCurrentEventQueue('keyboard');
-    }
-  }
-
-  /**
-=======
->>>>>>> 03485cd6
    * Event listener for `focus` events on the window.
    * Needs to be an arrow function in order to preserve the context when it gets bound.
    *
@@ -645,23 +536,17 @@
   }
 
   /**
-<<<<<<< HEAD
-   * Sets the origin and schedules an async function to clear it at the end of the event queue.
-   * If the detection mode is 'eventual', the origin is never cleared.
-   *
-   * 设置来源并安排异步函数，以便在事件队列末尾将其清除。如果该检测模式为 'eventual'，则永远不会清除来源。
-   *
-   * @param origin The origin to set.
-   *
-   * 要设置的来源。
-   *
-=======
    * Updates the focus origin. If we're using immediate detection mode, we schedule an async
    * function to clear the origin at the end of a timeout. The duration of the timeout depends on
    * the origin being set.
+   *
+   * 设置来源并安排异步函数，以便在事件队列末尾将其清除。如果该检测模式为 'eventual'，则永远不会清除来源。
+   *
    * @param origin The origin to set.
+   *
+   * 要设置的来源。
+   *
    * @param isFromInteraction Whether we are setting the origin from an interaction event.
->>>>>>> 03485cd6
    */
   private _setOrigin(origin: FocusOrigin, isFromInteraction = false): void {
     this._ngZone.runOutsideAngular(() => {
@@ -682,46 +567,6 @@
   }
 
   /**
-<<<<<<< HEAD
-   * Checks whether the given focus event was caused by a touchstart event.
-   *
-   * 检查指定的焦点事件是否由 touchstart 事件引起。
-   *
-   * @param event The focus event to check.
-   *
-   * 要检查的焦点事件。
-   *
-   * @returns Whether the event was caused by a touch.
-   *
-   * 事件是否是由触摸引起的。
-   *
-   */
-  private _wasCausedByTouch(event: FocusEvent): boolean {
-    // Note(mmalerba): This implementation is not quite perfect, there is a small edge case.
-    // Consider the following dom structure:
-    //
-    // <div #parent tabindex="0" cdkFocusClasses>
-    //   <div #child (click)="#parent.focus()"></div>
-    // </div>
-    //
-    // If the user touches the #child element and the #parent is programmatically focused as a
-    // result, this code will still consider it to have been caused by the touch event and will
-    // apply the cdk-touch-focused class rather than the cdk-program-focused class. This is a
-    // relatively small edge-case that can be worked around by using
-    // focusVia(parentEl, 'program') to focus the parent element.
-    //
-    // If we decide that we absolutely must handle this case correctly, we can do so by listening
-    // for the first focus event after the touchstart, and then the first blur event after that
-    // focus event. When that blur event fires we know that whatever follows is not a result of the
-    // touchstart.
-    const focusTarget = getTarget(event);
-    return this._lastTouchTarget instanceof Node && focusTarget instanceof Node &&
-        (focusTarget === this._lastTouchTarget || focusTarget.contains(this._lastTouchTarget));
-  }
-
-  /**
-=======
->>>>>>> 03485cd6
    * Handles focus events on a registered element.
    *
    * 处理已注册元素上的焦点事件。
@@ -868,23 +713,17 @@
     }
   }
 
-<<<<<<< HEAD
   /**
    * Updates all the state on an element once its focus origin has changed.
    *
    * 焦点来源更改后，更新元素上的所有状态。
    *
    */
-  private _originChanged(element: HTMLElement, origin: FocusOrigin,
-                         elementInfo: MonitoredElementInfo) {
-=======
-  /** Updates all the state on an element once its focus origin has changed. */
   private _originChanged(
     element: HTMLElement,
     origin: FocusOrigin,
     elementInfo: MonitoredElementInfo,
   ) {
->>>>>>> 03485cd6
     this._setClasses(element, origin);
     this._emitOrigin(elementInfo.subject, origin);
     this._lastFocusOrigin = origin;
@@ -914,21 +753,6 @@
   }
 }
 
-<<<<<<< HEAD
-/**
- * Gets the target of an event, accounting for Shadow DOM.
- *
- * 获取事件的目标，包括 Shadow DOM。
- *
- */
-function getTarget(event: Event): HTMLElement|null {
-  // If an event is bound outside the Shadow DOM, the `event.target` will
-  // point to the shadow root so we have to use `composedPath` instead.
-  return (event.composedPath ? event.composedPath()[0] : event.target) as HTMLElement | null;
-}
-
-=======
->>>>>>> 03485cd6
 /**
  * Directive that determines how a particular element was focused (via keyboard, mouse, touch, or
  * programmatically) and adds corresponding classes to the element.
