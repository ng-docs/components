--- conflicted
+++ resolved
@@ -65,11 +65,8 @@
  * 1. Modifier keys are commonly used with mouse to perform actions such as 'right click' or 'open
  *    in new tab', and are thus less representative of actual keyboard interaction.
  *
-<<<<<<< HEAD
  *    修饰键通常与鼠标一起使用以执行诸如“右键单击”或“在新选项卡中打开”之类的操作，因此不太能代表实际的键盘交互。
  *
-=======
->>>>>>> 53b69108
  * 2. VoiceOver triggers some keyboard events when linearly navigating with Control + Option (but
  *    confusingly not with Caps Lock). Thus, to have parity with other screen readers, we ignore
  *    these keys so as to not update the input modality.
@@ -80,11 +77,8 @@
  * code as the ContextMenu key on other browsers. When we switch to using event.key, we can
  * distinguish between the two.
  *
-<<<<<<< HEAD
  * 请注意，默认情况下我们不会忽略 Safari 上的右侧 Meta 键，因为它与其他浏览器上的 ContextMenu 键具有相同的键代码。当我们转而使用 event.key 时，我们能够区分两者。
  *
-=======
->>>>>>> 53b69108
  */
 export const INPUT_MODALITY_DETECTOR_DEFAULT_OPTIONS: InputModalityDetectorOptions = {
   ignoreKeys: [ALT, CONTROL, MAC_META, META, SHIFT],
@@ -94,22 +88,14 @@
  * The amount of time needed to pass after a touchstart event in order for a subsequent mousedown
  * event to be attributed as mouse and not touch.
  *
- * 在 touchstart 事件之后需要经过的时间量，以便将随后的 mousedown 事件归因于鼠标而不是触摸。
- *
  * This is the value used by AngularJS Material. Through trial and error (on iPhone 6S) they found
  * that a value of around 650ms seems appropriate.
- *
- * 这是 AngularJS Material 使用的值。通过反复试验（在 iPhone 6S 上），他们发现 650 毫秒左右的值似乎是合适的。
- *
  */
 export const TOUCH_BUFFER_MS = 650;
 
 /**
  * Event listener options that enable capturing and also mark the listener as passive if the browser
  * supports it.
- *
- * 启用捕获的事件侦听器选项，如果浏览器支持，还可以将侦听器标记为被动型。
- *
  */
 const modalityEventListenerOptions = normalizePassiveListenerOptions({
   passive: true,
@@ -168,43 +154,24 @@
   /**
    * The most recently detected input modality event target. Is null if no input modality has been
    * detected or if the associated event target is null for some unknown reason.
-   *
-   * 最近检测到的输入模式事件目标。如果未检测到输入模式，或者关联的事件目标由于某种未知原因为空，则为 null。
-   *
    */
   _mostRecentTarget: HTMLElement | null = null;
 
-  /**
-   * The underlying BehaviorSubject that emits whenever an input modality is detected.
-   *
-   * 每当检测到输入模式时发出的底层 BehaviorSubject。
-   *
-   */
+  /** The underlying BehaviorSubject that emits whenever an input modality is detected. */
   private readonly _modality = new BehaviorSubject<InputModality>(null);
 
-  /**
-   * Options for this InputModalityDetector.
-   *
-   * 此 InputModalityDetector 的选项。
-   *
-   */
+  /** Options for this InputModalityDetector. */
   private readonly _options: InputModalityDetectorOptions;
 
   /**
    * The timestamp of the last touch input modality. Used to determine whether mousedown events
    * should be attributed to mouse or touch.
-   *
-   * 上一次进入触摸输入模式的时间戳。用于确定 mousedown 事件是否应归因于鼠标或触摸。
-   *
    */
   private _lastTouchMs = 0;
 
   /**
    * Handles keydown events. Must be an arrow function in order to preserve the context when it gets
    * bound.
-   *
-   * 处理按键事件。必须是一个箭头函数，以便在它被绑定时保留上下文。
-   *
    */
   private _onKeydown = (event: KeyboardEvent) => {
     // If this is one of the keys we should ignore, then ignore it and don't update the input
@@ -220,9 +187,6 @@
   /**
    * Handles mousedown events. Must be an arrow function in order to preserve the context when it
    * gets bound.
-   *
-   * 处理 mousedown 事件。必须是一个箭头函数，以便在它被绑定时保留上下文。
-   *
    */
   private _onMousedown = (event: MouseEvent) => {
     // Touches trigger both touch and mouse events, so we need to distinguish between mouse events
@@ -241,9 +205,6 @@
   /**
    * Handles touchstart events. Must be an arrow function in order to preserve the context when it
    * gets bound.
-   *
-   * 处理触摸开始事件。必须是一个箭头函数，以便在它被绑定时保留上下文。
-   *
    */
   private _onTouchstart = (event: TouchEvent) => {
     // Same scenario as mentioned in _onMousedown, but on touch screen devices, fake touchstart
