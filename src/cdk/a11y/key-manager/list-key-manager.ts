/**
 * @license
 * Copyright Google LLC All Rights Reserved.
 *
 * Use of this source code is governed by an MIT-style license that can be
 * found in the LICENSE file at https://angular.io/license
 */

import {QueryList} from '@angular/core';
import {Subject, Subscription} from 'rxjs';
import {
  UP_ARROW,
  DOWN_ARROW,
  LEFT_ARROW,
  RIGHT_ARROW,
  TAB,
  A,
  Z,
  ZERO,
  NINE,
  hasModifierKey,
  HOME,
  END,
} from '@angular/cdk/keycodes';
import {debounceTime, filter, map, tap} from 'rxjs/operators';

/**
 * This interface is for items that can be passed to a ListKeyManager.
 *
 * 此接口用于可传递给 ListKeyManager 的条目。
 *
 */
export interface ListKeyManagerOption {
  /**
   * Whether the option is disabled.
   *
   * 该选项是否被禁用。
   *
   */
  disabled?: boolean;

  /**
   * Gets the label for this option.
   *
   * 获取此选项的标签。
   *
   */
  getLabel?(): string;
}

/**
 * Modifier keys handled by the ListKeyManager.
 *
 * ListKeyManager 处理的修饰键。
 *
 */
export type ListKeyManagerModifierKey = 'altKey' | 'ctrlKey' | 'metaKey' | 'shiftKey';

/**
 * This class manages keyboard events for selectable lists. If you pass it a query list
 * of items, it will set the active item correctly when arrow events occur.
 *
 * 此类管理可选列表的键盘事件。如果向其传递条目的查询列表，则当发生方向键事件时，它将正确设置活动条目。
 *
 */
export class ListKeyManager<T extends ListKeyManagerOption> {
  private _activeItemIndex = -1;
  private _activeItem: T | null = null;
  private _wrap = false;
  private readonly _letterKeyStream = new Subject<string>();
  private _typeaheadSubscription = Subscription.EMPTY;
  private _vertical = true;
  private _horizontal: 'ltr' | 'rtl' | null;
  private _allowedModifierKeys: ListKeyManagerModifierKey[] = [];
  private _homeAndEnd = false;

  /**
   * Predicate function that can be used to check whether an item should be skipped
   * by the key manager. By default, disabled items are skipped.
   *
   * 谓词函数，可用于检查按键管理器是否应跳过某个条目。默认情况下，已禁用的条目将被跳过。
   *
   */
  private _skipPredicateFn = (item: T) => item.disabled;

  // Buffer for the letters that the user has pressed when the typeahead option is turned on.
  private _pressedLetters: string[] = [];

  constructor(private _items: QueryList<T> | T[]) {
    // We allow for the items to be an array because, in some cases, the consumer may
    // not have access to a QueryList of the items they want to manage (e.g. when the
    // items aren't being collected via `ViewChildren` or `ContentChildren`).
    if (_items instanceof QueryList) {
      _items.changes.subscribe((newItems: QueryList<T>) => {
        if (this._activeItem) {
          const itemArray = newItems.toArray();
          const newIndex = itemArray.indexOf(this._activeItem);

          if (newIndex > -1 && newIndex !== this._activeItemIndex) {
            this._activeItemIndex = newIndex;
          }
        }
      });
    }
  }

  /**
   * Stream that emits any time the TAB key is pressed, so components can react
   * when focus is shifted off of the list.
   *
   * 只要按下 TAB 键，流就会发出通知，因此当焦点从列表移开时，组件可以做出反应。
   *
   */
  readonly tabOut = new Subject<void>();

<<<<<<< HEAD
  /**
   * Stream that emits whenever the active item of the list manager changes.
   *
   * 每当列表管理器的活动条目更改时发出通知的流。
   *
   */
  change = new Subject<number>();
=======
  /** Stream that emits whenever the active item of the list manager changes. */
  readonly change = new Subject<number>();
>>>>>>> 94076af5

  /**
   * Sets the predicate function that determines which items should be skipped by the
   * list key manager.
   *
   * 设置谓词函数，该函数会确定列表按键管理器应跳过哪些条目。
   *
   * @param predicate Function that determines whether the given item should be skipped.
   *
   * 确定是否应跳过指定条目的函数。
   *
   */
  skipPredicate(predicate: (item: T) => boolean): this {
    this._skipPredicateFn = predicate;
    return this;
  }

  /**
   * Configures wrapping mode, which determines whether the active item will wrap to
   * the other end of list when there are no more items in the given direction.
   *
   * 配置回卷模式，当该模式确定在指定方向上没有更多条目时，活动条目是否将回卷列表的另一端。
   *
   * @param shouldWrap Whether the list should wrap when reaching the end.
   *
   * 到达末尾时列表是否应该回卷。
   *
   */
  withWrap(shouldWrap = true): this {
    this._wrap = shouldWrap;
    return this;
  }

  /**
   * Configures whether the key manager should be able to move the selection vertically.
   *
   * 配置按键管理器是否应该能够垂直移动选择。
   *
   * @param enabled Whether vertical selection should be enabled.
   *
   * 是否应启用垂直选择。
   *
   */
  withVerticalOrientation(enabled: boolean = true): this {
    this._vertical = enabled;
    return this;
  }

  /**
   * Configures the key manager to move the selection horizontally.
   * Passing in `null` will disable horizontal movement.
   *
   * 配置按键管理器以水平移动选择。传递 `null` 将禁用水平移动。
   *
   * @param direction Direction in which the selection can be moved.
   *
   * 所选内容可以移动的方向。
   *
   */
  withHorizontalOrientation(direction: 'ltr' | 'rtl' | null): this {
    this._horizontal = direction;
    return this;
  }

  /**
   * Modifier keys which are allowed to be held down and whose default actions will be prevented
   * as the user is pressing the arrow keys. Defaults to not allowing any modifier keys.
   *
   * 用户按下方向键时，可以按住修饰键并防止其默认操作。默认为不允许任何修饰键。
   *
   */
  withAllowedModifierKeys(keys: ListKeyManagerModifierKey[]): this {
    this._allowedModifierKeys = keys;
    return this;
  }

  /**
   * Turns on typeahead mode which allows users to set the active item by typing.
   *
   * 打开预输入模式，该模式允许用户通过键入来设置活动条目。
   *
   * @param debounceInterval Time to wait after the last keystroke before setting the active item.
   *
   * 在最后一次按键操作之后等待一小段时间，然后再设置活动条目。
   *
   */
  withTypeAhead(debounceInterval: number = 200): this {
    if ((typeof ngDevMode === 'undefined' || ngDevMode) && (this._items.length &&
        this._items.some(item => typeof item.getLabel !== 'function'))) {
      throw Error('ListKeyManager items in typeahead mode must implement the `getLabel` method.');
    }

    this._typeaheadSubscription.unsubscribe();

    // Debounce the presses of non-navigational keys, collect the ones that correspond to letters
    // and convert those letters back into a string. Afterwards find the first item that starts
    // with that string and select it.
    this._typeaheadSubscription = this._letterKeyStream.pipe(
      tap(letter => this._pressedLetters.push(letter)),
      debounceTime(debounceInterval),
      filter(() => this._pressedLetters.length > 0),
      map(() => this._pressedLetters.join(''))
    ).subscribe(inputString => {
      const items = this._getItemsArray();

      // Start at 1 because we want to start searching at the item immediately
      // following the current active item.
      for (let i = 1; i < items.length + 1; i++) {
        const index = (this._activeItemIndex + i) % items.length;
        const item = items[index];

        if (!this._skipPredicateFn(item) &&
            item.getLabel!().toUpperCase().trim().indexOf(inputString) === 0) {

          this.setActiveItem(index);
          break;
        }
      }

      this._pressedLetters = [];
    });

    return this;
  }

  /**
   * Configures the key manager to activate the first and last items
   * respectively when the Home or End key is pressed.
   *
   * 配置按键管理器，以在按下 Home 或 End 键时分别激活第一项和最后一项。
   *
   * @param enabled Whether pressing the Home or End key activates the first/last item.
   *
   * 按下 Home 键或 End 键时是否激活第一项/最后一项。
   *
   */
  withHomeAndEnd(enabled: boolean = true): this {
    this._homeAndEnd = enabled;
    return this;
  }

  /**
   * Sets the active item to the item at the index specified.
   *
   * 把激活条目设置为由索引指定的条目。
   *
   * @param index The index of the item to be set as active.
   *
   * 要设置为活动的条目的索引。
   *
   */
  setActiveItem(index: number): void;

  /**
   * Sets the active item to the specified item.
   *
   * 将活动条目设置为指定的条目。
   *
   * @param item The item to be set as active.
   *
   * 要设置为活动的条目。
   *
   */
  setActiveItem(item: T): void;

  setActiveItem(item: any): void {
    const previousActiveItem = this._activeItem;

    this.updateActiveItem(item);

    if (this._activeItem !== previousActiveItem) {
      this.change.next(this._activeItemIndex);
    }
  }

  /**
   * Sets the active item depending on the key event passed in.
   *
   * 根据传入的键盘事件设置激活条目。
   *
   * @param event Keyboard event to be used for determining which element should be active.
   *
   * 用于确定哪个元素应处于活动状态的键盘事件。
   *
   */
  onKeydown(event: KeyboardEvent): void {
    const keyCode = event.keyCode;
    const modifiers: ListKeyManagerModifierKey[] = ['altKey', 'ctrlKey', 'metaKey', 'shiftKey'];
    const isModifierAllowed = modifiers.every(modifier => {
      return !event[modifier] || this._allowedModifierKeys.indexOf(modifier) > -1;
    });

    switch (keyCode) {
      case TAB:
        this.tabOut.next();
        return;

      case DOWN_ARROW:
        if (this._vertical && isModifierAllowed) {
          this.setNextItemActive();
          break;
        } else {
          return;
        }

      case UP_ARROW:
        if (this._vertical && isModifierAllowed) {
          this.setPreviousItemActive();
          break;
        } else {
          return;
        }

      case RIGHT_ARROW:
        if (this._horizontal && isModifierAllowed) {
          this._horizontal === 'rtl' ? this.setPreviousItemActive() : this.setNextItemActive();
          break;
        } else {
          return;
        }

      case LEFT_ARROW:
        if (this._horizontal && isModifierAllowed) {
          this._horizontal === 'rtl' ? this.setNextItemActive() : this.setPreviousItemActive();
          break;
        } else {
          return;
        }

      case HOME:
        if (this._homeAndEnd && isModifierAllowed) {
          this.setFirstItemActive();
          break;
        } else {
          return;
        }

      case END:
        if (this._homeAndEnd && isModifierAllowed) {
          this.setLastItemActive();
          break;
        } else {
          return;
        }

      default:
      if (isModifierAllowed || hasModifierKey(event, 'shiftKey')) {
          // Attempt to use the `event.key` which also maps it to the user's keyboard language,
          // otherwise fall back to resolving alphanumeric characters via the keyCode.
          if (event.key && event.key.length === 1) {
            this._letterKeyStream.next(event.key.toLocaleUpperCase());
          } else if ((keyCode >= A && keyCode <= Z) || (keyCode >= ZERO && keyCode <= NINE)) {
            this._letterKeyStream.next(String.fromCharCode(keyCode));
          }
        }

        // Note that we return here, in order to avoid preventing
        // the default action of non-navigational keys.
        return;
    }

    this._pressedLetters = [];
    event.preventDefault();
  }

  /**
   * Index of the currently active item.
   *
   * 当前活动条目的索引。
   *
   */
  get activeItemIndex(): number | null {
    return this._activeItemIndex;
  }

  /**
   * The active item.
   *
   * 活动条目。
   *
   */
  get activeItem(): T | null {
    return this._activeItem;
  }

  /**
   * Gets whether the user is currently typing into the manager using the typeahead feature.
   *
   * 获取用户当前是否正在使用预输入函数键入此管理员。
   *
   */
  isTyping(): boolean {
    return this._pressedLetters.length > 0;
  }

  /**
   * Sets the active item to the first enabled item in the list.
   *
   * 将激活条目设置为列表中第一个可用的（enabled）条目。
   *
   */
  setFirstItemActive(): void {
    this._setActiveItemByIndex(0, 1);
  }

  /**
   * Sets the active item to the last enabled item in the list.
   *
   * 将激活条目设置为列表中最后一个可用的（enabled）条目。
   *
   */
  setLastItemActive(): void {
    this._setActiveItemByIndex(this._items.length - 1, -1);
  }

  /**
   * Sets the active item to the next enabled item in the list.
   *
   * 将激活条目设置为列表中的下一个可用的（enabled）条目。
   *
   */
  setNextItemActive(): void {
    this._activeItemIndex < 0 ? this.setFirstItemActive() : this._setActiveItemByDelta(1);
  }

  /**
   * Sets the active item to a previous enabled item in the list.
   *
   * 将激活条目设置为列表中的上一个可用的（enabled）条目。
   *
   */
  setPreviousItemActive(): void {
    this._activeItemIndex < 0 && this._wrap ? this.setLastItemActive()
                                            : this._setActiveItemByDelta(-1);
  }

  /**
   * Allows setting the active without any other effects.
   *
   * 允许在没有任何其他效果的情况下设置激活状态。
   *
   * @param index Index of the item to be set as active.
   *
   * 要设置为活动条目的索引。
   *
   */
  updateActiveItem(index: number): void;

  /**
   * Allows setting the active item without any other effects.
   *
   * 允许设置活动条目，而没有任何其他影响。
   *
   * @param item Item to be set as active.
   *
   * 要设置为活动的条目。
   *
   */
  updateActiveItem(item: T): void;

  updateActiveItem(item: any): void {
    const itemArray = this._getItemsArray();
    const index = typeof item === 'number' ? item : itemArray.indexOf(item);
    const activeItem = itemArray[index];

    // Explicitly check for `null` and `undefined` because other falsy values are valid.
    this._activeItem = activeItem == null ? null : activeItem;
    this._activeItemIndex = index;
  }

  /**
   * This method sets the active item, given a list of items and the delta between the
   * currently active item and the new active item. It will calculate differently
   * depending on whether wrap mode is turned on.
   *
   * 指定条目列表以及当前活动条目和新活动条目之间的增量，此方法将设置活动条目。根据是否打开自动回卷模式，计算方式会有所不同。
   *
   */
  private _setActiveItemByDelta(delta: -1 | 1): void {
    this._wrap ? this._setActiveInWrapMode(delta) : this._setActiveInDefaultMode(delta);
  }

  /**
   * Sets the active item properly given "wrap" mode. In other words, it will continue to move
   * down the list until it finds an item that is not disabled, and it will wrap if it
   * encounters either end of the list.
   *
   * 在“回卷”模式下正确设置活动条目。换句话说，它将继续在列表中向下移动，直到找到未被禁用的条目为止；如果遇到列表的任何一端，它将进行回卷。
   *
   */
  private _setActiveInWrapMode(delta: -1 | 1): void {
    const items = this._getItemsArray();

    for (let i = 1; i <= items.length; i++) {
      const index = (this._activeItemIndex + (delta * i) + items.length) % items.length;
      const item = items[index];

      if (!this._skipPredicateFn(item)) {
        this.setActiveItem(index);
        return;
      }
    }
  }

  /**
   * Sets the active item properly given the default mode. In other words, it will
   * continue to move down the list until it finds an item that is not disabled. If
   * it encounters either end of the list, it will stop and not wrap.
   *
   * 在默认模式下，正确设置活动条目。换句话说，它将继续向下移动列表，直到找到未禁用的条目。如果遇到列表的任何一端，它将停止并且不自动回卷。
   *
   */
  private _setActiveInDefaultMode(delta: -1 | 1): void {
    this._setActiveItemByIndex(this._activeItemIndex + delta, delta);
  }

  /**
   * Sets the active item to the first enabled item starting at the index specified. If the
   * item is disabled, it will move in the fallbackDelta direction until it either
   * finds an enabled item or encounters the end of the list.
   *
   * 从指定的索引开始，将活动条目设置为第一个启用的条目。如果该项被禁用，它将沿 fallbackDelta 方向移动，直到找到启用的项或遇到列表的末尾。
   *
   */
  private _setActiveItemByIndex(index: number, fallbackDelta: -1 | 1): void {
    const items = this._getItemsArray();

    if (!items[index]) {
      return;
    }

    while (this._skipPredicateFn(items[index])) {
      index += fallbackDelta;

      if (!items[index]) {
        return;
      }
    }

    this.setActiveItem(index);
  }

  /**
   * Returns the items as an array.
   *
   * 以数组形式返回条目。
   *
   */
  private _getItemsArray(): T[] {
    return this._items instanceof QueryList ? this._items.toArray() : this._items;
  }
}<|MERGE_RESOLUTION|>--- conflicted
+++ resolved
@@ -113,18 +113,13 @@
    */
   readonly tabOut = new Subject<void>();
 
-<<<<<<< HEAD
   /**
    * Stream that emits whenever the active item of the list manager changes.
    *
    * 每当列表管理器的活动条目更改时发出通知的流。
    *
    */
-  change = new Subject<number>();
-=======
-  /** Stream that emits whenever the active item of the list manager changes. */
   readonly change = new Subject<number>();
->>>>>>> 94076af5
 
   /**
    * Sets the predicate function that determines which items should be skipped by the
