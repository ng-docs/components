/**
 * @license
 * Copyright Google LLC All Rights Reserved.
 *
 * Use of this source code is governed by an MIT-style license that can be
 * found in the LICENSE file at https://angular.io/license
 */

/**
<<<<<<< HEAD
 * Configuration for creating a ConfigurableFocusTrap.
 *
 * 用于创建 ConfigurableFocusTrap 的配置。
 *
=======
 * Options for creating a ConfigurableFocusTrap.
>>>>>>> 94076af5
 */
export interface ConfigurableFocusTrapConfig {
  /**
<<<<<<< HEAD
   * Whether to defer the creation of FocusTrap elements to be
   * done manually by the user. Default is to create them
   * automatically.
   *
   * 是否推迟由用户手动完成 FocusTrap 元素的创建。默认是自动创建它们。
   *
=======
   * Whether to defer the creation of FocusTrap elements to be done manually by the user.
>>>>>>> 94076af5
   */
  defer: boolean;
}<|MERGE_RESOLUTION|>--- conflicted
+++ resolved
@@ -7,27 +7,16 @@
  */
 
 /**
-<<<<<<< HEAD
- * Configuration for creating a ConfigurableFocusTrap.
+ * Options for creating a ConfigurableFocusTrap.
  *
- * 用于创建 ConfigurableFocusTrap 的配置。
+ * 用于创建 ConfigurableFocusTrap 的选项。
  *
-=======
- * Options for creating a ConfigurableFocusTrap.
->>>>>>> 94076af5
  */
 export interface ConfigurableFocusTrapConfig {
   /**
-<<<<<<< HEAD
-   * Whether to defer the creation of FocusTrap elements to be
-   * done manually by the user. Default is to create them
-   * automatically.
+   * Whether to defer the creation of FocusTrap elements to be done manually by the user.
    *
-   * 是否推迟由用户手动完成 FocusTrap 元素的创建。默认是自动创建它们。
-   *
-=======
-   * Whether to defer the creation of FocusTrap elements to be done manually by the user.
->>>>>>> 94076af5
+   * 是否推迟到由用户手动完成 FocusTrap 元素的创建。
    */
   defer: boolean;
 }