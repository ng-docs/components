/**
 * @license
 * Copyright Google LLC All Rights Reserved.
 *
 * Use of this source code is governed by an MIT-style license that can be
 * found in the LICENSE file at https://angular.io/license
 */

import {InjectionToken} from '@angular/core';

// The tokens for the live announcer are defined in a separate file from LiveAnnouncer
// as a workaround for https://github.com/angular/angular/issues/22559

/**
 * Possible politeness levels.
 *
 * 可能的礼貌度。
 *
 */
export type AriaLivePoliteness = 'off' | 'polite' | 'assertive';

export const LIVE_ANNOUNCER_ELEMENT_TOKEN = new InjectionToken<HTMLElement | null>(
  'liveAnnouncerElement',
  {
    providedIn: 'root',
    factory: LIVE_ANNOUNCER_ELEMENT_TOKEN_FACTORY,
  },
);

/** @docs-private */
export function LIVE_ANNOUNCER_ELEMENT_TOKEN_FACTORY(): null {
  return null;
}

/**
 * Object that can be used to configure the default options for the LiveAnnouncer.
 *
 * 可用于配置 LiveAnnouncer 的默认选项的对象。
 *
 */
export interface LiveAnnouncerDefaultOptions {
  /**
   * Default politeness for the announcements.
   *
   * 朗读的默认礼貌度。
   *
   */
  politeness?: AriaLivePoliteness;

  /**
   * Default duration for the announcement messages.
   *
   * 朗读消息的默认持续时间。
   *
   */
  duration?: number;
}

<<<<<<< HEAD
/**
 * Injection token that can be used to configure the default options for the LiveAnnouncer.
 *
 * 注入令牌，可用于配置 LiveAnnouncer 的默认选项。
 *
 */
export const LIVE_ANNOUNCER_DEFAULT_OPTIONS =
    new InjectionToken<LiveAnnouncerDefaultOptions>('LIVE_ANNOUNCER_DEFAULT_OPTIONS');
=======
/** Injection token that can be used to configure the default options for the LiveAnnouncer. */
export const LIVE_ANNOUNCER_DEFAULT_OPTIONS = new InjectionToken<LiveAnnouncerDefaultOptions>(
  'LIVE_ANNOUNCER_DEFAULT_OPTIONS',
);
>>>>>>> 03485cd6
<|MERGE_RESOLUTION|>--- conflicted
+++ resolved
@@ -56,18 +56,12 @@
   duration?: number;
 }
 
-<<<<<<< HEAD
 /**
  * Injection token that can be used to configure the default options for the LiveAnnouncer.
  *
  * 注入令牌，可用于配置 LiveAnnouncer 的默认选项。
  *
  */
-export const LIVE_ANNOUNCER_DEFAULT_OPTIONS =
-    new InjectionToken<LiveAnnouncerDefaultOptions>('LIVE_ANNOUNCER_DEFAULT_OPTIONS');
-=======
-/** Injection token that can be used to configure the default options for the LiveAnnouncer. */
 export const LIVE_ANNOUNCER_DEFAULT_OPTIONS = new InjectionToken<LiveAnnouncerDefaultOptions>(
   'LIVE_ANNOUNCER_DEFAULT_OPTIONS',
-);
->>>>>>> 03485cd6
+);