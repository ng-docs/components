--- conflicted
+++ resolved
@@ -38,70 +38,37 @@
 
 /**
  * ID used for the body container where all messages are appended.
-<<<<<<< HEAD
  *
  * 用于追加所有消息的正文容器的 ID。
  *
-=======
  * @deprecated No longer being used. To be removed.
  * @breaking-change 14.0.0
->>>>>>> 53b69108
  */
 export const MESSAGES_CONTAINER_ID = 'cdk-describedby-message-container';
 
 /**
  * ID prefix used for each created message element.
-<<<<<<< HEAD
  *
  * 用于所创建的每个消息元素的 ID 前缀。
  *
-=======
  * @deprecated To be turned into a private variable.
  * @breaking-change 14.0.0
->>>>>>> 53b69108
  */
 export const CDK_DESCRIBEDBY_ID_PREFIX = 'cdk-describedby-message';
 
 /**
  * Attribute given to each host element that is described by a message element.
-<<<<<<< HEAD
  *
  * 用来指定消息元素描述的每个宿主元素的属性。
  *
-=======
  * @deprecated To be turned into a private variable.
  * @breaking-change 14.0.0
->>>>>>> 53b69108
  */
 export const CDK_DESCRIBEDBY_HOST_ATTRIBUTE = 'cdk-describedby-host';
 
-/**
- * Global incremental identifier for each registered message element.
- *
- * 每个已注册消息元素的全局增量标识符。
- *
- */
+/** Global incremental identifier for each registered message element. */
 let nextId = 0;
 
-<<<<<<< HEAD
-/**
- * Global map of all registered message elements that have been placed into the document.
- *
- * 文档中所有已注册消息元素的全局映射。
- *
- */
-const messageRegistry = new Map<string | Element, RegisteredMessage>();
-
-/**
- * Container for all registered messages.
- *
- * 所有已注册消息的容器。
- *
- */
-let messagesContainer: HTMLElement | null = null;
-
-=======
->>>>>>> 53b69108
 /**
  * Utility that creates visually hidden elements with a message content. Useful for elements that
  * want to use aria-describedby to further describe themselves without adding additional visual
@@ -173,20 +140,10 @@
     }
   }
 
-  /**
-   * Removes the host element's aria-describedby reference to the message.
-   *
-   * 删除宿主元素由 aria-describedby 引用的消息。
-   *
-   */
+  /** Removes the host element's aria-describedby reference to the message. */
   removeDescription(hostElement: Element, message: string, role?: string): void;
 
-  /**
-   * Removes the host element's aria-describedby reference to the message element.
-   *
-   * 删除宿主元素由 aria-describedby 引用的消息元素。
-   *
-   */
+  /** Removes the host element's aria-describedby reference to the message element. */
   removeDescription(hostElement: Element, message: HTMLElement): void;
 
   removeDescription(hostElement: Element, message: string | HTMLElement, role?: string): void {
@@ -215,12 +172,7 @@
     }
   }
 
-  /**
-   * Unregisters all created message elements and removes the message container.
-   *
-   * 注销所有已创建的消息元素，并删除消息容器。
-   *
-   */
+  /** Unregisters all created message elements and removes the message container. */
   ngOnDestroy() {
     const describedElements = this._document.querySelectorAll(
       `[${CDK_DESCRIBEDBY_HOST_ATTRIBUTE}="${this._id}"]`,
@@ -239,9 +191,6 @@
   /**
    * Creates a new element in the visually hidden message container element with the message
    * as its content and adds it to the message registry.
-   *
-   * 在以消息为内容的可视隐藏消息容器元素中创建一个新元素，并将其添加到消息注册表中。
-   *
    */
   private _createMessageElement(message: string, role?: string) {
     const messageElement = this._document.createElement('div');
@@ -257,23 +206,13 @@
     this._messageRegistry.set(getKey(message, role), {messageElement, referenceCount: 0});
   }
 
-  /**
-   * Deletes the message element from the global messages container.
-   *
-   * 从全局消息容器中删除消息元素。
-   *
-   */
+  /** Deletes the message element from the global messages container. */
   private _deleteMessageElement(key: string | Element) {
     this._messageRegistry.get(key)?.messageElement?.remove();
     this._messageRegistry.delete(key);
   }
 
-  /**
-   * Creates the global container for all aria-describedby messages.
-   *
-   * 为所有由 aria-describedby 引用的消息创建全局容器。
-   *
-   */
+  /** Creates the global container for all aria-describedby messages. */
   private _createMessagesContainer() {
     if (this._messagesContainer) {
       return;
@@ -292,18 +231,6 @@
       serverContainers[i].remove();
     }
 
-<<<<<<< HEAD
-  /**
-   * Deletes the global messages container.
-   *
-   * 删除全局消息容器。
-   *
-   */
-  private _deleteMessagesContainer() {
-    if (messagesContainer) {
-      messagesContainer.remove();
-      messagesContainer = null;
-=======
     const messagesContainer = this._document.createElement('div');
 
     // We add `visibility: hidden` in order to prevent text in this container from
@@ -319,19 +246,13 @@
     // @breaking-change 14.0.0 Remove null check for `_platform`.
     if (this._platform && !this._platform.isBrowser) {
       messagesContainer.setAttribute('platform', 'server');
->>>>>>> 53b69108
     }
 
     this._document.body.appendChild(messagesContainer);
     this._messagesContainer = messagesContainer;
   }
 
-  /**
-   * Removes all cdk-describedby messages that are hosted through the element.
-   *
-   * 删除以此元素为宿主的所有由 cdk-describedby 引用的消息。
-   *
-   */
+  /** Removes all cdk-describedby messages that are hosted through the element. */
   private _removeCdkDescribedByReferenceIds(element: Element) {
     // Remove all aria-describedby reference IDs that are prefixed by CDK_DESCRIBEDBY_ID_PREFIX
     const originalReferenceIds = getAriaReferenceIds(element, 'aria-describedby').filter(
@@ -343,9 +264,6 @@
   /**
    * Adds a message reference to the element using aria-describedby and increments the registered
    * message's reference count.
-   *
-   * 把一个消息添加到由 aria-describedby 引用的元素，并递增已注册消息的引用计数。
-   *
    */
   private _addMessageReference(element: Element, key: string | Element) {
     const registeredMessage = this._messageRegistry.get(key)!;
@@ -360,9 +278,6 @@
   /**
    * Removes a message reference from the element using aria-describedby
    * and decrements the registered message's reference count.
-   *
-   * 把一个消息从由 aria-describedby 引用的元素中删除，并递减已注册消息的引用计数。
-   *
    */
   private _removeMessageReference(element: Element, key: string | Element) {
     const registeredMessage = this._messageRegistry.get(key)!;
@@ -372,12 +287,7 @@
     element.removeAttribute(CDK_DESCRIBEDBY_HOST_ATTRIBUTE);
   }
 
-  /**
-   * Returns true if the element has been described by the provided message ID.
-   *
-   * 如果元素已由提供的消息 ID 描述（described），则返回 true。
-   *
-   */
+  /** Returns true if the element has been described by the provided message ID. */
   private _isElementDescribedByMessage(element: Element, key: string | Element): boolean {
     const referenceIds = getAriaReferenceIds(element, 'aria-describedby');
     const registeredMessage = this._messageRegistry.get(key);
@@ -386,12 +296,7 @@
     return !!messageId && referenceIds.indexOf(messageId) != -1;
   }
 
-  /**
-   * Determines whether a message can be described on a particular element.
-   *
-   * 确定是否可以在特定元素上描述消息。
-   *
-   */
+  /** Determines whether a message can be described on a particular element. */
   private _canBeDescribed(element: Element, message: string | HTMLElement | void): boolean {
     if (!this._isElementNode(element)) {
       return false;
@@ -412,39 +317,19 @@
     return trimmedMessage ? !ariaLabel || ariaLabel.trim() !== trimmedMessage : false;
   }
 
-  /**
-   * Checks whether a node is an Element node.
-   *
-   * 检查节点是否为元素节点。
-   *
-   */
+  /** Checks whether a node is an Element node. */
   private _isElementNode(element: Node): element is Element {
     return element.nodeType === this._document.ELEMENT_NODE;
   }
 }
 
-/**
- * Gets a key that can be used to look messages up in the registry.
- *
- * 获取可用于在注册表中查找消息的键。
- *
- */
+/** Gets a key that can be used to look messages up in the registry. */
 function getKey(message: string | Element, role?: string): string | Element {
   return typeof message === 'string' ? `${role || ''}/${message}` : message;
 }
 
-<<<<<<< HEAD
-/**
- * Assigns a unique ID to an element, if it doesn't have one already.
- *
- * 如果元素还没有，则为其分配一个唯一的 ID。
- *
- */
-function setMessageId(element: HTMLElement) {
-=======
 /** Assigns a unique ID to an element, if it doesn't have one already. */
 function setMessageId(element: HTMLElement, serviceId: string) {
->>>>>>> 53b69108
   if (!element.id) {
     element.id = `${CDK_DESCRIBEDBY_ID_PREFIX}-${serviceId}-${nextId++}`;
   }
