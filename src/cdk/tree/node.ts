/**
 * @license
 * Copyright Google LLC All Rights Reserved.
 *
 * Use of this source code is governed by an MIT-style license that can be
 * found in the LICENSE file at https://angular.io/license
 */

import {Directive, TemplateRef} from '@angular/core';

<<<<<<< HEAD
/**
 * Context provided to the tree node component.
 *
 * 提供给树节点组件的上下文。
 *
 */
=======
/** Context provided to the tree node component. */
>>>>>>> 03485cd6
export class CdkTreeNodeOutletContext<T> {
  /**
   * Data for the node.
   *
   * 该节点的数据。
   *
   */
  $implicit: T;

  /**
   * Depth of the node.
   *
   * 该节点的深度。
   *
   */
  level: number;

  /**
   * Index location of the node.
   *
   * 该节点的索引位置。
   *
   */
  index?: number;

  /**
   * Length of the number of total dataNodes.
   *
   * 所有数据节点的长度。
   *
   */
  count?: number;

  constructor(data: T) {
    this.$implicit = data;
  }
}

/**
 * Data node definition for the CdkTree.
 * Captures the node's template and a when predicate that describes when this node should be used.
 *
 * CdkTree 的数据节点定义。保存该节点的模板和一个 when 谓词，用于描述该节点要在何时使用。
 *
 */
@Directive({
  selector: '[cdkTreeNodeDef]',
  inputs: ['when: cdkTreeNodeDefWhen'],
})
export class CdkTreeNodeDef<T> {
  /**
   * Function that should return true if this node template should be used for the provided node
   * data and index. If left undefined, this node will be considered the default node template to
   * use when no other when functions return true for the data.
   * For every node, there must be at least one when function that passes or an undefined to
   * default.
   *
   * 如果该节点模板应该应用在所提供的节点数据和索引上，则该函数返回 true。如果未定义，那么当该函数对该数据返回 true 时，该节点将被认为是默认的节点模板。对于每一个节点，至少要传入一个 when 函数或者用 undefined 表示默认行为。
   *
   */
  when: (index: number, nodeData: T) => boolean;

  /** @docs-private */
  constructor(public template: TemplateRef<any>) {}
}<|MERGE_RESOLUTION|>--- conflicted
+++ resolved
@@ -8,16 +8,12 @@
 
 import {Directive, TemplateRef} from '@angular/core';
 
-<<<<<<< HEAD
 /**
  * Context provided to the tree node component.
  *
  * 提供给树节点组件的上下文。
  *
  */
-=======
-/** Context provided to the tree node component. */
->>>>>>> 03485cd6
 export class CdkTreeNodeOutletContext<T> {
   /**
    * Data for the node.
