/**
 * @license
 * Copyright Google LLC All Rights Reserved.
 *
 * Use of this source code is governed by an MIT-style license that can be
 * found in the LICENSE file at https://angular.io/license
 */

import {Directionality} from '@angular/cdk/bidi';
import {coerceNumberProperty, NumberInput} from '@angular/cdk/coercion';
import {Directive, ElementRef, Input, OnDestroy, Optional} from '@angular/core';
import {takeUntil} from 'rxjs/operators';
import {Subject} from 'rxjs';
import {CdkTree, CdkTreeNode} from './tree';

/**
 * Regex used to split a string on its CSS units.
 *
 * 用于拆分字符串上的 CSS 单位的正则表达式。
 *
 */
const cssUnitPattern = /([A-Za-z%]+)$/;

/**
 * Indent for the children tree dataNodes.
 * This directive will add left-padding to the node to show hierarchy.
 *
 * 子树数据节点的缩进量。该指令会在节点中添加 left-padding 以展示层次结构。
 *
 */
@Directive({
  selector: '[cdkTreeNodePadding]',
})
export class CdkTreeNodePadding<T, K = T> implements OnDestroy {
  /**
   * Current padding value applied to the element. Used to avoid unnecessarily hitting the DOM.
   *
   * 应用于此元素的当前衬距值。用来避免不必要的 DOM 访问。
   *
   */
  private _currentPadding: string|null;

<<<<<<< HEAD
  /**
   * Subject that emits when the component has been destroyed.
   *
   * 组件销毁后发出通知的主体对象。
   *
   */
  private _destroyed = new Subject<void>();
=======
  /** Subject that emits when the component has been destroyed. */
  private readonly _destroyed = new Subject<void>();
>>>>>>> 94076af5

  /**
   * CSS units used for the indentation value.
   *
   * 用于表示缩进值的 CSS 单位。
   *
   */
  indentUnits = 'px';

  /**
   * The level of depth of the tree node. The padding will be `level * indent` pixels.
   *
   * 树节点的深度级别。其衬距将是 ` 级别 * 缩进值 ` 像素。
   *
   */
  @Input('cdkTreeNodePadding')
  get level(): number { return this._level; }
  set level(value: number) { this._setLevelInput(value); }
  _level: number;

  /**
   * The indent for each level. Can be a number or a CSS string.
   * Default number 40px from material design menu sub-menu spec.
   *
   * 每个级别的缩进。可以是数字或 CSS 字符串。默认值为 40px，来自 Material Design 菜单中的子菜单规范。
   *
   */
  @Input('cdkTreeNodePaddingIndent')
  get indent(): number | string { return this._indent; }
  set indent(indent: number | string) { this._setIndentInput(indent); }
  _indent: number = 40;

  constructor(private _treeNode: CdkTreeNode<T, K>,
              private _tree: CdkTree<T, K>,
              private _element: ElementRef<HTMLElement>,
              @Optional() private _dir: Directionality) {
    this._setPadding();
    if (_dir) {
      _dir.change.pipe(takeUntil(this._destroyed)).subscribe(() => this._setPadding(true));
    }

    // In Ivy the indentation binding might be set before the tree node's data has been added,
    // which means that we'll miss the first render. We have to subscribe to changes in the
    // data to ensure that everything is up to date.
    _treeNode._dataChanges.subscribe(() => this._setPadding());
  }

  ngOnDestroy() {
    this._destroyed.next();
    this._destroyed.complete();
  }

  /**
   * The padding indent value for the tree node. Returns a string with px numbers if not null.
   *
   * 树节点的衬距缩进值。如果不是 null，则返回一个带 px 的数字字符串。
   *
   */
  _paddingIndent(): string|null {
    const nodeLevel = (this._treeNode.data && this._tree.treeControl.getLevel)
      ? this._tree.treeControl.getLevel(this._treeNode.data)
      : null;
    const level = this._level == null ? nodeLevel : this._level;
    return typeof level === 'number' ? `${level * this._indent}${this.indentUnits}` : null;
  }

  _setPadding(forceChange = false) {
    const padding = this._paddingIndent();

    if (padding !== this._currentPadding || forceChange) {
      const element = this._element.nativeElement;
      const paddingProp = this._dir && this._dir.value === 'rtl' ? 'paddingRight' : 'paddingLeft';
      const resetProp = paddingProp === 'paddingLeft' ? 'paddingRight' : 'paddingLeft';
      element.style[paddingProp] = padding || '';
      element.style[resetProp] = '';
      this._currentPadding = padding;
    }
  }

  /**
   * This has been extracted to a util because of TS 4 and VE.
   * View Engine doesn't support property rename inheritance.
   * TS 4.0 doesn't allow properties to override accessors or vice-versa.
   *
   * 由于 TS 4 和 VE 的原因，它已被提取成了一个工具函数。 View Engine 不支持继承时进行属性重命名。 TS 4.0 不允许改写属性访问器，反之亦然。
   *
   * @docs-private
   */
  protected _setLevelInput(value: number) {
    // Set to null as the fallback value so that _setPadding can fall back to the node level if the
    // consumer set the directive as `cdkTreeNodePadding=""`. We still want to take this value if
    // they set 0 explicitly.
    this._level = coerceNumberProperty(value, null)!;
    this._setPadding();
  }

  /**
   * This has been extracted to a util because of TS 4 and VE.
   * View Engine doesn't support property rename inheritance.
   * TS 4.0 doesn't allow properties to override accessors or vice-versa.
   *
   * 由于 TS 4 和 VE 的原因，它已被提取成了一个工具函数。 View Engine 不支持继承时进行属性重命名。 TS 4.0 不允许改写属性访问器，反之亦然。
   *
   * @docs-private
   */
  protected _setIndentInput(indent: number | string) {
    let value = indent;
    let units = 'px';

    if (typeof indent === 'string') {
      const parts = indent.split(cssUnitPattern);
      value = parts[0];
      units = parts[1] || units;
    }

    this.indentUnits = units;
    this._indent = coerceNumberProperty(value);
    this._setPadding();
  }

  static ngAcceptInputType_level: NumberInput;
}<|MERGE_RESOLUTION|>--- conflicted
+++ resolved
@@ -40,18 +40,13 @@
    */
   private _currentPadding: string|null;
 
-<<<<<<< HEAD
   /**
    * Subject that emits when the component has been destroyed.
    *
    * 组件销毁后发出通知的主体对象。
    *
    */
-  private _destroyed = new Subject<void>();
-=======
-  /** Subject that emits when the component has been destroyed. */
   private readonly _destroyed = new Subject<void>();
->>>>>>> 94076af5
 
   /**
    * CSS units used for the indentation value.
