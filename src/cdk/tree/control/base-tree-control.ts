/**
 * @license
 * Copyright Google LLC All Rights Reserved.
 *
 * Use of this source code is governed by an MIT-style license that can be
 * found in the LICENSE file at https://angular.io/license
 */
import {SelectionModel} from '@angular/cdk/collections';
import {Observable} from 'rxjs';
import {TreeControl} from './tree-control';

/**
 * Base tree control. It has basic toggle/expand/collapse operations on a single data node.
 *
 * 基本树控件。它在单个数据节点上具有基本的切换/展开/折叠操作。
 *
 */
export abstract class BaseTreeControl<T, K = T> implements TreeControl<T, K> {
  /**
   * Gets a list of descendent data nodes of a subtree rooted at given data node recursively.
   *
   * 递归获取以给定数据节点为根的子树的后代数据节点的列表。
   *
   */
  abstract getDescendants(dataNode: T): T[];

  /**
   * Expands all data nodes in the tree.
   *
   * 展开树中的所有数据节点。
   *
   */
  abstract expandAll(): void;

  /**
   * Saved data node for `expandAll` action.
   *
   * 已保存的数据节点，以执行 `expandAll` 动作。
   *
   */
  dataNodes: T[];

  /**
   * A selection model with multi-selection to track expansion status.
   *
   * 具有多选功能以跟踪展开状态的选择模型。
   *
   */
  expansionModel: SelectionModel<K> = new SelectionModel<K>(true);

  /**
   * Returns the identifier by which a dataNode should be tracked, should its
   * reference change.
   *
<<<<<<< HEAD
   * 返回要更改其引用的标识符，该标识符应用来跟踪 dataNode。
   *
   * Similar to trackBy for \*ngFor
   *
   * 与\* ngFor 的 trackBy 相似
   *
=======
   * Similar to trackBy for \*ngFor
   *
>>>>>>> 53b69108
   */
  trackBy?: (dataNode: T) => K;

  /**
   * Get depth of a given data node, return the level number. This is for flat tree node.
   *
   * 获取给定数据节点的深度，返回其级别数字。这是用于扁平树节点的。
   *
   */
  getLevel: (dataNode: T) => number;

  /**
   * Whether the data node is expandable. Returns true if expandable.
   * This is for flat tree node.
   *
   * 数据节点是否可展开。如果可展开，则返回 true。这是用于扁平树节点的。
   *
   */
  isExpandable: (dataNode: T) => boolean;

  /**
   * Gets a stream that emits whenever the given data node's children change.
   *
   * 获取在给定数据节点的子代发生更改时会发出事件的流。
   *
   */
  getChildren: (dataNode: T) => Observable<T[]> | T[] | undefined | null;

  /**
   * Toggles one single data node's expanded/collapsed state.
   *
   * 切换一个数据节点的展开/折叠状态。
   *
   */
  toggle(dataNode: T): void {
    this.expansionModel.toggle(this._trackByValue(dataNode));
  }

  /**
   * Expands one single data node.
   *
   * 展开一个数据节点。
   *
   */
  expand(dataNode: T): void {
    this.expansionModel.select(this._trackByValue(dataNode));
  }

  /**
   * Collapses one single data node.
   *
   * 折叠一个数据节点。
   *
   */
  collapse(dataNode: T): void {
    this.expansionModel.deselect(this._trackByValue(dataNode));
  }

  /**
   * Whether a given data node is expanded or not. Returns true if the data node is expanded.
   *
   * 给定数据节点是否已展开。如果数据节点已展开，则返回 true。
   *
   */
  isExpanded(dataNode: T): boolean {
    return this.expansionModel.isSelected(this._trackByValue(dataNode));
  }

  /**
   * Toggles a subtree rooted at `node` recursively.
   *
   * 递归切换以 `node` 为根的子树。
   *
   */
  toggleDescendants(dataNode: T): void {
    this.expansionModel.isSelected(this._trackByValue(dataNode))
      ? this.collapseDescendants(dataNode)
      : this.expandDescendants(dataNode);
  }

  /**
   * Collapse all dataNodes in the tree.
   *
   * 折叠此树中的所有 dataNode。
   *
   */
  collapseAll(): void {
    this.expansionModel.clear();
  }

  /**
   * Expands a subtree rooted at given data node recursively.
   *
   * 递归展开以给定数据节点为根的子树。
   *
   */
  expandDescendants(dataNode: T): void {
    let toBeProcessed = [dataNode];
    toBeProcessed.push(...this.getDescendants(dataNode));
    this.expansionModel.select(...toBeProcessed.map(value => this._trackByValue(value)));
  }

  /**
   * Collapses a subtree rooted at given data node recursively.
   *
   * 递归折叠以给定数据节点为根的子树。
   *
   */
  collapseDescendants(dataNode: T): void {
    let toBeProcessed = [dataNode];
    toBeProcessed.push(...this.getDescendants(dataNode));
    this.expansionModel.deselect(...toBeProcessed.map(value => this._trackByValue(value)));
  }

  protected _trackByValue(value: T | K): K {
    return this.trackBy ? this.trackBy(value as T) : (value as K);
  }
}<|MERGE_RESOLUTION|>--- conflicted
+++ resolved
@@ -52,24 +52,19 @@
    * Returns the identifier by which a dataNode should be tracked, should its
    * reference change.
    *
-<<<<<<< HEAD
    * 返回要更改其引用的标识符，该标识符应用来跟踪 dataNode。
    *
    * Similar to trackBy for \*ngFor
    *
    * 与\* ngFor 的 trackBy 相似
    *
-=======
-   * Similar to trackBy for \*ngFor
-   *
->>>>>>> 53b69108
    */
   trackBy?: (dataNode: T) => K;
 
   /**
    * Get depth of a given data node, return the level number. This is for flat tree node.
    *
-   * 获取给定数据节点的深度，返回其级别数字。这是用于扁平树节点的。
+   * 获取给定数据节点的深度，返回级别号。这是用于扁平树节点的。
    *
    */
   getLevel: (dataNode: T) => number;
@@ -86,7 +81,7 @@
   /**
    * Gets a stream that emits whenever the given data node's children change.
    *
-   * 获取在给定数据节点的子代发生更改时会发出事件的流。
+   * 获取在给定数据节点的子代发生更改时发出的流。
    *
    */
   getChildren: (dataNode: T) => Observable<T[]> | T[] | undefined | null;
