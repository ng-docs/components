/**
 * @license
 * Copyright Google LLC All Rights Reserved.
 *
 * Use of this source code is governed by an MIT-style license that can be
 * found in the LICENSE file at https://angular.io/license
 */
import {SelectionModel} from '@angular/cdk/collections';
import {Observable} from 'rxjs';
import {TreeControl} from './tree-control';

/**
 * Base tree control. It has basic toggle/expand/collapse operations on a single data node.
 *
 * 基本树控件。它在单个数据节点上具有基本的切换/展开/折叠操作。
 *
 */
export abstract class BaseTreeControl<T, K = T> implements TreeControl<T, K> {
<<<<<<< HEAD

  /**
   * Gets a list of descendent data nodes of a subtree rooted at given data node recursively.
   *
   * 递归获取以给定数据节点为根的子树的后代数据节点的列表。
   *
   */
=======
  /** Gets a list of descendent data nodes of a subtree rooted at given data node recursively. */
>>>>>>> 03485cd6
  abstract getDescendants(dataNode: T): T[];

  /**
   * Expands all data nodes in the tree.
   *
   * 展开树中的所有数据节点。
   *
   */
  abstract expandAll(): void;

  /**
   * Saved data node for `expandAll` action.
   *
   * 已保存的数据节点，以执行 `expandAll` 动作。
   *
   */
  dataNodes: T[];

  /**
   * A selection model with multi-selection to track expansion status.
   *
   * 具有多选功能以跟踪展开状态的选择模型。
   *
   */
  expansionModel: SelectionModel<K> = new SelectionModel<K>(true);

  /**
   * Returns the identifier by which a dataNode should be tracked, should its
   * reference change.
   *
   * 返回要更改其引用的标识符，该标识符应用来跟踪 dataNode。
   *
   * Similar to trackBy for \*ngFor
   *
   * 与\* ngFor 的 trackBy 相似
   *
   */
  trackBy?: (dataNode: T) => K;

  /**
   * Get depth of a given data node, return the level number. This is for flat tree node.
   *
   * 获取给定数据节点的深度，返回其级别数字。这是用于扁平树节点的。
   *
   */
  getLevel: (dataNode: T) => number;

  /**
   * Whether the data node is expandable. Returns true if expandable.
   * This is for flat tree node.
   *
   * 数据节点是否可展开。如果可展开，则返回 true。这是用于扁平树节点的。
   *
   */
  isExpandable: (dataNode: T) => boolean;

<<<<<<< HEAD
  /**
   * Gets a stream that emits whenever the given data node's children change.
   *
   * 获取在给定数据节点的子代发生更改时会发出事件的流。
   *
   */
  getChildren: (dataNode: T) => (Observable<T[]> | T[] | undefined | null);
=======
  /** Gets a stream that emits whenever the given data node's children change. */
  getChildren: (dataNode: T) => Observable<T[]> | T[] | undefined | null;
>>>>>>> 03485cd6

  /**
   * Toggles one single data node's expanded/collapsed state.
   *
   * 切换一个数据节点的展开/折叠状态。
   *
   */
  toggle(dataNode: T): void {
    this.expansionModel.toggle(this._trackByValue(dataNode));
  }

  /**
   * Expands one single data node.
   *
   * 展开一个数据节点。
   *
   */
  expand(dataNode: T): void {
    this.expansionModel.select(this._trackByValue(dataNode));
  }

  /**
   * Collapses one single data node.
   *
   * 折叠一个数据节点。
   *
   */
  collapse(dataNode: T): void {
    this.expansionModel.deselect(this._trackByValue(dataNode));
  }

  /**
   * Whether a given data node is expanded or not. Returns true if the data node is expanded.
   *
   * 给定数据节点是否已展开。如果数据节点已展开，则返回 true。
   *
   */
  isExpanded(dataNode: T): boolean {
    return this.expansionModel.isSelected(this._trackByValue(dataNode));
  }

  /**
   * Toggles a subtree rooted at `node` recursively.
   *
   * 递归切换以 `node` 为根的子树。
   *
   */
  toggleDescendants(dataNode: T): void {
    this.expansionModel.isSelected(this._trackByValue(dataNode))
      ? this.collapseDescendants(dataNode)
      : this.expandDescendants(dataNode);
  }

  /**
   * Collapse all dataNodes in the tree.
   *
   * 折叠此树中的所有 dataNode。
   *
   */
  collapseAll(): void {
    this.expansionModel.clear();
  }

  /**
   * Expands a subtree rooted at given data node recursively.
   *
   * 递归展开以给定数据节点为根的子树。
   *
   */
  expandDescendants(dataNode: T): void {
    let toBeProcessed = [dataNode];
    toBeProcessed.push(...this.getDescendants(dataNode));
    this.expansionModel.select(...toBeProcessed.map(value => this._trackByValue(value)));
  }

  /**
   * Collapses a subtree rooted at given data node recursively.
   *
   * 递归折叠以给定数据节点为根的子树。
   *
   */
  collapseDescendants(dataNode: T): void {
    let toBeProcessed = [dataNode];
    toBeProcessed.push(...this.getDescendants(dataNode));
    this.expansionModel.deselect(...toBeProcessed.map(value => this._trackByValue(value)));
  }

  protected _trackByValue(value: T | K): K {
    return this.trackBy ? this.trackBy(value as T) : (value as K);
  }
}<|MERGE_RESOLUTION|>--- conflicted
+++ resolved
@@ -16,17 +16,12 @@
  *
  */
 export abstract class BaseTreeControl<T, K = T> implements TreeControl<T, K> {
-<<<<<<< HEAD
-
   /**
    * Gets a list of descendent data nodes of a subtree rooted at given data node recursively.
    *
    * 递归获取以给定数据节点为根的子树的后代数据节点的列表。
    *
    */
-=======
-  /** Gets a list of descendent data nodes of a subtree rooted at given data node recursively. */
->>>>>>> 03485cd6
   abstract getDescendants(dataNode: T): T[];
 
   /**
@@ -83,18 +78,13 @@
    */
   isExpandable: (dataNode: T) => boolean;
 
-<<<<<<< HEAD
   /**
    * Gets a stream that emits whenever the given data node's children change.
    *
    * 获取在给定数据节点的子代发生更改时会发出事件的流。
    *
    */
-  getChildren: (dataNode: T) => (Observable<T[]> | T[] | undefined | null);
-=======
-  /** Gets a stream that emits whenever the given data node's children change. */
   getChildren: (dataNode: T) => Observable<T[]> | T[] | undefined | null;
->>>>>>> 03485cd6
 
   /**
    * Toggles one single data node's expanded/collapsed state.
