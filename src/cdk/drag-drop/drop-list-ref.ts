/**
 * @license
 * Copyright Google LLC All Rights Reserved.
 *
 * Use of this source code is governed by an MIT-style license that can be
 * found in the LICENSE file at https://angular.io/license
 */

import {ElementRef, NgZone} from '@angular/core';
import {Direction} from '@angular/cdk/bidi';
import {coerceElement} from '@angular/cdk/coercion';
import {ViewportRuler} from '@angular/cdk/scrolling';
import {_getShadowRoot} from '@angular/cdk/platform';
import {Subject, Subscription, interval, animationFrameScheduler} from 'rxjs';
import {takeUntil} from 'rxjs/operators';
import {moveItemInArray} from './drag-utils';
import {DragDropRegistry} from './drag-drop-registry';
import {DragRefInternal as DragRef, Point} from './drag-ref';
import {
  isPointerNearClientRect,
  adjustClientRect,
  getMutableClientRect,
  isInsideClientRect,
} from './client-rect';
import {ParentPositionTracker} from './parent-position-tracker';
import {combineTransforms, DragCSSStyleDeclaration} from './drag-styling';

/**
 * Proximity, as a ratio to width/height, at which a
 * dragged item will affect the drop container.
 *
 * 亲近度（宽度/高度）为多少时被拖动的条目会影响该投放容器。
 *
 */
const DROP_PROXIMITY_THRESHOLD = 0.05;

/**
 * Proximity, as a ratio to width/height at which to start auto-scrolling the drop list or the
 * viewport. The value comes from trying it out manually until it feels right.
 *
 * 亲近度，是指宽度/高度比，从多少开始自动滚动投放列表或视口。这个值来自于人工尝试，直到感觉合适为止。
 *
 */
const SCROLL_PROXIMITY_THRESHOLD = 0.05;

/**
 * Entry in the position cache for draggable items.
 *
 * 对可拖放条目的位置缓存结构。
 *
 * @docs-private
 */
interface CachedItemPosition {
  /**
   * Instance of the drag item.
   *
   * 拖动条目的实例
   *
   */
  drag: DragRef;
  /**
   * Dimensions of the item.
   *
   * 此条目的规格。
   *
   */
  clientRect: ClientRect;
  /**
   * Amount by which the item has been moved since dragging started.
   *
   * 从拖曳开始以来此条目移动的偏移量。
   *
   */
  offset: number;
  /** Inline transform that the drag item had when dragging started. */
  initialTransform: string;
}

/**
 * Vertical direction in which we can auto-scroll.
 *
 * 我们可以自动滚动的垂直方向。
 *
 */
const enum AutoScrollVerticalDirection {NONE, UP, DOWN}

/**
 * Horizontal direction in which we can auto-scroll.
 *
 * 我们可以自动滚动的水平方向。
 *
 */
const enum AutoScrollHorizontalDirection {NONE, LEFT, RIGHT}

/**
 * Internal compile-time-only representation of a `DropListRef`.
 * Used to avoid circular import issues between the `DropListRef` and the `DragRef`.
 *
 * `DropListRef` 的内部编译期表示形式。用于避免 `DropListRef` 和 `DragRef` 之间的循环导入问题。
 *
 * @docs-private
 */
export interface DropListRefInternal extends DropListRef {}

/**
 * Reference to a drop list. Used to manipulate or dispose of the container.
 *
 * 投放列表的引用。用来操纵或丢弃容器。
 *
 */
export class DropListRef<T = any> {
  /**
   * Element that the drop list is attached to.
   *
   * 投放表附加到的元素
   *
   */
  element: HTMLElement | ElementRef<HTMLElement>;

  /**
   * Whether starting a dragging sequence from this container is disabled.
   *
   * 是否禁用了从此容器启动拖曳序列的方法。
   *
   */
  disabled: boolean = false;

  /**
   * Whether sorting items within the list is disabled.
   *
   * 是否禁用了列表中的条目排序。
   *
   */
  sortingDisabled: boolean = false;

  /**
   * Locks the position of the draggable elements inside the container along the specified axis.
   *
   * 沿着指定的轴锁定容器内可拖动元素的位置。
   *
   */
  lockAxis: 'x' | 'y';

  /**
   * Whether auto-scrolling the view when the user
   * moves their pointer close to the edges is disabled.
   *
   * 当用户把指针移到边缘附近时是否禁止自动滚动视图。
   *
   */
  autoScrollDisabled: boolean = false;

  /**
   * Number of pixels to scroll for each frame when auto-scrolling an element.
   *
   * 当自动滚动元素时，这是每一帧滚动的像素数。
   *
   */
  autoScrollStep: number = 2;

  /**
   * Function that is used to determine whether an item
   * is allowed to be moved into a drop container.
   *
   * 该函数用于判断是否允许某个条目移入投放容器。
   *
   */
  enterPredicate: (drag: DragRef, drop: DropListRef) => boolean = () => true;

  /**
   * Functions that is used to determine whether an item can be sorted into a particular index.
   *
   * 一个函数，用来判断某个条目是否可以被排序到特定索引。
   *
   */
  sortPredicate: (index: number, drag: DragRef, drop: DropListRef) => boolean = () => true;

<<<<<<< HEAD
  /**
   * Emits right before dragging has started.
   *
   * 在拖动开始之前触发。
   *
   */
  beforeStarted = new Subject<void>();
=======
  /** Emits right before dragging has started. */
  readonly beforeStarted = new Subject<void>();
>>>>>>> 94076af5

  /**
   * Emits when the user has moved a new drag item into this container.
   *
   * 当用户把一个新的拖动条目移到这个容器中时，就会触发。
   *
   */
  readonly entered = new Subject<{item: DragRef, container: DropListRef, currentIndex: number}>();

  /**
   * Emits when the user removes an item from the container
   * by dragging it into another container.
   *
   * 当用户把条目拖到另一个容器中并从当前容器中删除该条目时触发。
   *
   */
  readonly exited = new Subject<{item: DragRef, container: DropListRef}>();

<<<<<<< HEAD
  /**
   * Emits when the user drops an item inside the container.
   *
   * 当用户把一个条目投放进该容器时就会触发。
   *
   */
  dropped = new Subject<{
=======
  /** Emits when the user drops an item inside the container. */
  readonly dropped = new Subject<{
>>>>>>> 94076af5
    item: DragRef,
    currentIndex: number,
    previousIndex: number,
    container: DropListRef,
    previousContainer: DropListRef,
    isPointerOverContainer: boolean,
    distance: Point;
    dropPoint: Point;
  }>();

<<<<<<< HEAD
  /**
   * Emits as the user is swapping items while actively dragging.
   *
   * 当用户正在主动拖动以交换条目时，就会触发。
   *
   */
  sorted = new Subject<{
=======
  /** Emits as the user is swapping items while actively dragging. */
  readonly sorted = new Subject<{
>>>>>>> 94076af5
    previousIndex: number,
    currentIndex: number,
    container: DropListRef,
    item: DragRef
  }>();

  /**
   * Arbitrary data that can be attached to the drop list.
   *
   * 任意数据都可以附加到投放列表中。
   *
   */
  data: T;

  /**
   * Whether an item in the list is being dragged.
   *
   * 是否正在拖动列表中的某个条目。
   *
   */
  private _isDragging = false;

  /**
   * Cache of the dimensions of all the items inside the container.
   *
   * 缓存容器内所有条目的规格。
   *
   */
  private _itemPositions: CachedItemPosition[] = [];

  /**
   * Keeps track of the positions of any parent scrollable elements.
   *
   * 跟踪任何父级可滚动元素的位置。
   *
   */
  private _parentPositions: ParentPositionTracker;

  /**
   * Cached `ClientRect` of the drop list.
   *
   * 投放列表的缓存 `ClientRect`
   *
   */
  private _clientRect: ClientRect | undefined;

  /**
   * Draggable items that are currently active inside the container. Includes the items
   * from `_draggables`, as well as any items that have been dragged in, but haven't
   * been dropped yet.
   *
   * 当前在容器内处于活动状态的可拖动条目。 `_draggables` 的条目，以及那些已被拖入但尚未被删除的条目。
   *
   */
  private _activeDraggables: DragRef[];

  /**
   * Keeps track of the item that was last swapped with the dragged item, as well as what direction
   * the pointer was moving in when the swap occured and whether the user's pointer continued to
   * overlap with the swapped item after the swapping occurred.
   *
   * 跟踪最后与拖动条目换过的条目，以及交换发生时指针移入的方向，以及用户指针在交换后是否继续与所交换的条目重叠。
   *
   */
  private _previousSwap = {drag: null as DragRef | null, delta: 0, overlaps: false};

<<<<<<< HEAD
  /**
   * Draggable items in the container.
   *
   * 容器中的可拖动条目。
   *
   */
  private _draggables: ReadonlyArray<DragRef> = [];

  /**
   * Drop lists that are connected to the current one.
   *
   * 删除那些连接到当前列表的投放列表。
   *
   */
  private _siblings: ReadonlyArray<DropListRef> = [];
=======
  /** Draggable items in the container. */
  private _draggables: readonly DragRef[] = [];

  /** Drop lists that are connected to the current one. */
  private _siblings: readonly DropListRef[] = [];
>>>>>>> 94076af5

  /**
   * Direction in which the list is oriented.
   *
   * 列表的指向。
   *
   */
  private _orientation: 'horizontal' | 'vertical' = 'vertical';

  /**
   * Connected siblings that currently have a dragged item.
   *
   * 当前有拖动条目的已连接兄弟列表。
   *
   */
  private _activeSiblings = new Set<DropListRef>();

  /**
   * Layout direction of the drop list.
   *
   * 投放列表的布局方向。
   *
   */
  private _direction: Direction = 'ltr';

  /**
   * Subscription to the window being scrolled.
   *
   * 对窗口滚动事件的订阅。
   *
   */
  private _viewportScrollSubscription = Subscription.EMPTY;

  /**
   * Vertical direction in which the list is currently scrolling.
   *
   * 列表当前正在滚动的垂直方向。
   *
   */
  private _verticalScrollDirection = AutoScrollVerticalDirection.NONE;

  /**
   * Horizontal direction in which the list is currently scrolling.
   *
   * 列表当前正在滚动的水平方向。
   *
   */
  private _horizontalScrollDirection = AutoScrollHorizontalDirection.NONE;

  /**
   * Node that is being auto-scrolled.
   *
   * 正在自动滚动的节点
   *
   */
  private _scrollNode: HTMLElement | Window;

<<<<<<< HEAD
  /**
   * Used to signal to the current auto-scroll sequence when to stop.
   *
   * 用于发信号以通知当前自动滚动序列何时停止。
   *
   */
  private _stopScrollTimers = new Subject<void>();
=======
  /** Used to signal to the current auto-scroll sequence when to stop. */
  private readonly _stopScrollTimers = new Subject<void>();
>>>>>>> 94076af5

  /**
   * Shadow root of the current element. Necessary for `elementFromPoint` to resolve correctly.
   *
   * 当前元素的 Shadow DOM 根。这对于正确解析 `elementFromPoint` 是必要的。
   *
   */
  private _cachedShadowRoot: DocumentOrShadowRoot | null = null;

  /**
   * Reference to the document.
   *
   * 到 document 的引用。
   *
   */
  private _document: Document;

  /**
   * Elements that can be scrolled while the user is dragging.
   *
   * 可以在用户拖动时滚动的元素。
   *
   */
  private _scrollableElements: HTMLElement[];

  /**
   * Initial value for the element's `scroll-snap-type` style.
   *
   * 该元素的 `scroll-snap-type` 样式的初始值。
   *
   */
  private _initialScrollSnap: string;

  constructor(
    element: ElementRef<HTMLElement> | HTMLElement,
    private _dragDropRegistry: DragDropRegistry<DragRef, DropListRef>,
    _document: any,
    private _ngZone: NgZone,
    private _viewportRuler: ViewportRuler) {
    this.element = coerceElement(element);
    this._document = _document;
    this.withScrollableParents([this.element]);
    _dragDropRegistry.registerDropContainer(this);
    this._parentPositions = new ParentPositionTracker(_document, _viewportRuler);
  }

  /**
   * Removes the drop list functionality from the DOM element.
   *
   * 从 DOM 元素中移除投放列表的功能。
   *
   */
  dispose() {
    this._stopScrolling();
    this._stopScrollTimers.complete();
    this._viewportScrollSubscription.unsubscribe();
    this.beforeStarted.complete();
    this.entered.complete();
    this.exited.complete();
    this.dropped.complete();
    this.sorted.complete();
    this._activeSiblings.clear();
    this._scrollNode = null!;
    this._parentPositions.clear();
    this._dragDropRegistry.removeDropContainer(this);
  }

  /**
   * Whether an item from this list is currently being dragged.
   *
   * 当前是否正在拖动此列表中的某个条目。
   *
   */
  isDragging() {
    return this._isDragging;
  }

  /**
   * Starts dragging an item.
   *
   * 开始拖动一个条目。
   *
   */
  start(): void {
    this._draggingStarted();
    this._notifyReceivingSiblings();
  }

  /**
   * Emits an event to indicate that the user moved an item into the container.
   *
   * 发出一个事件，表明用户已经把某个条目移到了容器中。
   *
   * @param item Item that was moved into the container.
   *
   * 被移入容器中的条目。
   *
   * @param pointerX Position of the item along the X axis.
   *
   * 该条目沿 X 轴的位置。
   *
   * @param pointerY Position of the item along the Y axis.
   *
   * 该条目沿 Y 轴的位置。
   *
   * @param index Index at which the item entered. If omitted, the container will try to figure it
   *   out automatically.
   *
   * 条目进来后的索引。如果省略，容器会自动尝试定位。
   *
   */
  enter(item: DragRef, pointerX: number, pointerY: number, index?: number): void {
    this._draggingStarted();

    // If sorting is disabled, we want the item to return to its starting
    // position if the user is returning it to its initial container.
    let newIndex: number;

    if (index == null) {
      newIndex = this.sortingDisabled ? this._draggables.indexOf(item) : -1;

      if (newIndex === -1) {
        // We use the coordinates of where the item entered the drop
        // zone to figure out at which index it should be inserted.
        newIndex = this._getItemIndexFromPointerPosition(item, pointerX, pointerY);
      }
    } else {
      newIndex = index;
    }

    const activeDraggables = this._activeDraggables;
    const currentIndex = activeDraggables.indexOf(item);
    const placeholder = item.getPlaceholderElement();
    let newPositionReference: DragRef | undefined = activeDraggables[newIndex];

    // If the item at the new position is the same as the item that is being dragged,
    // it means that we're trying to restore the item to its initial position. In this
    // case we should use the next item from the list as the reference.
    if (newPositionReference === item) {
      newPositionReference = activeDraggables[newIndex + 1];
    }

    // Since the item may be in the `activeDraggables` already (e.g. if the user dragged it
    // into another container and back again), we have to ensure that it isn't duplicated.
    if (currentIndex > -1) {
      activeDraggables.splice(currentIndex, 1);
    }

    // Don't use items that are being dragged as a reference, because
    // their element has been moved down to the bottom of the body.
    if (newPositionReference && !this._dragDropRegistry.isDragging(newPositionReference)) {
      const element = newPositionReference.getRootElement();
      element.parentElement!.insertBefore(placeholder, element);
      activeDraggables.splice(newIndex, 0, item);
    } else if (this._shouldEnterAsFirstChild(pointerX, pointerY)) {
      const reference = activeDraggables[0].getRootElement();
      reference.parentNode!.insertBefore(placeholder, reference);
      activeDraggables.unshift(item);
    } else {
      coerceElement(this.element).appendChild(placeholder);
      activeDraggables.push(item);
    }

    // The transform needs to be cleared so it doesn't throw off the measurements.
    placeholder.style.transform = '';

    // Note that the positions were already cached when we called `start` above,
    // but we need to refresh them since the amount of items has changed and also parent rects.
    this._cacheItemPositions();
    this._cacheParentPositions();

    // Notify siblings at the end so that the item has been inserted into the `activeDraggables`.
    this._notifyReceivingSiblings();
    this.entered.next({item, container: this, currentIndex: this.getItemIndex(item)});
  }

  /**
   * Removes an item from the container after it was dragged into another container by the user.
   *
   * 用户将一个条目拖入另一个容器并从当前容器删除该条目。
   *
   * @param item Item that was dragged out.
   *
   * 被拖走的条目
   *
   */
  exit(item: DragRef): void {
    this._reset();
    this.exited.next({item, container: this});
  }

  /**
   * Drops an item into this container.
   *
   * 把条目投放到这个容器里
   *
   * @param item Item being dropped into the container.
   *
   * 要被投放进此容器的条目。
   *
   * @param currentIndex Index at which the item should be inserted.
   *
   * 该条目应该插入到的索引。
   *
   * @param previousIndex Index of the item when dragging started.
   *
   * 拖动开始时该条目的索引。
   *
   * @param previousContainer Container from which the item got dragged in.
   *
   * 该条目被拖入的容器。
   *
   * @param isPointerOverContainer Whether the user's pointer was over the
   *    container when the item was dropped.
   *
   * 当条目被删除时，用户的指针是否在此容器上。
   *
   * @param distance Distance the user has dragged since the start of the dragging sequence.
   *
   * 自拖曳序列开始以来用户拖动过的距离。
   *
   */
  drop(item: DragRef, currentIndex: number, previousIndex: number, previousContainer: DropListRef,
    isPointerOverContainer: boolean, distance: Point, dropPoint: Point): void {
    this._reset();
    this.dropped.next({
      item,
      currentIndex,
      previousIndex,
      container: this,
      previousContainer,
      isPointerOverContainer,
      distance,
      dropPoint
    });
  }

  /**
   * Sets the draggable items that are a part of this list.
   *
   * 设置属于该列表的可拖动条目。
   *
   * @param items Items that are a part of this list.
   *
   * 属于这个列表的条目。
   *
   */
  withItems(items: DragRef[]): this {
    const previousItems = this._draggables;
    this._draggables = items;
    items.forEach(item => item._withDropContainer(this));

    if (this.isDragging()) {
      const draggedItems = previousItems.filter(item => item.isDragging());

      // If all of the items being dragged were removed
      // from the list, abort the current drag sequence.
      if (draggedItems.every(item => items.indexOf(item) === -1)) {
        this._reset();
      } else {
        this._cacheItems();
      }
    }

    return this;
  }

  /**
   * Sets the layout direction of the drop list.
   *
   * 设置投放列表的布局方向。
   *
   */
  withDirection(direction: Direction): this {
    this._direction = direction;
    return this;
  }

  /**
   * Sets the containers that are connected to this one. When two or more containers are
   * connected, the user will be allowed to transfer items between them.
   *
   * 设置连接到这个容器的容器。当有两个或多个容器相连时，系统会允许用户在它们之间传输条目。
   *
   * @param connectedTo Other containers that the current containers should be connected to.
   *
   * 当前容器应该连接到的其他容器。
   *
   */
  connectedTo(connectedTo: DropListRef[]): this {
    this._siblings = connectedTo.slice();
    return this;
  }

  /**
   * Sets the orientation of the container.
   *
   * 设置容器的方向。
   *
   * @param orientation New orientation for the container.
   *
   * 容器的新方向。
   *
   */
  withOrientation(orientation: 'vertical' | 'horizontal'): this {
    this._orientation = orientation;
    return this;
  }

  /**
   * Sets which parent elements are can be scrolled while the user is dragging.
   *
   * 当用户在拖动时，设置哪些父元素可以滚动。
   *
   * @param elements Elements that can be scrolled.
   *
   * 那些可以滚动的元素。
   *
   */
  withScrollableParents(elements: HTMLElement[]): this {
    const element = coerceElement(this.element);

    // We always allow the current element to be scrollable
    // so we need to ensure that it's in the array.
    this._scrollableElements =
        elements.indexOf(element) === -1 ? [element, ...elements] : elements.slice();
    return this;
  }

<<<<<<< HEAD
  /**
   * Gets the scrollable parents that are registered with this drop container.
   *
   * 获取在这个投放容器中注册的可滚动父类。
   *
   */
  getScrollableParents(): ReadonlyArray<HTMLElement> {
=======
  /** Gets the scrollable parents that are registered with this drop container. */
  getScrollableParents(): readonly HTMLElement[] {
>>>>>>> 94076af5
    return this._scrollableElements;
  }

  /**
   * Figures out the index of an item in the container.
   *
   * 找出容器中某个条目的索引。
   *
   * @param item Item whose index should be determined.
   *
   * 应该确定索引的条目。
   *
   */
  getItemIndex(item: DragRef): number {
    if (!this._isDragging) {
      return this._draggables.indexOf(item);
    }

    // Items are sorted always by top/left in the cache, however they flow differently in RTL.
    // The rest of the logic still stands no matter what orientation we're in, however
    // we need to invert the array when determining the index.
    const items = this._orientation === 'horizontal' && this._direction === 'rtl' ?
        this._itemPositions.slice().reverse() : this._itemPositions;

    return findIndex(items, currentItem => currentItem.drag === item);
  }

  /**
   * Whether the list is able to receive the item that
   * is currently being dragged inside a connected drop list.
   *
   * 列表是否能够接收当前被拖入的已连接投放列表中的条目。
   *
   */
  isReceiving(): boolean {
    return this._activeSiblings.size > 0;
  }

  /**
   * Sorts an item inside the container based on its position.
   *
   * 根据某条目的位置在容器内对其进行排序。
   *
   * @param item Item to be sorted.
   *
   * 要排序的条目
   *
   * @param pointerX Position of the item along the X axis.
   *
   * 该条目沿 X 轴的位置。
   *
   * @param pointerY Position of the item along the Y axis.
   *
   * 该条目沿 Y 轴的位置。
   *
   * @param pointerDelta Direction in which the pointer is moving along each axis.
   *
   * 指针沿每个轴移动的方向。
   *
   */
  _sortItem(item: DragRef, pointerX: number, pointerY: number,
            pointerDelta: {x: number, y: number}): void {
    // Don't sort the item if sorting is disabled or it's out of range.
    if (this.sortingDisabled || !this._clientRect ||
        !isPointerNearClientRect(this._clientRect, DROP_PROXIMITY_THRESHOLD, pointerX, pointerY)) {
      return;
    }

    const siblings = this._itemPositions;
    const newIndex = this._getItemIndexFromPointerPosition(item, pointerX, pointerY, pointerDelta);

    if (newIndex === -1 && siblings.length > 0) {
      return;
    }

    const isHorizontal = this._orientation === 'horizontal';
    const currentIndex = findIndex(siblings, currentItem => currentItem.drag === item);
    const siblingAtNewPosition = siblings[newIndex];
    const currentPosition = siblings[currentIndex].clientRect;
    const newPosition = siblingAtNewPosition.clientRect;
    const delta = currentIndex > newIndex ? 1 : -1;

    // How many pixels the item's placeholder should be offset.
    const itemOffset = this._getItemOffsetPx(currentPosition, newPosition, delta);

    // How many pixels all the other items should be offset.
    const siblingOffset = this._getSiblingOffsetPx(currentIndex, siblings, delta);

    // Save the previous order of the items before moving the item to its new index.
    // We use this to check whether an item has been moved as a result of the sorting.
    const oldOrder = siblings.slice();

    // Shuffle the array in place.
    moveItemInArray(siblings, currentIndex, newIndex);

    this.sorted.next({
      previousIndex: currentIndex,
      currentIndex: newIndex,
      container: this,
      item
    });

    siblings.forEach((sibling, index) => {
      // Don't do anything if the position hasn't changed.
      if (oldOrder[index] === sibling) {
        return;
      }

      const isDraggedItem = sibling.drag === item;
      const offset = isDraggedItem ? itemOffset : siblingOffset;
      const elementToOffset = isDraggedItem ? item.getPlaceholderElement() :
                                              sibling.drag.getRootElement();

      // Update the offset to reflect the new position.
      sibling.offset += offset;

      // Since we're moving the items with a `transform`, we need to adjust their cached
      // client rects to reflect their new position, as well as swap their positions in the cache.
      // Note that we shouldn't use `getBoundingClientRect` here to update the cache, because the
      // elements may be mid-animation which will give us a wrong result.
      if (isHorizontal) {
        // Round the transforms since some browsers will
        // blur the elements, for sub-pixel transforms.
        elementToOffset.style.transform = combineTransforms(
          `translate3d(${Math.round(sibling.offset)}px, 0, 0)`, sibling.initialTransform);
        adjustClientRect(sibling.clientRect, 0, offset);
      } else {
        elementToOffset.style.transform = combineTransforms(
          `translate3d(0, ${Math.round(sibling.offset)}px, 0)`, sibling.initialTransform);
        adjustClientRect(sibling.clientRect, offset, 0);
      }
    });

    // Note that it's important that we do this after the client rects have been adjusted.
    this._previousSwap.overlaps = isInsideClientRect(newPosition, pointerX, pointerY);
    this._previousSwap.drag = siblingAtNewPosition.drag;
    this._previousSwap.delta = isHorizontal ? pointerDelta.x : pointerDelta.y;
  }

  /**
   * Checks whether the user's pointer is close to the edges of either the
   * viewport or the drop list and starts the auto-scroll sequence.
   *
   * 检查用户的指针是否靠近视口或投放列表的边缘，并启动自动滚动序列。
   *
   * @param pointerX User's pointer position along the x axis.
   *
   * 用户指针沿 x 轴的位置。
   *
   * @param pointerY User's pointer position along the y axis.
   *
   * 用户指针沿 y 轴的位置。
   *
   */
  _startScrollingIfNecessary(pointerX: number, pointerY: number) {
    if (this.autoScrollDisabled) {
      return;
    }

    let scrollNode: HTMLElement | Window | undefined;
    let verticalScrollDirection = AutoScrollVerticalDirection.NONE;
    let horizontalScrollDirection = AutoScrollHorizontalDirection.NONE;

    // Check whether we should start scrolling any of the parent containers.
    this._parentPositions.positions.forEach((position, element) => {
      // We have special handling for the `document` below. Also this would be
      // nicer with a  for...of loop, but it requires changing a compiler flag.
      if (element === this._document || !position.clientRect || scrollNode) {
        return;
      }

      if (isPointerNearClientRect(position.clientRect, DROP_PROXIMITY_THRESHOLD,
          pointerX, pointerY)) {
        [verticalScrollDirection, horizontalScrollDirection] = getElementScrollDirections(
            element as HTMLElement, position.clientRect, pointerX, pointerY);

        if (verticalScrollDirection || horizontalScrollDirection) {
          scrollNode = element as HTMLElement;
        }
      }
    });

    // Otherwise check if we can start scrolling the viewport.
    if (!verticalScrollDirection && !horizontalScrollDirection) {
      const {width, height} = this._viewportRuler.getViewportSize();
      const clientRect = {width, height, top: 0, right: width, bottom: height, left: 0};
      verticalScrollDirection = getVerticalScrollDirection(clientRect, pointerY);
      horizontalScrollDirection = getHorizontalScrollDirection(clientRect, pointerX);
      scrollNode = window;
    }

    if (scrollNode && (verticalScrollDirection !== this._verticalScrollDirection ||
        horizontalScrollDirection !== this._horizontalScrollDirection ||
        scrollNode !== this._scrollNode)) {
      this._verticalScrollDirection = verticalScrollDirection;
      this._horizontalScrollDirection = horizontalScrollDirection;
      this._scrollNode = scrollNode;

      if ((verticalScrollDirection || horizontalScrollDirection) && scrollNode) {
        this._ngZone.runOutsideAngular(this._startScrollInterval);
      } else {
        this._stopScrolling();
      }
    }
  }

  /**
   * Stops any currently-running auto-scroll sequences.
   *
   * 停止当前正在运行的自动滚动序列。
   *
   */
  _stopScrolling() {
    this._stopScrollTimers.next();
  }

  /**
   * Starts the dragging sequence within the list.
   *
   * 在列表中开始拖曳序列。
   *
   */
  private _draggingStarted() {
    const styles = coerceElement(this.element).style as DragCSSStyleDeclaration;
    this.beforeStarted.next();
    this._isDragging = true;

    // We need to disable scroll snapping while the user is dragging, because it breaks automatic
    // scrolling. The browser seems to round the value based on the snapping points which means
    // that we can't increment/decrement the scroll position.
    this._initialScrollSnap = styles.msScrollSnapType || styles.scrollSnapType || '';
    styles.scrollSnapType = styles.msScrollSnapType = 'none';
    this._cacheItems();
    this._viewportScrollSubscription.unsubscribe();
    this._listenToScrollEvents();
  }

  /**
   * Caches the positions of the configured scrollable parents.
   *
   * 缓存已配置的可滚动父条目的位置。
   *
   */
  private _cacheParentPositions() {
    const element = coerceElement(this.element);
    this._parentPositions.cache(this._scrollableElements);

    // The list element is always in the `scrollableElements`
    // so we can take advantage of the cached `ClientRect`.
    this._clientRect = this._parentPositions.positions.get(element)!.clientRect!;
  }

  /**
   * Refreshes the position cache of the items and sibling containers.
   *
   * 刷新各个条目以及各兄弟容器的位置缓存。
   *
   */
  private _cacheItemPositions() {
    const isHorizontal = this._orientation === 'horizontal';

    this._itemPositions = this._activeDraggables.map(drag => {
      const elementToMeasure = drag.getVisibleElement();
      return {
        drag,
        offset: 0,
        initialTransform: elementToMeasure.style.transform || '',
        clientRect: getMutableClientRect(elementToMeasure),
      };
    }).sort((a, b) => {
      return isHorizontal ? a.clientRect.left - b.clientRect.left :
                            a.clientRect.top - b.clientRect.top;
    });
  }

  /**
   * Resets the container to its initial state.
   *
   * 把容器重置为初始状态。
   *
   */
  private _reset() {
    this._isDragging = false;

    const styles = coerceElement(this.element).style as DragCSSStyleDeclaration;
    styles.scrollSnapType = styles.msScrollSnapType = this._initialScrollSnap;

    // TODO(crisbeto): may have to wait for the animations to finish.
    this._activeDraggables.forEach(item => {
      const rootElement = item.getRootElement();

      if (rootElement) {
        const initialTransform = this._itemPositions
          .find(current => current.drag === item)?.initialTransform;
        rootElement.style.transform = initialTransform || '';
      }
    });
    this._siblings.forEach(sibling => sibling._stopReceiving(this));
    this._activeDraggables = [];
    this._itemPositions = [];
    this._previousSwap.drag = null;
    this._previousSwap.delta = 0;
    this._previousSwap.overlaps = false;
    this._stopScrolling();
    this._viewportScrollSubscription.unsubscribe();
    this._parentPositions.clear();
  }

  /**
   * Gets the offset in pixels by which the items that aren't being dragged should be moved.
   *
   * 获取未被拖动的条目应该移动的偏移量（以像素为单位）。
   *
   * @param currentIndex Index of the item currently being dragged.
   *
   * 当前被拖动条目的索引。
   *
   * @param siblings All of the items in the list.
   *
   * 列表中的所有条目。
   *
   * @param delta Direction in which the user is moving.
   *
   * 用户移动的方向。
   *
   */
  private _getSiblingOffsetPx(currentIndex: number,
                              siblings: CachedItemPosition[],
                              delta: 1 | -1) {

    const isHorizontal = this._orientation === 'horizontal';
    const currentPosition = siblings[currentIndex].clientRect;
    const immediateSibling = siblings[currentIndex + delta * -1];
    let siblingOffset = currentPosition[isHorizontal ? 'width' : 'height'] * delta;

    if (immediateSibling) {
      const start = isHorizontal ? 'left' : 'top';
      const end = isHorizontal ? 'right' : 'bottom';

      // Get the spacing between the start of the current item and the end of the one immediately
      // after it in the direction in which the user is dragging, or vice versa. We add it to the
      // offset in order to push the element to where it will be when it's inline and is influenced
      // by the `margin` of its siblings.
      if (delta === -1) {
        siblingOffset -= immediateSibling.clientRect[start] - currentPosition[end];
      } else {
        siblingOffset += currentPosition[start] - immediateSibling.clientRect[end];
      }
    }

    return siblingOffset;
  }

  /**
   * Gets the offset in pixels by which the item that is being dragged should be moved.
   *
   * 获取要移动的条目的偏移量（以像素为单位）。
   *
   * @param currentPosition Current position of the item.
   *
   * 该条目的当前位置
   *
   * @param newPosition Position of the item where the current item should be moved.
   *
   * 当前条目应该移动到的位置。
   *
   * @param delta Direction in which the user is moving.
   *
   * 用户移动的方向。
   *
   */
  private _getItemOffsetPx(currentPosition: ClientRect, newPosition: ClientRect, delta: 1 | -1) {
    const isHorizontal = this._orientation === 'horizontal';
    let itemOffset = isHorizontal ? newPosition.left - currentPosition.left :
                                    newPosition.top - currentPosition.top;

    // Account for differences in the item width/height.
    if (delta === -1) {
      itemOffset += isHorizontal ? newPosition.width - currentPosition.width :
                                   newPosition.height - currentPosition.height;
    }

    return itemOffset;
  }

  /**
   * Checks if pointer is entering in the first position
   *
   * 检查指针是否进入了第一个条目的位置
   *
   * @param pointerX Position of the user's pointer along the X axis.
   *
   * 用户指针沿 X 轴的位置。
   *
   * @param pointerY Position of the user's pointer along the Y axis.
   *
   * 用户指针沿 Y 轴的位置。
   *
   */
  private _shouldEnterAsFirstChild(pointerX: number, pointerY: number) {
    if (!this._activeDraggables.length) {
      return false;
    }

    const itemPositions = this._itemPositions;
    const isHorizontal = this._orientation === 'horizontal';

    // `itemPositions` are sorted by position while `activeDraggables` are sorted by child index
    // check if container is using some sort of "reverse" ordering (eg: flex-direction: row-reverse)
    const reversed = itemPositions[0].drag !== this._activeDraggables[0];
    if (reversed) {
      const lastItemRect = itemPositions[itemPositions.length - 1].clientRect;
      return isHorizontal ? pointerX >= lastItemRect.right : pointerY >= lastItemRect.bottom;
    } else {
      const firstItemRect = itemPositions[0].clientRect;
      return isHorizontal ? pointerX <= firstItemRect.left : pointerY <= firstItemRect.top;
    }
  }

  /**
   * Gets the index of an item in the drop container, based on the position of the user's pointer.
   *
   * 根据用户指针的位置，获取 drop 容器中一个条目的索引。
   *
   * @param item Item that is being sorted.
   *
   * 正在排序的条目
   *
   * @param pointerX Position of the user's pointer along the X axis.
   *
   * 用户指针沿 X 轴的位置。
   *
   * @param pointerY Position of the user's pointer along the Y axis.
   *
   * 用户指针沿 Y 轴的位置。
   *
   * @param delta Direction in which the user is moving their pointer.
   *
   * 用户移动指针的方向。
   *
   */
  private _getItemIndexFromPointerPosition(item: DragRef, pointerX: number, pointerY: number,
                                           delta?: {x: number, y: number}): number {
    const isHorizontal = this._orientation === 'horizontal';
    const index = findIndex(this._itemPositions, ({drag, clientRect}, _, array) => {
      if (drag === item) {
        // If there's only one item left in the container, it must be
        // the dragged item itself so we use it as a reference.
        return array.length < 2;
      }

      if (delta) {
        const direction = isHorizontal ? delta.x : delta.y;

        // If the user is still hovering over the same item as last time, their cursor hasn't left
        // the item after we made the swap, and they didn't change the direction in which they're
        // dragging, we don't consider it a direction swap.
        if (drag === this._previousSwap.drag && this._previousSwap.overlaps &&
            direction === this._previousSwap.delta) {
          return false;
        }
      }

      return isHorizontal ?
          // Round these down since most browsers report client rects with
          // sub-pixel precision, whereas the pointer coordinates are rounded to pixels.
          pointerX >= Math.floor(clientRect.left) && pointerX < Math.floor(clientRect.right) :
          pointerY >= Math.floor(clientRect.top) && pointerY < Math.floor(clientRect.bottom);
    });

    return (index === -1 || !this.sortPredicate(index, item, this)) ? -1 : index;
  }

  /**
   * Caches the current items in the list and their positions.
   *
   * 缓存列表中的当前条目及其位置。
   *
   */
  private _cacheItems(): void {
    this._activeDraggables = this._draggables.slice();
    this._cacheItemPositions();
    this._cacheParentPositions();
  }

  /**
   * Starts the interval that'll auto-scroll the element.
   *
   * 启动自动滚动元素的时间间隔。
   *
   */
  private _startScrollInterval = () => {
    this._stopScrolling();

    interval(0, animationFrameScheduler)
      .pipe(takeUntil(this._stopScrollTimers))
      .subscribe(() => {
        const node = this._scrollNode;
        const scrollStep = this.autoScrollStep;

        if (this._verticalScrollDirection === AutoScrollVerticalDirection.UP) {
          incrementVerticalScroll(node, -scrollStep);
        } else if (this._verticalScrollDirection === AutoScrollVerticalDirection.DOWN) {
          incrementVerticalScroll(node, scrollStep);
        }

        if (this._horizontalScrollDirection === AutoScrollHorizontalDirection.LEFT) {
          incrementHorizontalScroll(node, -scrollStep);
        } else if (this._horizontalScrollDirection === AutoScrollHorizontalDirection.RIGHT) {
          incrementHorizontalScroll(node, scrollStep);
        }
      });
  }

  /**
   * Checks whether the user's pointer is positioned over the container.
   *
   * 检查用户的指针是否位于容器上方。
   *
   * @param x Pointer position along the X axis.
   *
   * 指针沿 X 轴的位置。
   *
   * @param y Pointer position along the Y axis.
   *
   * 指针沿 Y 轴的位置。
   *
   */
  _isOverContainer(x: number, y: number): boolean {
    return this._clientRect != null && isInsideClientRect(this._clientRect, x, y);
  }

  /**
   * Figures out whether an item should be moved into a sibling
   * drop container, based on its current position.
   *
   * 根据当前的位置，确定是否应该把一个条目移进一个兄弟投放容器中。
   *
   * @param item Drag item that is being moved.
   *
   * 正被移动的条目。
   *
   * @param x Position of the item along the X axis.
   *
   * 该条目沿 X 轴的位置。
   *
   * @param y Position of the item along the Y axis.
   *
   * 该条目沿 Y 轴的位置。
   *
   */
  _getSiblingContainerFromPosition(item: DragRef, x: number, y: number): DropListRef | undefined {
    return this._siblings.find(sibling => sibling._canReceive(item, x, y));
  }

  /**
   * Checks whether the drop list can receive the passed-in item.
   *
   * 检查投放列表是否可以接收该传入的条目。
   *
   * @param item Item that is being dragged into the list.
   *
   * 被拖入本列表中的条目
   *
   * @param x Position of the item along the X axis.
   *
   * 该条目沿 X 轴的位置。
   *
   * @param y Position of the item along the Y axis.
   *
   * 该条目沿 Y 轴的位置。
   *
   */
  _canReceive(item: DragRef, x: number, y: number): boolean {
    if (!this._clientRect || !isInsideClientRect(this._clientRect, x, y) ||
        !this.enterPredicate(item, this)) {
      return false;
    }

    const elementFromPoint = this._getShadowRoot().elementFromPoint(x, y) as HTMLElement | null;

    // If there's no element at the pointer position, then
    // the client rect is probably scrolled out of the view.
    if (!elementFromPoint) {
      return false;
    }

    const nativeElement = coerceElement(this.element);

    // The `ClientRect`, that we're using to find the container over which the user is
    // hovering, doesn't give us any information on whether the element has been scrolled
    // out of the view or whether it's overlapping with other containers. This means that
    // we could end up transferring the item into a container that's invisible or is positioned
    // below another one. We use the result from `elementFromPoint` to get the top-most element
    // at the pointer position and to find whether it's one of the intersecting drop containers.
    return elementFromPoint === nativeElement || nativeElement.contains(elementFromPoint);
  }

  /**
   * Called by one of the connected drop lists when a dragging sequence has started.
   *
   * 拖曳序列启动时，由其中一个已连接的投放列表调用。
   *
   * @param sibling Sibling in which dragging has started.
   *
   * 开启拖曳序列的兄弟列表。
   *
   */
  _startReceiving(sibling: DropListRef, items: DragRef[]) {
    const activeSiblings = this._activeSiblings;

    if (!activeSiblings.has(sibling) && items.every(item => {
      // Note that we have to add an exception to the `enterPredicate` for items that started off
      // in this drop list. The drag ref has logic that allows an item to return to its initial
      // container, if it has left the initial container and none of the connected containers
      // allow it to enter. See `DragRef._updateActiveDropContainer` for more context.
      return this.enterPredicate(item, this) || this._draggables.indexOf(item) > -1;
    })) {
      activeSiblings.add(sibling);
      this._cacheParentPositions();
      this._listenToScrollEvents();
    }
  }

  /**
   * Called by a connected drop list when dragging has stopped.
   *
   * 当拖动停止时，由连接的投放列表调用。
   *
   * @param sibling Sibling whose dragging has stopped.
   *
   * 停止拖动的兄弟列表。
   *
   */
  _stopReceiving(sibling: DropListRef) {
    this._activeSiblings.delete(sibling);
    this._viewportScrollSubscription.unsubscribe();
  }

  /**
   * Starts listening to scroll events on the viewport.
   * Used for updating the internal state of the list.
   *
   * 开始在视口上监听滚动事件。用于更新列表的内部状态。
   *
   */
  private _listenToScrollEvents() {
    this._viewportScrollSubscription = this._dragDropRegistry.scroll.subscribe(event => {
      if (this.isDragging()) {
        const scrollDifference = this._parentPositions.handleScroll(event);

        if (scrollDifference) {
          // Since we know the amount that the user has scrolled we can shift all of the
          // client rectangles ourselves. This is cheaper than re-measuring everything and
          // we can avoid inconsistent behavior where we might be measuring the element before
          // its position has changed.
          this._itemPositions.forEach(({clientRect}) => {
            adjustClientRect(clientRect, scrollDifference.top, scrollDifference.left);
          });

          // We need two loops for this, because we want all of the cached
          // positions to be up-to-date before we re-sort the item.
          this._itemPositions.forEach(({drag}) => {
            if (this._dragDropRegistry.isDragging(drag)) {
              // We need to re-sort the item manually, because the pointer move
              // events won't be dispatched while the user is scrolling.
              drag._sortFromLastPointerPosition();
            }
          });
        }
      } else if (this.isReceiving()) {
        this._cacheParentPositions();
      }
    });
  }

  /**
   * Lazily resolves and returns the shadow root of the element. We do this in a function, rather
   * than saving it in property directly on init, because we want to resolve it as late as possible
   * in order to ensure that the element has been moved into the shadow DOM. Doing it inside the
   * constructor might be too early if the element is inside of something like `ngFor` or `ngIf`.
   *
   * 惰性解析并返回该元素的 Shadow DOM 根。我们在函数中执行此操作，而不是直接在初始化时把它保存在属性中，因为我们希望尽可能晚地解析它，以确保该元素已被移入了 Shadow DOM 中。如果元素位于 `ngFor` 或 `ngIf` 等内部，那么在构造函数中执行此操作可能为时过早。
   *
   */
  private _getShadowRoot(): DocumentOrShadowRoot {
    if (!this._cachedShadowRoot) {
      const shadowRoot = _getShadowRoot(coerceElement(this.element));
      this._cachedShadowRoot = shadowRoot || this._document;
    }

    return this._cachedShadowRoot;
  }

  /**
   * Notifies any siblings that may potentially receive the item.
   *
   * 通知任何可能接收该条目的兄弟列表。
   *
   */
  private _notifyReceivingSiblings() {
    const draggedItems = this._activeDraggables.filter(item => item.isDragging());
    this._siblings.forEach(sibling => sibling._startReceiving(this, draggedItems));
  }
}

/**
 * Finds the index of an item that matches a predicate function. Used as an equivalent
 * of `Array.prototype.findIndex` which isn't part of the standard Google typings.
 *
 * 查找与谓词函数匹配的条目的索引。`Array.prototype.findIndex` 的等价物，它不属于标准的 Google 类型。
 *
 * @param array Array in which to look for matches.
 *
 * 要查找匹配条目的数组。
 *
 * @param predicate Function used to determine whether an item is a match.
 *
 * 用于判断条目是否匹配的函数。
 *
 */
function findIndex<T>(array: T[],
                      predicate: (value: T, index: number, obj: T[]) => boolean): number {

  for (let i = 0; i < array.length; i++) {
    if (predicate(array[i], i, array)) {
      return i;
    }
  }

  return -1;
}

/**
 * Increments the vertical scroll position of a node.
 *
 * 递增节点的垂直滚动位置。
 *
 * @param node Node whose scroll position should change.
 *
 * 应该改变滚动位置的节点。
 *
 * @param amount Amount of pixels that the `node` should be scrolled.
 *
 * 此 `node` 应该滚动的像素数。
 *
 */
function incrementVerticalScroll(node: HTMLElement | Window, amount: number) {
  if (node === window) {
    (node as Window).scrollBy(0, amount);
  } else {
    // Ideally we could use `Element.scrollBy` here as well, but IE and Edge don't support it.
    (node as HTMLElement).scrollTop += amount;
  }
}

/**
 * Increments the horizontal scroll position of a node.
 *
 * 递增节点的水平滚动位置。
 *
 * @param node Node whose scroll position should change.
 *
 * 应该改变滚动位置的节点。
 *
 * @param amount Amount of pixels that the `node` should be scrolled.
 *
 * 此 `node` 应该滚动的像素数。
 *
 */
function incrementHorizontalScroll(node: HTMLElement | Window, amount: number) {
  if (node === window) {
    (node as Window).scrollBy(amount, 0);
  } else {
    // Ideally we could use `Element.scrollBy` here as well, but IE and Edge don't support it.
    (node as HTMLElement).scrollLeft += amount;
  }
}

/**
 * Gets whether the vertical auto-scroll direction of a node.
 *
 * 获取节点的垂直自动滚动方向。
 *
 * @param clientRect Dimensions of the node.
 *
 * 该节点的规格。
 *
 * @param pointerY Position of the user's pointer along the y axis.
 *
 * 用户指针沿 y 轴的位置。
 *
 */
function getVerticalScrollDirection(clientRect: ClientRect, pointerY: number) {
  const {top, bottom, height} = clientRect;
  const yThreshold = height * SCROLL_PROXIMITY_THRESHOLD;

  if (pointerY >= top - yThreshold && pointerY <= top + yThreshold) {
    return AutoScrollVerticalDirection.UP;
  } else if (pointerY >= bottom - yThreshold && pointerY <= bottom + yThreshold) {
    return AutoScrollVerticalDirection.DOWN;
  }

  return AutoScrollVerticalDirection.NONE;
}

/**
 * Gets whether the horizontal auto-scroll direction of a node.
 *
 * 获取节点的水平自动滚动方向。
 *
 * @param clientRect Dimensions of the node.
 *
 * 该节点的规格。
 *
 * @param pointerX Position of the user's pointer along the x axis.
 *
 * 用户指针沿 x 轴的位置。
 *
 */
function getHorizontalScrollDirection(clientRect: ClientRect, pointerX: number) {
  const {left, right, width} = clientRect;
  const xThreshold = width * SCROLL_PROXIMITY_THRESHOLD;

  if (pointerX >= left - xThreshold && pointerX <= left + xThreshold) {
    return AutoScrollHorizontalDirection.LEFT;
  } else if (pointerX >= right - xThreshold && pointerX <= right + xThreshold) {
    return AutoScrollHorizontalDirection.RIGHT;
  }

  return AutoScrollHorizontalDirection.NONE;
}

/**
 * Gets the directions in which an element node should be scrolled,
 * assuming that the user's pointer is already within it scrollable region.
 *
 * 获取应该滚动的元素节点的方向，这里假设用户的指针已经在它的可滚动区域内了。
 *
 * @param element Element for which we should calculate the scroll direction.
 *
 * 我们应该为其计算滚动方向的元素。
 *
 * @param clientRect Bounding client rectangle of the element.
 *
 * 此元素的客户端外框矩形（BoundingClientRect）。
 *
 * @param pointerX Position of the user's pointer along the x axis.
 *
 * 用户指针沿 x 轴的位置。
 *
 * @param pointerY Position of the user's pointer along the y axis.
 *
 * 用户指针沿 y 轴的位置。
 *
 */
function getElementScrollDirections(element: HTMLElement, clientRect: ClientRect, pointerX: number,
  pointerY: number): [AutoScrollVerticalDirection, AutoScrollHorizontalDirection] {
  const computedVertical = getVerticalScrollDirection(clientRect, pointerY);
  const computedHorizontal = getHorizontalScrollDirection(clientRect, pointerX);
  let verticalScrollDirection = AutoScrollVerticalDirection.NONE;
  let horizontalScrollDirection = AutoScrollHorizontalDirection.NONE;

  // Note that we here we do some extra checks for whether the element is actually scrollable in
  // a certain direction and we only assign the scroll direction if it is. We do this so that we
  // can allow other elements to be scrolled, if the current element can't be scrolled anymore.
  // This allows us to handle cases where the scroll regions of two scrollable elements overlap.
  if (computedVertical) {
    const scrollTop = element.scrollTop;

    if (computedVertical === AutoScrollVerticalDirection.UP) {
      if (scrollTop > 0) {
        verticalScrollDirection = AutoScrollVerticalDirection.UP;
      }
    } else if (element.scrollHeight - scrollTop > element.clientHeight) {
      verticalScrollDirection = AutoScrollVerticalDirection.DOWN;
    }
  }

  if (computedHorizontal) {
    const scrollLeft = element.scrollLeft;

    if (computedHorizontal === AutoScrollHorizontalDirection.LEFT) {
      if (scrollLeft > 0) {
        horizontalScrollDirection = AutoScrollHorizontalDirection.LEFT;
      }
    } else if (element.scrollWidth - scrollLeft > element.clientWidth) {
      horizontalScrollDirection = AutoScrollHorizontalDirection.RIGHT;
    }
  }

  return [verticalScrollDirection, horizontalScrollDirection];
}<|MERGE_RESOLUTION|>--- conflicted
+++ resolved
@@ -175,18 +175,13 @@
    */
   sortPredicate: (index: number, drag: DragRef, drop: DropListRef) => boolean = () => true;
 
-<<<<<<< HEAD
   /**
    * Emits right before dragging has started.
    *
    * 在拖动开始之前触发。
    *
    */
-  beforeStarted = new Subject<void>();
-=======
-  /** Emits right before dragging has started. */
   readonly beforeStarted = new Subject<void>();
->>>>>>> 94076af5
 
   /**
    * Emits when the user has moved a new drag item into this container.
@@ -205,18 +200,13 @@
    */
   readonly exited = new Subject<{item: DragRef, container: DropListRef}>();
 
-<<<<<<< HEAD
   /**
    * Emits when the user drops an item inside the container.
    *
    * 当用户把一个条目投放进该容器时就会触发。
    *
    */
-  dropped = new Subject<{
-=======
-  /** Emits when the user drops an item inside the container. */
   readonly dropped = new Subject<{
->>>>>>> 94076af5
     item: DragRef,
     currentIndex: number,
     previousIndex: number,
@@ -227,18 +217,13 @@
     dropPoint: Point;
   }>();
 
-<<<<<<< HEAD
   /**
    * Emits as the user is swapping items while actively dragging.
    *
    * 当用户正在主动拖动以交换条目时，就会触发。
    *
    */
-  sorted = new Subject<{
-=======
-  /** Emits as the user is swapping items while actively dragging. */
   readonly sorted = new Subject<{
->>>>>>> 94076af5
     previousIndex: number,
     currentIndex: number,
     container: DropListRef,
@@ -305,14 +290,13 @@
    */
   private _previousSwap = {drag: null as DragRef | null, delta: 0, overlaps: false};
 
-<<<<<<< HEAD
   /**
    * Draggable items in the container.
    *
    * 容器中的可拖动条目。
    *
    */
-  private _draggables: ReadonlyArray<DragRef> = [];
+  private _draggables: readonly DragRef[] = [];
 
   /**
    * Drop lists that are connected to the current one.
@@ -320,14 +304,7 @@
    * 删除那些连接到当前列表的投放列表。
    *
    */
-  private _siblings: ReadonlyArray<DropListRef> = [];
-=======
-  /** Draggable items in the container. */
-  private _draggables: readonly DragRef[] = [];
-
-  /** Drop lists that are connected to the current one. */
   private _siblings: readonly DropListRef[] = [];
->>>>>>> 94076af5
 
   /**
    * Direction in which the list is oriented.
@@ -385,18 +362,13 @@
    */
   private _scrollNode: HTMLElement | Window;
 
-<<<<<<< HEAD
   /**
    * Used to signal to the current auto-scroll sequence when to stop.
    *
    * 用于发信号以通知当前自动滚动序列何时停止。
    *
    */
-  private _stopScrollTimers = new Subject<void>();
-=======
-  /** Used to signal to the current auto-scroll sequence when to stop. */
   private readonly _stopScrollTimers = new Subject<void>();
->>>>>>> 94076af5
 
   /**
    * Shadow root of the current element. Necessary for `elementFromPoint` to resolve correctly.
@@ -726,18 +698,13 @@
     return this;
   }
 
-<<<<<<< HEAD
   /**
    * Gets the scrollable parents that are registered with this drop container.
    *
    * 获取在这个投放容器中注册的可滚动父类。
    *
    */
-  getScrollableParents(): ReadonlyArray<HTMLElement> {
-=======
-  /** Gets the scrollable parents that are registered with this drop container. */
   getScrollableParents(): readonly HTMLElement[] {
->>>>>>> 94076af5
     return this._scrollableElements;
   }
 
