/**
 * @license
 * Copyright Google LLC All Rights Reserved.
 *
 * Use of this source code is governed by an MIT-style license that can be
 * found in the LICENSE file at https://angular.io/license
 */

import {ElementRef, NgZone} from '@angular/core';
import {Direction} from '@angular/cdk/bidi';
import {coerceElement} from '@angular/cdk/coercion';
import {ViewportRuler} from '@angular/cdk/scrolling';
import {_getShadowRoot} from '@angular/cdk/platform';
import {Subject, Subscription, interval, animationFrameScheduler} from 'rxjs';
import {takeUntil} from 'rxjs/operators';
import {DragDropRegistry} from './drag-drop-registry';
import {DragRefInternal as DragRef, Point} from './drag-ref';
import {isPointerNearClientRect, isInsideClientRect} from './dom/client-rect';
import {ParentPositionTracker} from './dom/parent-position-tracker';
import {DragCSSStyleDeclaration} from './dom/styling';
import {DropListSortStrategy} from './sorting/drop-list-sort-strategy';
import {SingleAxisSortStrategy} from './sorting/single-axis-sort-strategy';

/**
 * Proximity, as a ratio to width/height, at which a
 * dragged item will affect the drop container.
 *
 * 亲近度（宽度/高度）为多少时被拖动的条目会影响该投放容器。
 *
 */
const DROP_PROXIMITY_THRESHOLD = 0.05;

/**
 * Proximity, as a ratio to width/height at which to start auto-scrolling the drop list or the
 * viewport. The value comes from trying it out manually until it feels right.
 *
 * 亲近度，是指宽度/高度比，从多少开始自动滚动投放列表或视口。这个值来自于人工尝试，直到感觉合适为止。
 *
 */
const SCROLL_PROXIMITY_THRESHOLD = 0.05;

<<<<<<< HEAD
/**
 * Entry in the position cache for draggable items.
 *
 * 对可拖放条目的位置缓存结构。
 *
 * @docs-private
 */
interface CachedItemPosition {
  /**
   * Instance of the drag item.
   *
   * 拖动条目的实例
   *
   */
  drag: DragRef;
  /**
   * Dimensions of the item.
   *
   * 此条目的规格。
   *
   */
  clientRect: ClientRect;
  /**
   * Amount by which the item has been moved since dragging started.
   *
   * 从拖曳开始以来此条目移动的偏移量。
   *
   */
  offset: number;
  /**
   * Inline transform that the drag item had when dragging started.
   *
   * 开始拖动时，拖动项具有的内联变换。
   *
   */
  initialTransform: string;
}

/**
 * Vertical direction in which we can auto-scroll.
 *
 * 我们可以自动滚动的垂直方向。
 *
 */
=======
/** Vertical direction in which we can auto-scroll. */
>>>>>>> 53b69108
const enum AutoScrollVerticalDirection {
  NONE,
  UP,
  DOWN,
}

/**
 * Horizontal direction in which we can auto-scroll.
 *
 * 我们可以自动滚动的水平方向。
 *
 */
const enum AutoScrollHorizontalDirection {
  NONE,
  LEFT,
  RIGHT,
}

/**
 * Internal compile-time-only representation of a `DropListRef`.
 * Used to avoid circular import issues between the `DropListRef` and the `DragRef`.
 *
 * `DropListRef` 的内部编译期表示形式。用于避免 `DropListRef` 和 `DragRef` 之间的循环导入问题。
 *
 * @docs-private
 */
export interface DropListRefInternal extends DropListRef {}

type RootNode = DocumentOrShadowRoot & {
  // As of TS 4.4 the built in DOM typings don't include `elementFromPoint` on `ShadowRoot`,
  // even though it exists (see https://developer.mozilla.org/en-US/docs/Web/API/ShadowRoot).
  // This type is a utility to avoid having to add casts everywhere.
  elementFromPoint(x: number, y: number): Element | null;
};

/**
 * Reference to a drop list. Used to manipulate or dispose of the container.
 *
 * 投放列表的引用。用来操纵或丢弃容器。
 *
 */
export class DropListRef<T = any> {
  /**
   * Element that the drop list is attached to.
   *
   * 投放表附加到的元素
   *
   */
  element: HTMLElement | ElementRef<HTMLElement>;

  /**
   * Whether starting a dragging sequence from this container is disabled.
   *
   * 是否禁用了从此容器启动拖曳序列的方法。
   *
   */
  disabled: boolean = false;

  /**
   * Whether sorting items within the list is disabled.
   *
   * 是否禁用了列表中的条目排序。
   *
   */
  sortingDisabled: boolean = false;

  /**
   * Locks the position of the draggable elements inside the container along the specified axis.
   *
   * 沿着指定的轴锁定容器内可拖动元素的位置。
   *
   */
  lockAxis: 'x' | 'y';

  /**
   * Whether auto-scrolling the view when the user
   * moves their pointer close to the edges is disabled.
   *
   * 当用户把指针移到边缘附近时是否禁止自动滚动视图。
   *
   */
  autoScrollDisabled: boolean = false;

  /**
   * Number of pixels to scroll for each frame when auto-scrolling an element.
   *
   * 当自动滚动元素时，这是每一帧滚动的像素数。
   *
   */
  autoScrollStep: number = 2;

  /**
   * Function that is used to determine whether an item
   * is allowed to be moved into a drop container.
   *
   * 该函数用于判断是否允许某个条目移入投放容器。
   *
   */
  enterPredicate: (drag: DragRef, drop: DropListRef) => boolean = () => true;

<<<<<<< HEAD
  /**
   * Functions that is used to determine whether an item can be sorted into a particular index.
   *
   * 一个函数，用来判断某个条目是否可以被排序到特定索引。
   *
   */
=======
  /** Function that is used to determine whether an item can be sorted into a particular index. */
>>>>>>> 53b69108
  sortPredicate: (index: number, drag: DragRef, drop: DropListRef) => boolean = () => true;

  /**
   * Emits right before dragging has started.
   *
   * 在拖动开始之前触发。
   *
   */
  readonly beforeStarted = new Subject<void>();

  /**
   * Emits when the user has moved a new drag item into this container.
   *
   * 当用户把一个新的拖动条目移到这个容器中时，就会触发。
   *
   */
  readonly entered = new Subject<{item: DragRef; container: DropListRef; currentIndex: number}>();

  /**
   * Emits when the user removes an item from the container
   * by dragging it into another container.
   *
   * 当用户把条目拖到另一个容器中并从当前容器中删除该条目时触发。
   *
   */
  readonly exited = new Subject<{item: DragRef; container: DropListRef}>();

  /**
   * Emits when the user drops an item inside the container.
   *
   * 当用户把一个条目投放进该容器时就会触发。
   *
   */
  readonly dropped = new Subject<{
    item: DragRef;
    currentIndex: number;
    previousIndex: number;
    container: DropListRef;
    previousContainer: DropListRef;
    isPointerOverContainer: boolean;
    distance: Point;
    dropPoint: Point;
    event: MouseEvent | TouchEvent;
  }>();

  /**
   * Emits as the user is swapping items while actively dragging.
   *
   * 当用户正在主动拖动以交换条目时，就会触发。
   *
   */
  readonly sorted = new Subject<{
    previousIndex: number;
    currentIndex: number;
    container: DropListRef;
    item: DragRef;
  }>();

  /**
   * Arbitrary data that can be attached to the drop list.
   *
   * 任意数据都可以附加到投放列表中。
   *
   */
  data: T;

  /**
   * Whether an item in the list is being dragged.
   *
   * 是否正在拖动列表中的某个条目。
   *
   */
  private _isDragging = false;

<<<<<<< HEAD
  /**
   * Cache of the dimensions of all the items inside the container.
   *
   * 缓存容器内所有条目的规格。
   *
   */
  private _itemPositions: CachedItemPosition[] = [];

  /**
   * Keeps track of the positions of any parent scrollable elements.
   *
   * 跟踪任何父级可滚动元素的位置。
   *
   */
  private _parentPositions: ParentPositionTracker;

  /**
   * Cached `ClientRect` of the drop list.
   *
   * 投放列表的缓存 `ClientRect`
   *
   */
  private _clientRect: ClientRect | undefined;

  /**
   * Draggable items that are currently active inside the container. Includes the items
   * from `_draggables`, as well as any items that have been dragged in, but haven't
   * been dropped yet.
   *
   * 当前在容器内处于活动状态的可拖动条目。`_draggables` 的条目，以及那些已被拖入但尚未被删除的条目。
   *
   */
  private _activeDraggables: DragRef[];

  /**
   * Keeps track of the item that was last swapped with the dragged item, as well as what direction
   * the pointer was moving in when the swap occured and whether the user's pointer continued to
   * overlap with the swapped item after the swapping occurred.
   *
   * 跟踪最后与拖动条目换过的条目，以及交换发生时指针移入的方向，以及用户指针在交换后是否继续与所交换的条目重叠。
   *
   */
  private _previousSwap = {drag: null as DragRef | null, delta: 0, overlaps: false};

  /**
   * Draggable items in the container.
   *
   * 容器中的可拖动条目。
   *
   */
=======
  /** Keeps track of the positions of any parent scrollable elements. */
  private _parentPositions: ParentPositionTracker;

  /** Strategy being used to sort items within the list. */
  private _sortStrategy: DropListSortStrategy<DragRef>;

  /** Cached `ClientRect` of the drop list. */
  private _clientRect: ClientRect | undefined;

  /** Draggable items in the container. */
>>>>>>> 53b69108
  private _draggables: readonly DragRef[] = [];

  /**
   * Drop lists that are connected to the current one.
   *
   * 删除那些连接到当前列表的投放列表。
   *
   */
  private _siblings: readonly DropListRef[] = [];

<<<<<<< HEAD
  /**
   * Direction in which the list is oriented.
   *
   * 列表的指向。
   *
   */
  private _orientation: 'horizontal' | 'vertical' = 'vertical';

  /**
   * Connected siblings that currently have a dragged item.
   *
   * 当前有拖动条目的已连接兄弟列表。
   *
   */
  private _activeSiblings = new Set<DropListRef>();

  /**
   * Layout direction of the drop list.
   *
   * 投放列表的布局方向。
   *
   */
  private _direction: Direction = 'ltr';

  /**
   * Subscription to the window being scrolled.
   *
   * 对窗口滚动事件的订阅。
   *
   */
=======
  /** Connected siblings that currently have a dragged item. */
  private _activeSiblings = new Set<DropListRef>();

  /** Subscription to the window being scrolled. */
>>>>>>> 53b69108
  private _viewportScrollSubscription = Subscription.EMPTY;

  /**
   * Vertical direction in which the list is currently scrolling.
   *
   * 列表当前正在滚动的垂直方向。
   *
   */
  private _verticalScrollDirection = AutoScrollVerticalDirection.NONE;

  /**
   * Horizontal direction in which the list is currently scrolling.
   *
   * 列表当前正在滚动的水平方向。
   *
   */
  private _horizontalScrollDirection = AutoScrollHorizontalDirection.NONE;

  /**
   * Node that is being auto-scrolled.
   *
   * 正在自动滚动的节点
   *
   */
  private _scrollNode: HTMLElement | Window;

  /**
   * Used to signal to the current auto-scroll sequence when to stop.
   *
   * 用于发信号以通知当前自动滚动序列何时停止。
   *
   */
  private readonly _stopScrollTimers = new Subject<void>();

  /**
   * Shadow root of the current element. Necessary for `elementFromPoint` to resolve correctly.
   *
   * 当前元素的 Shadow DOM 根。这对于正确解析 `elementFromPoint` 是必要的。
   *
   */
  private _cachedShadowRoot: RootNode | null = null;

  /**
   * Reference to the document.
   *
   * 到 document 的引用。
   *
   */
  private _document: Document;

  /**
   * Elements that can be scrolled while the user is dragging.
   *
   * 可以在用户拖动时滚动的元素。
   *
   */
  private _scrollableElements: HTMLElement[];

  /**
   * Initial value for the element's `scroll-snap-type` style.
   *
   * 该元素的 `scroll-snap-type` 样式的初始值。
   *
   */
  private _initialScrollSnap: string;

  constructor(
    element: ElementRef<HTMLElement> | HTMLElement,
    private _dragDropRegistry: DragDropRegistry<DragRef, DropListRef>,
    _document: any,
    private _ngZone: NgZone,
    private _viewportRuler: ViewportRuler,
  ) {
    this.element = coerceElement(element);
    this._document = _document;
    this.withScrollableParents([this.element]);
    _dragDropRegistry.registerDropContainer(this);
    this._parentPositions = new ParentPositionTracker(_document);
    this._sortStrategy = new SingleAxisSortStrategy(this.element, _dragDropRegistry);
    this._sortStrategy.withSortPredicate((index, item) => this.sortPredicate(index, item, this));
  }

  /**
   * Removes the drop list functionality from the DOM element.
   *
   * 从 DOM 元素中移除投放列表的功能。
   *
   */
  dispose() {
    this._stopScrolling();
    this._stopScrollTimers.complete();
    this._viewportScrollSubscription.unsubscribe();
    this.beforeStarted.complete();
    this.entered.complete();
    this.exited.complete();
    this.dropped.complete();
    this.sorted.complete();
    this._activeSiblings.clear();
    this._scrollNode = null!;
    this._parentPositions.clear();
    this._dragDropRegistry.removeDropContainer(this);
  }

  /**
   * Whether an item from this list is currently being dragged.
   *
   * 当前是否正在拖动此列表中的某个条目。
   *
   */
  isDragging() {
    return this._isDragging;
  }

  /**
   * Starts dragging an item.
   *
   * 开始拖动一个条目。
   *
   */
  start(): void {
    this._draggingStarted();
    this._notifyReceivingSiblings();
  }

  /**
<<<<<<< HEAD
   * Emits an event to indicate that the user moved an item into the container.
   *
   * 发出一个事件，表明用户已经把某个条目移到了容器中。
   *
=======
   * Attempts to move an item into the container.
>>>>>>> 53b69108
   * @param item Item that was moved into the container.
   *
   * 被移入容器中的条目。
   *
   * @param pointerX Position of the item along the X axis.
   *
   * 该条目沿 X 轴的位置。
   *
   * @param pointerY Position of the item along the Y axis.
   *
   * 该条目沿 Y 轴的位置。
   *
   * @param index Index at which the item entered. If omitted, the container will try to figure it
   *   out automatically.
   *
   * 条目进来后的索引。如果省略，容器会自动尝试定位。
   *
   */
  enter(item: DragRef, pointerX: number, pointerY: number, index?: number): void {
    this._draggingStarted();

    // If sorting is disabled, we want the item to return to its starting
    // position if the user is returning it to its initial container.
    if (index == null && this.sortingDisabled) {
      index = this._draggables.indexOf(item);
    }

    this._sortStrategy.enter(item, pointerX, pointerY, index);

    // Note that this usually happens inside `_draggingStarted` as well, but the dimensions
    // can change when the sort strategy moves the item around inside `enter`.
    this._cacheParentPositions();

    // Notify siblings at the end so that the item has been inserted into the `activeDraggables`.
    this._notifyReceivingSiblings();
    this.entered.next({item, container: this, currentIndex: this.getItemIndex(item)});
  }

  /**
   * Removes an item from the container after it was dragged into another container by the user.
   *
   * 用户将一个条目拖入另一个容器并从当前容器删除该条目。
   *
   * @param item Item that was dragged out.
   *
   * 被拖走的条目
   *
   */
  exit(item: DragRef): void {
    this._reset();
    this.exited.next({item, container: this});
  }

  /**
   * Drops an item into this container.
   *
   * 把条目投放到这个容器里
   *
   * @param item Item being dropped into the container.
   *
   * 要被投放进此容器的条目。
   *
   * @param currentIndex Index at which the item should be inserted.
   *
   * 该条目应该插入到的索引。
   *
   * @param previousIndex Index of the item when dragging started.
   *
   * 拖动开始时该条目的索引。
   *
   * @param previousContainer Container from which the item got dragged in.
   *
   * 该条目被拖入的容器。
   *
   * @param isPointerOverContainer Whether the user's pointer was over the
   *    container when the item was dropped.
   *
   * 当条目被删除时，用户的指针是否在此容器上。
   *
   * @param distance Distance the user has dragged since the start of the dragging sequence.
<<<<<<< HEAD
   *
   * 自拖曳序列开始以来用户拖动过的距离。
   *
=======
   * @param event Event that triggered the dropping sequence.
   *
   * @breaking-change 15.0.0 `previousIndex` and `event` parameters to become required.
>>>>>>> 53b69108
   */
  drop(
    item: DragRef,
    currentIndex: number,
    previousIndex: number,
    previousContainer: DropListRef,
    isPointerOverContainer: boolean,
    distance: Point,
    dropPoint: Point,
    event: MouseEvent | TouchEvent = {} as any,
  ): void {
    this._reset();
    this.dropped.next({
      item,
      currentIndex,
      previousIndex,
      container: this,
      previousContainer,
      isPointerOverContainer,
      distance,
      dropPoint,
      event,
    });
  }

  /**
   * Sets the draggable items that are a part of this list.
   *
   * 设置属于该列表的可拖动条目。
   *
   * @param items Items that are a part of this list.
   *
   * 属于这个列表的条目。
   *
   */
  withItems(items: DragRef[]): this {
    const previousItems = this._draggables;
    this._draggables = items;
    items.forEach(item => item._withDropContainer(this));

    if (this.isDragging()) {
      const draggedItems = previousItems.filter(item => item.isDragging());

      // If all of the items being dragged were removed
      // from the list, abort the current drag sequence.
      if (draggedItems.every(item => items.indexOf(item) === -1)) {
        this._reset();
      } else {
        this._sortStrategy.withItems(this._draggables);
      }
    }

    return this;
  }

  /**
   * Sets the layout direction of the drop list.
   *
   * 设置投放列表的布局方向。
   *
   */
  withDirection(direction: Direction): this {
    this._sortStrategy.direction = direction;
    return this;
  }

  /**
   * Sets the containers that are connected to this one. When two or more containers are
   * connected, the user will be allowed to transfer items between them.
   *
   * 设置连接到这个容器的容器。当有两个或多个容器相连时，系统会允许用户在它们之间传输条目。
   *
   * @param connectedTo Other containers that the current containers should be connected to.
   *
   * 当前容器应该连接到的其他容器。
   *
   */
  connectedTo(connectedTo: DropListRef[]): this {
    this._siblings = connectedTo.slice();
    return this;
  }

  /**
   * Sets the orientation of the container.
   *
   * 设置容器的方向。
   *
   * @param orientation New orientation for the container.
   *
   * 容器的新方向。
   *
   */
  withOrientation(orientation: 'vertical' | 'horizontal'): this {
    // TODO(crisbeto): eventually we should be constructing the new sort strategy here based on
    // the new orientation. For now we can assume that it'll always be `SingleAxisSortStrategy`.
    (this._sortStrategy as SingleAxisSortStrategy<DragRef>).orientation = orientation;
    return this;
  }

  /**
   * Sets which parent elements are can be scrolled while the user is dragging.
   *
   * 当用户在拖动时，设置哪些父元素可以滚动。
   *
   * @param elements Elements that can be scrolled.
   *
   * 那些可以滚动的元素。
   *
   */
  withScrollableParents(elements: HTMLElement[]): this {
    const element = coerceElement(this.element);

    // We always allow the current element to be scrollable
    // so we need to ensure that it's in the array.
    this._scrollableElements =
      elements.indexOf(element) === -1 ? [element, ...elements] : elements.slice();
    return this;
  }

  /**
   * Gets the scrollable parents that are registered with this drop container.
   *
   * 获取在这个投放容器中注册的可滚动父类。
   *
   */
  getScrollableParents(): readonly HTMLElement[] {
    return this._scrollableElements;
  }

  /**
   * Figures out the index of an item in the container.
   *
   * 找出容器中某个条目的索引。
   *
   * @param item Item whose index should be determined.
   *
   * 应该确定索引的条目。
   *
   */
  getItemIndex(item: DragRef): number {
    return this._isDragging
      ? this._sortStrategy.getItemIndex(item)
      : this._draggables.indexOf(item);
  }

  /**
   * Whether the list is able to receive the item that
   * is currently being dragged inside a connected drop list.
   *
   * 列表是否能够接收当前被拖入的已连接投放列表中的条目。
   *
   */
  isReceiving(): boolean {
    return this._activeSiblings.size > 0;
  }

  /**
   * Sorts an item inside the container based on its position.
   *
   * 根据某条目的位置在容器内对其进行排序。
   *
   * @param item Item to be sorted.
   *
   * 要排序的条目
   *
   * @param pointerX Position of the item along the X axis.
   *
   * 该条目沿 X 轴的位置。
   *
   * @param pointerY Position of the item along the Y axis.
   *
   * 该条目沿 Y 轴的位置。
   *
   * @param pointerDelta Direction in which the pointer is moving along each axis.
   *
   * 指针沿每个轴移动的方向。
   *
   */
  _sortItem(
    item: DragRef,
    pointerX: number,
    pointerY: number,
    pointerDelta: {x: number; y: number},
  ): void {
    // Don't sort the item if sorting is disabled or it's out of range.
    if (
      this.sortingDisabled ||
      !this._clientRect ||
      !isPointerNearClientRect(this._clientRect, DROP_PROXIMITY_THRESHOLD, pointerX, pointerY)
    ) {
      return;
    }

    const result = this._sortStrategy.sort(item, pointerX, pointerY, pointerDelta);

    if (result) {
      this.sorted.next({
        previousIndex: result.previousIndex,
        currentIndex: result.currentIndex,
        container: this,
        item,
      });
    }
  }

  /**
   * Checks whether the user's pointer is close to the edges of either the
   * viewport or the drop list and starts the auto-scroll sequence.
   *
   * 检查用户的指针是否靠近视口或投放列表的边缘，并启动自动滚动序列。
   *
   * @param pointerX User's pointer position along the x axis.
   *
   * 用户指针沿 x 轴的位置。
   *
   * @param pointerY User's pointer position along the y axis.
   *
   * 用户指针沿 y 轴的位置。
   *
   */
  _startScrollingIfNecessary(pointerX: number, pointerY: number) {
    if (this.autoScrollDisabled) {
      return;
    }

    let scrollNode: HTMLElement | Window | undefined;
    let verticalScrollDirection = AutoScrollVerticalDirection.NONE;
    let horizontalScrollDirection = AutoScrollHorizontalDirection.NONE;

    // Check whether we should start scrolling any of the parent containers.
    this._parentPositions.positions.forEach((position, element) => {
      // We have special handling for the `document` below. Also this would be
      // nicer with a  for...of loop, but it requires changing a compiler flag.
      if (element === this._document || !position.clientRect || scrollNode) {
        return;
      }

      if (
        isPointerNearClientRect(position.clientRect, DROP_PROXIMITY_THRESHOLD, pointerX, pointerY)
      ) {
        [verticalScrollDirection, horizontalScrollDirection] = getElementScrollDirections(
          element as HTMLElement,
          position.clientRect,
          pointerX,
          pointerY,
        );

        if (verticalScrollDirection || horizontalScrollDirection) {
          scrollNode = element as HTMLElement;
        }
      }
    });

    // Otherwise check if we can start scrolling the viewport.
    if (!verticalScrollDirection && !horizontalScrollDirection) {
      const {width, height} = this._viewportRuler.getViewportSize();
      const clientRect = {
        width,
        height,
        top: 0,
        right: width,
        bottom: height,
        left: 0,
      } as ClientRect;
      verticalScrollDirection = getVerticalScrollDirection(clientRect, pointerY);
      horizontalScrollDirection = getHorizontalScrollDirection(clientRect, pointerX);
      scrollNode = window;
    }

    if (
      scrollNode &&
      (verticalScrollDirection !== this._verticalScrollDirection ||
        horizontalScrollDirection !== this._horizontalScrollDirection ||
        scrollNode !== this._scrollNode)
    ) {
      this._verticalScrollDirection = verticalScrollDirection;
      this._horizontalScrollDirection = horizontalScrollDirection;
      this._scrollNode = scrollNode;

      if ((verticalScrollDirection || horizontalScrollDirection) && scrollNode) {
        this._ngZone.runOutsideAngular(this._startScrollInterval);
      } else {
        this._stopScrolling();
      }
    }
  }

  /**
   * Stops any currently-running auto-scroll sequences.
   *
   * 停止当前正在运行的自动滚动序列。
   *
   */
  _stopScrolling() {
    this._stopScrollTimers.next();
  }

  /**
   * Starts the dragging sequence within the list.
   *
   * 在列表中开始拖曳序列。
   *
   */
  private _draggingStarted() {
    const styles = coerceElement(this.element).style as DragCSSStyleDeclaration;
    this.beforeStarted.next();
    this._isDragging = true;

    // We need to disable scroll snapping while the user is dragging, because it breaks automatic
    // scrolling. The browser seems to round the value based on the snapping points which means
    // that we can't increment/decrement the scroll position.
    this._initialScrollSnap = styles.msScrollSnapType || styles.scrollSnapType || '';
    styles.scrollSnapType = styles.msScrollSnapType = 'none';
    this._sortStrategy.start(this._draggables);
    this._cacheParentPositions();
    this._viewportScrollSubscription.unsubscribe();
    this._listenToScrollEvents();
  }

  /**
   * Caches the positions of the configured scrollable parents.
   *
   * 缓存已配置的可滚动父条目的位置。
   *
   */
  private _cacheParentPositions() {
    const element = coerceElement(this.element);
    this._parentPositions.cache(this._scrollableElements);

    // The list element is always in the `scrollableElements`
    // so we can take advantage of the cached `ClientRect`.
    this._clientRect = this._parentPositions.positions.get(element)!.clientRect!;
  }

<<<<<<< HEAD
  /**
   * Refreshes the position cache of the items and sibling containers.
   *
   * 刷新各个条目以及各兄弟容器的位置缓存。
   *
   */
  private _cacheItemPositions() {
    const isHorizontal = this._orientation === 'horizontal';

    this._itemPositions = this._activeDraggables
      .map(drag => {
        const elementToMeasure = drag.getVisibleElement();
        return {
          drag,
          offset: 0,
          initialTransform: elementToMeasure.style.transform || '',
          clientRect: getMutableClientRect(elementToMeasure),
        };
      })
      .sort((a, b) => {
        return isHorizontal
          ? a.clientRect.left - b.clientRect.left
          : a.clientRect.top - b.clientRect.top;
      });
  }

  /**
   * Resets the container to its initial state.
   *
   * 把容器重置为初始状态。
   *
   */
=======
  /** Resets the container to its initial state. */
>>>>>>> 53b69108
  private _reset() {
    this._isDragging = false;

    const styles = coerceElement(this.element).style as DragCSSStyleDeclaration;
    styles.scrollSnapType = styles.msScrollSnapType = this._initialScrollSnap;

    this._siblings.forEach(sibling => sibling._stopReceiving(this));
    this._sortStrategy.reset();
    this._stopScrolling();
    this._viewportScrollSubscription.unsubscribe();
    this._parentPositions.clear();
  }

<<<<<<< HEAD
  /**
   * Gets the offset in pixels by which the items that aren't being dragged should be moved.
   *
   * 获取未被拖动的条目应该移动的偏移量（以像素为单位）。
   *
   * @param currentIndex Index of the item currently being dragged.
   *
   * 当前被拖动条目的索引。
   *
   * @param siblings All of the items in the list.
   *
   * 列表中的所有条目。
   *
   * @param delta Direction in which the user is moving.
   *
   * 用户移动的方向。
   *
   */
  private _getSiblingOffsetPx(currentIndex: number, siblings: CachedItemPosition[], delta: 1 | -1) {
    const isHorizontal = this._orientation === 'horizontal';
    const currentPosition = siblings[currentIndex].clientRect;
    const immediateSibling = siblings[currentIndex + delta * -1];
    let siblingOffset = currentPosition[isHorizontal ? 'width' : 'height'] * delta;

    if (immediateSibling) {
      const start = isHorizontal ? 'left' : 'top';
      const end = isHorizontal ? 'right' : 'bottom';

      // Get the spacing between the start of the current item and the end of the one immediately
      // after it in the direction in which the user is dragging, or vice versa. We add it to the
      // offset in order to push the element to where it will be when it's inline and is influenced
      // by the `margin` of its siblings.
      if (delta === -1) {
        siblingOffset -= immediateSibling.clientRect[start] - currentPosition[end];
      } else {
        siblingOffset += currentPosition[start] - immediateSibling.clientRect[end];
      }
    }

    return siblingOffset;
  }

  /**
   * Gets the offset in pixels by which the item that is being dragged should be moved.
   *
   * 获取要移动的条目的偏移量（以像素为单位）。
   *
   * @param currentPosition Current position of the item.
   *
   * 该条目的当前位置
   *
   * @param newPosition Position of the item where the current item should be moved.
   *
   * 当前条目应该移动到的位置。
   *
   * @param delta Direction in which the user is moving.
   *
   * 用户移动的方向。
   *
   */
  private _getItemOffsetPx(currentPosition: ClientRect, newPosition: ClientRect, delta: 1 | -1) {
    const isHorizontal = this._orientation === 'horizontal';
    let itemOffset = isHorizontal
      ? newPosition.left - currentPosition.left
      : newPosition.top - currentPosition.top;

    // Account for differences in the item width/height.
    if (delta === -1) {
      itemOffset += isHorizontal
        ? newPosition.width - currentPosition.width
        : newPosition.height - currentPosition.height;
    }

    return itemOffset;
  }

  /**
   * Checks if pointer is entering in the first position
   *
   * 检查指针是否进入了第一个条目的位置
   *
   * @param pointerX Position of the user's pointer along the X axis.
   *
   * 用户指针沿 X 轴的位置。
   *
   * @param pointerY Position of the user's pointer along the Y axis.
   *
   * 用户指针沿 Y 轴的位置。
   *
   */
  private _shouldEnterAsFirstChild(pointerX: number, pointerY: number) {
    if (!this._activeDraggables.length) {
      return false;
    }

    const itemPositions = this._itemPositions;
    const isHorizontal = this._orientation === 'horizontal';

    // `itemPositions` are sorted by position while `activeDraggables` are sorted by child index
    // check if container is using some sort of "reverse" ordering (eg: flex-direction: row-reverse)
    const reversed = itemPositions[0].drag !== this._activeDraggables[0];
    if (reversed) {
      const lastItemRect = itemPositions[itemPositions.length - 1].clientRect;
      return isHorizontal ? pointerX >= lastItemRect.right : pointerY >= lastItemRect.bottom;
    } else {
      const firstItemRect = itemPositions[0].clientRect;
      return isHorizontal ? pointerX <= firstItemRect.left : pointerY <= firstItemRect.top;
    }
  }

  /**
   * Gets the index of an item in the drop container, based on the position of the user's pointer.
   *
   * 根据用户指针的位置，获取 drop 容器中一个条目的索引。
   *
   * @param item Item that is being sorted.
   *
   * 正在排序的条目
   *
   * @param pointerX Position of the user's pointer along the X axis.
   *
   * 用户指针沿 X 轴的位置。
   *
   * @param pointerY Position of the user's pointer along the Y axis.
   *
   * 用户指针沿 Y 轴的位置。
   *
   * @param delta Direction in which the user is moving their pointer.
   *
   * 用户移动指针的方向。
   *
   */
  private _getItemIndexFromPointerPosition(
    item: DragRef,
    pointerX: number,
    pointerY: number,
    delta?: {x: number; y: number},
  ): number {
    const isHorizontal = this._orientation === 'horizontal';
    const index = this._itemPositions.findIndex(({drag, clientRect}) => {
      // Skip the item itself.
      if (drag === item) {
        return false;
      }

      if (delta) {
        const direction = isHorizontal ? delta.x : delta.y;

        // If the user is still hovering over the same item as last time, their cursor hasn't left
        // the item after we made the swap, and they didn't change the direction in which they're
        // dragging, we don't consider it a direction swap.
        if (
          drag === this._previousSwap.drag &&
          this._previousSwap.overlaps &&
          direction === this._previousSwap.delta
        ) {
          return false;
        }
      }

      return isHorizontal
        ? // Round these down since most browsers report client rects with
          // sub-pixel precision, whereas the pointer coordinates are rounded to pixels.
          pointerX >= Math.floor(clientRect.left) && pointerX < Math.floor(clientRect.right)
        : pointerY >= Math.floor(clientRect.top) && pointerY < Math.floor(clientRect.bottom);
    });

    return index === -1 || !this.sortPredicate(index, item, this) ? -1 : index;
  }

  /**
   * Caches the current items in the list and their positions.
   *
   * 缓存列表中的当前条目及其位置。
   *
   */
  private _cacheItems(): void {
    this._activeDraggables = this._draggables.slice();
    this._cacheItemPositions();
    this._cacheParentPositions();
  }

  /**
   * Starts the interval that'll auto-scroll the element.
   *
   * 启动自动滚动元素的时间间隔。
   *
   */
=======
  /** Starts the interval that'll auto-scroll the element. */
>>>>>>> 53b69108
  private _startScrollInterval = () => {
    this._stopScrolling();

    interval(0, animationFrameScheduler)
      .pipe(takeUntil(this._stopScrollTimers))
      .subscribe(() => {
        const node = this._scrollNode;
        const scrollStep = this.autoScrollStep;

        if (this._verticalScrollDirection === AutoScrollVerticalDirection.UP) {
          node.scrollBy(0, -scrollStep);
        } else if (this._verticalScrollDirection === AutoScrollVerticalDirection.DOWN) {
          node.scrollBy(0, scrollStep);
        }

        if (this._horizontalScrollDirection === AutoScrollHorizontalDirection.LEFT) {
          node.scrollBy(-scrollStep, 0);
        } else if (this._horizontalScrollDirection === AutoScrollHorizontalDirection.RIGHT) {
          node.scrollBy(scrollStep, 0);
        }
      });
  };

  /**
   * Checks whether the user's pointer is positioned over the container.
   *
   * 检查用户的指针是否位于容器上方。
   *
   * @param x Pointer position along the X axis.
   *
   * 指针沿 X 轴的位置。
   *
   * @param y Pointer position along the Y axis.
   *
   * 指针沿 Y 轴的位置。
   *
   */
  _isOverContainer(x: number, y: number): boolean {
    return this._clientRect != null && isInsideClientRect(this._clientRect, x, y);
  }

  /**
   * Figures out whether an item should be moved into a sibling
   * drop container, based on its current position.
   *
   * 根据当前的位置，确定是否应该把一个条目移进一个兄弟投放容器中。
   *
   * @param item Drag item that is being moved.
   *
   * 正被移动的条目。
   *
   * @param x Position of the item along the X axis.
   *
   * 该条目沿 X 轴的位置。
   *
   * @param y Position of the item along the Y axis.
   *
   * 该条目沿 Y 轴的位置。
   *
   */
  _getSiblingContainerFromPosition(item: DragRef, x: number, y: number): DropListRef | undefined {
    return this._siblings.find(sibling => sibling._canReceive(item, x, y));
  }

  /**
   * Checks whether the drop list can receive the passed-in item.
   *
   * 检查投放列表是否可以接收该传入的条目。
   *
   * @param item Item that is being dragged into the list.
   *
   * 被拖入本列表中的条目
   *
   * @param x Position of the item along the X axis.
   *
   * 该条目沿 X 轴的位置。
   *
   * @param y Position of the item along the Y axis.
   *
   * 该条目沿 Y 轴的位置。
   *
   */
  _canReceive(item: DragRef, x: number, y: number): boolean {
    if (
      !this._clientRect ||
      !isInsideClientRect(this._clientRect, x, y) ||
      !this.enterPredicate(item, this)
    ) {
      return false;
    }

    const elementFromPoint = this._getShadowRoot().elementFromPoint(x, y) as HTMLElement | null;

    // If there's no element at the pointer position, then
    // the client rect is probably scrolled out of the view.
    if (!elementFromPoint) {
      return false;
    }

    const nativeElement = coerceElement(this.element);

    // The `ClientRect`, that we're using to find the container over which the user is
    // hovering, doesn't give us any information on whether the element has been scrolled
    // out of the view or whether it's overlapping with other containers. This means that
    // we could end up transferring the item into a container that's invisible or is positioned
    // below another one. We use the result from `elementFromPoint` to get the top-most element
    // at the pointer position and to find whether it's one of the intersecting drop containers.
    return elementFromPoint === nativeElement || nativeElement.contains(elementFromPoint);
  }

  /**
   * Called by one of the connected drop lists when a dragging sequence has started.
   *
   * 拖曳序列启动时，由其中一个已连接的投放列表调用。
   *
   * @param sibling Sibling in which dragging has started.
   *
   * 开启拖曳序列的兄弟列表。
   *
   */
  _startReceiving(sibling: DropListRef, items: DragRef[]) {
    const activeSiblings = this._activeSiblings;

    if (
      !activeSiblings.has(sibling) &&
      items.every(item => {
        // Note that we have to add an exception to the `enterPredicate` for items that started off
        // in this drop list. The drag ref has logic that allows an item to return to its initial
        // container, if it has left the initial container and none of the connected containers
        // allow it to enter. See `DragRef._updateActiveDropContainer` for more context.
        return this.enterPredicate(item, this) || this._draggables.indexOf(item) > -1;
      })
    ) {
      activeSiblings.add(sibling);
      this._cacheParentPositions();
      this._listenToScrollEvents();
    }
  }

  /**
   * Called by a connected drop list when dragging has stopped.
   *
   * 当拖动停止时，由连接的投放列表调用。
   *
   * @param sibling Sibling whose dragging has stopped.
   *
   * 停止拖动的兄弟列表。
   *
   */
  _stopReceiving(sibling: DropListRef) {
    this._activeSiblings.delete(sibling);
    this._viewportScrollSubscription.unsubscribe();
  }

  /**
   * Starts listening to scroll events on the viewport.
   * Used for updating the internal state of the list.
   *
   * 开始在视口上监听滚动事件。用于更新列表的内部状态。
   *
   */
  private _listenToScrollEvents() {
    this._viewportScrollSubscription = this._dragDropRegistry
      .scrolled(this._getShadowRoot())
      .subscribe(event => {
        if (this.isDragging()) {
          const scrollDifference = this._parentPositions.handleScroll(event);

          if (scrollDifference) {
            this._sortStrategy.updateOnScroll(scrollDifference.top, scrollDifference.left);
          }
        } else if (this.isReceiving()) {
          this._cacheParentPositions();
        }
      });
  }

  /**
   * Lazily resolves and returns the shadow root of the element. We do this in a function, rather
   * than saving it in property directly on init, because we want to resolve it as late as possible
   * in order to ensure that the element has been moved into the shadow DOM. Doing it inside the
   * constructor might be too early if the element is inside of something like `ngFor` or `ngIf`.
   *
   * 惰性解析并返回该元素的 Shadow DOM 根。我们在函数中执行此操作，而不是直接在初始化时把它保存在属性中，因为我们希望尽可能晚地解析它，以确保该元素已被移入了 Shadow DOM 中。如果元素位于 `ngFor` 或 `ngIf` 等内部，那么在构造函数中执行此操作可能为时过早。
   *
   */
  private _getShadowRoot(): RootNode {
    if (!this._cachedShadowRoot) {
      const shadowRoot = _getShadowRoot(coerceElement(this.element));
      this._cachedShadowRoot = (shadowRoot || this._document) as RootNode;
    }

    return this._cachedShadowRoot;
  }

  /**
   * Notifies any siblings that may potentially receive the item.
   *
   * 通知任何可能接收该条目的兄弟列表。
   *
   */
  private _notifyReceivingSiblings() {
    const draggedItems = this._sortStrategy
      .getActiveItemsSnapshot()
      .filter(item => item.isDragging());
    this._siblings.forEach(sibling => sibling._startReceiving(this, draggedItems));
  }
}

/**
 * Gets whether the vertical auto-scroll direction of a node.
 *
 * 获取节点的垂直自动滚动方向。
 *
 * @param clientRect Dimensions of the node.
 *
 * 该节点的规格。
 *
 * @param pointerY Position of the user's pointer along the y axis.
 *
 * 用户指针沿 y 轴的位置。
 *
 */
function getVerticalScrollDirection(clientRect: ClientRect, pointerY: number) {
  const {top, bottom, height} = clientRect;
  const yThreshold = height * SCROLL_PROXIMITY_THRESHOLD;

  if (pointerY >= top - yThreshold && pointerY <= top + yThreshold) {
    return AutoScrollVerticalDirection.UP;
  } else if (pointerY >= bottom - yThreshold && pointerY <= bottom + yThreshold) {
    return AutoScrollVerticalDirection.DOWN;
  }

  return AutoScrollVerticalDirection.NONE;
}

/**
 * Gets whether the horizontal auto-scroll direction of a node.
 *
 * 获取节点的水平自动滚动方向。
 *
 * @param clientRect Dimensions of the node.
 *
 * 该节点的规格。
 *
 * @param pointerX Position of the user's pointer along the x axis.
 *
 * 用户指针沿 x 轴的位置。
 *
 */
function getHorizontalScrollDirection(clientRect: ClientRect, pointerX: number) {
  const {left, right, width} = clientRect;
  const xThreshold = width * SCROLL_PROXIMITY_THRESHOLD;

  if (pointerX >= left - xThreshold && pointerX <= left + xThreshold) {
    return AutoScrollHorizontalDirection.LEFT;
  } else if (pointerX >= right - xThreshold && pointerX <= right + xThreshold) {
    return AutoScrollHorizontalDirection.RIGHT;
  }

  return AutoScrollHorizontalDirection.NONE;
}

/**
 * Gets the directions in which an element node should be scrolled,
 * assuming that the user's pointer is already within it scrollable region.
 *
 * 获取应该滚动的元素节点的方向，这里假设用户的指针已经在它的可滚动区域内了。
 *
 * @param element Element for which we should calculate the scroll direction.
 *
 * 我们应该为其计算滚动方向的元素。
 *
 * @param clientRect Bounding client rectangle of the element.
 *
 * 此元素的客户端外框矩形（BoundingClientRect）。
 *
 * @param pointerX Position of the user's pointer along the x axis.
 *
 * 用户指针沿 x 轴的位置。
 *
 * @param pointerY Position of the user's pointer along the y axis.
 *
 * 用户指针沿 y 轴的位置。
 *
 */
function getElementScrollDirections(
  element: HTMLElement,
  clientRect: ClientRect,
  pointerX: number,
  pointerY: number,
): [AutoScrollVerticalDirection, AutoScrollHorizontalDirection] {
  const computedVertical = getVerticalScrollDirection(clientRect, pointerY);
  const computedHorizontal = getHorizontalScrollDirection(clientRect, pointerX);
  let verticalScrollDirection = AutoScrollVerticalDirection.NONE;
  let horizontalScrollDirection = AutoScrollHorizontalDirection.NONE;

  // Note that we here we do some extra checks for whether the element is actually scrollable in
  // a certain direction and we only assign the scroll direction if it is. We do this so that we
  // can allow other elements to be scrolled, if the current element can't be scrolled anymore.
  // This allows us to handle cases where the scroll regions of two scrollable elements overlap.
  if (computedVertical) {
    const scrollTop = element.scrollTop;

    if (computedVertical === AutoScrollVerticalDirection.UP) {
      if (scrollTop > 0) {
        verticalScrollDirection = AutoScrollVerticalDirection.UP;
      }
    } else if (element.scrollHeight - scrollTop > element.clientHeight) {
      verticalScrollDirection = AutoScrollVerticalDirection.DOWN;
    }
  }

  if (computedHorizontal) {
    const scrollLeft = element.scrollLeft;

    if (computedHorizontal === AutoScrollHorizontalDirection.LEFT) {
      if (scrollLeft > 0) {
        horizontalScrollDirection = AutoScrollHorizontalDirection.LEFT;
      }
    } else if (element.scrollWidth - scrollLeft > element.clientWidth) {
      horizontalScrollDirection = AutoScrollHorizontalDirection.RIGHT;
    }
  }

  return [verticalScrollDirection, horizontalScrollDirection];
}<|MERGE_RESOLUTION|>--- conflicted
+++ resolved
@@ -24,81 +24,23 @@
 /**
  * Proximity, as a ratio to width/height, at which a
  * dragged item will affect the drop container.
- *
- * 亲近度（宽度/高度）为多少时被拖动的条目会影响该投放容器。
- *
  */
 const DROP_PROXIMITY_THRESHOLD = 0.05;
 
 /**
  * Proximity, as a ratio to width/height at which to start auto-scrolling the drop list or the
  * viewport. The value comes from trying it out manually until it feels right.
- *
- * 亲近度，是指宽度/高度比，从多少开始自动滚动投放列表或视口。这个值来自于人工尝试，直到感觉合适为止。
- *
  */
 const SCROLL_PROXIMITY_THRESHOLD = 0.05;
 
-<<<<<<< HEAD
-/**
- * Entry in the position cache for draggable items.
- *
- * 对可拖放条目的位置缓存结构。
- *
- * @docs-private
- */
-interface CachedItemPosition {
-  /**
-   * Instance of the drag item.
-   *
-   * 拖动条目的实例
-   *
-   */
-  drag: DragRef;
-  /**
-   * Dimensions of the item.
-   *
-   * 此条目的规格。
-   *
-   */
-  clientRect: ClientRect;
-  /**
-   * Amount by which the item has been moved since dragging started.
-   *
-   * 从拖曳开始以来此条目移动的偏移量。
-   *
-   */
-  offset: number;
-  /**
-   * Inline transform that the drag item had when dragging started.
-   *
-   * 开始拖动时，拖动项具有的内联变换。
-   *
-   */
-  initialTransform: string;
-}
-
-/**
- * Vertical direction in which we can auto-scroll.
- *
- * 我们可以自动滚动的垂直方向。
- *
- */
-=======
 /** Vertical direction in which we can auto-scroll. */
->>>>>>> 53b69108
 const enum AutoScrollVerticalDirection {
   NONE,
   UP,
   DOWN,
 }
 
-/**
- * Horizontal direction in which we can auto-scroll.
- *
- * 我们可以自动滚动的水平方向。
- *
- */
+/** Horizontal direction in which we can auto-scroll. */
 const enum AutoScrollHorizontalDirection {
   NONE,
   LEFT,
@@ -108,9 +50,6 @@
 /**
  * Internal compile-time-only representation of a `DropListRef`.
  * Used to avoid circular import issues between the `DropListRef` and the `DragRef`.
- *
- * `DropListRef` 的内部编译期表示形式。用于避免 `DropListRef` 和 `DragRef` 之间的循环导入问题。
- *
  * @docs-private
  */
 export interface DropListRefInternal extends DropListRef {}
@@ -132,7 +71,7 @@
   /**
    * Element that the drop list is attached to.
    *
-   * 投放表附加到的元素
+   * 投放表附加到的元素。
    *
    */
   element: HTMLElement | ElementRef<HTMLElement>;
@@ -187,16 +126,7 @@
    */
   enterPredicate: (drag: DragRef, drop: DropListRef) => boolean = () => true;
 
-<<<<<<< HEAD
-  /**
-   * Functions that is used to determine whether an item can be sorted into a particular index.
-   *
-   * 一个函数，用来判断某个条目是否可以被排序到特定索引。
-   *
-   */
-=======
   /** Function that is used to determine whether an item can be sorted into a particular index. */
->>>>>>> 53b69108
   sortPredicate: (index: number, drag: DragRef, drop: DropListRef) => boolean = () => true;
 
   /**
@@ -263,66 +193,9 @@
    */
   data: T;
 
-  /**
-   * Whether an item in the list is being dragged.
-   *
-   * 是否正在拖动列表中的某个条目。
-   *
-   */
+  /** Whether an item in the list is being dragged. */
   private _isDragging = false;
 
-<<<<<<< HEAD
-  /**
-   * Cache of the dimensions of all the items inside the container.
-   *
-   * 缓存容器内所有条目的规格。
-   *
-   */
-  private _itemPositions: CachedItemPosition[] = [];
-
-  /**
-   * Keeps track of the positions of any parent scrollable elements.
-   *
-   * 跟踪任何父级可滚动元素的位置。
-   *
-   */
-  private _parentPositions: ParentPositionTracker;
-
-  /**
-   * Cached `ClientRect` of the drop list.
-   *
-   * 投放列表的缓存 `ClientRect`
-   *
-   */
-  private _clientRect: ClientRect | undefined;
-
-  /**
-   * Draggable items that are currently active inside the container. Includes the items
-   * from `_draggables`, as well as any items that have been dragged in, but haven't
-   * been dropped yet.
-   *
-   * 当前在容器内处于活动状态的可拖动条目。`_draggables` 的条目，以及那些已被拖入但尚未被删除的条目。
-   *
-   */
-  private _activeDraggables: DragRef[];
-
-  /**
-   * Keeps track of the item that was last swapped with the dragged item, as well as what direction
-   * the pointer was moving in when the swap occured and whether the user's pointer continued to
-   * overlap with the swapped item after the swapping occurred.
-   *
-   * 跟踪最后与拖动条目换过的条目，以及交换发生时指针移入的方向，以及用户指针在交换后是否继续与所交换的条目重叠。
-   *
-   */
-  private _previousSwap = {drag: null as DragRef | null, delta: 0, overlaps: false};
-
-  /**
-   * Draggable items in the container.
-   *
-   * 容器中的可拖动条目。
-   *
-   */
-=======
   /** Keeps track of the positions of any parent scrollable elements. */
   private _parentPositions: ParentPositionTracker;
 
@@ -333,118 +206,39 @@
   private _clientRect: ClientRect | undefined;
 
   /** Draggable items in the container. */
->>>>>>> 53b69108
   private _draggables: readonly DragRef[] = [];
 
-  /**
-   * Drop lists that are connected to the current one.
-   *
-   * 删除那些连接到当前列表的投放列表。
-   *
-   */
+  /** Drop lists that are connected to the current one. */
   private _siblings: readonly DropListRef[] = [];
 
-<<<<<<< HEAD
-  /**
-   * Direction in which the list is oriented.
-   *
-   * 列表的指向。
-   *
-   */
-  private _orientation: 'horizontal' | 'vertical' = 'vertical';
-
-  /**
-   * Connected siblings that currently have a dragged item.
-   *
-   * 当前有拖动条目的已连接兄弟列表。
-   *
-   */
-  private _activeSiblings = new Set<DropListRef>();
-
-  /**
-   * Layout direction of the drop list.
-   *
-   * 投放列表的布局方向。
-   *
-   */
-  private _direction: Direction = 'ltr';
-
-  /**
-   * Subscription to the window being scrolled.
-   *
-   * 对窗口滚动事件的订阅。
-   *
-   */
-=======
   /** Connected siblings that currently have a dragged item. */
   private _activeSiblings = new Set<DropListRef>();
 
   /** Subscription to the window being scrolled. */
->>>>>>> 53b69108
   private _viewportScrollSubscription = Subscription.EMPTY;
 
-  /**
-   * Vertical direction in which the list is currently scrolling.
-   *
-   * 列表当前正在滚动的垂直方向。
-   *
-   */
+  /** Vertical direction in which the list is currently scrolling. */
   private _verticalScrollDirection = AutoScrollVerticalDirection.NONE;
 
-  /**
-   * Horizontal direction in which the list is currently scrolling.
-   *
-   * 列表当前正在滚动的水平方向。
-   *
-   */
+  /** Horizontal direction in which the list is currently scrolling. */
   private _horizontalScrollDirection = AutoScrollHorizontalDirection.NONE;
 
-  /**
-   * Node that is being auto-scrolled.
-   *
-   * 正在自动滚动的节点
-   *
-   */
+  /** Node that is being auto-scrolled. */
   private _scrollNode: HTMLElement | Window;
 
-  /**
-   * Used to signal to the current auto-scroll sequence when to stop.
-   *
-   * 用于发信号以通知当前自动滚动序列何时停止。
-   *
-   */
+  /** Used to signal to the current auto-scroll sequence when to stop. */
   private readonly _stopScrollTimers = new Subject<void>();
 
-  /**
-   * Shadow root of the current element. Necessary for `elementFromPoint` to resolve correctly.
-   *
-   * 当前元素的 Shadow DOM 根。这对于正确解析 `elementFromPoint` 是必要的。
-   *
-   */
+  /** Shadow root of the current element. Necessary for `elementFromPoint` to resolve correctly. */
   private _cachedShadowRoot: RootNode | null = null;
 
-  /**
-   * Reference to the document.
-   *
-   * 到 document 的引用。
-   *
-   */
+  /** Reference to the document. */
   private _document: Document;
 
-  /**
-   * Elements that can be scrolled while the user is dragging.
-   *
-   * 可以在用户拖动时滚动的元素。
-   *
-   */
+  /** Elements that can be scrolled while the user is dragging. */
   private _scrollableElements: HTMLElement[];
 
-  /**
-   * Initial value for the element's `scroll-snap-type` style.
-   *
-   * 该元素的 `scroll-snap-type` 样式的初始值。
-   *
-   */
+  /** Initial value for the element's `scroll-snap-type` style. */
   private _initialScrollSnap: string;
 
   constructor(
@@ -506,14 +300,7 @@
   }
 
   /**
-<<<<<<< HEAD
-   * Emits an event to indicate that the user moved an item into the container.
-   *
-   * 发出一个事件，表明用户已经把某个条目移到了容器中。
-   *
-=======
    * Attempts to move an item into the container.
->>>>>>> 53b69108
    * @param item Item that was moved into the container.
    *
    * 被移入容器中的条目。
@@ -559,7 +346,7 @@
    *
    * @param item Item that was dragged out.
    *
-   * 被拖走的条目
+   * 被拖走的条目。
    *
    */
   exit(item: DragRef): void {
@@ -570,7 +357,7 @@
   /**
    * Drops an item into this container.
    *
-   * 把条目投放到这个容器里
+   * 把条目投放到这个容器里。
    *
    * @param item Item being dropped into the container.
    *
@@ -591,18 +378,14 @@
    * @param isPointerOverContainer Whether the user's pointer was over the
    *    container when the item was dropped.
    *
-   * 当条目被删除时，用户的指针是否在此容器上。
+   * 当条目被移除时，用户的指针是否还在容器上。
    *
    * @param distance Distance the user has dragged since the start of the dragging sequence.
-<<<<<<< HEAD
    *
    * 自拖曳序列开始以来用户拖动过的距离。
    *
-=======
    * @param event Event that triggered the dropping sequence.
-   *
    * @breaking-change 15.0.0 `previousIndex` and `event` parameters to become required.
->>>>>>> 53b69108
    */
   drop(
     item: DragRef,
@@ -761,13 +544,7 @@
 
   /**
    * Sorts an item inside the container based on its position.
-   *
-   * 根据某条目的位置在容器内对其进行排序。
-   *
    * @param item Item to be sorted.
-   *
-   * 要排序的条目
-   *
    * @param pointerX Position of the item along the X axis.
    *
    * 该条目沿 X 轴的位置。
@@ -777,9 +554,6 @@
    * 该条目沿 Y 轴的位置。
    *
    * @param pointerDelta Direction in which the pointer is moving along each axis.
-   *
-   * 指针沿每个轴移动的方向。
-   *
    */
   _sortItem(
     item: DragRef,
@@ -811,17 +585,8 @@
   /**
    * Checks whether the user's pointer is close to the edges of either the
    * viewport or the drop list and starts the auto-scroll sequence.
-   *
-   * 检查用户的指针是否靠近视口或投放列表的边缘，并启动自动滚动序列。
-   *
    * @param pointerX User's pointer position along the x axis.
-   *
-   * 用户指针沿 x 轴的位置。
-   *
    * @param pointerY User's pointer position along the y axis.
-   *
-   * 用户指针沿 y 轴的位置。
-   *
    */
   _startScrollingIfNecessary(pointerX: number, pointerY: number) {
     if (this.autoScrollDisabled) {
@@ -890,22 +655,12 @@
     }
   }
 
-  /**
-   * Stops any currently-running auto-scroll sequences.
-   *
-   * 停止当前正在运行的自动滚动序列。
-   *
-   */
+  /** Stops any currently-running auto-scroll sequences. */
   _stopScrolling() {
     this._stopScrollTimers.next();
   }
 
-  /**
-   * Starts the dragging sequence within the list.
-   *
-   * 在列表中开始拖曳序列。
-   *
-   */
+  /** Starts the dragging sequence within the list. */
   private _draggingStarted() {
     const styles = coerceElement(this.element).style as DragCSSStyleDeclaration;
     this.beforeStarted.next();
@@ -922,12 +677,7 @@
     this._listenToScrollEvents();
   }
 
-  /**
-   * Caches the positions of the configured scrollable parents.
-   *
-   * 缓存已配置的可滚动父条目的位置。
-   *
-   */
+  /** Caches the positions of the configured scrollable parents. */
   private _cacheParentPositions() {
     const element = coerceElement(this.element);
     this._parentPositions.cache(this._scrollableElements);
@@ -937,42 +687,7 @@
     this._clientRect = this._parentPositions.positions.get(element)!.clientRect!;
   }
 
-<<<<<<< HEAD
-  /**
-   * Refreshes the position cache of the items and sibling containers.
-   *
-   * 刷新各个条目以及各兄弟容器的位置缓存。
-   *
-   */
-  private _cacheItemPositions() {
-    const isHorizontal = this._orientation === 'horizontal';
-
-    this._itemPositions = this._activeDraggables
-      .map(drag => {
-        const elementToMeasure = drag.getVisibleElement();
-        return {
-          drag,
-          offset: 0,
-          initialTransform: elementToMeasure.style.transform || '',
-          clientRect: getMutableClientRect(elementToMeasure),
-        };
-      })
-      .sort((a, b) => {
-        return isHorizontal
-          ? a.clientRect.left - b.clientRect.left
-          : a.clientRect.top - b.clientRect.top;
-      });
-  }
-
-  /**
-   * Resets the container to its initial state.
-   *
-   * 把容器重置为初始状态。
-   *
-   */
-=======
   /** Resets the container to its initial state. */
->>>>>>> 53b69108
   private _reset() {
     this._isDragging = false;
 
@@ -986,198 +701,7 @@
     this._parentPositions.clear();
   }
 
-<<<<<<< HEAD
-  /**
-   * Gets the offset in pixels by which the items that aren't being dragged should be moved.
-   *
-   * 获取未被拖动的条目应该移动的偏移量（以像素为单位）。
-   *
-   * @param currentIndex Index of the item currently being dragged.
-   *
-   * 当前被拖动条目的索引。
-   *
-   * @param siblings All of the items in the list.
-   *
-   * 列表中的所有条目。
-   *
-   * @param delta Direction in which the user is moving.
-   *
-   * 用户移动的方向。
-   *
-   */
-  private _getSiblingOffsetPx(currentIndex: number, siblings: CachedItemPosition[], delta: 1 | -1) {
-    const isHorizontal = this._orientation === 'horizontal';
-    const currentPosition = siblings[currentIndex].clientRect;
-    const immediateSibling = siblings[currentIndex + delta * -1];
-    let siblingOffset = currentPosition[isHorizontal ? 'width' : 'height'] * delta;
-
-    if (immediateSibling) {
-      const start = isHorizontal ? 'left' : 'top';
-      const end = isHorizontal ? 'right' : 'bottom';
-
-      // Get the spacing between the start of the current item and the end of the one immediately
-      // after it in the direction in which the user is dragging, or vice versa. We add it to the
-      // offset in order to push the element to where it will be when it's inline and is influenced
-      // by the `margin` of its siblings.
-      if (delta === -1) {
-        siblingOffset -= immediateSibling.clientRect[start] - currentPosition[end];
-      } else {
-        siblingOffset += currentPosition[start] - immediateSibling.clientRect[end];
-      }
-    }
-
-    return siblingOffset;
-  }
-
-  /**
-   * Gets the offset in pixels by which the item that is being dragged should be moved.
-   *
-   * 获取要移动的条目的偏移量（以像素为单位）。
-   *
-   * @param currentPosition Current position of the item.
-   *
-   * 该条目的当前位置
-   *
-   * @param newPosition Position of the item where the current item should be moved.
-   *
-   * 当前条目应该移动到的位置。
-   *
-   * @param delta Direction in which the user is moving.
-   *
-   * 用户移动的方向。
-   *
-   */
-  private _getItemOffsetPx(currentPosition: ClientRect, newPosition: ClientRect, delta: 1 | -1) {
-    const isHorizontal = this._orientation === 'horizontal';
-    let itemOffset = isHorizontal
-      ? newPosition.left - currentPosition.left
-      : newPosition.top - currentPosition.top;
-
-    // Account for differences in the item width/height.
-    if (delta === -1) {
-      itemOffset += isHorizontal
-        ? newPosition.width - currentPosition.width
-        : newPosition.height - currentPosition.height;
-    }
-
-    return itemOffset;
-  }
-
-  /**
-   * Checks if pointer is entering in the first position
-   *
-   * 检查指针是否进入了第一个条目的位置
-   *
-   * @param pointerX Position of the user's pointer along the X axis.
-   *
-   * 用户指针沿 X 轴的位置。
-   *
-   * @param pointerY Position of the user's pointer along the Y axis.
-   *
-   * 用户指针沿 Y 轴的位置。
-   *
-   */
-  private _shouldEnterAsFirstChild(pointerX: number, pointerY: number) {
-    if (!this._activeDraggables.length) {
-      return false;
-    }
-
-    const itemPositions = this._itemPositions;
-    const isHorizontal = this._orientation === 'horizontal';
-
-    // `itemPositions` are sorted by position while `activeDraggables` are sorted by child index
-    // check if container is using some sort of "reverse" ordering (eg: flex-direction: row-reverse)
-    const reversed = itemPositions[0].drag !== this._activeDraggables[0];
-    if (reversed) {
-      const lastItemRect = itemPositions[itemPositions.length - 1].clientRect;
-      return isHorizontal ? pointerX >= lastItemRect.right : pointerY >= lastItemRect.bottom;
-    } else {
-      const firstItemRect = itemPositions[0].clientRect;
-      return isHorizontal ? pointerX <= firstItemRect.left : pointerY <= firstItemRect.top;
-    }
-  }
-
-  /**
-   * Gets the index of an item in the drop container, based on the position of the user's pointer.
-   *
-   * 根据用户指针的位置，获取 drop 容器中一个条目的索引。
-   *
-   * @param item Item that is being sorted.
-   *
-   * 正在排序的条目
-   *
-   * @param pointerX Position of the user's pointer along the X axis.
-   *
-   * 用户指针沿 X 轴的位置。
-   *
-   * @param pointerY Position of the user's pointer along the Y axis.
-   *
-   * 用户指针沿 Y 轴的位置。
-   *
-   * @param delta Direction in which the user is moving their pointer.
-   *
-   * 用户移动指针的方向。
-   *
-   */
-  private _getItemIndexFromPointerPosition(
-    item: DragRef,
-    pointerX: number,
-    pointerY: number,
-    delta?: {x: number; y: number},
-  ): number {
-    const isHorizontal = this._orientation === 'horizontal';
-    const index = this._itemPositions.findIndex(({drag, clientRect}) => {
-      // Skip the item itself.
-      if (drag === item) {
-        return false;
-      }
-
-      if (delta) {
-        const direction = isHorizontal ? delta.x : delta.y;
-
-        // If the user is still hovering over the same item as last time, their cursor hasn't left
-        // the item after we made the swap, and they didn't change the direction in which they're
-        // dragging, we don't consider it a direction swap.
-        if (
-          drag === this._previousSwap.drag &&
-          this._previousSwap.overlaps &&
-          direction === this._previousSwap.delta
-        ) {
-          return false;
-        }
-      }
-
-      return isHorizontal
-        ? // Round these down since most browsers report client rects with
-          // sub-pixel precision, whereas the pointer coordinates are rounded to pixels.
-          pointerX >= Math.floor(clientRect.left) && pointerX < Math.floor(clientRect.right)
-        : pointerY >= Math.floor(clientRect.top) && pointerY < Math.floor(clientRect.bottom);
-    });
-
-    return index === -1 || !this.sortPredicate(index, item, this) ? -1 : index;
-  }
-
-  /**
-   * Caches the current items in the list and their positions.
-   *
-   * 缓存列表中的当前条目及其位置。
-   *
-   */
-  private _cacheItems(): void {
-    this._activeDraggables = this._draggables.slice();
-    this._cacheItemPositions();
-    this._cacheParentPositions();
-  }
-
-  /**
-   * Starts the interval that'll auto-scroll the element.
-   *
-   * 启动自动滚动元素的时间间隔。
-   *
-   */
-=======
   /** Starts the interval that'll auto-scroll the element. */
->>>>>>> 53b69108
   private _startScrollInterval = () => {
     this._stopScrolling();
 
@@ -1203,17 +727,8 @@
 
   /**
    * Checks whether the user's pointer is positioned over the container.
-   *
-   * 检查用户的指针是否位于容器上方。
-   *
    * @param x Pointer position along the X axis.
-   *
-   * 指针沿 X 轴的位置。
-   *
    * @param y Pointer position along the Y axis.
-   *
-   * 指针沿 Y 轴的位置。
-   *
    */
   _isOverContainer(x: number, y: number): boolean {
     return this._clientRect != null && isInsideClientRect(this._clientRect, x, y);
@@ -1222,13 +737,7 @@
   /**
    * Figures out whether an item should be moved into a sibling
    * drop container, based on its current position.
-   *
-   * 根据当前的位置，确定是否应该把一个条目移进一个兄弟投放容器中。
-   *
    * @param item Drag item that is being moved.
-   *
-   * 正被移动的条目。
-   *
    * @param x Position of the item along the X axis.
    *
    * 该条目沿 X 轴的位置。
@@ -1244,13 +753,7 @@
 
   /**
    * Checks whether the drop list can receive the passed-in item.
-   *
-   * 检查投放列表是否可以接收该传入的条目。
-   *
    * @param item Item that is being dragged into the list.
-   *
-   * 被拖入本列表中的条目
-   *
    * @param x Position of the item along the X axis.
    *
    * 该条目沿 X 轴的位置。
@@ -1290,13 +793,7 @@
 
   /**
    * Called by one of the connected drop lists when a dragging sequence has started.
-   *
-   * 拖曳序列启动时，由其中一个已连接的投放列表调用。
-   *
    * @param sibling Sibling in which dragging has started.
-   *
-   * 开启拖曳序列的兄弟列表。
-   *
    */
   _startReceiving(sibling: DropListRef, items: DragRef[]) {
     const activeSiblings = this._activeSiblings;
@@ -1319,13 +816,7 @@
 
   /**
    * Called by a connected drop list when dragging has stopped.
-   *
-   * 当拖动停止时，由连接的投放列表调用。
-   *
    * @param sibling Sibling whose dragging has stopped.
-   *
-   * 停止拖动的兄弟列表。
-   *
    */
   _stopReceiving(sibling: DropListRef) {
     this._activeSiblings.delete(sibling);
@@ -1335,9 +826,6 @@
   /**
    * Starts listening to scroll events on the viewport.
    * Used for updating the internal state of the list.
-   *
-   * 开始在视口上监听滚动事件。用于更新列表的内部状态。
-   *
    */
   private _listenToScrollEvents() {
     this._viewportScrollSubscription = this._dragDropRegistry
@@ -1360,9 +848,6 @@
    * than saving it in property directly on init, because we want to resolve it as late as possible
    * in order to ensure that the element has been moved into the shadow DOM. Doing it inside the
    * constructor might be too early if the element is inside of something like `ngFor` or `ngIf`.
-   *
-   * 惰性解析并返回该元素的 Shadow DOM 根。我们在函数中执行此操作，而不是直接在初始化时把它保存在属性中，因为我们希望尽可能晚地解析它，以确保该元素已被移入了 Shadow DOM 中。如果元素位于 `ngFor` 或 `ngIf` 等内部，那么在构造函数中执行此操作可能为时过早。
-   *
    */
   private _getShadowRoot(): RootNode {
     if (!this._cachedShadowRoot) {
@@ -1373,12 +858,7 @@
     return this._cachedShadowRoot;
   }
 
-  /**
-   * Notifies any siblings that may potentially receive the item.
-   *
-   * 通知任何可能接收该条目的兄弟列表。
-   *
-   */
+  /** Notifies any siblings that may potentially receive the item. */
   private _notifyReceivingSiblings() {
     const draggedItems = this._sortStrategy
       .getActiveItemsSnapshot()
@@ -1389,17 +869,8 @@
 
 /**
  * Gets whether the vertical auto-scroll direction of a node.
- *
- * 获取节点的垂直自动滚动方向。
- *
  * @param clientRect Dimensions of the node.
- *
- * 该节点的规格。
- *
  * @param pointerY Position of the user's pointer along the y axis.
- *
- * 用户指针沿 y 轴的位置。
- *
  */
 function getVerticalScrollDirection(clientRect: ClientRect, pointerY: number) {
   const {top, bottom, height} = clientRect;
@@ -1416,17 +887,8 @@
 
 /**
  * Gets whether the horizontal auto-scroll direction of a node.
- *
- * 获取节点的水平自动滚动方向。
- *
  * @param clientRect Dimensions of the node.
- *
- * 该节点的规格。
- *
  * @param pointerX Position of the user's pointer along the x axis.
- *
- * 用户指针沿 x 轴的位置。
- *
  */
 function getHorizontalScrollDirection(clientRect: ClientRect, pointerX: number) {
   const {left, right, width} = clientRect;
@@ -1444,25 +906,10 @@
 /**
  * Gets the directions in which an element node should be scrolled,
  * assuming that the user's pointer is already within it scrollable region.
- *
- * 获取应该滚动的元素节点的方向，这里假设用户的指针已经在它的可滚动区域内了。
- *
  * @param element Element for which we should calculate the scroll direction.
- *
- * 我们应该为其计算滚动方向的元素。
- *
  * @param clientRect Bounding client rectangle of the element.
- *
- * 此元素的客户端外框矩形（BoundingClientRect）。
- *
  * @param pointerX Position of the user's pointer along the x axis.
- *
- * 用户指针沿 x 轴的位置。
- *
  * @param pointerY Position of the user's pointer along the y axis.
- *
- * 用户指针沿 y 轴的位置。
- *
  */
 function getElementScrollDirections(
   element: HTMLElement,
