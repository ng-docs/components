/**
 * @license
 * Copyright Google LLC All Rights Reserved.
 *
 * Use of this source code is governed by an MIT-style license that can be
 * found in the LICENSE file at https://angular.io/license
 */

import {ElementRef, NgZone} from '@angular/core';
import {Direction} from '@angular/cdk/bidi';
import {coerceElement} from '@angular/cdk/coercion';
import {ViewportRuler} from '@angular/cdk/scrolling';
import {_getShadowRoot} from '@angular/cdk/platform';
import {Subject, Subscription, interval, animationFrameScheduler} from 'rxjs';
import {takeUntil} from 'rxjs/operators';
import {DragDropRegistry} from './drag-drop-registry';
import type {DragRef, Point} from './drag-ref';
import {isPointerNearClientRect, isInsideClientRect} from './dom/client-rect';
import {ParentPositionTracker} from './dom/parent-position-tracker';
import {DragCSSStyleDeclaration} from './dom/styling';
import {DropListSortStrategy} from './sorting/drop-list-sort-strategy';
import {SingleAxisSortStrategy} from './sorting/single-axis-sort-strategy';

/**
 * Proximity, as a ratio to width/height, at which a
 * dragged item will affect the drop container.
 *
 * 亲近度（宽度/高度）为多少时被拖动的条目会影响该投放容器。
 *
 */
const DROP_PROXIMITY_THRESHOLD = 0.05;

/**
 * Proximity, as a ratio to width/height at which to start auto-scrolling the drop list or the
 * viewport. The value comes from trying it out manually until it feels right.
 *
 * 亲近度，是指宽度/高度比，从多少开始自动滚动投放列表或视口。这个值来自于人工尝试，直到感觉合适为止。
 *
 */
const SCROLL_PROXIMITY_THRESHOLD = 0.05;

/**
 * Vertical direction in which we can auto-scroll.
 *
 * 我们可以自动滚动的垂直方向。
 *
 */
const enum AutoScrollVerticalDirection {
  NONE,
  UP,
  DOWN,
}

/**
 * Horizontal direction in which we can auto-scroll.
 *
 * 我们可以自动滚动的水平方向。
 *
 */
const enum AutoScrollHorizontalDirection {
  NONE,
  LEFT,
  RIGHT,
}

<<<<<<< HEAD
/**
 * Internal compile-time-only representation of a `DropListRef`.
 * Used to avoid circular import issues between the `DropListRef` and the `DragRef`.
 *
 * `DropListRef` 的内部编译期表示形式。用于避免 `DropListRef` 和 `DragRef` 之间的循环导入问题。
 *
 * @docs-private
 */
export interface DropListRefInternal extends DropListRef {}

=======
>>>>>>> 69652b09
type RootNode = DocumentOrShadowRoot & {
  // As of TS 4.4 the built in DOM typings don't include `elementFromPoint` on `ShadowRoot`,
  // even though it exists (see https://developer.mozilla.org/en-US/docs/Web/API/ShadowRoot).
  // This type is a utility to avoid having to add casts everywhere.
  elementFromPoint(x: number, y: number): Element | null;
};

/**
 * Reference to a drop list. Used to manipulate or dispose of the container.
 *
 * 投放列表的引用。用来操纵或丢弃容器。
 *
 */
export class DropListRef<T = any> {
  /**
   * Element that the drop list is attached to.
   *
   * 投放表附着到的元素
   *
   */
  element: HTMLElement | ElementRef<HTMLElement>;

  /**
   * Whether starting a dragging sequence from this container is disabled.
   *
   * 是否禁用了从此容器启动拖曳序列的方法。
   *
   */
  disabled: boolean = false;

  /**
   * Whether sorting items within the list is disabled.
   *
   * 是否禁用了列表中的条目排序。
   *
   */
  sortingDisabled: boolean = false;

  /**
   * Locks the position of the draggable elements inside the container along the specified axis.
   *
   * 沿着指定的轴锁定容器内可拖动元素的位置。
   *
   */
  lockAxis: 'x' | 'y';

  /**
   * Whether auto-scrolling the view when the user
   * moves their pointer close to the edges is disabled.
   *
   * 当用户把指针移到边缘附近时是否禁止自动滚动视图。
   *
   */
  autoScrollDisabled: boolean = false;

  /**
   * Number of pixels to scroll for each frame when auto-scrolling an element.
   *
   * 当自动滚动元素时，这是每一帧滚动的像素数。
   *
   */
  autoScrollStep: number = 2;

  /**
   * Function that is used to determine whether an item
   * is allowed to be moved into a drop container.
   *
   * 该函数用于判断是否允许某个条目移入投放容器。
   *
   */
  enterPredicate: (drag: DragRef, drop: DropListRef) => boolean = () => true;

  /**
   * Function that is used to determine whether an item can be sorted into a particular index.
   *
   * 一个函数，用来判断某个条目是否可以被排序到特定索引。
   *
   */
  sortPredicate: (index: number, drag: DragRef, drop: DropListRef) => boolean = () => true;

  /**
   * Emits right before dragging has started.
   *
   * 在拖动开始之前触发。
   *
   */
  readonly beforeStarted = new Subject<void>();

  /**
   * Emits when the user has moved a new drag item into this container.
   *
   * 当用户把一个新的拖动条目移到这个容器中时，就会触发。
   *
   */
  readonly entered = new Subject<{item: DragRef; container: DropListRef; currentIndex: number}>();

  /**
   * Emits when the user removes an item from the container
   * by dragging it into another container.
   *
   * 当用户把条目拖到另一个容器中并从当前容器中删除该条目时触发。
   *
   */
  readonly exited = new Subject<{item: DragRef; container: DropListRef}>();

  /**
   * Emits when the user drops an item inside the container.
   *
   * 当用户把一个条目投放进该容器时就会触发。
   *
   */
  readonly dropped = new Subject<{
    item: DragRef;
    currentIndex: number;
    previousIndex: number;
    container: DropListRef;
    previousContainer: DropListRef;
    isPointerOverContainer: boolean;
    distance: Point;
    dropPoint: Point;
    event: MouseEvent | TouchEvent;
  }>();

  /**
   * Emits as the user is swapping items while actively dragging.
   *
   * 当用户正在主动拖动以交换条目时，就会触发。
   *
   */
  readonly sorted = new Subject<{
    previousIndex: number;
    currentIndex: number;
    container: DropListRef;
    item: DragRef;
  }>();

<<<<<<< HEAD
  /**
   * Arbitrary data that can be attached to the drop list.
   *
   * 可以附加到投放列表上的任意数据。
   *
   */
=======
  /** Emits when a dragging sequence is started in a list connected to the current one. */
  readonly receivingStarted = new Subject<{
    receiver: DropListRef;
    initiator: DropListRef;
    items: DragRef[];
  }>();

  /** Emits when a dragging sequence is stopped from a list connected to the current one. */
  readonly receivingStopped = new Subject<{
    receiver: DropListRef;
    initiator: DropListRef;
  }>();

  /** Arbitrary data that can be attached to the drop list. */
>>>>>>> 69652b09
  data: T;

  /**
   * Whether an item in the list is being dragged.
   *
   * 是否正在拖动列表中的某个条目。
   *
   */
  private _isDragging = false;

  /**
   * Keeps track of the positions of any parent scrollable elements.
   *
   * 跟踪任何父级可滚动元素的位置。
   *
   */
  private _parentPositions: ParentPositionTracker;

  /**
   * Strategy being used to sort items within the list.
   *
   * 用于对列表中的项目进行排序的策略。
   *
   */
  private _sortStrategy: DropListSortStrategy<DragRef>;

  /**
   * Cached `ClientRect` of the drop list.
   *
   * 投放列表的缓存 `ClientRect`
   *
   */
  private _clientRect: ClientRect | undefined;

  /**
   * Draggable items in the container.
   *
   * 容器中的可拖动条目。
   *
   */
  private _draggables: readonly DragRef[] = [];

  /**
   * Drop lists that are connected to the current one.
   *
   * 删除那些连接到当前列表的投放列表。
   *
   */
  private _siblings: readonly DropListRef[] = [];

  /**
   * Connected siblings that currently have a dragged item.
   *
   * 当前有拖动条目的已连接兄弟列表。
   *
   */
  private _activeSiblings = new Set<DropListRef>();

  /**
   * Subscription to the window being scrolled.
   *
   * 对窗口滚动事件的订阅。
   *
   */
  private _viewportScrollSubscription = Subscription.EMPTY;

  /**
   * Vertical direction in which the list is currently scrolling.
   *
   * 列表当前正在滚动的垂直方向。
   *
   */
  private _verticalScrollDirection = AutoScrollVerticalDirection.NONE;

  /**
   * Horizontal direction in which the list is currently scrolling.
   *
   * 列表当前正在滚动的水平方向。
   *
   */
  private _horizontalScrollDirection = AutoScrollHorizontalDirection.NONE;

  /**
   * Node that is being auto-scrolled.
   *
   * 正在自动滚动的节点
   *
   */
  private _scrollNode: HTMLElement | Window;

  /**
   * Used to signal to the current auto-scroll sequence when to stop.
   *
   * 用于发信号以通知当前自动滚动序列何时停止。
   *
   */
  private readonly _stopScrollTimers = new Subject<void>();

  /**
   * Shadow root of the current element. Necessary for `elementFromPoint` to resolve correctly.
   *
   * 当前元素的 Shadow DOM 根。这对于正确解析 `elementFromPoint` 是必要的。
   *
   */
  private _cachedShadowRoot: RootNode | null = null;

  /**
   * Reference to the document.
   *
   * 到 document 的引用。
   *
   */
  private _document: Document;

  /**
   * Elements that can be scrolled while the user is dragging.
   *
   * 可以在用户拖动时滚动的元素。
   *
   */
  private _scrollableElements: HTMLElement[];

  /**
   * Initial value for the element's `scroll-snap-type` style.
   *
   * 该元素的 `scroll-snap-type` 样式的初始值。
   *
   */
  private _initialScrollSnap: string;

  constructor(
    element: ElementRef<HTMLElement> | HTMLElement,
    private _dragDropRegistry: DragDropRegistry<DragRef, DropListRef>,
    _document: any,
    private _ngZone: NgZone,
    private _viewportRuler: ViewportRuler,
  ) {
    this.element = coerceElement(element);
    this._document = _document;
    this.withScrollableParents([this.element]);
    _dragDropRegistry.registerDropContainer(this);
    this._parentPositions = new ParentPositionTracker(_document);
    this._sortStrategy = new SingleAxisSortStrategy(this.element, _dragDropRegistry);
    this._sortStrategy.withSortPredicate((index, item) => this.sortPredicate(index, item, this));
  }

  /**
   * Removes the drop list functionality from the DOM element.
   *
   * 从 DOM 元素中移除投放列表的功能。
   *
   */
  dispose() {
    this._stopScrolling();
    this._stopScrollTimers.complete();
    this._viewportScrollSubscription.unsubscribe();
    this.beforeStarted.complete();
    this.entered.complete();
    this.exited.complete();
    this.dropped.complete();
    this.sorted.complete();
    this.receivingStarted.complete();
    this.receivingStopped.complete();
    this._activeSiblings.clear();
    this._scrollNode = null!;
    this._parentPositions.clear();
    this._dragDropRegistry.removeDropContainer(this);
  }

  /**
   * Whether an item from this list is currently being dragged.
   *
   * 当前是否正在拖动此列表中的某个条目。
   *
   */
  isDragging() {
    return this._isDragging;
  }

  /**
   * Starts dragging an item.
   *
   * 开始拖动一个条目。
   *
   */
  start(): void {
    this._draggingStarted();
    this._notifyReceivingSiblings();
  }

  /**
   * Emits an event to indicate that the user moved an item into the container.
   *
   * 发出一个事件，表明用户已经把某个条目移到了容器中。
   *
   * @param item Item that was moved into the container.
   *
   * 被移入容器中的条目。
   *
   * @param pointerX Position of the item along the X axis.
   *
   * 该条目沿 X 轴的位置。
   *
   * @param pointerY Position of the item along the Y axis.
   *
   * 该条目沿 Y 轴的位置。
   *
   * @param index Index at which the item entered. If omitted, the container will try to figure it
   *   out automatically.
   *
   * 条目进来后的索引。如果省略，容器会自动尝试定位。
   *
   */
  enter(item: DragRef, pointerX: number, pointerY: number, index?: number): void {
    this._draggingStarted();

    // If sorting is disabled, we want the item to return to its starting
    // position if the user is returning it to its initial container.
    if (index == null && this.sortingDisabled) {
      index = this._draggables.indexOf(item);
    }

    this._sortStrategy.enter(item, pointerX, pointerY, index);

    // Note that this usually happens inside `_draggingStarted` as well, but the dimensions
    // can change when the sort strategy moves the item around inside `enter`.
    this._cacheParentPositions();

    // Notify siblings at the end so that the item has been inserted into the `activeDraggables`.
    this._notifyReceivingSiblings();
    this.entered.next({item, container: this, currentIndex: this.getItemIndex(item)});
  }

  /**
   * Removes an item from the container after it was dragged into another container by the user.
   *
   * 用户将一个条目拖入另一个容器并从当前容器删除该条目。
   *
   * @param item Item that was dragged out.
   *
   * 被拖走的条目。
   *
   */
  exit(item: DragRef): void {
    this._reset();
    this.exited.next({item, container: this});
  }

  /**
   * Drops an item into this container.
   *
   * 把条目投放到这个容器里。
   *
   * @param item Item being dropped into the container.
   *
   * 要被投放进此容器的条目。
   *
   * @param currentIndex Index at which the item should be inserted.
   *
   * 该条目应该插入到的索引。
   *
   * @param previousIndex Index of the item when dragging started.
   *
   * 拖动开始时该条目的索引。
   *
   * @param previousContainer Container from which the item got dragged in.
   *
   * 该条目被拖入的容器。
   *
   * @param isPointerOverContainer Whether the user's pointer was over the
   *    container when the item was dropped.
   *
   * 当条目被移除时，用户的指针是否还在容器上。
   *
   * @param distance Distance the user has dragged since the start of the dragging sequence.
   *
   * 自拖曳序列开始以来用户拖动过的距离。
   *
   * @param event Event that triggered the dropping sequence.
   *
   * 触发扔下（drop）序列的事件。
   *
   * @breaking-change 15.0.0 `previousIndex` and `event` parameters to become required.
   *
   * `previousIndex` 和 `event` 参数成为必需的。
   *
   */
  drop(
    item: DragRef,
    currentIndex: number,
    previousIndex: number,
    previousContainer: DropListRef,
    isPointerOverContainer: boolean,
    distance: Point,
    dropPoint: Point,
    event: MouseEvent | TouchEvent = {} as any,
  ): void {
    this._reset();
    this.dropped.next({
      item,
      currentIndex,
      previousIndex,
      container: this,
      previousContainer,
      isPointerOverContainer,
      distance,
      dropPoint,
      event,
    });
  }

  /**
   * Sets the draggable items that are a part of this list.
   *
   * 设置属于该列表的可拖动条目。
   *
   * @param items Items that are a part of this list.
   *
   * 属于这个列表的条目。
   *
   */
  withItems(items: DragRef[]): this {
    const previousItems = this._draggables;
    this._draggables = items;
    items.forEach(item => item._withDropContainer(this));

    if (this.isDragging()) {
      const draggedItems = previousItems.filter(item => item.isDragging());

      // If all of the items being dragged were removed
      // from the list, abort the current drag sequence.
      if (draggedItems.every(item => items.indexOf(item) === -1)) {
        this._reset();
      } else {
        this._sortStrategy.withItems(this._draggables);
      }
    }

    return this;
  }

  /**
   * Sets the layout direction of the drop list.
   *
   * 设置投放列表的布局方向。
   *
   */
  withDirection(direction: Direction): this {
    this._sortStrategy.direction = direction;
    return this;
  }

  /**
   * Sets the containers that are connected to this one. When two or more containers are
   * connected, the user will be allowed to transfer items between them.
   *
   * 设置连接到这个容器的容器。当有两个或多个容器相连时，系统会允许用户在它们之间传输条目。
   *
   * @param connectedTo Other containers that the current containers should be connected to.
   *
   * 当前容器应该连接到的其他容器。
   *
   */
  connectedTo(connectedTo: DropListRef[]): this {
    this._siblings = connectedTo.slice();
    return this;
  }

  /**
   * Sets the orientation of the container.
   *
   * 设置容器的方向。
   *
   * @param orientation New orientation for the container.
   *
   * 容器的新方向。
   *
   */
  withOrientation(orientation: 'vertical' | 'horizontal'): this {
    // TODO(crisbeto): eventually we should be constructing the new sort strategy here based on
    // the new orientation. For now we can assume that it'll always be `SingleAxisSortStrategy`.
    (this._sortStrategy as SingleAxisSortStrategy<DragRef>).orientation = orientation;
    return this;
  }

  /**
   * Sets which parent elements are can be scrolled while the user is dragging.
   *
   * 当用户在拖动时，设置哪些父元素可以滚动。
   *
   * @param elements Elements that can be scrolled.
   *
   * 那些可以滚动的元素。
   *
   */
  withScrollableParents(elements: HTMLElement[]): this {
    const element = coerceElement(this.element);

    // We always allow the current element to be scrollable
    // so we need to ensure that it's in the array.
    this._scrollableElements =
      elements.indexOf(element) === -1 ? [element, ...elements] : elements.slice();
    return this;
  }

  /**
   * Gets the scrollable parents that are registered with this drop container.
   *
   * 获取在这个投放容器中注册的可滚动父类。
   *
   */
  getScrollableParents(): readonly HTMLElement[] {
    return this._scrollableElements;
  }

  /**
   * Figures out the index of an item in the container.
   *
   * 找出容器中某个条目的索引。
   *
   * @param item Item whose index should be determined.
   *
   * 应该确定索引的条目。
   *
   */
  getItemIndex(item: DragRef): number {
    return this._isDragging
      ? this._sortStrategy.getItemIndex(item)
      : this._draggables.indexOf(item);
  }

  /**
   * Whether the list is able to receive the item that
   * is currently being dragged inside a connected drop list.
   *
   * 列表是否能够接收当前被拖入的已连接投放列表中的条目。
   *
   */
  isReceiving(): boolean {
    return this._activeSiblings.size > 0;
  }

  /**
   * Sorts an item inside the container based on its position.
   *
   * 根据某条目的位置在容器内对其进行排序。
   *
   * @param item Item to be sorted.
   *
   * 要排序的条目
   *
   * @param pointerX Position of the item along the X axis.
   *
   * 该条目沿 X 轴的位置。
   *
   * @param pointerY Position of the item along the Y axis.
   *
   * 该条目沿 Y 轴的位置。
   *
   * @param pointerDelta Direction in which the pointer is moving along each axis.
   *
   * 指针沿每个轴移动的方向。
   *
   */
  _sortItem(
    item: DragRef,
    pointerX: number,
    pointerY: number,
    pointerDelta: {x: number; y: number},
  ): void {
    // Don't sort the item if sorting is disabled or it's out of range.
    if (
      this.sortingDisabled ||
      !this._clientRect ||
      !isPointerNearClientRect(this._clientRect, DROP_PROXIMITY_THRESHOLD, pointerX, pointerY)
    ) {
      return;
    }

    const result = this._sortStrategy.sort(item, pointerX, pointerY, pointerDelta);

    if (result) {
      this.sorted.next({
        previousIndex: result.previousIndex,
        currentIndex: result.currentIndex,
        container: this,
        item,
      });
    }
  }

  /**
   * Checks whether the user's pointer is close to the edges of either the
   * viewport or the drop list and starts the auto-scroll sequence.
   *
   * 检查用户的指针是否靠近视口或投放列表的边缘，并启动自动滚动序列。
   *
   * @param pointerX User's pointer position along the x axis.
   *
   * 用户指针沿 x 轴的位置。
   *
   * @param pointerY User's pointer position along the y axis.
   *
   * 用户指针沿 y 轴的位置。
   *
   */
  _startScrollingIfNecessary(pointerX: number, pointerY: number) {
    if (this.autoScrollDisabled) {
      return;
    }

    let scrollNode: HTMLElement | Window | undefined;
    let verticalScrollDirection = AutoScrollVerticalDirection.NONE;
    let horizontalScrollDirection = AutoScrollHorizontalDirection.NONE;

    // Check whether we should start scrolling any of the parent containers.
    this._parentPositions.positions.forEach((position, element) => {
      // We have special handling for the `document` below. Also this would be
      // nicer with a  for...of loop, but it requires changing a compiler flag.
      if (element === this._document || !position.clientRect || scrollNode) {
        return;
      }

      if (
        isPointerNearClientRect(position.clientRect, DROP_PROXIMITY_THRESHOLD, pointerX, pointerY)
      ) {
        [verticalScrollDirection, horizontalScrollDirection] = getElementScrollDirections(
          element as HTMLElement,
          position.clientRect,
          pointerX,
          pointerY,
        );

        if (verticalScrollDirection || horizontalScrollDirection) {
          scrollNode = element as HTMLElement;
        }
      }
    });

    // Otherwise check if we can start scrolling the viewport.
    if (!verticalScrollDirection && !horizontalScrollDirection) {
      const {width, height} = this._viewportRuler.getViewportSize();
      const clientRect = {
        width,
        height,
        top: 0,
        right: width,
        bottom: height,
        left: 0,
      } as ClientRect;
      verticalScrollDirection = getVerticalScrollDirection(clientRect, pointerY);
      horizontalScrollDirection = getHorizontalScrollDirection(clientRect, pointerX);
      scrollNode = window;
    }

    if (
      scrollNode &&
      (verticalScrollDirection !== this._verticalScrollDirection ||
        horizontalScrollDirection !== this._horizontalScrollDirection ||
        scrollNode !== this._scrollNode)
    ) {
      this._verticalScrollDirection = verticalScrollDirection;
      this._horizontalScrollDirection = horizontalScrollDirection;
      this._scrollNode = scrollNode;

      if ((verticalScrollDirection || horizontalScrollDirection) && scrollNode) {
        this._ngZone.runOutsideAngular(this._startScrollInterval);
      } else {
        this._stopScrolling();
      }
    }
  }

  /**
   * Stops any currently-running auto-scroll sequences.
   *
   * 停止当前正在运行的自动滚动序列。
   *
   */
  _stopScrolling() {
    this._stopScrollTimers.next();
  }

  /**
   * Starts the dragging sequence within the list.
   *
   * 在列表中开始拖曳序列。
   *
   */
  private _draggingStarted() {
    const styles = coerceElement(this.element).style as DragCSSStyleDeclaration;
    this.beforeStarted.next();
    this._isDragging = true;

    // We need to disable scroll snapping while the user is dragging, because it breaks automatic
    // scrolling. The browser seems to round the value based on the snapping points which means
    // that we can't increment/decrement the scroll position.
    this._initialScrollSnap = styles.msScrollSnapType || styles.scrollSnapType || '';
    styles.scrollSnapType = styles.msScrollSnapType = 'none';
    this._sortStrategy.start(this._draggables);
    this._cacheParentPositions();
    this._viewportScrollSubscription.unsubscribe();
    this._listenToScrollEvents();
  }

  /**
   * Caches the positions of the configured scrollable parents.
   *
   * 缓存已配置的可滚动父条目的位置。
   *
   */
  private _cacheParentPositions() {
    const element = coerceElement(this.element);
    this._parentPositions.cache(this._scrollableElements);

    // The list element is always in the `scrollableElements`
    // so we can take advantage of the cached `ClientRect`.
    this._clientRect = this._parentPositions.positions.get(element)!.clientRect!;
  }

  /**
   * Resets the container to its initial state.
   *
   * 将此容器重置为其初始状态。
   *
   */
  private _reset() {
    this._isDragging = false;

    const styles = coerceElement(this.element).style as DragCSSStyleDeclaration;
    styles.scrollSnapType = styles.msScrollSnapType = this._initialScrollSnap;

    this._siblings.forEach(sibling => sibling._stopReceiving(this));
    this._sortStrategy.reset();
    this._stopScrolling();
    this._viewportScrollSubscription.unsubscribe();
    this._parentPositions.clear();
  }

  /**
   * Starts the interval that'll auto-scroll the element.
   *
   * 元素要开始自动滚动时用的定时器。
   *
   */
  private _startScrollInterval = () => {
    this._stopScrolling();

    interval(0, animationFrameScheduler)
      .pipe(takeUntil(this._stopScrollTimers))
      .subscribe(() => {
        const node = this._scrollNode;
        const scrollStep = this.autoScrollStep;

        if (this._verticalScrollDirection === AutoScrollVerticalDirection.UP) {
          node.scrollBy(0, -scrollStep);
        } else if (this._verticalScrollDirection === AutoScrollVerticalDirection.DOWN) {
          node.scrollBy(0, scrollStep);
        }

        if (this._horizontalScrollDirection === AutoScrollHorizontalDirection.LEFT) {
          node.scrollBy(-scrollStep, 0);
        } else if (this._horizontalScrollDirection === AutoScrollHorizontalDirection.RIGHT) {
          node.scrollBy(scrollStep, 0);
        }
      });
  };

  /**
   * Checks whether the user's pointer is positioned over the container.
   *
   * 检查用户的指针是否位于容器上方。
   *
   * @param x Pointer position along the X axis.
   *
   * 指针沿 X 轴的位置。
   *
   * @param y Pointer position along the Y axis.
   *
   * 指针沿 Y 轴的位置。
   *
   */
  _isOverContainer(x: number, y: number): boolean {
    return this._clientRect != null && isInsideClientRect(this._clientRect, x, y);
  }

  /**
   * Figures out whether an item should be moved into a sibling
   * drop container, based on its current position.
   *
   * 根据当前的位置，确定是否应该把一个条目移进一个兄弟投放容器中。
   *
   * @param item Drag item that is being moved.
   *
   * 正被移动的条目。
   *
   * @param x Position of the item along the X axis.
   *
   * 该条目沿 X 轴的位置。
   *
   * @param y Position of the item along the Y axis.
   *
   * 该条目沿 Y 轴的位置。
   *
   */
  _getSiblingContainerFromPosition(item: DragRef, x: number, y: number): DropListRef | undefined {
    return this._siblings.find(sibling => sibling._canReceive(item, x, y));
  }

  /**
   * Checks whether the drop list can receive the passed-in item.
   *
   * 检查投放列表是否可以接收该传入的条目。
   *
   * @param item Item that is being dragged into the list.
   *
   * 被拖入本列表中的条目
   *
   * @param x Position of the item along the X axis.
   *
   * 该条目沿 X 轴的位置。
   *
   * @param y Position of the item along the Y axis.
   *
   * 该条目沿 Y 轴的位置。
   *
   */
  _canReceive(item: DragRef, x: number, y: number): boolean {
    if (
      !this._clientRect ||
      !isInsideClientRect(this._clientRect, x, y) ||
      !this.enterPredicate(item, this)
    ) {
      return false;
    }

    const elementFromPoint = this._getShadowRoot().elementFromPoint(x, y) as HTMLElement | null;

    // If there's no element at the pointer position, then
    // the client rect is probably scrolled out of the view.
    if (!elementFromPoint) {
      return false;
    }

    const nativeElement = coerceElement(this.element);

    // The `ClientRect`, that we're using to find the container over which the user is
    // hovering, doesn't give us any information on whether the element has been scrolled
    // out of the view or whether it's overlapping with other containers. This means that
    // we could end up transferring the item into a container that's invisible or is positioned
    // below another one. We use the result from `elementFromPoint` to get the top-most element
    // at the pointer position and to find whether it's one of the intersecting drop containers.
    return elementFromPoint === nativeElement || nativeElement.contains(elementFromPoint);
  }

  /**
   * Called by one of the connected drop lists when a dragging sequence has started.
   *
   * 拖曳序列启动时，由其中一个已连接的投放列表调用。
   *
   * @param sibling Sibling in which dragging has started.
   *
   * 开启拖曳序列的兄弟列表。
   *
   */
  _startReceiving(sibling: DropListRef, items: DragRef[]) {
    const activeSiblings = this._activeSiblings;

    if (
      !activeSiblings.has(sibling) &&
      items.every(item => {
        // Note that we have to add an exception to the `enterPredicate` for items that started off
        // in this drop list. The drag ref has logic that allows an item to return to its initial
        // container, if it has left the initial container and none of the connected containers
        // allow it to enter. See `DragRef._updateActiveDropContainer` for more context.
        return this.enterPredicate(item, this) || this._draggables.indexOf(item) > -1;
      })
    ) {
      activeSiblings.add(sibling);
      this._cacheParentPositions();
      this._listenToScrollEvents();
      this.receivingStarted.next({
        initiator: sibling,
        receiver: this,
        items,
      });
    }
  }

  /**
   * Called by a connected drop list when dragging has stopped.
   *
   * 当拖动停止时，由连接的投放列表调用。
   *
   * @param sibling Sibling whose dragging has stopped.
   *
   * 停止拖动的兄弟列表。
   *
   */
  _stopReceiving(sibling: DropListRef) {
    this._activeSiblings.delete(sibling);
    this._viewportScrollSubscription.unsubscribe();
    this.receivingStopped.next({initiator: sibling, receiver: this});
  }

  /**
   * Starts listening to scroll events on the viewport.
   * Used for updating the internal state of the list.
   *
   * 开始在视口上监听滚动事件。用于更新列表的内部状态。
   *
   */
  private _listenToScrollEvents() {
    this._viewportScrollSubscription = this._dragDropRegistry
      .scrolled(this._getShadowRoot())
      .subscribe(event => {
        if (this.isDragging()) {
          const scrollDifference = this._parentPositions.handleScroll(event);

          if (scrollDifference) {
            this._sortStrategy.updateOnScroll(scrollDifference.top, scrollDifference.left);
          }
        } else if (this.isReceiving()) {
          this._cacheParentPositions();
        }
      });
  }

  /**
   * Lazily resolves and returns the shadow root of the element. We do this in a function, rather
   * than saving it in property directly on init, because we want to resolve it as late as possible
   * in order to ensure that the element has been moved into the shadow DOM. Doing it inside the
   * constructor might be too early if the element is inside of something like `ngFor` or `ngIf`.
   *
   * 惰性解析并返回该元素的 Shadow DOM 根。我们在函数中执行此操作，而不是直接在初始化时把它保存在属性中，因为我们希望尽可能晚地解析它，以确保该元素已被移入了 Shadow DOM 中。如果元素位于 `ngFor` 或 `ngIf` 等内部，那么在构造函数中执行此操作可能为时过早。
   *
   */
  private _getShadowRoot(): RootNode {
    if (!this._cachedShadowRoot) {
      const shadowRoot = _getShadowRoot(coerceElement(this.element));
      this._cachedShadowRoot = (shadowRoot || this._document) as RootNode;
    }

    return this._cachedShadowRoot;
  }

  /**
   * Notifies any siblings that may potentially receive the item.
   *
   * 通知任何可能接收该条目的兄弟列表。
   *
   */
  private _notifyReceivingSiblings() {
    const draggedItems = this._sortStrategy
      .getActiveItemsSnapshot()
      .filter(item => item.isDragging());
    this._siblings.forEach(sibling => sibling._startReceiving(this, draggedItems));
  }
}

/**
 * Gets whether the vertical auto-scroll direction of a node.
 *
 * 获取节点的垂直自动滚动方向。
 *
 * @param clientRect Dimensions of the node.
 *
 * 该节点的规格。
 *
 * @param pointerY Position of the user's pointer along the y axis.
 *
 * 用户指针沿 y 轴的位置。
 *
 */
function getVerticalScrollDirection(clientRect: ClientRect, pointerY: number) {
  const {top, bottom, height} = clientRect;
  const yThreshold = height * SCROLL_PROXIMITY_THRESHOLD;

  if (pointerY >= top - yThreshold && pointerY <= top + yThreshold) {
    return AutoScrollVerticalDirection.UP;
  } else if (pointerY >= bottom - yThreshold && pointerY <= bottom + yThreshold) {
    return AutoScrollVerticalDirection.DOWN;
  }

  return AutoScrollVerticalDirection.NONE;
}

/**
 * Gets whether the horizontal auto-scroll direction of a node.
 *
 * 获取节点的水平自动滚动方向。
 *
 * @param clientRect Dimensions of the node.
 *
 * 该节点的规格。
 *
 * @param pointerX Position of the user's pointer along the x axis.
 *
 * 用户指针沿 x 轴的位置。
 *
 */
function getHorizontalScrollDirection(clientRect: ClientRect, pointerX: number) {
  const {left, right, width} = clientRect;
  const xThreshold = width * SCROLL_PROXIMITY_THRESHOLD;

  if (pointerX >= left - xThreshold && pointerX <= left + xThreshold) {
    return AutoScrollHorizontalDirection.LEFT;
  } else if (pointerX >= right - xThreshold && pointerX <= right + xThreshold) {
    return AutoScrollHorizontalDirection.RIGHT;
  }

  return AutoScrollHorizontalDirection.NONE;
}

/**
 * Gets the directions in which an element node should be scrolled,
 * assuming that the user's pointer is already within it scrollable region.
 *
 * 获取应该滚动的元素节点的方向，这里假设用户的指针已经在它的可滚动区域内了。
 *
 * @param element Element for which we should calculate the scroll direction.
 *
 * 我们应该为其计算滚动方向的元素。
 *
 * @param clientRect Bounding client rectangle of the element.
 *
 * 此元素的客户端外框矩形（BoundingClientRect）。
 *
 * @param pointerX Position of the user's pointer along the x axis.
 *
 * 用户指针沿 x 轴的位置。
 *
 * @param pointerY Position of the user's pointer along the y axis.
 *
 * 用户指针沿 y 轴的位置。
 *
 */
function getElementScrollDirections(
  element: HTMLElement,
  clientRect: ClientRect,
  pointerX: number,
  pointerY: number,
): [AutoScrollVerticalDirection, AutoScrollHorizontalDirection] {
  const computedVertical = getVerticalScrollDirection(clientRect, pointerY);
  const computedHorizontal = getHorizontalScrollDirection(clientRect, pointerX);
  let verticalScrollDirection = AutoScrollVerticalDirection.NONE;
  let horizontalScrollDirection = AutoScrollHorizontalDirection.NONE;

  // Note that we here we do some extra checks for whether the element is actually scrollable in
  // a certain direction and we only assign the scroll direction if it is. We do this so that we
  // can allow other elements to be scrolled, if the current element can't be scrolled anymore.
  // This allows us to handle cases where the scroll regions of two scrollable elements overlap.
  if (computedVertical) {
    const scrollTop = element.scrollTop;

    if (computedVertical === AutoScrollVerticalDirection.UP) {
      if (scrollTop > 0) {
        verticalScrollDirection = AutoScrollVerticalDirection.UP;
      }
    } else if (element.scrollHeight - scrollTop > element.clientHeight) {
      verticalScrollDirection = AutoScrollVerticalDirection.DOWN;
    }
  }

  if (computedHorizontal) {
    const scrollLeft = element.scrollLeft;

    if (computedHorizontal === AutoScrollHorizontalDirection.LEFT) {
      if (scrollLeft > 0) {
        horizontalScrollDirection = AutoScrollHorizontalDirection.LEFT;
      }
    } else if (element.scrollWidth - scrollLeft > element.clientWidth) {
      horizontalScrollDirection = AutoScrollHorizontalDirection.RIGHT;
    }
  }

  return [verticalScrollDirection, horizontalScrollDirection];
}<|MERGE_RESOLUTION|>--- conflicted
+++ resolved
@@ -63,19 +63,6 @@
   RIGHT,
 }
 
-<<<<<<< HEAD
-/**
- * Internal compile-time-only representation of a `DropListRef`.
- * Used to avoid circular import issues between the `DropListRef` and the `DragRef`.
- *
- * `DropListRef` 的内部编译期表示形式。用于避免 `DropListRef` 和 `DragRef` 之间的循环导入问题。
- *
- * @docs-private
- */
-export interface DropListRefInternal extends DropListRef {}
-
-=======
->>>>>>> 69652b09
 type RootNode = DocumentOrShadowRoot & {
   // As of TS 4.4 the built in DOM typings don't include `elementFromPoint` on `ShadowRoot`,
   // even though it exists (see https://developer.mozilla.org/en-US/docs/Web/API/ShadowRoot).
@@ -212,14 +199,6 @@
     item: DragRef;
   }>();
 
-<<<<<<< HEAD
-  /**
-   * Arbitrary data that can be attached to the drop list.
-   *
-   * 可以附加到投放列表上的任意数据。
-   *
-   */
-=======
   /** Emits when a dragging sequence is started in a list connected to the current one. */
   readonly receivingStarted = new Subject<{
     receiver: DropListRef;
@@ -233,8 +212,12 @@
     initiator: DropListRef;
   }>();
 
-  /** Arbitrary data that can be attached to the drop list. */
->>>>>>> 69652b09
+  /**
+   * Arbitrary data that can be attached to the drop list.
+   *
+   * 可以附加到投放列表上的任意数据。
+   *
+   */
   data: T;
 
   /**
