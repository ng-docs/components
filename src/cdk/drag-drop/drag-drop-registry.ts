--- conflicted
+++ resolved
@@ -61,19 +61,12 @@
    */
   private _activeDragInstances: I[] = [];
 
-<<<<<<< HEAD
   /**
    * Keeps track of the event listeners that we've bound to the `document`.
    *
    * 跟踪我们绑定到 `document` 上的事件监听器。
    *
    */
-  private _globalListeners = new Map<string, {
-    handler: (event: Event) => void,
-    options?: AddEventListenerOptions | boolean
-  }>();
-=======
-  /** Keeps track of the event listeners that we've bound to the `document`. */
   private _globalListeners = new Map<
     string,
     {
@@ -81,7 +74,6 @@
       options?: AddEventListenerOptions | boolean;
     }
   >();
->>>>>>> 03485cd6
 
   /**
    * Predicate function to check if an item is being dragged.  Moved out into a property,
@@ -112,14 +104,11 @@
 
   /**
    * Emits when the viewport has been scrolled while the user is dragging an item.
-<<<<<<< HEAD
    *
    * 在用户拖动某个条目并滚动视口时发出通知。
    *
-=======
    * @deprecated To be turned into a private member. Use the `scrolled` method instead.
    * @breaking-change 13.0.0
->>>>>>> 03485cd6
    */
   readonly scroll: Subject<Event> = new Subject<Event>();
 
