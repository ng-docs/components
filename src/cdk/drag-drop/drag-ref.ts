/**
 * @license
 * Copyright Google LLC All Rights Reserved.
 *
 * Use of this source code is governed by an MIT-style license that can be
 * found in the LICENSE file at https://angular.io/license
 */

import {EmbeddedViewRef, ElementRef, NgZone, ViewContainerRef, TemplateRef} from '@angular/core';
import {ViewportRuler} from '@angular/cdk/scrolling';
import {Direction} from '@angular/cdk/bidi';
import {
  normalizePassiveListenerOptions,
  _getEventTarget,
  _getShadowRoot,
} from '@angular/cdk/platform';
import {coerceBooleanProperty, coerceElement} from '@angular/cdk/coercion';
import {isFakeMousedownFromScreenReader, isFakeTouchstartFromScreenReader} from '@angular/cdk/a11y';
import {Subscription, Subject, Observable} from 'rxjs';
import type {DropListRef} from './drop-list-ref';
import {DragDropRegistry} from './drag-drop-registry';
import {
  combineTransforms,
  DragCSSStyleDeclaration,
  extendStyles,
  toggleNativeDragInteractions,
  toggleVisibility,
} from './dom/styling';
import {getTransformTransitionDurationInMs} from './dom/transition-duration';
import {getMutableClientRect, adjustClientRect} from './dom/client-rect';
import {ParentPositionTracker} from './dom/parent-position-tracker';
import {deepCloneNode} from './dom/clone-node';

/**
 * Object that can be used to configure the behavior of DragRef.
 *
 * 可以用来配置 DragRef 行为的对象。
 *
 */
export interface DragRefConfig {
  /**
   * Minimum amount of pixels that the user should
   * drag, before the CDK initiates a drag sequence.
   *
   * 在 CDK 启动拖曳序列之前，用户应该拖动的最小像素数。
   *
   */
  dragStartThreshold: number;

  /**
   * Amount the pixels the user should drag before the CDK
   * considers them to have changed the drag direction.
   *
   * 在 CDK 认为改变了拖动方向之前，用户应该拖动的像素数量。
   *
   */
  pointerDirectionChangeThreshold: number;

  /**
   * `z-index` for the absolutely-positioned elements that are created by the drag item.
   *
   * `z-index` 用于为拖动条目创建的绝对定位元素。
   *
   */
  zIndex?: number;

  /**
   * Ref that the current drag item is nested in.
   *
   * 当前拖动条目所嵌套在的父拖动的引用。
   *
   */
  parentDragRef?: DragRef;
}

/**
 * Options that can be used to bind a passive event listener.
 *
 * 可以用来绑定被动事件监听器的参数。
 *
 */
const passiveEventListenerOptions = normalizePassiveListenerOptions({passive: true});

/**
 * Options that can be used to bind an active event listener.
 *
 * 可以用来绑定活动事件监听器的参数。
 *
 */
const activeEventListenerOptions = normalizePassiveListenerOptions({passive: false});

/**
 * Time in milliseconds for which to ignore mouse events, after
 * receiving a touch event. Used to avoid doing double work for
 * touch devices where the browser fires fake mouse events, in
 * addition to touch events.
 *
 * 在收到 touch 事件后，忽略鼠标事件的时间（以毫秒为单位）。用于避免浏览器除了触摸事件之外还触发假鼠标事件导致的双重工作。
 *
 */
const MOUSE_EVENT_IGNORE_TIME = 800;

// TODO(crisbeto): add an API for moving a draggable up/down the
// list programmatically. Useful for keyboard controls.

<<<<<<< HEAD
/**
 * Internal compile-time-only representation of a `DragRef`.
 * Used to avoid circular import issues between the `DragRef` and the `DropListRef`.
 *
 * `DragRef` 的内部编译期表示法。用来避免 `DragRef` 和 `DropListRef` 之间的循环导入问题。
 *
 * @docs-private
 */
export interface DragRefInternal extends DragRef {}

/**
 * Template that can be used to create a drag helper element (e.g. a preview or a placeholder).
 *
 * 可用于创建拖动辅助元素（例如预览或占位符）的模板。
 *
 */
=======
/** Template that can be used to create a drag helper element (e.g. a preview or a placeholder). */
>>>>>>> 69652b09
interface DragHelperTemplate<T = any> {
  template: TemplateRef<T> | null;
  viewContainer: ViewContainerRef;
  context: T;
}

/**
 * Template that can be used to create a drag preview element.
 *
 * 可用于创建拖动预览元素的模板。
 *
 */
interface DragPreviewTemplate<T = any> extends DragHelperTemplate<T> {
  matchSize?: boolean;
}

/**
 * Point on the page or within an element.
 *
 * 页面上或元素中的点坐标。
 *
 */
export interface Point {
  x: number;
  y: number;
}

/**
 * Inline styles to be set as `!important` while dragging.
 *
 * 拖动时要设置为 `!important` 的内联样式。
 *
 */
const dragImportantProperties = new Set([
  // Needs to be important, because some `mat-table` sets `position: sticky !important`. See #22781.
  'position',
]);

/**
 * Possible places into which the preview of a drag item can be inserted.
 *
 * 可以在其中插入拖动条目预览的可能位置。
 *
 * - `global` - Preview will be inserted at the bottom of the `<body>`. The advantage is that
 *   you don't have to worry about `overflow: hidden` or `z-index`, but the item won't retain
 *   its inherited styles.
 *
 *   `global` —— 预览将插入在 `<body>` 的底部。优点是你不必担心 `overflow: hidden` 或 `z-index`，但条目不会保留其继承的样式。
 *
 * - `parent` - Preview will be inserted into the parent of the drag item. The advantage is that
 *   inherited styles will be preserved, but it may be clipped by `overflow: hidden` or not be
 *   visible due to `z-index`. Furthermore, the preview is going to have an effect over selectors
 *   like `:nth-child` and some flexbox configurations.
 *
 *   `parent` —— 预览将插入到拖动条目的父级中。优点是已继承的样式将被保留，但可能会被 `overflow: hidden` 裁剪，由于 `z-index` 而变得不可见。此外，该预览将对选择器如 `:nth-child` 和一些 flexbox 配置产生影响。
 *
 * - `ElementRef<HTMLElement> | HTMLElement` - Preview will be inserted into a specific element.
 *   Same advantages and disadvantages as `parent`.
 *
 *   `ElementRef<HTMLElement> | HTMLElement` 预览将插入到特定元素中。具有和 `parent` 一样的优点和缺点。
 *
 */
export type PreviewContainer = 'global' | 'parent' | ElementRef<HTMLElement> | HTMLElement;

/**
 * Reference to a draggable item. Used to manipulate or dispose of the item.
 *
 * 可拖动条目的引用。用来操纵或丢弃条目。
 *
 */
export class DragRef<T = any> {
  /**
   * Element displayed next to the user's pointer while the element is dragged.
   *
   * 当元素被拖动时，会显示在用户指针旁边的元素。
   *
   */
  private _preview: HTMLElement;

  /**
   * Reference to the view of the preview element.
   *
   * 到预览元素视图的引用。
   *
   */
  private _previewRef: EmbeddedViewRef<any> | null;

  /**
   * Container into which to insert the preview.
   *
   * 要将预览插入其中的容器。
   *
   */
  private _previewContainer: PreviewContainer | undefined;

  /**
   * Reference to the view of the placeholder element.
   *
   * 到占位符元素视图的引用。
   *
   */
  private _placeholderRef: EmbeddedViewRef<any> | null;

  /**
   * Element that is rendered instead of the draggable item while it is being sorted.
   *
   * 在被排序时，用来代替可拖动条目进行渲染的元素。
   *
   */
  private _placeholder: HTMLElement;

  /**
   * Coordinates within the element at which the user picked up the element.
   *
   * 用户拿起的元素的元素内坐标。
   *
   */
  private _pickupPositionInElement: Point;

  /**
   * Coordinates on the page at which the user picked up the element.
   *
   * 用户拿起的元素的页面内坐标。
   *
   */
  private _pickupPositionOnPage: Point;

  /**
   * Anchor node used to save the place in the DOM where the element was
   * picked up so that it can be restored at the end of the drag sequence.
   *
   * 锚点节点用来保存 DOM 中拾取元素的位置，以便在拖曳序列结束时恢复它。
   *
   */
  private _anchor: Comment;

  /**
   * CSS `transform` applied to the element when it isn't being dragged. We need a
   * passive transform in order for the dragged element to retain its new position
   * after the user has stopped dragging and because we need to know the relative
   * position in case they start dragging again. This corresponds to `element.style.transform`.
   *
   * CSS `transform` 在拖动的时候会应用于元素。我们需要一个被动变换来让被拖动的元素在用户停止拖动之后保持新的位置，因为我们需要先了解它的相对位置（以防它们再次开始拖动）。这与 `element.style.transform` 相对应。
   *
   */
  private _passiveTransform: Point = {x: 0, y: 0};

  /**
   * CSS `transform` that is applied to the element while it's being dragged.
   *
   * 在被拖动过程中应用于该元素的 CSS `transform`
   *
   */
  private _activeTransform: Point = {x: 0, y: 0};

  /**
   * Inline `transform` value that the element had before the first dragging sequence.
   *
   * 元素在第一个拖曳序列之前的内联 `transform`
   *
   */
  private _initialTransform?: string;

  /**
   * Whether the dragging sequence has been started. Doesn't
   * necessarily mean that the element has been moved.
   *
   * 这个拖曳序列是否已经启动过了。但并不等于这个元素移动过。
   *
   */
  private _hasStartedDragging = false;

  /**
   * Whether the element has moved since the user started dragging it.
   *
   * 元素是否自用户开始拖动以来就已经移动过了。
   *
   */
  private _hasMoved: boolean;

  /**
   * Drop container in which the DragRef resided when dragging began.
   *
   * 当拖曳开始时 DragRef 所在的投放容器。
   *
   */
  private _initialContainer: DropListRef;

  /**
   * Index at which the item started in its initial container.
   *
   * 该条目在其初始容器中的索引。
   *
   */
  private _initialIndex: number;

  /**
   * Cached positions of scrollable parent elements.
   *
   * 可滚动父元素的已缓存位置。
   *
   */
  private _parentPositions: ParentPositionTracker;

  /**
   * Emits when the item is being moved.
   *
   * 移动条目时发出通知。
   *
   */
  private readonly _moveEvents = new Subject<{
    source: DragRef;
    pointerPosition: {x: number; y: number};
    event: MouseEvent | TouchEvent;
    distance: Point;
    delta: {x: -1 | 0 | 1; y: -1 | 0 | 1};
  }>();

  /**
   * Keeps track of the direction in which the user is dragging along each axis.
   *
   * 跟踪用户沿着每个轴拖动的方向。
   *
   */
  private _pointerDirectionDelta: {x: -1 | 0 | 1; y: -1 | 0 | 1};

  /**
   * Pointer position at which the last change in the delta occurred.
   *
   * 在最后一次改变方向之后的指针位置。
   *
   */
  private _pointerPositionAtLastDirectionChange: Point;

  /**
   * Position of the pointer at the last pointer event.
   *
   * 指向最后一次指针事件的位置。
   *
   */
  private _lastKnownPointerPosition: Point;

  /**
   * Root DOM node of the drag instance. This is the element that will
   * be moved around as the user is dragging.
   *
   * 该拖放实例的根 DOM 节点。这是当用户拖动时会被移动的元素。
   *
   */
  private _rootElement: HTMLElement;

  /**
   * Nearest ancestor SVG, relative to which coordinates are calculated if dragging SVGElement
   *
   * 最近的祖先 SVG，如果要拖动 SVGElement，就会相对于它来计算坐标
   *
   */
  private _ownerSVGElement: SVGSVGElement | null;

  /**
   * Inline style value of `-webkit-tap-highlight-color` at the time the
   * dragging was started. Used to restore the value once we're done dragging.
   *
   * 拖动开始时的 `-webkit-tap-highlight-color` 内联样式值。拖拉完毕后，用来恢复该值。
   *
   */
  private _rootElementTapHighlight: string;

  /**
   * Subscription to pointer movement events.
   *
   * 订阅指针移动事件。
   *
   */
  private _pointerMoveSubscription = Subscription.EMPTY;

  /**
   * Subscription to the event that is dispatched when the user lifts their pointer.
   *
   * 订阅当用户放开指针时派发的事件。
   *
   */
  private _pointerUpSubscription = Subscription.EMPTY;

  /**
   * Subscription to the viewport being scrolled.
   *
   * 到视口滚动事件的订阅。
   *
   */
  private _scrollSubscription = Subscription.EMPTY;

  /**
   * Subscription to the viewport being resized.
   *
   * 到视口正在调整大小事件的订阅。
   *
   */
  private _resizeSubscription = Subscription.EMPTY;

  /**
   * Time at which the last touch event occurred. Used to avoid firing the same
   * events multiple times on touch devices where the browser will fire a fake
   * mouse event for each touch event, after a certain time.
   *
   * 最后一次触摸事件发生的时间。用来避免在触摸设备上多次触发相同的事件，因为浏览器会在一定时间后触发每个触摸事件的假鼠标事件。
   *
   */
  private _lastTouchEventTime: number;

  /**
   * Time at which the last dragging sequence was started.
   *
   * 上一次拖曳序列开始的时间。
   *
   */
  private _dragStartTime: number;

  /**
   * Cached reference to the boundary element.
   *
   * 对边界元素的缓存引用。
   *
   */
  private _boundaryElement: HTMLElement | null = null;

  /**
   * Whether the native dragging interactions have been enabled on the root element.
   *
   * 是否在根元素上启用了原生拖动交互。
   *
   */
  private _nativeInteractionsEnabled = true;

  /**
   * Client rect of the root element when the dragging sequence has started.
   *
   * 此拖动序列开始时根元素的客户区矩形。
   *
   */
  private _initialClientRect?: ClientRect;

  /**
   * Cached dimensions of the preview element. Should be read via `_getPreviewRect`.
   *
   * 缓存的预览元素规格。应该通过 `_getPreviewRect` 读取。
   *
   */
  private _previewRect?: ClientRect;

  /**
   * Cached dimensions of the boundary element.
   *
   * 缓存的边界元素规格。
   *
   */
  private _boundaryRect?: ClientRect;

  /**
   * Element that will be used as a template to create the draggable item's preview.
   *
   * 该元素将被用作模板来创建可拖动条目的预览。
   *
   */
  private _previewTemplate?: DragPreviewTemplate | null;

  /**
   * Template for placeholder element rendered to show where a draggable would be dropped.
   *
   * 占位符元素的模板，用于展示可拖动对象的投放位置。
   *
   */
  private _placeholderTemplate?: DragHelperTemplate | null;

  /**
   * Elements that can be used to drag the draggable item.
   *
   * 可以用来拖动条目的元素。
   *
   */
  private _handles: HTMLElement[] = [];

  /**
   * Registered handles that are currently disabled.
   *
   * 当前禁用的已注册把手。
   *
   */
  private _disabledHandles = new Set<HTMLElement>();

  /**
   * Droppable container that the draggable is a part of.
   *
   * 此可拖动对象所属的可拖动容器。
   *
   */
  private _dropContainer?: DropListRef;

  /**
   * Layout direction of the item.
   *
   * 该条目的布局方向。
   *
   */
  private _direction: Direction = 'ltr';

  /**
   * Ref that the current drag item is nested in.
   *
   * 当前拖动条目嵌套于的父拖动的引用。
   *
   */
  private _parentDragRef: DragRef<unknown> | null;

  /**
   * Cached shadow root that the element is placed in. `null` means that the element isn't in
   * the shadow DOM and `undefined` means that it hasn't been resolved yet. Should be read via
   * `_getShadowRoot`, not directly.
   *
   * 该元素所在的缓存的 Shadow DOM 根。`null` 表示该元素不在 shadow DOM 中，`undefined` 表示它尚未解析。应该通过 `_getShadowRoot` 读取，而不是直接读取。
   *
   */
  private _cachedShadowRoot: ShadowRoot | null | undefined;

  /**
   * Axis along which dragging is locked.
   *
   * 拖动时锁定的轴。
   *
   */
  lockAxis: 'x' | 'y';

  /**
   * Amount of milliseconds to wait after the user has put their
   * pointer down before starting to drag the element.
   *
   * 用户在开始拖动元素之前把指针放下之后要等待的毫秒数。
   *
   */
  dragStartDelay: number | {touch: number; mouse: number} = 0;

  /**
   * Class to be added to the preview element.
   *
   * 要添加到预览元素中的类。
   *
   */
  previewClass: string | string[] | undefined;

  /**
   * Whether starting to drag this element is disabled.
   *
   * 是否已禁止拖动此元素。
   *
   */
  get disabled(): boolean {
    return this._disabled || !!(this._dropContainer && this._dropContainer.disabled);
  }
  set disabled(value: boolean) {
    const newValue = coerceBooleanProperty(value);

    if (newValue !== this._disabled) {
      this._disabled = newValue;
      this._toggleNativeDragInteractions();
      this._handles.forEach(handle => toggleNativeDragInteractions(handle, newValue));
    }
  }
  private _disabled = false;

  /**
   * Emits as the drag sequence is being prepared.
   *
   * 当拖曳序列准备就绪时触发。
   *
   */
  readonly beforeStarted = new Subject<void>();

  /**
   * Emits when the user starts dragging the item.
   *
   * 当用户开始拖动该条目时会触发。
   *
   */
  readonly started = new Subject<{source: DragRef; event: MouseEvent | TouchEvent}>();

  /**
   * Emits when the user has released a drag item, before any animations have started.
   *
   * 当用户释放了一个拖动条目时触发。位于任何动画开始之前。
   *
   */
  readonly released = new Subject<{source: DragRef; event: MouseEvent | TouchEvent}>();

  /**
   * Emits when the user stops dragging an item in the container.
   *
   * 当用户停止拖动容器中的某个条目时，会发出本通知。
   *
   */
  readonly ended = new Subject<{
    source: DragRef;
    distance: Point;
    dropPoint: Point;
    event: MouseEvent | TouchEvent;
  }>();

  /**
   * Emits when the user has moved the item into a new container.
   *
   * 当用户把本条目移到新容器中时发出通知。
   *
   */
  readonly entered = new Subject<{container: DropListRef; item: DragRef; currentIndex: number}>();

  /**
   * Emits when the user removes the item its container by dragging it into another container.
   *
   * 当用户通过把拖动条目从所在的容器移到另一个容器中时，就会触发。
   *
   */
  readonly exited = new Subject<{container: DropListRef; item: DragRef}>();

  /**
   * Emits when the user drops the item inside a container.
   *
   * 当用户把条目放到容器中时，就会触发。
   *
   */
  readonly dropped = new Subject<{
    previousIndex: number;
    currentIndex: number;
    item: DragRef;
    container: DropListRef;
    previousContainer: DropListRef;
    distance: Point;
    dropPoint: Point;
    isPointerOverContainer: boolean;
    event: MouseEvent | TouchEvent;
  }>();

  /**
   * Emits as the user is dragging the item. Use with caution,
   * because this event will fire for every pixel that the user has dragged.
   *
   * 当用户正在拖动该条目时会触发。请谨慎使用，因为此事件会在用户拖动每一个像素时触发。
   *
   */
  readonly moved: Observable<{
    source: DragRef;
    pointerPosition: {x: number; y: number};
    event: MouseEvent | TouchEvent;
    distance: Point;
    delta: {x: -1 | 0 | 1; y: -1 | 0 | 1};
  }> = this._moveEvents;

  /**
   * Arbitrary data that can be attached to the drag item.
   *
   * 可以附加到拖动条目上的任意数据。
   *
   */
  data: T;

  /**
   * Function that can be used to customize the logic of how the position of the drag item
   * is limited while it's being dragged. Gets called with a point containing the current position
   * of the user's pointer on the page, a reference to the item being dragged and its dimensions.
   * Should return a point describing where the item should be rendered.
   *
   * 本函数用于自定义在拖动条目时如何限制其位置的逻辑。使用用户指针在页面上的当前位置进行调用（正在被拖曳的条目的引用及其规格）。要返回描述该条目应该出现在哪里的点。
   *
   */
  constrainPosition?: (
    userPointerPosition: Point,
    dragRef: DragRef,
    dimensions: ClientRect,
    pickupPositionInElement: Point,
  ) => Point;

  constructor(
    element: ElementRef<HTMLElement> | HTMLElement,
    private _config: DragRefConfig,
    private _document: Document,
    private _ngZone: NgZone,
    private _viewportRuler: ViewportRuler,
    private _dragDropRegistry: DragDropRegistry<DragRef, DropListRef>,
  ) {
    this.withRootElement(element).withParent(_config.parentDragRef || null);
    this._parentPositions = new ParentPositionTracker(_document);
    _dragDropRegistry.registerDragItem(this);
  }

  /**
   * Returns the element that is being used as a placeholder
   * while the current element is being dragged.
   *
   * 在拖动当前元素的同时，返回当前占位符所在的元素。
   *
   */
  getPlaceholderElement(): HTMLElement {
    return this._placeholder;
  }

  /**
   * Returns the root draggable element.
   *
   * 返回可拖动条目的根元素。
   *
   */
  getRootElement(): HTMLElement {
    return this._rootElement;
  }

  /**
   * Gets the currently-visible element that represents the drag item.
   * While dragging this is the placeholder, otherwise it's the root element.
   *
   * 获取代表该拖动条目的当前可见元素。拖动期间是其占位符，其它时候是其根元素。
   *
   */
  getVisibleElement(): HTMLElement {
    return this.isDragging() ? this.getPlaceholderElement() : this.getRootElement();
  }

  /**
   * Registers the handles that can be used to drag the element.
   *
   * 注册可以用来拖动元素的手柄。
   *
   */
  withHandles(handles: (HTMLElement | ElementRef<HTMLElement>)[]): this {
    this._handles = handles.map(handle => coerceElement(handle));
    this._handles.forEach(handle => toggleNativeDragInteractions(handle, this.disabled));
    this._toggleNativeDragInteractions();

    // Delete any lingering disabled handles that may have been destroyed. Note that we re-create
    // the set, rather than iterate over it and filter out the destroyed handles, because while
    // the ES spec allows for sets to be modified while they're being iterated over, some polyfills
    // use an array internally which may throw an error.
    const disabledHandles = new Set<HTMLElement>();
    this._disabledHandles.forEach(handle => {
      if (this._handles.indexOf(handle) > -1) {
        disabledHandles.add(handle);
      }
    });
    this._disabledHandles = disabledHandles;
    return this;
  }

  /**
   * Registers the template that should be used for the drag preview.
   *
   * 注册要用作拖动预览的模板。
   *
   * @param template Template that from which to stamp out the preview.
   *
   * 用来生成预览图的模板。
   *
   */
  withPreviewTemplate(template: DragPreviewTemplate | null): this {
    this._previewTemplate = template;
    return this;
  }

  /**
   * Registers the template that should be used for the drag placeholder.
   *
   * 注册要用作拖动占位符的模板。
   *
   * @param template Template that from which to stamp out the placeholder.
   *
   * 用来生成占位符的模板。
   *
   */
  withPlaceholderTemplate(template: DragHelperTemplate | null): this {
    this._placeholderTemplate = template;
    return this;
  }

  /**
   * Sets an alternate drag root element. The root element is the element that will be moved as
   * the user is dragging. Passing an alternate root element is useful when trying to enable
   * dragging on an element that you might not have access to.
   *
   * 设置备用的拖动根元素。根元素是用户拖动时会被移动的元素。当你尝试在你可能无权访问的元素上启用拖曳时，传入一个备用的根元素是很有用的。
   *
   */
  withRootElement(rootElement: ElementRef<HTMLElement> | HTMLElement): this {
    const element = coerceElement(rootElement);

    if (element !== this._rootElement) {
      if (this._rootElement) {
        this._removeRootElementListeners(this._rootElement);
      }

      this._ngZone.runOutsideAngular(() => {
        element.addEventListener('mousedown', this._pointerDown, activeEventListenerOptions);
        element.addEventListener('touchstart', this._pointerDown, passiveEventListenerOptions);
        element.addEventListener('dragstart', this._nativeDragStart, activeEventListenerOptions);
      });
      this._initialTransform = undefined;
      this._rootElement = element;
    }

    if (typeof SVGElement !== 'undefined' && this._rootElement instanceof SVGElement) {
      this._ownerSVGElement = this._rootElement.ownerSVGElement;
    }

    return this;
  }

  /**
   * Element to which the draggable's position will be constrained.
   *
   * 用于进行可拖动位置限制的元素。
   *
   */
  withBoundaryElement(boundaryElement: ElementRef<HTMLElement> | HTMLElement | null): this {
    this._boundaryElement = boundaryElement ? coerceElement(boundaryElement) : null;
    this._resizeSubscription.unsubscribe();
    if (boundaryElement) {
      this._resizeSubscription = this._viewportRuler
        .change(10)
        .subscribe(() => this._containInsideBoundaryOnResize());
    }
    return this;
  }

  /**
   * Sets the parent ref that the ref is nested in.
   *
   * 设置嵌套引用的父引用。
   *
   */
  withParent(parent: DragRef<unknown> | null): this {
    this._parentDragRef = parent;
    return this;
  }

  /**
   * Removes the dragging functionality from the DOM element.
   *
   * 从 DOM 元素中移除拖动功能。
   *
   */
  dispose() {
    this._removeRootElementListeners(this._rootElement);

    // Do this check before removing from the registry since it'll
    // stop being considered as dragged once it is removed.
    if (this.isDragging()) {
      // Since we move out the element to the end of the body while it's being
      // dragged, we have to make sure that it's removed if it gets destroyed.
      this._rootElement?.remove();
    }

    this._anchor?.remove();
    this._destroyPreview();
    this._destroyPlaceholder();
    this._dragDropRegistry.removeDragItem(this);
    this._removeSubscriptions();
    this.beforeStarted.complete();
    this.started.complete();
    this.released.complete();
    this.ended.complete();
    this.entered.complete();
    this.exited.complete();
    this.dropped.complete();
    this._moveEvents.complete();
    this._handles = [];
    this._disabledHandles.clear();
    this._dropContainer = undefined;
    this._resizeSubscription.unsubscribe();
    this._parentPositions.clear();
    this._boundaryElement =
      this._rootElement =
      this._ownerSVGElement =
      this._placeholderTemplate =
      this._previewTemplate =
      this._anchor =
      this._parentDragRef =
        null!;
  }

  /**
   * Checks whether the element is currently being dragged.
   *
   * 检查当前是否正在拖动该元素。
   *
   */
  isDragging(): boolean {
    return this._hasStartedDragging && this._dragDropRegistry.isDragging(this);
  }

  /**
   * Resets a standalone drag item to its initial position.
   *
   * 将一个独立的拖动条目重置到初始位置。
   *
   */
  reset(): void {
    this._rootElement.style.transform = this._initialTransform || '';
    this._activeTransform = {x: 0, y: 0};
    this._passiveTransform = {x: 0, y: 0};
  }

  /**
   * Sets a handle as disabled. While a handle is disabled, it'll capture and interrupt dragging.
   *
   * 禁用拖动手柄。当手柄被禁用时，它会捕获并中止拖动操作。
   *
   * @param handle Handle element that should be disabled.
   *
   * 要被禁用的手柄元素。
   *
   */
  disableHandle(handle: HTMLElement) {
    if (!this._disabledHandles.has(handle) && this._handles.indexOf(handle) > -1) {
      this._disabledHandles.add(handle);
      toggleNativeDragInteractions(handle, true);
    }
  }

  /**
   * Enables a handle, if it has been disabled.
   *
   * 启用一个已被禁用的手柄。
   *
   * @param handle Handle element to be enabled.
   *
   * 要启用的手柄。
   *
   */
  enableHandle(handle: HTMLElement) {
    if (this._disabledHandles.has(handle)) {
      this._disabledHandles.delete(handle);
      toggleNativeDragInteractions(handle, this.disabled);
    }
  }

  /**
   * Sets the layout direction of the draggable item.
   *
   * 设置可拖动条目的布局方向。
   *
   */
  withDirection(direction: Direction): this {
    this._direction = direction;
    return this;
  }

  /**
   * Sets the container that the item is part of.
   *
   * 设置该条目所属的容器。
   *
   */
  _withDropContainer(container: DropListRef) {
    this._dropContainer = container;
  }

  /**
   * Gets the current position in pixels the draggable outside of a drop container.
   *
   * 获取可拖动元素在投放容器外部的当前位置（以像素为单位）。
   *
   */
  getFreeDragPosition(): Readonly<Point> {
    const position = this.isDragging() ? this._activeTransform : this._passiveTransform;
    return {x: position.x, y: position.y};
  }

  /**
   * Sets the current position in pixels the draggable outside of a drop container.
   *
   * 设置可拖动元素在投放容器外部的当前位置（以像素为单位）。
   *
   * @param value New position to be set.
   *
   * 要设置的新位置。
   *
   */
  setFreeDragPosition(value: Point): this {
    this._activeTransform = {x: 0, y: 0};
    this._passiveTransform.x = value.x;
    this._passiveTransform.y = value.y;

    if (!this._dropContainer) {
      this._applyRootElementTransform(value.x, value.y);
    }

    return this;
  }

  /**
   * Sets the container into which to insert the preview element.
   *
   * 设置要在其中插入预览元素的容器。
   *
   * @param value Container into which to insert the preview.
   *
   * 要将预览插入其中的容器。
   *
   */
  withPreviewContainer(value: PreviewContainer): this {
    this._previewContainer = value;
    return this;
  }

  /**
   * Updates the item's sort order based on the last-known pointer position.
   *
   * 根据最近知道的指针位置更新本条目的排序顺序。
   *
   */
  _sortFromLastPointerPosition() {
    const position = this._lastKnownPointerPosition;

    if (position && this._dropContainer) {
      this._updateActiveDropContainer(this._getConstrainedPointerPosition(position), position);
    }
  }

  /**
   * Unsubscribes from the global subscriptions.
   *
   * 取消所有全局订阅。
   *
   */
  private _removeSubscriptions() {
    this._pointerMoveSubscription.unsubscribe();
    this._pointerUpSubscription.unsubscribe();
    this._scrollSubscription.unsubscribe();
  }

  /**
   * Destroys the preview element and its ViewRef.
   *
   * 销毁这个预览元素及其 ViewRef。
   *
   */
  private _destroyPreview() {
    this._preview?.remove();
    this._previewRef?.destroy();
    this._preview = this._previewRef = null!;
  }

  /**
   * Destroys the placeholder element and its ViewRef.
   *
   * 销毁占位符元素及其 ViewRef。
   *
   */
  private _destroyPlaceholder() {
    this._placeholder?.remove();
    this._placeholderRef?.destroy();
    this._placeholder = this._placeholderRef = null!;
  }

  /**
   * Handler for the `mousedown`/`touchstart` events.
   *
   * `mousedown` / `touchstart` 事件的处理程序。
   *
   */
  private _pointerDown = (event: MouseEvent | TouchEvent) => {
    this.beforeStarted.next();

    // Delegate the event based on whether it started from a handle or the element itself.
    if (this._handles.length) {
      const targetHandle = this._getTargetHandle(event);

      if (targetHandle && !this._disabledHandles.has(targetHandle) && !this.disabled) {
        this._initializeDragSequence(targetHandle, event);
      }
    } else if (!this.disabled) {
      this._initializeDragSequence(this._rootElement, event);
    }
  };

  /**
   * Handler that is invoked when the user moves their pointer after they've initiated a drag.
   *
   * 当用户启动拖曳后移动指针时调用的处理函数。
   *
   */
  private _pointerMove = (event: MouseEvent | TouchEvent) => {
    const pointerPosition = this._getPointerPositionOnPage(event);

    if (!this._hasStartedDragging) {
      const distanceX = Math.abs(pointerPosition.x - this._pickupPositionOnPage.x);
      const distanceY = Math.abs(pointerPosition.y - this._pickupPositionOnPage.y);
      const isOverThreshold = distanceX + distanceY >= this._config.dragStartThreshold;

      // Only start dragging after the user has moved more than the minimum distance in either
      // direction. Note that this is preferable over doing something like `skip(minimumDistance)`
      // in the `pointerMove` subscription, because we're not guaranteed to have one move event
      // per pixel of movement (e.g. if the user moves their pointer quickly).
      if (isOverThreshold) {
        const isDelayElapsed = Date.now() >= this._dragStartTime + this._getDragStartDelay(event);
        const container = this._dropContainer;

        if (!isDelayElapsed) {
          this._endDragSequence(event);
          return;
        }

        // Prevent other drag sequences from starting while something in the container is still
        // being dragged. This can happen while we're waiting for the drop animation to finish
        // and can cause errors, because some elements might still be moving around.
        if (!container || (!container.isDragging() && !container.isReceiving())) {
          // Prevent the default action as soon as the dragging sequence is considered as
          // "started" since waiting for the next event can allow the device to begin scrolling.
          event.preventDefault();
          this._hasStartedDragging = true;
          this._ngZone.run(() => this._startDragSequence(event));
        }
      }

      return;
    }

    // We prevent the default action down here so that we know that dragging has started. This is
    // important for touch devices where doing this too early can unnecessarily block scrolling,
    // if there's a dragging delay.
    event.preventDefault();

    const constrainedPointerPosition = this._getConstrainedPointerPosition(pointerPosition);
    this._hasMoved = true;
    this._lastKnownPointerPosition = pointerPosition;
    this._updatePointerDirectionDelta(constrainedPointerPosition);

    if (this._dropContainer) {
      this._updateActiveDropContainer(constrainedPointerPosition, pointerPosition);
    } else {
      // If there's a position constraint function, we want the element's top/left to be at the
      // specific position on the page. Use the initial position as a reference if that's the case.
      const offset = this.constrainPosition ? this._initialClientRect! : this._pickupPositionOnPage;
      const activeTransform = this._activeTransform;
      activeTransform.x = constrainedPointerPosition.x - offset.x + this._passiveTransform.x;
      activeTransform.y = constrainedPointerPosition.y - offset.y + this._passiveTransform.y;
      this._applyRootElementTransform(activeTransform.x, activeTransform.y);
    }

    // Since this event gets fired for every pixel while dragging, we only
    // want to fire it if the consumer opted into it. Also we have to
    // re-enter the zone because we run all of the events on the outside.
    if (this._moveEvents.observers.length) {
      this._ngZone.run(() => {
        this._moveEvents.next({
          source: this,
          pointerPosition: constrainedPointerPosition,
          event,
          distance: this._getDragDistance(constrainedPointerPosition),
          delta: this._pointerDirectionDelta,
        });
      });
    }
  };

  /**
   * Handler that is invoked when the user lifts their pointer up, after initiating a drag.
   *
   * 当用户在启动拖曳时把抬起指针时调用的处理程序。
   *
   */
  private _pointerUp = (event: MouseEvent | TouchEvent) => {
    this._endDragSequence(event);
  };

  /**
   * Clears subscriptions and stops the dragging sequence.
   *
   * 清除订阅并停止拖曳序列。
   *
   * @param event Browser event object that ended the sequence.
   *
   * 停止该序列的浏览器事件对象
   *
   */
  private _endDragSequence(event: MouseEvent | TouchEvent) {
    // Note that here we use `isDragging` from the service, rather than from `this`.
    // The difference is that the one from the service reflects whether a dragging sequence
    // has been initiated, whereas the one on `this` includes whether the user has passed
    // the minimum dragging threshold.
    if (!this._dragDropRegistry.isDragging(this)) {
      return;
    }

    this._removeSubscriptions();
    this._dragDropRegistry.stopDragging(this);
    this._toggleNativeDragInteractions();

    if (this._handles) {
      (this._rootElement.style as DragCSSStyleDeclaration).webkitTapHighlightColor =
        this._rootElementTapHighlight;
    }

    if (!this._hasStartedDragging) {
      return;
    }

    this.released.next({source: this, event});

    if (this._dropContainer) {
      // Stop scrolling immediately, instead of waiting for the animation to finish.
      this._dropContainer._stopScrolling();
      this._animatePreviewToPlaceholder().then(() => {
        this._cleanupDragArtifacts(event);
        this._cleanupCachedDimensions();
        this._dragDropRegistry.stopDragging(this);
      });
    } else {
      // Convert the active transform into a passive one. This means that next time
      // the user starts dragging the item, its position will be calculated relatively
      // to the new passive transform.
      this._passiveTransform.x = this._activeTransform.x;
      const pointerPosition = this._getPointerPositionOnPage(event);
      this._passiveTransform.y = this._activeTransform.y;
      this._ngZone.run(() => {
        this.ended.next({
          source: this,
          distance: this._getDragDistance(pointerPosition),
          dropPoint: pointerPosition,
          event,
        });
      });
      this._cleanupCachedDimensions();
      this._dragDropRegistry.stopDragging(this);
    }
  }

  /**
   * Starts the dragging sequence.
   *
   * 开始拖曳序列。
   *
   */
  private _startDragSequence(event: MouseEvent | TouchEvent) {
    if (isTouchEvent(event)) {
      this._lastTouchEventTime = Date.now();
    }

    this._toggleNativeDragInteractions();

    const dropContainer = this._dropContainer;

    if (dropContainer) {
      const element = this._rootElement;
      const parent = element.parentNode as HTMLElement;
      const placeholder = (this._placeholder = this._createPlaceholderElement());
      const anchor = (this._anchor = this._anchor || this._document.createComment(''));

      // Needs to happen before the root element is moved.
      const shadowRoot = this._getShadowRoot();

      // Insert an anchor node so that we can restore the element's position in the DOM.
      parent.insertBefore(anchor, element);

      // There's no risk of transforms stacking when inside a drop container so
      // we can keep the initial transform up to date any time dragging starts.
      this._initialTransform = element.style.transform || '';

      // Create the preview after the initial transform has
      // been cached, because it can be affected by the transform.
      this._preview = this._createPreviewElement();

      // We move the element out at the end of the body and we make it hidden, because keeping it in
      // place will throw off the consumer's `:last-child` selectors. We can't remove the element
      // from the DOM completely, because iOS will stop firing all subsequent events in the chain.
      toggleVisibility(element, false, dragImportantProperties);
      this._document.body.appendChild(parent.replaceChild(placeholder, element));
      this._getPreviewInsertionPoint(parent, shadowRoot).appendChild(this._preview);
      this.started.next({source: this, event}); // Emit before notifying the container.
      dropContainer.start();
      this._initialContainer = dropContainer;
      this._initialIndex = dropContainer.getItemIndex(this);
    } else {
      this.started.next({source: this, event});
      this._initialContainer = this._initialIndex = undefined!;
    }

    // Important to run after we've called `start` on the parent container
    // so that it has had time to resolve its scrollable parents.
    this._parentPositions.cache(dropContainer ? dropContainer.getScrollableParents() : []);
  }

  /**
   * Sets up the different variables and subscriptions
   * that will be necessary for the dragging sequence.
   *
   * 设置拖曳序列所需的不同变量和订阅。
   *
   * @param referenceElement Element that started the drag sequence.
   *
   * 启动拖曳序列的元素
   *
   * @param event Browser event object that started the sequence.
   *
   * 启动本序列的浏览器事件对象。
   *
   */
  private _initializeDragSequence(referenceElement: HTMLElement, event: MouseEvent | TouchEvent) {
    // Stop propagation if the item is inside another
    // draggable so we don't start multiple drag sequences.
    if (this._parentDragRef) {
      event.stopPropagation();
    }

    const isDragging = this.isDragging();
    const isTouchSequence = isTouchEvent(event);
    const isAuxiliaryMouseButton = !isTouchSequence && (event as MouseEvent).button !== 0;
    const rootElement = this._rootElement;
    const target = _getEventTarget(event);
    const isSyntheticEvent =
      !isTouchSequence &&
      this._lastTouchEventTime &&
      this._lastTouchEventTime + MOUSE_EVENT_IGNORE_TIME > Date.now();
    const isFakeEvent = isTouchSequence
      ? isFakeTouchstartFromScreenReader(event as TouchEvent)
      : isFakeMousedownFromScreenReader(event as MouseEvent);

    // If the event started from an element with the native HTML drag&drop, it'll interfere
    // with our own dragging (e.g. `img` tags do it by default). Prevent the default action
    // to stop it from happening. Note that preventing on `dragstart` also seems to work, but
    // it's flaky and it fails if the user drags it away quickly. Also note that we only want
    // to do this for `mousedown` since doing the same for `touchstart` will stop any `click`
    // events from firing on touch devices.
    if (target && (target as HTMLElement).draggable && event.type === 'mousedown') {
      event.preventDefault();
    }

    // Abort if the user is already dragging or is using a mouse button other than the primary one.
    if (isDragging || isAuxiliaryMouseButton || isSyntheticEvent || isFakeEvent) {
      return;
    }

    // If we've got handles, we need to disable the tap highlight on the entire root element,
    // otherwise iOS will still add it, even though all the drag interactions on the handle
    // are disabled.
    if (this._handles.length) {
      const rootStyles = rootElement.style as DragCSSStyleDeclaration;
      this._rootElementTapHighlight = rootStyles.webkitTapHighlightColor || '';
      rootStyles.webkitTapHighlightColor = 'transparent';
    }

    this._hasStartedDragging = this._hasMoved = false;

    // Avoid multiple subscriptions and memory leaks when multi touch
    // (isDragging check above isn't enough because of possible temporal and/or dimensional delays)
    this._removeSubscriptions();
    this._initialClientRect = this._rootElement.getBoundingClientRect();
    this._pointerMoveSubscription = this._dragDropRegistry.pointerMove.subscribe(this._pointerMove);
    this._pointerUpSubscription = this._dragDropRegistry.pointerUp.subscribe(this._pointerUp);
    this._scrollSubscription = this._dragDropRegistry
      .scrolled(this._getShadowRoot())
      .subscribe(scrollEvent => this._updateOnScroll(scrollEvent));

    if (this._boundaryElement) {
      this._boundaryRect = getMutableClientRect(this._boundaryElement);
    }

    // If we have a custom preview we can't know ahead of time how large it'll be so we position
    // it next to the cursor. The exception is when the consumer has opted into making the preview
    // the same size as the root element, in which case we do know the size.
    const previewTemplate = this._previewTemplate;
    this._pickupPositionInElement =
      previewTemplate && previewTemplate.template && !previewTemplate.matchSize
        ? {x: 0, y: 0}
        : this._getPointerPositionInElement(this._initialClientRect, referenceElement, event);
    const pointerPosition =
      (this._pickupPositionOnPage =
      this._lastKnownPointerPosition =
        this._getPointerPositionOnPage(event));
    this._pointerDirectionDelta = {x: 0, y: 0};
    this._pointerPositionAtLastDirectionChange = {x: pointerPosition.x, y: pointerPosition.y};
    this._dragStartTime = Date.now();
    this._dragDropRegistry.startDragging(this, event);
  }

  /**
   * Cleans up the DOM artifacts that were added to facilitate the element being dragged.
   *
   * 清理所添加的 DOM 内容，以方便拖动该元素。
   *
   */
  private _cleanupDragArtifacts(event: MouseEvent | TouchEvent) {
    // Restore the element's visibility and insert it at its old position in the DOM.
    // It's important that we maintain the position, because moving the element around in the DOM
    // can throw off `NgFor` which does smart diffing and re-creates elements only when necessary,
    // while moving the existing elements in all other cases.
    toggleVisibility(this._rootElement, true, dragImportantProperties);
    this._anchor.parentNode!.replaceChild(this._rootElement, this._anchor);

    this._destroyPreview();
    this._destroyPlaceholder();
    this._initialClientRect =
      this._boundaryRect =
      this._previewRect =
      this._initialTransform =
        undefined;

    // Re-enter the NgZone since we bound `document` events on the outside.
    this._ngZone.run(() => {
      const container = this._dropContainer!;
      const currentIndex = container.getItemIndex(this);
      const pointerPosition = this._getPointerPositionOnPage(event);
      const distance = this._getDragDistance(pointerPosition);
      const isPointerOverContainer = container._isOverContainer(
        pointerPosition.x,
        pointerPosition.y,
      );

      this.ended.next({source: this, distance, dropPoint: pointerPosition, event});
      this.dropped.next({
        item: this,
        currentIndex,
        previousIndex: this._initialIndex,
        container: container,
        previousContainer: this._initialContainer,
        isPointerOverContainer,
        distance,
        dropPoint: pointerPosition,
        event,
      });
      container.drop(
        this,
        currentIndex,
        this._initialIndex,
        this._initialContainer,
        isPointerOverContainer,
        distance,
        pointerPosition,
        event,
      );
      this._dropContainer = this._initialContainer;
    });
  }

  /**
   * Updates the item's position in its drop container, or moves it
   * into a new one, depending on its current drag position.
   *
   * 根据当前的拖动位置更新条目在投放容器中的位置，或者把它移动到新的位置。
   *
   */
  private _updateActiveDropContainer({x, y}: Point, {x: rawX, y: rawY}: Point) {
    // Drop container that draggable has been moved into.
    let newContainer = this._initialContainer._getSiblingContainerFromPosition(this, x, y);

    // If we couldn't find a new container to move the item into, and the item has left its
    // initial container, check whether the it's over the initial container. This handles the
    // case where two containers are connected one way and the user tries to undo dragging an
    // item into a new container.
    if (
      !newContainer &&
      this._dropContainer !== this._initialContainer &&
      this._initialContainer._isOverContainer(x, y)
    ) {
      newContainer = this._initialContainer;
    }

    if (newContainer && newContainer !== this._dropContainer) {
      this._ngZone.run(() => {
        // Notify the old container that the item has left.
        this.exited.next({item: this, container: this._dropContainer!});
        this._dropContainer!.exit(this);
        // Notify the new container that the item has entered.
        this._dropContainer = newContainer!;
        this._dropContainer.enter(
          this,
          x,
          y,
          newContainer === this._initialContainer &&
            // If we're re-entering the initial container and sorting is disabled,
            // put item the into its starting index to begin with.
            newContainer.sortingDisabled
            ? this._initialIndex
            : undefined,
        );
        this.entered.next({
          item: this,
          container: newContainer!,
          currentIndex: newContainer!.getItemIndex(this),
        });
      });
    }

    // Dragging may have been interrupted as a result of the events above.
    if (this.isDragging()) {
      this._dropContainer!._startScrollingIfNecessary(rawX, rawY);
      this._dropContainer!._sortItem(this, x, y, this._pointerDirectionDelta);

      if (this.constrainPosition) {
        this._applyPreviewTransform(x, y);
      } else {
        this._applyPreviewTransform(
          x - this._pickupPositionInElement.x,
          y - this._pickupPositionInElement.y,
        );
      }
    }
  }

  /**
   * Creates the element that will be rendered next to the user's pointer
   * and will be used as a preview of the element that is being dragged.
   *
   * 创建一个会渲染在用户指针旁边的元素，并把它当作被拖动元素的预览。
   *
   */
  private _createPreviewElement(): HTMLElement {
    const previewConfig = this._previewTemplate;
    const previewClass = this.previewClass;
    const previewTemplate = previewConfig ? previewConfig.template : null;
    let preview: HTMLElement;

    if (previewTemplate && previewConfig) {
      // Measure the element before we've inserted the preview
      // since the insertion could throw off the measurement.
      const rootRect = previewConfig.matchSize ? this._initialClientRect : null;
      const viewRef = previewConfig.viewContainer.createEmbeddedView(
        previewTemplate,
        previewConfig.context,
      );
      viewRef.detectChanges();
      preview = getRootNode(viewRef, this._document);
      this._previewRef = viewRef;
      if (previewConfig.matchSize) {
        matchElementSize(preview, rootRect!);
      } else {
        preview.style.transform = getTransform(
          this._pickupPositionOnPage.x,
          this._pickupPositionOnPage.y,
        );
      }
    } else {
      preview = deepCloneNode(this._rootElement);
      matchElementSize(preview, this._initialClientRect!);

      if (this._initialTransform) {
        preview.style.transform = this._initialTransform;
      }
    }

    extendStyles(
      preview.style,
      {
        // It's important that we disable the pointer events on the preview, because
        // it can throw off the `document.elementFromPoint` calls in the `CdkDropList`.
        'pointer-events': 'none',
        // We have to reset the margin, because it can throw off positioning relative to the viewport.
        'margin': '0',
        'position': 'fixed',
        'top': '0',
        'left': '0',
        'z-index': `${this._config.zIndex || 1000}`,
      },
      dragImportantProperties,
    );

    toggleNativeDragInteractions(preview, false);
    preview.classList.add('cdk-drag-preview');
    preview.setAttribute('dir', this._direction);

    if (previewClass) {
      if (Array.isArray(previewClass)) {
        previewClass.forEach(className => preview.classList.add(className));
      } else {
        preview.classList.add(previewClass);
      }
    }

    return preview;
  }

  /**
   * Animates the preview element from its current position to the location of the drop placeholder.
   *
   * 预览元素从当前位置移到投放占位符位置的动画。
   *
   * @returns Promise that resolves when the animation completes.
   *
   * 在动画完成时会解析的 Promise。
   *
   */
  private _animatePreviewToPlaceholder(): Promise<void> {
    // If the user hasn't moved yet, the transitionend event won't fire.
    if (!this._hasMoved) {
      return Promise.resolve();
    }

    const placeholderRect = this._placeholder.getBoundingClientRect();

    // Apply the class that adds a transition to the preview.
    this._preview.classList.add('cdk-drag-animating');

    // Move the preview to the placeholder position.
    this._applyPreviewTransform(placeholderRect.left, placeholderRect.top);

    // If the element doesn't have a `transition`, the `transitionend` event won't fire. Since
    // we need to trigger a style recalculation in order for the `cdk-drag-animating` class to
    // apply its style, we take advantage of the available info to figure out whether we need to
    // bind the event in the first place.
    const duration = getTransformTransitionDurationInMs(this._preview);

    if (duration === 0) {
      return Promise.resolve();
    }

    return this._ngZone.runOutsideAngular(() => {
      return new Promise(resolve => {
        const handler = ((event: TransitionEvent) => {
          if (
            !event ||
            (_getEventTarget(event) === this._preview && event.propertyName === 'transform')
          ) {
            this._preview?.removeEventListener('transitionend', handler);
            resolve();
            clearTimeout(timeout);
          }
        }) as EventListenerOrEventListenerObject;

        // If a transition is short enough, the browser might not fire the `transitionend` event.
        // Since we know how long it's supposed to take, add a timeout with a 50% buffer that'll
        // fire if the transition hasn't completed when it was supposed to.
        const timeout = setTimeout(handler as Function, duration * 1.5);
        this._preview.addEventListener('transitionend', handler);
      });
    });
  }

  /**
   * Creates an element that will be shown instead of the current element while dragging.
   *
   * 拖动时，会创建一个要显示的元素，而不是当前元素。
   *
   */
  private _createPlaceholderElement(): HTMLElement {
    const placeholderConfig = this._placeholderTemplate;
    const placeholderTemplate = placeholderConfig ? placeholderConfig.template : null;
    let placeholder: HTMLElement;

    if (placeholderTemplate) {
      this._placeholderRef = placeholderConfig!.viewContainer.createEmbeddedView(
        placeholderTemplate,
        placeholderConfig!.context,
      );
      this._placeholderRef.detectChanges();
      placeholder = getRootNode(this._placeholderRef, this._document);
    } else {
      placeholder = deepCloneNode(this._rootElement);
    }

    // Stop pointer events on the preview so the user can't
    // interact with it while the preview is animating.
    placeholder.style.pointerEvents = 'none';
    placeholder.classList.add('cdk-drag-placeholder');
    return placeholder;
  }

  /**
   * Figures out the coordinates at which an element was picked up.
   *
   * 找出拾取元素时的坐标。
   *
   * @param referenceElement Element that initiated the dragging.
   *
   * 那些引发了拖曳的元素。
   *
   * @param event Event that initiated the dragging.
   *
   * 那些引发了拖曳的事件。
   *
   */
  private _getPointerPositionInElement(
    elementRect: ClientRect,
    referenceElement: HTMLElement,
    event: MouseEvent | TouchEvent,
  ): Point {
    const handleElement = referenceElement === this._rootElement ? null : referenceElement;
    const referenceRect = handleElement ? handleElement.getBoundingClientRect() : elementRect;
    const point = isTouchEvent(event) ? event.targetTouches[0] : event;
    const scrollPosition = this._getViewportScrollPosition();
    const x = point.pageX - referenceRect.left - scrollPosition.left;
    const y = point.pageY - referenceRect.top - scrollPosition.top;

    return {
      x: referenceRect.left - elementRect.left + x,
      y: referenceRect.top - elementRect.top + y,
    };
  }

  /**
   * Determines the point of the page that was touched by the user.
   *
   * 确定用户触摸到的页面坐标。
   *
   */
  private _getPointerPositionOnPage(event: MouseEvent | TouchEvent): Point {
    const scrollPosition = this._getViewportScrollPosition();
    const point = isTouchEvent(event)
      ? // `touches` will be empty for start/end events so we have to fall back to `changedTouches`.
        // Also note that on real devices we're guaranteed for either `touches` or `changedTouches`
        // to have a value, but Firefox in device emulation mode has a bug where both can be empty
        // for `touchstart` and `touchend` so we fall back to a dummy object in order to avoid
        // throwing an error. The value returned here will be incorrect, but since this only
        // breaks inside a developer tool and the value is only used for secondary information,
        // we can get away with it. See https://bugzilla.mozilla.org/show_bug.cgi?id=1615824.
        event.touches[0] || event.changedTouches[0] || {pageX: 0, pageY: 0}
      : event;

    const x = point.pageX - scrollPosition.left;
    const y = point.pageY - scrollPosition.top;

    // if dragging SVG element, try to convert from the screen coordinate system to the SVG
    // coordinate system
    if (this._ownerSVGElement) {
      const svgMatrix = this._ownerSVGElement.getScreenCTM();
      if (svgMatrix) {
        const svgPoint = this._ownerSVGElement.createSVGPoint();
        svgPoint.x = x;
        svgPoint.y = y;
        return svgPoint.matrixTransform(svgMatrix.inverse());
      }
    }

    return {x, y};
  }

  /**
   * Gets the pointer position on the page, accounting for any position constraints.
   *
   * 获取页面上的指针位置，考虑了任何位置约束。
   *
   */
  private _getConstrainedPointerPosition(point: Point): Point {
    const dropContainerLock = this._dropContainer ? this._dropContainer.lockAxis : null;
    let {x, y} = this.constrainPosition
      ? this.constrainPosition(point, this, this._initialClientRect!, this._pickupPositionInElement)
      : point;

    if (this.lockAxis === 'x' || dropContainerLock === 'x') {
      y = this._pickupPositionOnPage.y;
    } else if (this.lockAxis === 'y' || dropContainerLock === 'y') {
      x = this._pickupPositionOnPage.x;
    }

    if (this._boundaryRect) {
      const {x: pickupX, y: pickupY} = this._pickupPositionInElement;
      const boundaryRect = this._boundaryRect;
      const {width: previewWidth, height: previewHeight} = this._getPreviewRect();
      const minY = boundaryRect.top + pickupY;
      const maxY = boundaryRect.bottom - (previewHeight - pickupY);
      const minX = boundaryRect.left + pickupX;
      const maxX = boundaryRect.right - (previewWidth - pickupX);

      x = clamp(x, minX, maxX);
      y = clamp(y, minY, maxY);
    }

    return {x, y};
  }

  /**
   * Updates the current drag delta, based on the user's current pointer position on the page.
   *
   * 根据用户在页面上当前的指针位置，更新当前的拖曳增量。
   *
   */
  private _updatePointerDirectionDelta(pointerPositionOnPage: Point) {
    const {x, y} = pointerPositionOnPage;
    const delta = this._pointerDirectionDelta;
    const positionSinceLastChange = this._pointerPositionAtLastDirectionChange;

    // Amount of pixels the user has dragged since the last time the direction changed.
    const changeX = Math.abs(x - positionSinceLastChange.x);
    const changeY = Math.abs(y - positionSinceLastChange.y);

    // Because we handle pointer events on a per-pixel basis, we don't want the delta
    // to change for every pixel, otherwise anything that depends on it can look erratic.
    // To make the delta more consistent, we track how much the user has moved since the last
    // delta change and we only update it after it has reached a certain threshold.
    if (changeX > this._config.pointerDirectionChangeThreshold) {
      delta.x = x > positionSinceLastChange.x ? 1 : -1;
      positionSinceLastChange.x = x;
    }

    if (changeY > this._config.pointerDirectionChangeThreshold) {
      delta.y = y > positionSinceLastChange.y ? 1 : -1;
      positionSinceLastChange.y = y;
    }

    return delta;
  }

  /**
   * Toggles the native drag interactions, based on how many handles are registered.
   *
   * 根据已注册的手柄数量，来切换原生的拖放交互。
   *
   */
  private _toggleNativeDragInteractions() {
    if (!this._rootElement || !this._handles) {
      return;
    }

    const shouldEnable = this._handles.length > 0 || !this.isDragging();

    if (shouldEnable !== this._nativeInteractionsEnabled) {
      this._nativeInteractionsEnabled = shouldEnable;
      toggleNativeDragInteractions(this._rootElement, shouldEnable);
    }
  }

  /**
   * Removes the manually-added event listeners from the root element.
   *
   * 从根元素中删除手工添加的事件监听器。
   *
   */
  private _removeRootElementListeners(element: HTMLElement) {
    element.removeEventListener('mousedown', this._pointerDown, activeEventListenerOptions);
    element.removeEventListener('touchstart', this._pointerDown, passiveEventListenerOptions);
    element.removeEventListener('dragstart', this._nativeDragStart, activeEventListenerOptions);
  }

  /**
   * Applies a `transform` to the root element, taking into account any existing transforms on it.
   *
   * 对根元素应用一个 `transform`，包括它上面的所有转换。
   *
   * @param x New transform value along the X axis.
   *
   * 沿 X 轴的新变换值。
   *
   * @param y New transform value along the Y axis.
   *
   * 沿 Y 轴的新变换值。
   *
   */
  private _applyRootElementTransform(x: number, y: number) {
    const transform = getTransform(x, y);
    const styles = this._rootElement.style;

    // Cache the previous transform amount only after the first drag sequence, because
    // we don't want our own transforms to stack on top of each other.
    // Should be excluded none because none + translate3d(x, y, x) is invalid css
    if (this._initialTransform == null) {
      this._initialTransform =
        styles.transform && styles.transform != 'none' ? styles.transform : '';
    }

    // Preserve the previous `transform` value, if there was one. Note that we apply our own
    // transform before the user's, because things like rotation can affect which direction
    // the element will be translated towards.
    styles.transform = combineTransforms(transform, this._initialTransform);
  }

  /**
   * Applies a `transform` to the preview, taking into account any existing transforms on it.
   *
   * 应用一个 `transform` 到预览对象，计入其任何现有的转换。
   *
   * @param x New transform value along the X axis.
   *
   * 沿 X 轴的新变换值。
   *
   * @param y New transform value along the Y axis.
   *
   * 沿 Y 轴的新变换值。
   *
   */
  private _applyPreviewTransform(x: number, y: number) {
    // Only apply the initial transform if the preview is a clone of the original element, otherwise
    // it could be completely different and the transform might not make sense anymore.
    const initialTransform = this._previewTemplate?.template ? undefined : this._initialTransform;
    const transform = getTransform(x, y);
    this._preview.style.transform = combineTransforms(transform, initialTransform);
  }

  /**
   * Gets the distance that the user has dragged during the current drag sequence.
   *
   * 获取当前拖曳序列中用户拖动的距离。
   *
   * @param currentPosition Current position of the user's pointer.
   *
   * 用户指针的当前位置。
   *
   */
  private _getDragDistance(currentPosition: Point): Point {
    const pickupPosition = this._pickupPositionOnPage;

    if (pickupPosition) {
      return {x: currentPosition.x - pickupPosition.x, y: currentPosition.y - pickupPosition.y};
    }

    return {x: 0, y: 0};
  }

  /**
   * Cleans up any cached element dimensions that we don't need after dragging has stopped.
   *
   * 清理拖动停止后我们不再需要的所有缓存元素规格。
   *
   */
  private _cleanupCachedDimensions() {
    this._boundaryRect = this._previewRect = undefined;
    this._parentPositions.clear();
  }

  /**
   * Checks whether the element is still inside its boundary after the viewport has been resized.
   * If not, the position is adjusted so that the element fits again.
   *
   * 调整视口大小后，检查该元素是否仍在其边界内。否则，调整元素的位置，以便再次适合它。
   *
   */
  private _containInsideBoundaryOnResize() {
    let {x, y} = this._passiveTransform;

    if ((x === 0 && y === 0) || this.isDragging() || !this._boundaryElement) {
      return;
    }

    // Note: don't use `_clientRectAtStart` here, because we want the latest position.
    const elementRect = this._rootElement.getBoundingClientRect();
    const boundaryRect = this._boundaryElement.getBoundingClientRect();

    // It's possible that the element got hidden away after dragging (e.g. by switching to a
    // different tab). Don't do anything in this case so we don't clear the user's position.
    if (
      (boundaryRect.width === 0 && boundaryRect.height === 0) ||
      (elementRect.width === 0 && elementRect.height === 0)
    ) {
      return;
    }

    const leftOverflow = boundaryRect.left - elementRect.left;
    const rightOverflow = elementRect.right - boundaryRect.right;
    const topOverflow = boundaryRect.top - elementRect.top;
    const bottomOverflow = elementRect.bottom - boundaryRect.bottom;

    // If the element has become wider than the boundary, we can't
    // do much to make it fit so we just anchor it to the left.
    if (boundaryRect.width > elementRect.width) {
      if (leftOverflow > 0) {
        x += leftOverflow;
      }

      if (rightOverflow > 0) {
        x -= rightOverflow;
      }
    } else {
      x = 0;
    }

    // If the element has become taller than the boundary, we can't
    // do much to make it fit so we just anchor it to the top.
    if (boundaryRect.height > elementRect.height) {
      if (topOverflow > 0) {
        y += topOverflow;
      }

      if (bottomOverflow > 0) {
        y -= bottomOverflow;
      }
    } else {
      y = 0;
    }

    if (x !== this._passiveTransform.x || y !== this._passiveTransform.y) {
      this.setFreeDragPosition({y, x});
    }
  }

  /**
   * Gets the drag start delay, based on the event type.
   *
   * 根据事件类型获取拖曳的起始延迟。
   *
   */
  private _getDragStartDelay(event: MouseEvent | TouchEvent): number {
    const value = this.dragStartDelay;

    if (typeof value === 'number') {
      return value;
    } else if (isTouchEvent(event)) {
      return value.touch;
    }

    return value ? value.mouse : 0;
  }

  /**
   * Updates the internal state of the draggable element when scrolling has occurred.
   *
   * 当滚动时，会更新可拖动元素的内部状态。
   *
   */
  private _updateOnScroll(event: Event) {
    const scrollDifference = this._parentPositions.handleScroll(event);

    if (scrollDifference) {
      const target = _getEventTarget<HTMLElement | Document>(event)!;

      // ClientRect dimensions are based on the scroll position of the page and its parent
      // node so we have to update the cached boundary ClientRect if the user has scrolled.
      if (
        this._boundaryRect &&
        target !== this._boundaryElement &&
        target.contains(this._boundaryElement)
      ) {
        adjustClientRect(this._boundaryRect, scrollDifference.top, scrollDifference.left);
      }

      this._pickupPositionOnPage.x += scrollDifference.left;
      this._pickupPositionOnPage.y += scrollDifference.top;

      // If we're in free drag mode, we have to update the active transform, because
      // it isn't relative to the viewport like the preview inside a drop list.
      if (!this._dropContainer) {
        this._activeTransform.x -= scrollDifference.left;
        this._activeTransform.y -= scrollDifference.top;
        this._applyRootElementTransform(this._activeTransform.x, this._activeTransform.y);
      }
    }
  }

  /**
   * Gets the scroll position of the viewport.
   *
   * 获取视口的滚动位置。
   *
   */
  private _getViewportScrollPosition() {
    return (
      this._parentPositions.positions.get(this._document)?.scrollPosition ||
      this._parentPositions.getViewportScrollPosition()
    );
  }

  /**
   * Lazily resolves and returns the shadow root of the element. We do this in a function, rather
   * than saving it in property directly on init, because we want to resolve it as late as possible
   * in order to ensure that the element has been moved into the shadow DOM. Doing it inside the
   * constructor might be too early if the element is inside of something like `ngFor` or `ngIf`.
   *
   * 惰性解析并返回该元素的 Shadow DOM 根。我们在函数中执行此操作，而不是直接在初始化时保存在属性中，因为我们希望尽可能晚地解析它，以确保该元素已被移入了 shadow DOM 中。如果元素位于 `ngFor` 或 `ngIf` 的内部，那么在构造函数中执行此操作可能为时过早了。
   *
   */
  private _getShadowRoot(): ShadowRoot | null {
    if (this._cachedShadowRoot === undefined) {
      this._cachedShadowRoot = _getShadowRoot(this._rootElement);
    }

    return this._cachedShadowRoot;
  }

  /**
   * Gets the element into which the drag preview should be inserted.
   *
   * 获取应将拖动预览插入其中的元素。
   *
   */
  private _getPreviewInsertionPoint(
    initialParent: HTMLElement,
    shadowRoot: ShadowRoot | null,
  ): HTMLElement {
    const previewContainer = this._previewContainer || 'global';

    if (previewContainer === 'parent') {
      return initialParent;
    }

    if (previewContainer === 'global') {
      const documentRef = this._document;

      // We can't use the body if the user is in fullscreen mode,
      // because the preview will render under the fullscreen element.
      // TODO(crisbeto): dedupe this with the `FullscreenOverlayContainer` eventually.
      return (
        shadowRoot ||
        documentRef.fullscreenElement ||
        (documentRef as any).webkitFullscreenElement ||
        (documentRef as any).mozFullScreenElement ||
        (documentRef as any).msFullscreenElement ||
        documentRef.body
      );
    }

    return coerceElement(previewContainer);
  }

  /**
   * Lazily resolves and returns the dimensions of the preview.
   *
   * 惰性解析并返回预览的尺寸。
   *
   */
  private _getPreviewRect(): ClientRect {
    // Cache the preview element rect if we haven't cached it already or if
    // we cached it too early before the element dimensions were computed.
    if (!this._previewRect || (!this._previewRect.width && !this._previewRect.height)) {
      this._previewRect = this._preview
        ? this._preview.getBoundingClientRect()
        : this._initialClientRect!;
    }

    return this._previewRect;
  }

  /**
   * Handles a native `dragstart` event.
   *
   * 处理原生的 `dragstart` 事件。
   *
   */
  private _nativeDragStart = (event: DragEvent) => {
    if (this._handles.length) {
      const targetHandle = this._getTargetHandle(event);

      if (targetHandle && !this._disabledHandles.has(targetHandle) && !this.disabled) {
        event.preventDefault();
      }
    } else if (!this.disabled) {
      // Usually this isn't necessary since the we prevent the default action in `pointerDown`,
      // but some cases like dragging of links can slip through (see #24403).
      event.preventDefault();
    }
  };

  /**
   * Gets a handle that is the target of an event.
   *
   * 获取作为事件目标的句柄。
   *
   */
  private _getTargetHandle(event: Event): HTMLElement | undefined {
    return this._handles.find(handle => {
      return event.target && (event.target === handle || handle.contains(event.target as Node));
    });
  }
}

/**
 * Gets a 3d `transform` that can be applied to an element.
 *
 * 获取一个可以应用于元素 `transform`
 *
 * @param x Desired position of the element along the X axis.
 *
 * 元素在 X 轴上的所需位置。
 *
 * @param y Desired position of the element along the Y axis.
 *
 * 元素在 Y 轴上的所需位置。
 *
 */
function getTransform(x: number, y: number): string {
  // Round the transforms since some browsers will
  // blur the elements for sub-pixel transforms.
  return `translate3d(${Math.round(x)}px, ${Math.round(y)}px, 0)`;
}

/**
 * Clamps a value between a minimum and a maximum.
 *
 * 在最小值和最大值之间夹取一个值。
 *
 */
function clamp(value: number, min: number, max: number) {
  return Math.max(min, Math.min(max, value));
}

/**
 * Determines whether an event is a touch event.
 *
 * 确定某个事件是否触摸事件。
 *
 */
function isTouchEvent(event: MouseEvent | TouchEvent): event is TouchEvent {
  // This function is called for every pixel that the user has dragged so we need it to be
  // as fast as possible. Since we only bind mouse events and touch events, we can assume
  // that if the event's name starts with `t`, it's a touch event.
  return event.type[0] === 't';
}

/**
 * Gets the root HTML element of an embedded view.
 * If the root is not an HTML element it gets wrapped in one.
 *
 * 获取嵌入视图的根 HTML 元素。如果它的根不是 HTML 元素，就会给它包装一个。
 *
 */
function getRootNode(viewRef: EmbeddedViewRef<any>, _document: Document): HTMLElement {
  const rootNodes: Node[] = viewRef.rootNodes;

  if (rootNodes.length === 1 && rootNodes[0].nodeType === _document.ELEMENT_NODE) {
    return rootNodes[0] as HTMLElement;
  }

  const wrapper = _document.createElement('div');
  rootNodes.forEach(node => wrapper.appendChild(node));
  return wrapper;
}

/**
 * Matches the target element's size to the source's size.
 *
 * 把目标元素的大小适配到源的大小。
 *
 * @param target Element that needs to be resized.
 *
 * 需要调整大小的元素。
 *
 * @param sourceRect Dimensions of the source element.
 *
 * 源元素的规格。
 *
 */
function matchElementSize(target: HTMLElement, sourceRect: ClientRect): void {
  target.style.width = `${sourceRect.width}px`;
  target.style.height = `${sourceRect.height}px`;
  target.style.transform = getTransform(sourceRect.left, sourceRect.top);
}<|MERGE_RESOLUTION|>--- conflicted
+++ resolved
@@ -103,26 +103,12 @@
 // TODO(crisbeto): add an API for moving a draggable up/down the
 // list programmatically. Useful for keyboard controls.
 
-<<<<<<< HEAD
-/**
- * Internal compile-time-only representation of a `DragRef`.
- * Used to avoid circular import issues between the `DragRef` and the `DropListRef`.
- *
- * `DragRef` 的内部编译期表示法。用来避免 `DragRef` 和 `DropListRef` 之间的循环导入问题。
- *
- * @docs-private
- */
-export interface DragRefInternal extends DragRef {}
-
 /**
  * Template that can be used to create a drag helper element (e.g. a preview or a placeholder).
  *
  * 可用于创建拖动辅助元素（例如预览或占位符）的模板。
  *
  */
-=======
-/** Template that can be used to create a drag helper element (e.g. a preview or a placeholder). */
->>>>>>> 69652b09
 interface DragHelperTemplate<T = any> {
   template: TemplateRef<T> | null;
   viewContainer: ViewContainerRef;
