/**
 * @license
 * Copyright Google LLC All Rights Reserved.
 *
 * Use of this source code is governed by an MIT-style license that can be
 * found in the LICENSE file at https://angular.io/license
 */

import {
  BooleanInput,
  coerceArray,
  coerceNumberProperty,
  coerceBooleanProperty,
  NumberInput,
} from '@angular/cdk/coercion';
import {
  ElementRef,
  EventEmitter,
  Input,
  OnDestroy,
  Output,
  Optional,
  Directive,
  ChangeDetectorRef,
  SkipSelf,
  Inject,
  InjectionToken,
} from '@angular/core';
import {Directionality} from '@angular/cdk/bidi';
import {ScrollDispatcher} from '@angular/cdk/scrolling';
import {CdkDrag} from './drag';
import {CdkDragDrop, CdkDragEnter, CdkDragExit, CdkDragSortEvent} from '../drag-events';
import {CDK_DROP_LIST_GROUP, CdkDropListGroup} from './drop-list-group';
import {DropListRef} from '../drop-list-ref';
import {DragRef} from '../drag-ref';
import {DragDrop} from '../drag-drop';
import {DropListOrientation, DragAxis, DragDropConfig, CDK_DRAG_CONFIG} from './config';
import {Subject} from 'rxjs';
import {startWith, takeUntil} from 'rxjs/operators';
import {assertElementNode} from './assertions';

/**
 * Counter used to generate unique ids for drop zones.
 *
 * 用于为拖放区生成唯一 ID 的计数器。
 *
 */
let _uniqueIdCounter = 0;

/**
 * Internal compile-time-only representation of a `CdkDropList`.
 * Used to avoid circular import issues between the `CdkDropList` and the `CdkDrag`.
 *
 * `CdkDropList` 内部的仅编译时表示法。 用来解决 `CdkDropList` 和 `CdkDrag` 之间的循环导入问题。
 *
 * @docs-private
 */
export interface CdkDropListInternal extends CdkDropList {}

/**
 * Injection token that can be used to reference instances of `CdkDropList`. It serves as
 * alternative token to the actual `CdkDropList` class which could cause unnecessary
 * retention of the class and its directive metadata.
 *
 * 用来引用 `CdkDropList` 实例的注入令牌。它用作实际 `CdkDropList` 类的备用令牌，这可能导致不必要地保留该类及其指令元数据。
 *
 */
export const CDK_DROP_LIST = new InjectionToken<CdkDropList>('CdkDropList');

/**
 * Container that wraps a set of draggable items.
 *
 * 包装一组可拖动条目的容器。
 *
 */
@Directive({
  selector: '[cdkDropList], cdk-drop-list',
  exportAs: 'cdkDropList',
  providers: [
    // Prevent child drop lists from picking up the same group as their parent.
    {provide: CDK_DROP_LIST_GROUP, useValue: undefined},
    {provide: CDK_DROP_LIST, useExisting: CdkDropList},
  ],
  host: {
    'class': 'cdk-drop-list',
    '[attr.id]': 'id',
    '[class.cdk-drop-list-disabled]': 'disabled',
    '[class.cdk-drop-list-dragging]': '_dropListRef.isDragging()',
    '[class.cdk-drop-list-receiving]': '_dropListRef.isReceiving()',
  }
})
export class CdkDropList<T = any> implements OnDestroy {
<<<<<<< HEAD
  /**
   * Emits when the list has been destroyed.
   *
   * 列表销毁后触发。
   *
   */
  private _destroyed = new Subject<void>();
=======
  /** Emits when the list has been destroyed. */
  private readonly _destroyed = new Subject<void>();
>>>>>>> 94076af5

  /**
   * Whether the element's scrollable parents have been resolved.
   *
   * 元素的可滚动父级是否已解析。
   *
   */
  private _scrollableParentsResolved: boolean;

  /**
   * Keeps track of the drop lists that are currently on the page.
   *
   * 跟踪目前在页面上的投放列表。
   *
   */
  private static _dropLists: CdkDropList[] = [];

  /**
   * Reference to the underlying drop list instance.
   *
   * 对底层投放列表实例的引用。
   *
   */
  _dropListRef: DropListRef<CdkDropList<T>>;

  /**
   * Other draggable containers that this container is connected to and into which the
   * container's items can be transferred. Can either be references to other drop containers,
   * or their unique IDs.
   *
   * 此容器连接到的其他可拖动容器，此容器中的条目可以转移到其中。可以是到其他投放容器的引用，也可以是其唯一 ID。
   *
   */
  @Input('cdkDropListConnectedTo')
  connectedTo: (CdkDropList | string)[] | CdkDropList | string = [];

  /**
   * Arbitrary data to attach to this container.
   *
   * 附加到此容器的任意数据。
   *
   */
  @Input('cdkDropListData') data: T;

  /**
   * Direction in which the list is oriented.
   *
   * 列表的方向。
   *
   */
  @Input('cdkDropListOrientation') orientation: DropListOrientation;

  /**
   * Unique ID for the drop zone. Can be used as a reference
   * in the `connectedTo` of another `CdkDropList`.
   *
   * 投放区的唯一 ID。可以在 `connectedTo` 中用作另一个 `CdkDropList` 的引用。
   *
   */
  @Input() id: string = `cdk-drop-list-${_uniqueIdCounter++}`;

  /**
   * Locks the position of the draggable elements inside the container along the specified axis.
   *
   * 沿着指定的轴锁定容器内可拖动元素的位置。
   *
   */
  @Input('cdkDropListLockAxis') lockAxis: DragAxis;

  /**
   * Whether starting a dragging sequence from this container is disabled.
   *
   * 是否禁用了从此容器启动拖曳序列的方法。
   *
   */
  @Input('cdkDropListDisabled')
  get disabled(): boolean {
    return this._disabled || (!!this._group && this._group.disabled);
  }
  set disabled(value: boolean) {
    // Usually we sync the directive and ref state right before dragging starts, in order to have
    // a single point of failure and to avoid having to use setters for everything. `disabled` is
    // a special case, because it can prevent the `beforeStarted` event from firing, which can lock
    // the user in a disabled state, so we also need to sync it as it's being set.
    this._dropListRef.disabled = this._disabled = coerceBooleanProperty(value);
  }
  private _disabled: boolean;

  /**
   * Whether sorting within this drop list is disabled.
   *
   * 是否禁用此投放列表中的排序。
   *
   */
  @Input('cdkDropListSortingDisabled')
  sortingDisabled: boolean;

  /**
   * Function that is used to determine whether an item
   * is allowed to be moved into a drop container.
   *
   * 此函数用于确定是否允许将条目移入投放容器。
   *
   */
  @Input('cdkDropListEnterPredicate')
  enterPredicate: (drag: CdkDrag, drop: CdkDropList) => boolean = () => true

  /**
   * Functions that is used to determine whether an item can be sorted into a particular index.
   *
   * 一个函数，用来判断某个条目是否可以被排序到特定索引。
   *
   */
  @Input('cdkDropListSortPredicate')
  sortPredicate: (index: number, drag: CdkDrag, drop: CdkDropList) => boolean = () => true

  /**
   * Whether to auto-scroll the view when the user moves their pointer close to the edges.
   *
   * 用户将指针移到边缘附近时是否自动滚动视图。
   *
   */
  @Input('cdkDropListAutoScrollDisabled')
  autoScrollDisabled: boolean;

  /**
   * Number of pixels to scroll for each frame when auto-scrolling an element.
   *
   * 当自动滚动元素时，这是每一帧滚动的像素数。
   *
   */
  @Input('cdkDropListAutoScrollStep')
  autoScrollStep: number;

  /**
   * Emits when the user drops an item inside the container.
   *
   * 当用户把一个条目投放进该容器时就会触发。
   *
   */
  @Output('cdkDropListDropped')
  readonly dropped: EventEmitter<CdkDragDrop<T, any>> = new EventEmitter<CdkDragDrop<T, any>>();

  /**
   * Emits when the user has moved a new drag item into this container.
   *
   * 当用户把一个新的拖动条目移到这个容器中时，就会触发。
   *
   */
  @Output('cdkDropListEntered')
  readonly entered: EventEmitter<CdkDragEnter<T>> = new EventEmitter<CdkDragEnter<T>>();

  /**
   * Emits when the user removes an item from the container
   * by dragging it into another container.
   *
   * 当用户通过将条目拖到另一个容器中来将其从容器中移除时发出。
   *
   */
  @Output('cdkDropListExited')
  readonly exited: EventEmitter<CdkDragExit<T>> = new EventEmitter<CdkDragExit<T>>();

  /**
   * Emits as the user is swapping items while actively dragging.
   *
   * 当用户正在主动拖动以交换条目时，就会触发。
   *
   */
  @Output('cdkDropListSorted')
  readonly sorted: EventEmitter<CdkDragSortEvent<T>> = new EventEmitter<CdkDragSortEvent<T>>();

  /**
   * Keeps track of the items that are registered with this container. Historically we used to
   * do this with a `ContentChildren` query, however queries don't handle transplanted views very
   * well which means that we can't handle cases like dragging the headers of a `mat-table`
   * correctly. What we do instead is to have the items register themselves with the container
   * and then we sort them based on their position in the DOM.
   *
   * 跟踪注册在此容器中的条目。从历史上看，我们曾经使用 `ContentChildren` 查询来执行此操作，但是查询不能很好地处理已移植的视图，这意味着我们无法正确处理诸如 `mat-table` 的组件。相反，我们要做的是使条目在容器中注册，然后根据它们在 DOM 中的位置对它们进行排序。
   *
   */
  private _unsortedItems = new Set<CdkDrag>();

  constructor(
      /** Element that the drop list is attached to. */
      public element: ElementRef<HTMLElement>, dragDrop: DragDrop,
      private _changeDetectorRef: ChangeDetectorRef,
      private _scrollDispatcher: ScrollDispatcher,
      @Optional() private _dir?: Directionality,
      @Optional() @Inject(CDK_DROP_LIST_GROUP) @SkipSelf()
      private _group?: CdkDropListGroup<CdkDropList>,
      @Optional() @Inject(CDK_DRAG_CONFIG) config?: DragDropConfig) {

    if (typeof ngDevMode === 'undefined' || ngDevMode) {
      assertElementNode(element.nativeElement, 'cdkDropList');
    }

    this._dropListRef = dragDrop.createDropList(element);
    this._dropListRef.data = this;

    if (config) {
      this._assignDefaults(config);
    }

    this._dropListRef.enterPredicate = (drag: DragRef<CdkDrag>, drop: DropListRef<CdkDropList>) => {
      return this.enterPredicate(drag.data, drop.data);
    };

    this._dropListRef.sortPredicate =
      (index: number, drag: DragRef<CdkDrag>, drop: DropListRef<CdkDropList>) => {
        return this.sortPredicate(index, drag.data, drop.data);
      };

    this._setupInputSyncSubscription(this._dropListRef);
    this._handleEvents(this._dropListRef);
    CdkDropList._dropLists.push(this);

    if (_group) {
      _group._items.add(this);
    }
  }

  /**
   * Registers an items with the drop list.
   *
   * 在投放列表中注册一个条目。
   *
   */
  addItem(item: CdkDrag): void {
    this._unsortedItems.add(item);

    if (this._dropListRef.isDragging()) {
      this._syncItemsWithRef();
    }
  }

  /**
   * Removes an item from the drop list.
   *
   * 从投放列表中删除一个条目。
   *
   */
  removeItem(item: CdkDrag): void {
    this._unsortedItems.delete(item);

    if (this._dropListRef.isDragging()) {
      this._syncItemsWithRef();
    }
  }

  /**
   * Gets the registered items in the list, sorted by their position in the DOM.
   *
   * 获取列表中的已注册条目，按其在 DOM 中的位置排序。
   *
   */
  getSortedItems(): CdkDrag[] {
    return Array.from(this._unsortedItems).sort((a: CdkDrag, b: CdkDrag) => {
      const documentPosition =
          a._dragRef.getVisibleElement().compareDocumentPosition(b._dragRef.getVisibleElement());

      // `compareDocumentPosition` returns a bitmask so we have to use a bitwise operator.
      // https://developer.mozilla.org/en-US/docs/Web/API/Node/compareDocumentPosition
      // tslint:disable-next-line:no-bitwise
      return documentPosition & Node.DOCUMENT_POSITION_FOLLOWING ? -1 : 1;
    });
  }

  ngOnDestroy() {
    const index = CdkDropList._dropLists.indexOf(this);

    if (index > -1) {
      CdkDropList._dropLists.splice(index, 1);
    }

    if (this._group) {
      this._group._items.delete(this);
    }

    this._unsortedItems.clear();
    this._dropListRef.dispose();
    this._destroyed.next();
    this._destroyed.complete();
  }

  /**
   * Syncs the inputs of the CdkDropList with the options of the underlying DropListRef.
   *
   * 将 CdkDropList 的输入与其底层 DropListRef 的选项同步。
   *
   */
  private _setupInputSyncSubscription(ref: DropListRef<CdkDropList>) {
    if (this._dir) {
      this._dir.change
        .pipe(startWith(this._dir.value), takeUntil(this._destroyed))
        .subscribe(value => ref.withDirection(value));
    }

    ref.beforeStarted.subscribe(() => {
      const siblings = coerceArray(this.connectedTo).map(drop => {
        if (typeof drop === 'string') {
          const correspondingDropList = CdkDropList._dropLists.find(list => list.id === drop);

          if (!correspondingDropList && (typeof ngDevMode === 'undefined' || ngDevMode)) {
            console.warn(`CdkDropList could not find connected drop list with id "${drop}"`);
          }

          return correspondingDropList!;
        }

        return drop;
      });

      if (this._group) {
        this._group._items.forEach(drop => {
          if (siblings.indexOf(drop) === -1) {
            siblings.push(drop);
          }
        });
      }

      // Note that we resolve the scrollable parents here so that we delay the resolution
      // as long as possible, ensuring that the element is in its final place in the DOM.
      if (!this._scrollableParentsResolved) {
        const scrollableParents = this._scrollDispatcher
          .getAncestorScrollContainers(this.element)
          .map(scrollable => scrollable.getElementRef().nativeElement);
        this._dropListRef.withScrollableParents(scrollableParents);

        // Only do this once since it involves traversing the DOM and the parents
        // shouldn't be able to change without the drop list being destroyed.
        this._scrollableParentsResolved = true;
      }

      ref.disabled = this.disabled;
      ref.lockAxis = this.lockAxis;
      ref.sortingDisabled = coerceBooleanProperty(this.sortingDisabled);
      ref.autoScrollDisabled = coerceBooleanProperty(this.autoScrollDisabled);
      ref.autoScrollStep = coerceNumberProperty(this.autoScrollStep, 2);
      ref
        .connectedTo(siblings.filter(drop => drop && drop !== this).map(list => list._dropListRef))
        .withOrientation(this.orientation);
    });
  }

  /**
   * Handles events from the underlying DropListRef.
   *
   * 处理来自底层 DropListRef 的事件。
   *
   */
  private _handleEvents(ref: DropListRef<CdkDropList>) {
    ref.beforeStarted.subscribe(() => {
      this._syncItemsWithRef();
      this._changeDetectorRef.markForCheck();
    });

    ref.entered.subscribe(event => {
      this.entered.emit({
        container: this,
        item: event.item.data,
        currentIndex: event.currentIndex
      });
    });

    ref.exited.subscribe(event => {
      this.exited.emit({
        container: this,
        item: event.item.data
      });
      this._changeDetectorRef.markForCheck();
    });

    ref.sorted.subscribe(event => {
      this.sorted.emit({
        previousIndex: event.previousIndex,
        currentIndex: event.currentIndex,
        container: this,
        item: event.item.data
      });
    });

    ref.dropped.subscribe(event => {
      this.dropped.emit({
        previousIndex: event.previousIndex,
        currentIndex: event.currentIndex,
        previousContainer: event.previousContainer.data,
        container: event.container.data,
        item: event.item.data,
        isPointerOverContainer: event.isPointerOverContainer,
        distance: event.distance,
        dropPoint: event.dropPoint
      });

      // Mark for check since all of these events run outside of change
      // detection and we're not guaranteed for something else to have triggered it.
      this._changeDetectorRef.markForCheck();
    });
  }

  /**
   * Assigns the default input values based on a provided config object.
   *
   * 根据提供的配置对象分配默认输入值。
   *
   */
  private _assignDefaults(config: DragDropConfig) {
    const {
      lockAxis, draggingDisabled, sortingDisabled, listAutoScrollDisabled, listOrientation
    } = config;

    this.disabled = draggingDisabled == null ? false : draggingDisabled;
    this.sortingDisabled = sortingDisabled == null ? false : sortingDisabled;
    this.autoScrollDisabled = listAutoScrollDisabled == null ? false : listAutoScrollDisabled;
    this.orientation = listOrientation || 'vertical';

    if (lockAxis) {
      this.lockAxis = lockAxis;
    }
  }

  /**
   * Syncs up the registered drag items with underlying drop list ref.
   *
   * 使注册的拖动条目与底层投放列表的引用同步。
   *
   */
  private _syncItemsWithRef() {
    this._dropListRef.withItems(this.getSortedItems().map(item => item._dragRef));
  }

  static ngAcceptInputType_disabled: BooleanInput;
  static ngAcceptInputType_sortingDisabled: BooleanInput;
  static ngAcceptInputType_autoScrollDisabled: BooleanInput;
  static ngAcceptInputType_autoScrollStep: NumberInput;
}<|MERGE_RESOLUTION|>--- conflicted
+++ resolved
@@ -90,18 +90,13 @@
   }
 })
 export class CdkDropList<T = any> implements OnDestroy {
-<<<<<<< HEAD
   /**
    * Emits when the list has been destroyed.
    *
    * 列表销毁后触发。
    *
    */
-  private _destroyed = new Subject<void>();
-=======
-  /** Emits when the list has been destroyed. */
   private readonly _destroyed = new Subject<void>();
->>>>>>> 94076af5
 
   /**
    * Whether the element's scrollable parents have been resolved.
