--- conflicted
+++ resolved
@@ -281,23 +281,12 @@
   private _unsortedItems = new Set<CdkDrag>();
 
   constructor(
-<<<<<<< HEAD
-      /**
-       * Element that the drop list is attached to.
-       *
-       * 拖放列表要附着到的元素。
-       *
-       */
-      public element: ElementRef<HTMLElement>, dragDrop: DragDrop,
-      private _changeDetectorRef: ChangeDetectorRef,
-      private _scrollDispatcher: ScrollDispatcher,
-      @Optional() private _dir?: Directionality,
-      @Optional() @Inject(CDK_DROP_LIST_GROUP) @SkipSelf()
-      private _group?: CdkDropListGroup<CdkDropList>,
-      @Optional() @Inject(CDK_DRAG_CONFIG) config?: DragDropConfig) {
-
-=======
-    /** Element that the drop list is attached to. */
+    /**
+     * Element that the drop list is attached to.
+     *
+     * 拖放列表要附着到的元素。
+     *
+     */
     public element: ElementRef<HTMLElement>,
     dragDrop: DragDrop,
     private _changeDetectorRef: ChangeDetectorRef,
@@ -309,7 +298,6 @@
     private _group?: CdkDropListGroup<CdkDropList>,
     @Optional() @Inject(CDK_DRAG_CONFIG) config?: DragDropConfig,
   ) {
->>>>>>> 03485cd6
     if (typeof ngDevMode === 'undefined' || ngDevMode) {
       assertElementNode(element.nativeElement, 'cdkDropList');
     }
