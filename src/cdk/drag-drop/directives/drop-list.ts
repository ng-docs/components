/**
 * @license
 * Copyright Google LLC All Rights Reserved.
 *
 * Use of this source code is governed by an MIT-style license that can be
 * found in the LICENSE file at https://angular.io/license
 */

import {
  BooleanInput,
  coerceArray,
  coerceNumberProperty,
  coerceBooleanProperty,
  NumberInput,
} from '@angular/cdk/coercion';
import {
  ElementRef,
  EventEmitter,
  Input,
  OnDestroy,
  Output,
  Optional,
  Directive,
  ChangeDetectorRef,
  SkipSelf,
  Inject,
} from '@angular/core';
import {Directionality} from '@angular/cdk/bidi';
import {ScrollDispatcher} from '@angular/cdk/scrolling';
import {CDK_DROP_LIST, CdkDrag} from './drag';
import {CdkDragDrop, CdkDragEnter, CdkDragExit, CdkDragSortEvent} from '../drag-events';
import {CDK_DROP_LIST_GROUP, CdkDropListGroup} from './drop-list-group';
import {DropListRef} from '../drop-list-ref';
import {DragRef} from '../drag-ref';
import {DragDrop} from '../drag-drop';
import {DropListOrientation, DragAxis, DragDropConfig, CDK_DRAG_CONFIG} from './config';
import {merge, Subject} from 'rxjs';
import {startWith, takeUntil} from 'rxjs/operators';
import {assertElementNode} from './assertions';

/**
 * Counter used to generate unique ids for drop zones.
 *
 * 用于为拖放区生成唯一 ID 的计数器。
 *
 */
let _uniqueIdCounter = 0;

<<<<<<< HEAD
/**
 * Internal compile-time-only representation of a `CdkDropList`.
 * Used to avoid circular import issues between the `CdkDropList` and the `CdkDrag`.
 *
 * `CdkDropList` 内部的仅编译时表示法。用来解决 `CdkDropList` 和 `CdkDrag` 之间的循环导入问题。
 *
 * @docs-private
 */
export interface CdkDropListInternal extends CdkDropList {}

/**
 * Injection token that can be used to reference instances of `CdkDropList`. It serves as
 * alternative token to the actual `CdkDropList` class which could cause unnecessary
 * retention of the class and its directive metadata.
 *
 * 用来引用 `CdkDropList` 实例的注入令牌。它用作实际 `CdkDropList` 类的备用令牌，这可能导致不必要地保留该类及其指令元数据。
 *
 */
export const CDK_DROP_LIST = new InjectionToken<CdkDropList>('CdkDropList');

/**
 * Container that wraps a set of draggable items.
 *
 * 包装一组可拖动条目的容器。
 *
 */
=======
/** Container that wraps a set of draggable items. */
>>>>>>> 69652b09
@Directive({
  selector: '[cdkDropList], cdk-drop-list',
  exportAs: 'cdkDropList',
  standalone: true,
  providers: [
    // Prevent child drop lists from picking up the same group as their parent.
    {provide: CDK_DROP_LIST_GROUP, useValue: undefined},
    {provide: CDK_DROP_LIST, useExisting: CdkDropList},
  ],
  host: {
    'class': 'cdk-drop-list',
    '[attr.id]': 'id',
    '[class.cdk-drop-list-disabled]': 'disabled',
    '[class.cdk-drop-list-dragging]': '_dropListRef.isDragging()',
    '[class.cdk-drop-list-receiving]': '_dropListRef.isReceiving()',
  },
})
export class CdkDropList<T = any> implements OnDestroy {
  /**
   * Emits when the list has been destroyed.
   *
   * 列表销毁后触发。
   *
   */
  private readonly _destroyed = new Subject<void>();

  /**
   * Whether the element's scrollable parents have been resolved.
   *
   * 元素的可滚动父级是否已解析。
   *
   */
  private _scrollableParentsResolved: boolean;

  /**
   * Keeps track of the drop lists that are currently on the page.
   *
   * 跟踪目前在页面上的投放列表。
   *
   */
  private static _dropLists: CdkDropList[] = [];

  /**
   * Reference to the underlying drop list instance.
   *
   * 对底层投放列表实例的引用。
   *
   */
  _dropListRef: DropListRef<CdkDropList<T>>;

  /**
   * Other draggable containers that this container is connected to and into which the
   * container's items can be transferred. Can either be references to other drop containers,
   * or their unique IDs.
   *
   * 此容器连接到的其他可拖动容器，此容器中的条目可以转移到其中。可以是到其他投放容器的引用，也可以是其唯一 ID。
   *
   */
  @Input('cdkDropListConnectedTo')
  connectedTo: (CdkDropList | string)[] | CdkDropList | string = [];

  /**
   * Arbitrary data to attach to this container.
   *
   * 附加到此容器的任意数据。
   *
   */
  @Input('cdkDropListData') data: T;

  /**
   * Direction in which the list is oriented.
   *
   * 列表的方向。
   *
   */
  @Input('cdkDropListOrientation') orientation: DropListOrientation;

  /**
   * Unique ID for the drop zone. Can be used as a reference
   * in the `connectedTo` of another `CdkDropList`.
   *
   * 投放区的唯一 ID。可以在 `connectedTo` 中用作另一个 `CdkDropList` 的引用。
   *
   */
  @Input() id: string = `cdk-drop-list-${_uniqueIdCounter++}`;

  /**
   * Locks the position of the draggable elements inside the container along the specified axis.
   *
   * 沿着指定的轴锁定容器内可拖动元素的位置。
   *
   */
  @Input('cdkDropListLockAxis') lockAxis: DragAxis;

  /**
   * Whether starting a dragging sequence from this container is disabled.
   *
   * 是否禁用了从此容器启动拖曳序列的方法。
   *
   */
  @Input('cdkDropListDisabled')
  get disabled(): boolean {
    return this._disabled || (!!this._group && this._group.disabled);
  }
  set disabled(value: BooleanInput) {
    // Usually we sync the directive and ref state right before dragging starts, in order to have
    // a single point of failure and to avoid having to use setters for everything. `disabled` is
    // a special case, because it can prevent the `beforeStarted` event from firing, which can lock
    // the user in a disabled state, so we also need to sync it as it's being set.
    this._dropListRef.disabled = this._disabled = coerceBooleanProperty(value);
  }
  private _disabled: boolean;

  /**
   * Whether sorting within this drop list is disabled.
   *
   * 是否禁用此投放列表中的排序。
   *
   */
  @Input('cdkDropListSortingDisabled')
  sortingDisabled: BooleanInput;

  /**
   * Function that is used to determine whether an item
   * is allowed to be moved into a drop container.
   *
   * 此函数用于确定是否允许将条目移入投放容器。
   *
   */
  @Input('cdkDropListEnterPredicate')
  enterPredicate: (drag: CdkDrag, drop: CdkDropList) => boolean = () => true;

  /**
   * Functions that is used to determine whether an item can be sorted into a particular index.
   *
   * 一个函数，用来判断某个条目是否可以被排序到特定索引。
   *
   */
  @Input('cdkDropListSortPredicate')
  sortPredicate: (index: number, drag: CdkDrag, drop: CdkDropList) => boolean = () => true;

  /**
   * Whether to auto-scroll the view when the user moves their pointer close to the edges.
   *
   * 用户将指针移到边缘附近时是否自动滚动视图。
   *
   */
  @Input('cdkDropListAutoScrollDisabled')
  autoScrollDisabled: BooleanInput;

  /**
   * Number of pixels to scroll for each frame when auto-scrolling an element.
   *
   * 当自动滚动元素时，这是每一帧滚动的像素数。
   *
   */
  @Input('cdkDropListAutoScrollStep')
  autoScrollStep: NumberInput;

  /**
   * Emits when the user drops an item inside the container.
   *
   * 当用户把一个条目投放进该容器时就会触发。
   *
   */
  @Output('cdkDropListDropped')
  readonly dropped: EventEmitter<CdkDragDrop<T, any>> = new EventEmitter<CdkDragDrop<T, any>>();

  /**
   * Emits when the user has moved a new drag item into this container.
   *
   * 当用户把一个新的拖动条目移到这个容器中时，就会触发。
   *
   */
  @Output('cdkDropListEntered')
  readonly entered: EventEmitter<CdkDragEnter<T>> = new EventEmitter<CdkDragEnter<T>>();

  /**
   * Emits when the user removes an item from the container
   * by dragging it into another container.
   *
   * 当用户通过将条目拖到另一个容器中来将其从容器中移除时发出。
   *
   */
  @Output('cdkDropListExited')
  readonly exited: EventEmitter<CdkDragExit<T>> = new EventEmitter<CdkDragExit<T>>();

  /**
   * Emits as the user is swapping items while actively dragging.
   *
   * 当用户正在主动拖动以交换条目时，就会触发。
   *
   */
  @Output('cdkDropListSorted')
  readonly sorted: EventEmitter<CdkDragSortEvent<T>> = new EventEmitter<CdkDragSortEvent<T>>();

  /**
   * Keeps track of the items that are registered with this container. Historically we used to
   * do this with a `ContentChildren` query, however queries don't handle transplanted views very
   * well which means that we can't handle cases like dragging the headers of a `mat-table`
   * correctly. What we do instead is to have the items register themselves with the container
   * and then we sort them based on their position in the DOM.
   *
   * 跟踪注册在此容器中的条目。从历史上看，我们曾经使用 `ContentChildren` 查询来执行此操作，但是查询不能很好地处理已移植的视图，这意味着我们无法正确处理诸如 `mat-table` 的组件。相反，我们要做的是使条目在容器中注册，然后根据它们在 DOM 中的位置对它们进行排序。
   *
   */
  private _unsortedItems = new Set<CdkDrag>();

  constructor(
    /**
     * Element that the drop list is attached to.
     *
     * 拖放列表要附着到的元素。
     *
     */
    public element: ElementRef<HTMLElement>,
    dragDrop: DragDrop,
    private _changeDetectorRef: ChangeDetectorRef,
    private _scrollDispatcher: ScrollDispatcher,
    @Optional() private _dir?: Directionality,
    @Optional()
    @Inject(CDK_DROP_LIST_GROUP)
    @SkipSelf()
    private _group?: CdkDropListGroup<CdkDropList>,
    @Optional() @Inject(CDK_DRAG_CONFIG) config?: DragDropConfig,
  ) {
    if (typeof ngDevMode === 'undefined' || ngDevMode) {
      assertElementNode(element.nativeElement, 'cdkDropList');
    }

    this._dropListRef = dragDrop.createDropList(element);
    this._dropListRef.data = this;

    if (config) {
      this._assignDefaults(config);
    }

    this._dropListRef.enterPredicate = (drag: DragRef<CdkDrag>, drop: DropListRef<CdkDropList>) => {
      return this.enterPredicate(drag.data, drop.data);
    };

    this._dropListRef.sortPredicate = (
      index: number,
      drag: DragRef<CdkDrag>,
      drop: DropListRef<CdkDropList>,
    ) => {
      return this.sortPredicate(index, drag.data, drop.data);
    };

    this._setupInputSyncSubscription(this._dropListRef);
    this._handleEvents(this._dropListRef);
    CdkDropList._dropLists.push(this);

    if (_group) {
      _group._items.add(this);
    }
  }

  /**
   * Registers an items with the drop list.
   *
   * 在投放列表中注册一个条目。
   *
   */
  addItem(item: CdkDrag): void {
    this._unsortedItems.add(item);

    if (this._dropListRef.isDragging()) {
      this._syncItemsWithRef();
    }
  }

  /**
   * Removes an item from the drop list.
   *
   * 从投放列表中删除一个条目。
   *
   */
  removeItem(item: CdkDrag): void {
    this._unsortedItems.delete(item);

    if (this._dropListRef.isDragging()) {
      this._syncItemsWithRef();
    }
  }

  /**
   * Gets the registered items in the list, sorted by their position in the DOM.
   *
   * 获取列表中的已注册条目，按其在 DOM 中的位置排序。
   *
   */
  getSortedItems(): CdkDrag[] {
    return Array.from(this._unsortedItems).sort((a: CdkDrag, b: CdkDrag) => {
      const documentPosition = a._dragRef
        .getVisibleElement()
        .compareDocumentPosition(b._dragRef.getVisibleElement());

      // `compareDocumentPosition` returns a bitmask so we have to use a bitwise operator.
      // https://developer.mozilla.org/en-US/docs/Web/API/Node/compareDocumentPosition
      // tslint:disable-next-line:no-bitwise
      return documentPosition & Node.DOCUMENT_POSITION_FOLLOWING ? -1 : 1;
    });
  }

  ngOnDestroy() {
    const index = CdkDropList._dropLists.indexOf(this);

    if (index > -1) {
      CdkDropList._dropLists.splice(index, 1);
    }

    if (this._group) {
      this._group._items.delete(this);
    }

    this._unsortedItems.clear();
    this._dropListRef.dispose();
    this._destroyed.next();
    this._destroyed.complete();
  }

  /**
   * Syncs the inputs of the CdkDropList with the options of the underlying DropListRef.
   *
   * 将 CdkDropList 的输入与其底层 DropListRef 的选项同步。
   *
   */
  private _setupInputSyncSubscription(ref: DropListRef<CdkDropList>) {
    if (this._dir) {
      this._dir.change
        .pipe(startWith(this._dir.value), takeUntil(this._destroyed))
        .subscribe(value => ref.withDirection(value));
    }

    ref.beforeStarted.subscribe(() => {
      const siblings = coerceArray(this.connectedTo).map(drop => {
        if (typeof drop === 'string') {
          const correspondingDropList = CdkDropList._dropLists.find(list => list.id === drop);

          if (!correspondingDropList && (typeof ngDevMode === 'undefined' || ngDevMode)) {
            console.warn(`CdkDropList could not find connected drop list with id "${drop}"`);
          }

          return correspondingDropList!;
        }

        return drop;
      });

      if (this._group) {
        this._group._items.forEach(drop => {
          if (siblings.indexOf(drop) === -1) {
            siblings.push(drop);
          }
        });
      }

      // Note that we resolve the scrollable parents here so that we delay the resolution
      // as long as possible, ensuring that the element is in its final place in the DOM.
      if (!this._scrollableParentsResolved) {
        const scrollableParents = this._scrollDispatcher
          .getAncestorScrollContainers(this.element)
          .map(scrollable => scrollable.getElementRef().nativeElement);
        this._dropListRef.withScrollableParents(scrollableParents);

        // Only do this once since it involves traversing the DOM and the parents
        // shouldn't be able to change without the drop list being destroyed.
        this._scrollableParentsResolved = true;
      }

      ref.disabled = this.disabled;
      ref.lockAxis = this.lockAxis;
      ref.sortingDisabled = coerceBooleanProperty(this.sortingDisabled);
      ref.autoScrollDisabled = coerceBooleanProperty(this.autoScrollDisabled);
      ref.autoScrollStep = coerceNumberProperty(this.autoScrollStep, 2);
      ref
        .connectedTo(siblings.filter(drop => drop && drop !== this).map(list => list._dropListRef))
        .withOrientation(this.orientation);
    });
  }

  /**
   * Handles events from the underlying DropListRef.
   *
   * 处理来自底层 DropListRef 的事件。
   *
   */
  private _handleEvents(ref: DropListRef<CdkDropList>) {
    ref.beforeStarted.subscribe(() => {
      this._syncItemsWithRef();
      this._changeDetectorRef.markForCheck();
    });

    ref.entered.subscribe(event => {
      this.entered.emit({
        container: this,
        item: event.item.data,
        currentIndex: event.currentIndex,
      });
    });

    ref.exited.subscribe(event => {
      this.exited.emit({
        container: this,
        item: event.item.data,
      });
      this._changeDetectorRef.markForCheck();
    });

    ref.sorted.subscribe(event => {
      this.sorted.emit({
        previousIndex: event.previousIndex,
        currentIndex: event.currentIndex,
        container: this,
        item: event.item.data,
      });
    });

    ref.dropped.subscribe(dropEvent => {
      this.dropped.emit({
        previousIndex: dropEvent.previousIndex,
        currentIndex: dropEvent.currentIndex,
        previousContainer: dropEvent.previousContainer.data,
        container: dropEvent.container.data,
        item: dropEvent.item.data,
        isPointerOverContainer: dropEvent.isPointerOverContainer,
        distance: dropEvent.distance,
        dropPoint: dropEvent.dropPoint,
        event: dropEvent.event,
      });

      // Mark for check since all of these events run outside of change
      // detection and we're not guaranteed for something else to have triggered it.
      this._changeDetectorRef.markForCheck();
    });

    merge(ref.receivingStarted, ref.receivingStopped).subscribe(() =>
      this._changeDetectorRef.markForCheck(),
    );
  }

  /**
   * Assigns the default input values based on a provided config object.
   *
   * 根据提供的配置对象分配默认输入值。
   *
   */
  private _assignDefaults(config: DragDropConfig) {
    const {lockAxis, draggingDisabled, sortingDisabled, listAutoScrollDisabled, listOrientation} =
      config;

    this.disabled = draggingDisabled == null ? false : draggingDisabled;
    this.sortingDisabled = sortingDisabled == null ? false : sortingDisabled;
    this.autoScrollDisabled = listAutoScrollDisabled == null ? false : listAutoScrollDisabled;
    this.orientation = listOrientation || 'vertical';

    if (lockAxis) {
      this.lockAxis = lockAxis;
    }
  }

  /**
   * Syncs up the registered drag items with underlying drop list ref.
   *
   * 使注册的拖动条目与底层投放列表的引用同步。
   *
   */
  private _syncItemsWithRef() {
    this._dropListRef.withItems(this.getSortedItems().map(item => item._dragRef));
  }
}<|MERGE_RESOLUTION|>--- conflicted
+++ resolved
@@ -46,36 +46,12 @@
  */
 let _uniqueIdCounter = 0;
 
-<<<<<<< HEAD
-/**
- * Internal compile-time-only representation of a `CdkDropList`.
- * Used to avoid circular import issues between the `CdkDropList` and the `CdkDrag`.
- *
- * `CdkDropList` 内部的仅编译时表示法。用来解决 `CdkDropList` 和 `CdkDrag` 之间的循环导入问题。
- *
- * @docs-private
- */
-export interface CdkDropListInternal extends CdkDropList {}
-
-/**
- * Injection token that can be used to reference instances of `CdkDropList`. It serves as
- * alternative token to the actual `CdkDropList` class which could cause unnecessary
- * retention of the class and its directive metadata.
- *
- * 用来引用 `CdkDropList` 实例的注入令牌。它用作实际 `CdkDropList` 类的备用令牌，这可能导致不必要地保留该类及其指令元数据。
- *
- */
-export const CDK_DROP_LIST = new InjectionToken<CdkDropList>('CdkDropList');
-
 /**
  * Container that wraps a set of draggable items.
  *
  * 包装一组可拖动条目的容器。
  *
  */
-=======
-/** Container that wraps a set of draggable items. */
->>>>>>> 69652b09
 @Directive({
   selector: '[cdkDropList], cdk-drop-list',
   exportAs: 'cdkDropList',
