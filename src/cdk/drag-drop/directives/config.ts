/**
 * @license
 * Copyright Google LLC All Rights Reserved.
 *
 * Use of this source code is governed by an MIT-style license that can be
 * found in the LICENSE file at https://angular.io/license
 */

import {InjectionToken} from '@angular/core';
import {DragRefConfig, Point, DragRef} from '../drag-ref';

<<<<<<< HEAD
/**
 * Possible values that can be used to configure the drag start delay.
 *
 * 可用于配置拖动开始延迟的可能值。
 *
 */
export type DragStartDelay = number | {touch: number, mouse: number};
=======
/** Possible values that can be used to configure the drag start delay. */
export type DragStartDelay = number | {touch: number; mouse: number};
>>>>>>> 03485cd6

/**
 * Possible axis along which dragging can be locked.
 *
 * 可以锁定可能的拖动轴。
 *
 */
export type DragAxis = 'x' | 'y';

/**
 * Function that can be used to constrain the position of a dragged element.
 *
 * 可用于约束元素拖动位置的函数。
 *
 */
export type DragConstrainPosition = (point: Point, dragRef: DragRef) => Point;

/**
 * Possible orientations for a drop list.
 *
 * 下拉列表的可能方向。
 *
 */
export type DropListOrientation = 'horizontal' | 'vertical';

/**
 * Injection token that can be used to configure the
 * behavior of the drag&drop-related components.
 *
 * 注入令牌，可用于配置与拖放相关的组件的行为。
 *
 */
export const CDK_DRAG_CONFIG = new InjectionToken<DragDropConfig>('CDK_DRAG_CONFIG');

/**
 * Object that can be used to configure the drag
 * items and drop lists within a module or a component.
 *
 * 可用于配置模块或组件中的拖动条目和拖放列表的对象。
 *
 */
export interface DragDropConfig extends Partial<DragRefConfig> {
  lockAxis?: DragAxis;
  dragStartDelay?: DragStartDelay;
  constrainPosition?: DragConstrainPosition;
  previewClass?: string | string[];
  boundaryElement?: string;
  rootElementSelector?: string;
  draggingDisabled?: boolean;
  sortingDisabled?: boolean;
  listAutoScrollDisabled?: boolean;
  listOrientation?: DropListOrientation;
  zIndex?: number;
  previewContainer?: 'global' | 'parent';
}<|MERGE_RESOLUTION|>--- conflicted
+++ resolved
@@ -9,18 +9,13 @@
 import {InjectionToken} from '@angular/core';
 import {DragRefConfig, Point, DragRef} from '../drag-ref';
 
-<<<<<<< HEAD
 /**
  * Possible values that can be used to configure the drag start delay.
  *
  * 可用于配置拖动开始延迟的可能值。
  *
  */
-export type DragStartDelay = number | {touch: number, mouse: number};
-=======
-/** Possible values that can be used to configure the drag start delay. */
 export type DragStartDelay = number | {touch: number; mouse: number};
->>>>>>> 03485cd6
 
 /**
  * Possible axis along which dragging can be locked.
