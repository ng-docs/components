--- conflicted
+++ resolved
@@ -60,21 +60,18 @@
 const DRAG_HOST_CLASS = 'cdk-drag';
 
 /**
-<<<<<<< HEAD
+ * Injection token that can be used to reference instances of `CdkDropList`. It serves as
+ * alternative token to the actual `CdkDropList` class which could cause unnecessary
+ * retention of the class and its directive metadata.
+ */
+export const CDK_DROP_LIST = new InjectionToken<CdkDropList>('CdkDropList');
+
+/**
  * Element that can be moved inside a CdkDropList container.
  *
  * 可以在 CdkDropList 容器内移动的元素。
  *
  */
-=======
- * Injection token that can be used to reference instances of `CdkDropList`. It serves as
- * alternative token to the actual `CdkDropList` class which could cause unnecessary
- * retention of the class and its directive metadata.
- */
-export const CDK_DROP_LIST = new InjectionToken<CdkDropList>('CdkDropList');
-
-/** Element that can be moved inside a CdkDropList container. */
->>>>>>> 69652b09
 @Directive({
   selector: '[cdkDrag]',
   exportAs: 'cdkDrag',
