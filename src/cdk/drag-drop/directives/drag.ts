/**
 * @license
 * Copyright Google LLC All Rights Reserved.
 *
 * Use of this source code is governed by an MIT-style license that can be
 * found in the LICENSE file at https://angular.io/license
 */

import {Directionality} from '@angular/cdk/bidi';
import {DOCUMENT} from '@angular/common';
import {
  AfterViewInit,
  ContentChild,
  ContentChildren,
  Directive,
  ElementRef,
  EventEmitter,
  Inject,
  Input,
  NgZone,
  OnDestroy,
  Optional,
  Output,
  QueryList,
  SkipSelf,
  ViewContainerRef,
  OnChanges,
  SimpleChanges,
  ChangeDetectorRef,
  Self,
} from '@angular/core';
import {
  coerceBooleanProperty,
  coerceNumberProperty,
  coerceElement,
  BooleanInput,
} from '@angular/cdk/coercion';
import {Observable, Observer, Subject, merge} from 'rxjs';
import {startWith, take, map, takeUntil, switchMap, tap} from 'rxjs/operators';
import {
  CdkDragDrop,
  CdkDragEnd,
  CdkDragEnter,
  CdkDragExit,
  CdkDragMove,
  CdkDragStart,
  CdkDragRelease,
} from '../drag-events';
import {CDK_DRAG_HANDLE, CdkDragHandle} from './drag-handle';
import {CDK_DRAG_PLACEHOLDER, CdkDragPlaceholder} from './drag-placeholder';
import {CDK_DRAG_PREVIEW, CdkDragPreview} from './drag-preview';
import {CDK_DRAG_PARENT} from '../drag-parent';
import {DragRef, Point, PreviewContainer} from '../drag-ref';
import {CDK_DROP_LIST, CdkDropListInternal as CdkDropList} from './drop-list';
import {DragDrop} from '../drag-drop';
import {CDK_DRAG_CONFIG, DragDropConfig, DragStartDelay, DragAxis} from './config';
import {assertElementNode} from './assertions';

const DRAG_HOST_CLASS = 'cdk-drag';

/**
 * Element that can be moved inside a CdkDropList container.
 *
 * 可以在 CdkDropList 容器内移动的元素。
 *
 */
@Directive({
  selector: '[cdkDrag]',
  exportAs: 'cdkDrag',
  host: {
    'class': DRAG_HOST_CLASS,
    '[class.cdk-drag-disabled]': 'disabled',
    '[class.cdk-drag-dragging]': '_dragRef.isDragging()',
  },
  providers: [{provide: CDK_DRAG_PARENT, useExisting: CdkDrag}],
})
export class CdkDrag<T = any> implements AfterViewInit, OnChanges, OnDestroy {
  private readonly _destroyed = new Subject<void>();
  private static _dragInstances: CdkDrag[] = [];

  /**
   * Reference to the underlying drag instance.
   *
   * 对底层拖动实例的引用。
   *
   */
  _dragRef: DragRef<CdkDrag<T>>;

  /**
   * Elements that can be used to drag the draggable item.
   *
   * 可用来拖动此可拖动条目的元素。
   *
   */
  @ContentChildren(CDK_DRAG_HANDLE, {descendants: true}) _handles: QueryList<CdkDragHandle>;

  /**
   * Element that will be used as a template to create the draggable item's preview.
   *
   * 将用作模板以创建可拖动条目预览的元素。
   *
   */
  @ContentChild(CDK_DRAG_PREVIEW) _previewTemplate: CdkDragPreview;

  /**
   * Template for placeholder element rendered to show where a draggable would be dropped.
   *
   * 渲染占位符元素的模板，用于显示可拖动对象将被投放到的位置。
   *
   */
  @ContentChild(CDK_DRAG_PLACEHOLDER) _placeholderTemplate: CdkDragPlaceholder;

  /**
   * Arbitrary data to attach to this drag instance.
   *
   * 要附加到此拖动实例的任意数据。
   *
   */
  @Input('cdkDragData') data: T;

  /**
   * Locks the position of the dragged element along the specified axis.
   *
   * 锁定所拖动元素沿指定轴的位置。
   *
   */
  @Input('cdkDragLockAxis') lockAxis: DragAxis;

  /**
   * Selector that will be used to determine the root draggable element, starting from
   * the `cdkDrag` element and going up the DOM. Passing an alternate root element is useful
   * when trying to enable dragging on an element that you might not have access to.
   *
   * 本选择器用于在 DOM 树中从本 `cdkDrag` 元素往上找，以确定其根级可拖动元素。当尝试在可能无法访问的元素上启动拖动时，传递一个备用根元素是很有用的。
   *
   */
  @Input('cdkDragRootElement') rootElementSelector: string;

  /**
   * Node or selector that will be used to determine the element to which the draggable's
   * position will be constrained. If a string is passed in, it'll be used as a selector that
   * will be matched starting from the element's parent and going up the DOM until a match
   * has been found.
   *
   * 本节点或选择器将用于确定用来限制可拖动对象位置的元素。如果传入了一个字符串，它将用作选择器，该选择器将从元素的父级开始一直沿 DOM 进行匹配，直到找到匹配项为止。
   *
   */
  @Input('cdkDragBoundary') boundaryElement: string | ElementRef<HTMLElement> | HTMLElement;

  /**
   * Amount of milliseconds to wait after the user has put their
   * pointer down before starting to drag the element.
   *
   * 用户放下指针后到开始拖动元素之前要等待的毫秒数。
   *
   */
  @Input('cdkDragStartDelay') dragStartDelay: DragStartDelay;

  /**
   * Sets the position of a `CdkDrag` that is outside of a drop container.
   * Can be used to restore the element's position for a returning user.
   *
   * 设置投放容器外部的 `CdkDrag` 的位置。可用于为返回的用户恢复元素的位置。
   *
   */
  @Input('cdkDragFreeDragPosition') freeDragPosition: Point;

  /**
   * Whether starting to drag this element is disabled.
   *
   * 是否已禁止拖动此元素。
   *
   */
  @Input('cdkDragDisabled')
  get disabled(): boolean {
    return this._disabled || (this.dropContainer && this.dropContainer.disabled);
  }
  set disabled(value: BooleanInput) {
    this._disabled = coerceBooleanProperty(value);
    this._dragRef.disabled = this._disabled;
  }
  private _disabled: boolean;

  /**
   * Function that can be used to customize the logic of how the position of the drag item
   * is limited while it's being dragged. Gets called with a point containing the current position
<<<<<<< HEAD
   * of the user's pointer on the page and should return a point describing where the item should
   * be rendered.
   *
   * 本函数用于自定义在拖动条目时如何限制其位置的逻辑。使用用户指针在页面上的当前位置进行调用，并且要返回描述该条目应该出现在哪里的点。
   *
=======
   * of the user's pointer on the page, a reference to the item being dragged and its dimenstions.
   * Should return a point describing where the item should be rendered.
>>>>>>> 53b69108
   */
  @Input('cdkDragConstrainPosition') constrainPosition?: (
    userPointerPosition: Point,
    dragRef: DragRef,
    dimensions: ClientRect,
  ) => Point;

  /**
   * Class to be added to the preview element.
   *
   * 要添加到预览元素中的类。
   *
   */
  @Input('cdkDragPreviewClass') previewClass: string | string[];

  /**
   * Configures the place into which the preview of the item will be inserted. Can be configured
   * globally through `CDK_DROP_LIST`. Possible values:
   *
<<<<<<< HEAD
   * 配置条目预览的插入位置。可以通过 `CDK_DROP_LIST` 进行全局配置。可能的值有：
   *
=======
>>>>>>> 53b69108
   * - `global` - Preview will be inserted at the bottom of the `<body>`. The advantage is that
   *   you don't have to worry about `overflow: hidden` or `z-index`, but the item won't retain
   *   its inherited styles.
   *
<<<<<<< HEAD
   *   `global` —— 预览将插入在 `<body>` 的底部。其优点是你不必担心 `overflow: hidden` 或 `z-index`，但条目不会保留它继承的样式。
   *
=======
>>>>>>> 53b69108
   * - `parent` - Preview will be inserted into the parent of the drag item. The advantage is that
   *   inherited styles will be preserved, but it may be clipped by `overflow: hidden` or not be
   *   visible due to `z-index`. Furthermore, the preview is going to have an effect over selectors
   *   like `:nth-child` and some flexbox configurations.
   *
<<<<<<< HEAD
   *   `parent` —— 预览将插入到拖动项的父级中。优点是已继承的样式将被保留，但可能会被 `overflow: hidden` 裁剪，或由于 `z-index` 而变得不可见。此外，该预览将对选择器如 `:nth-child` 和一些 flexbox 配置产生影响。
   *
   * - `ElementRef<HTMLElement> | HTMLElement` - Preview will be inserted into a specific element.
   *   Same advantages and disadvantages as `parent`.
   *
   *   `ElementRef<HTMLElement> | HTMLElement` 预览将插入到特定元素中。具有和 `parent` 一样的优点和缺点。
   *
=======
   * - `ElementRef<HTMLElement> | HTMLElement` - Preview will be inserted into a specific element.
   *   Same advantages and disadvantages as `parent`.
   *
>>>>>>> 53b69108
   */
  @Input('cdkDragPreviewContainer') previewContainer: PreviewContainer;

  /**
   * Emits when the user starts dragging the item.
   *
   * 当用户开始拖动该条目时会触发。
   *
   */
  @Output('cdkDragStarted') readonly started: EventEmitter<CdkDragStart> =
    new EventEmitter<CdkDragStart>();

  /**
   * Emits when the user has released a drag item, before any animations have started.
   *
   * 当用户释放了一个拖动条目时触发。位于任何动画开始之前。
   *
   */
  @Output('cdkDragReleased') readonly released: EventEmitter<CdkDragRelease> =
    new EventEmitter<CdkDragRelease>();

  /**
   * Emits when the user stops dragging an item in the container.
   *
   * 当用户停止拖动容器中的某个条目时，会发出本通知。
   *
   */
  @Output('cdkDragEnded') readonly ended: EventEmitter<CdkDragEnd> = new EventEmitter<CdkDragEnd>();

  /**
   * Emits when the user has moved the item into a new container.
   *
   * 当用户把本条目移到新容器中时发出通知。
   *
   */
  @Output('cdkDragEntered') readonly entered: EventEmitter<CdkDragEnter<any>> = new EventEmitter<
    CdkDragEnter<any>
  >();

  /**
   * Emits when the user removes the item its container by dragging it into another container.
   *
   * 当用户通过把拖动条目从所在的容器移到另一个容器中时，就会触发。
   *
   */
  @Output('cdkDragExited') readonly exited: EventEmitter<CdkDragExit<any>> = new EventEmitter<
    CdkDragExit<any>
  >();

  /**
   * Emits when the user drops the item inside a container.
   *
   * 当用户把条目放到容器中时，就会触发。
   *
   */
  @Output('cdkDragDropped') readonly dropped: EventEmitter<CdkDragDrop<any>> = new EventEmitter<
    CdkDragDrop<any>
  >();

  /**
   * Emits as the user is dragging the item. Use with caution,
   * because this event will fire for every pixel that the user has dragged.
   *
   * 当用户拖动条目时触发。慎用，因为此事件将针对用户拖过的每个像素触发。
   *
   */
  @Output('cdkDragMoved')
  readonly moved: Observable<CdkDragMove<T>> = new Observable(
    (observer: Observer<CdkDragMove<T>>) => {
      const subscription = this._dragRef.moved
        .pipe(
          map(movedEvent => ({
            source: this,
            pointerPosition: movedEvent.pointerPosition,
            event: movedEvent.event,
            delta: movedEvent.delta,
            distance: movedEvent.distance,
          })),
        )
        .subscribe(observer);

      return () => {
        subscription.unsubscribe();
      };
    },
  );

  constructor(
    /**
     * Element that the draggable is attached to.
     *
     * 此可拖动对象要附着到的元素。
     *
     */
    public element: ElementRef<HTMLElement>,
    /**
     * Droppable container that the draggable is a part of.
     *
     * 此可拖动对象所属的可拖动容器。
     *
     */
    @Inject(CDK_DROP_LIST) @Optional() @SkipSelf() public dropContainer: CdkDropList,
    /**
     * @deprecated `_document` parameter no longer being used and will be removed.
     * @breaking-change 12.0.0
     */
    @Inject(DOCUMENT) _document: any,
    private _ngZone: NgZone,
    private _viewContainerRef: ViewContainerRef,
    @Optional() @Inject(CDK_DRAG_CONFIG) config: DragDropConfig,
    @Optional() private _dir: Directionality,
    dragDrop: DragDrop,
    private _changeDetectorRef: ChangeDetectorRef,
    @Optional() @Self() @Inject(CDK_DRAG_HANDLE) private _selfHandle?: CdkDragHandle,
    @Optional() @SkipSelf() @Inject(CDK_DRAG_PARENT) private _parentDrag?: CdkDrag,
  ) {
    this._dragRef = dragDrop.createDrag(element, {
      dragStartThreshold:
        config && config.dragStartThreshold != null ? config.dragStartThreshold : 5,
      pointerDirectionChangeThreshold:
        config && config.pointerDirectionChangeThreshold != null
          ? config.pointerDirectionChangeThreshold
          : 5,
      zIndex: config?.zIndex,
    });
    this._dragRef.data = this;

    // We have to keep track of the drag instances in order to be able to match an element to
    // a drag instance. We can't go through the global registry of `DragRef`, because the root
    // element could be different.
    CdkDrag._dragInstances.push(this);

    if (config) {
      this._assignDefaults(config);
    }

    // Note that usually the container is assigned when the drop list is picks up the item, but in
    // some cases (mainly transplanted views with OnPush, see #18341) we may end up in a situation
    // where there are no items on the first change detection pass, but the items get picked up as
    // soon as the user triggers another pass by dragging. This is a problem, because the item would
    // have to switch from standalone mode to drag mode in the middle of the dragging sequence which
    // is too late since the two modes save different kinds of information. We work around it by
    // assigning the drop container both from here and the list.
    if (dropContainer) {
      this._dragRef._withDropContainer(dropContainer._dropListRef);
      dropContainer.addItem(this);
    }

    this._syncInputs(this._dragRef);
    this._handleEvents(this._dragRef);
  }

  /**
   * Returns the element that is being used as a placeholder
   * while the current element is being dragged.
   *
   * 返回在拖动当前元素时要用作占位符的元素。
   *
   */
  getPlaceholderElement(): HTMLElement {
    return this._dragRef.getPlaceholderElement();
  }

  /**
   * Returns the root draggable element.
   *
   * 返回可拖动条目的根元素。
   *
   */
  getRootElement(): HTMLElement {
    return this._dragRef.getRootElement();
  }

  /**
   * Resets a standalone drag item to its initial position.
   *
   * 将一个独立的拖动条目重置到初始位置。
   *
   */
  reset(): void {
    this._dragRef.reset();
  }

  /**
   * Gets the pixel coordinates of the draggable outside of a drop container.
   *
   * 获取可拖动对象在投放容器外的像素坐标。
   *
   */
  getFreeDragPosition(): Readonly<Point> {
    return this._dragRef.getFreeDragPosition();
  }

  /**
   * Sets the current position in pixels the draggable outside of a drop container.
   * @param value New position to be set.
   */
  setFreeDragPosition(value: Point): void {
    this._dragRef.setFreeDragPosition(value);
  }

  ngAfterViewInit() {
    // Normally this isn't in the zone, but it can cause major performance regressions for apps
    // using `zone-patch-rxjs` because it'll trigger a change detection when it unsubscribes.
    this._ngZone.runOutsideAngular(() => {
      // We need to wait for the zone to stabilize, in order for the reference
      // element to be in the proper place in the DOM. This is mostly relevant
      // for draggable elements inside portals since they get stamped out in
      // their original DOM position and then they get transferred to the portal.
      this._ngZone.onStable.pipe(take(1), takeUntil(this._destroyed)).subscribe(() => {
        this._updateRootElement();
        this._setupHandlesListener();

        if (this.freeDragPosition) {
          this._dragRef.setFreeDragPosition(this.freeDragPosition);
        }
      });
    });
  }

  ngOnChanges(changes: SimpleChanges) {
    const rootSelectorChange = changes['rootElementSelector'];
    const positionChange = changes['freeDragPosition'];

    // We don't have to react to the first change since it's being
    // handled in `ngAfterViewInit` where it needs to be deferred.
    if (rootSelectorChange && !rootSelectorChange.firstChange) {
      this._updateRootElement();
    }

    // Skip the first change since it's being handled in `ngAfterViewInit`.
    if (positionChange && !positionChange.firstChange && this.freeDragPosition) {
      this._dragRef.setFreeDragPosition(this.freeDragPosition);
    }
  }

  ngOnDestroy() {
    if (this.dropContainer) {
      this.dropContainer.removeItem(this);
    }

    const index = CdkDrag._dragInstances.indexOf(this);
    if (index > -1) {
      CdkDrag._dragInstances.splice(index, 1);
    }

    // Unnecessary in most cases, but used to avoid extra change detections with `zone-paths-rxjs`.
    this._ngZone.runOutsideAngular(() => {
      this._destroyed.next();
      this._destroyed.complete();
      this._dragRef.dispose();
    });
  }

  /**
   * Syncs the root element with the `DragRef`.
   *
   * 将根元素与 `DragRef` 同步。
   *
   */
  private _updateRootElement() {
    const element = this.element.nativeElement as HTMLElement;
    let rootElement = element;
    if (this.rootElementSelector) {
      rootElement =
        element.closest !== undefined
          ? (element.closest(this.rootElementSelector) as HTMLElement)
          : // Comment tag doesn't have closest method, so use parent's one.
            (element.parentElement?.closest(this.rootElementSelector) as HTMLElement);
    }

    if (rootElement && (typeof ngDevMode === 'undefined' || ngDevMode)) {
      assertElementNode(rootElement, 'cdkDrag');
    }

    this._dragRef.withRootElement(rootElement || element);
  }

  /**
   * Gets the boundary element, based on the `boundaryElement` value.
   *
   * 基于 `boundaryElement` 的值获取限界元素。
   *
   */
  private _getBoundaryElement() {
    const boundary = this.boundaryElement;

    if (!boundary) {
      return null;
    }

    if (typeof boundary === 'string') {
      return this.element.nativeElement.closest<HTMLElement>(boundary);
    }

    return coerceElement(boundary);
  }

  /**
   * Syncs the inputs of the CdkDrag with the options of the underlying DragRef.
   *
   * 将 CdkDrag 的输入与底层 DragRef 的选项同步。
   *
   */
  private _syncInputs(ref: DragRef<CdkDrag<T>>) {
    ref.beforeStarted.subscribe(() => {
      if (!ref.isDragging()) {
        const dir = this._dir;
        const dragStartDelay = this.dragStartDelay;
        const placeholder = this._placeholderTemplate
          ? {
              template: this._placeholderTemplate.templateRef,
              context: this._placeholderTemplate.data,
              viewContainer: this._viewContainerRef,
            }
          : null;
        const preview = this._previewTemplate
          ? {
              template: this._previewTemplate.templateRef,
              context: this._previewTemplate.data,
              matchSize: this._previewTemplate.matchSize,
              viewContainer: this._viewContainerRef,
            }
          : null;

        ref.disabled = this.disabled;
        ref.lockAxis = this.lockAxis;
        ref.dragStartDelay =
          typeof dragStartDelay === 'object' && dragStartDelay
            ? dragStartDelay
            : coerceNumberProperty(dragStartDelay);
        ref.constrainPosition = this.constrainPosition;
        ref.previewClass = this.previewClass;
        ref
          .withBoundaryElement(this._getBoundaryElement())
          .withPlaceholderTemplate(placeholder)
          .withPreviewTemplate(preview)
          .withPreviewContainer(this.previewContainer || 'global');

        if (dir) {
          ref.withDirection(dir.value);
        }
      }
    });

    // This only needs to be resolved once.
    ref.beforeStarted.pipe(take(1)).subscribe(() => {
      // If we managed to resolve a parent through DI, use it.
      if (this._parentDrag) {
        ref.withParent(this._parentDrag._dragRef);
        return;
      }

      // Otherwise fall back to resolving the parent by looking up the DOM. This can happen if
      // the item was projected into another item by something like `ngTemplateOutlet`.
      let parent = this.element.nativeElement.parentElement;
      while (parent) {
        if (parent.classList.contains(DRAG_HOST_CLASS)) {
          ref.withParent(
            CdkDrag._dragInstances.find(drag => {
              return drag.element.nativeElement === parent;
            })?._dragRef || null,
          );
          break;
        }
        parent = parent.parentElement;
      }
    });
  }

  /**
   * Handles the events from the underlying `DragRef`.
   *
   * 处理来自底层 `DragRef` 的事件。
   *
   */
  private _handleEvents(ref: DragRef<CdkDrag<T>>) {
    ref.started.subscribe(startEvent => {
      this.started.emit({source: this, event: startEvent.event});

      // Since all of these events run outside of change detection,
      // we need to ensure that everything is marked correctly.
      this._changeDetectorRef.markForCheck();
    });

    ref.released.subscribe(releaseEvent => {
      this.released.emit({source: this, event: releaseEvent.event});
    });

    ref.ended.subscribe(endEvent => {
      this.ended.emit({
        source: this,
        distance: endEvent.distance,
        dropPoint: endEvent.dropPoint,
        event: endEvent.event,
      });

      // Since all of these events run outside of change detection,
      // we need to ensure that everything is marked correctly.
      this._changeDetectorRef.markForCheck();
    });

    ref.entered.subscribe(enterEvent => {
      this.entered.emit({
        container: enterEvent.container.data,
        item: this,
        currentIndex: enterEvent.currentIndex,
      });
    });

    ref.exited.subscribe(exitEvent => {
      this.exited.emit({
        container: exitEvent.container.data,
        item: this,
      });
    });

    ref.dropped.subscribe(dropEvent => {
      this.dropped.emit({
        previousIndex: dropEvent.previousIndex,
        currentIndex: dropEvent.currentIndex,
        previousContainer: dropEvent.previousContainer.data,
        container: dropEvent.container.data,
        isPointerOverContainer: dropEvent.isPointerOverContainer,
        item: this,
        distance: dropEvent.distance,
        dropPoint: dropEvent.dropPoint,
        event: dropEvent.event,
      });
    });
  }

  /**
   * Assigns the default input values based on a provided config object.
   *
   * 根据所提供的配置对象赋值给默认输入。
   *
   */
  private _assignDefaults(config: DragDropConfig) {
    const {
      lockAxis,
      dragStartDelay,
      constrainPosition,
      previewClass,
      boundaryElement,
      draggingDisabled,
      rootElementSelector,
      previewContainer,
    } = config;

    this.disabled = draggingDisabled == null ? false : draggingDisabled;
    this.dragStartDelay = dragStartDelay || 0;

    if (lockAxis) {
      this.lockAxis = lockAxis;
    }

    if (constrainPosition) {
      this.constrainPosition = constrainPosition;
    }

    if (previewClass) {
      this.previewClass = previewClass;
    }

    if (boundaryElement) {
      this.boundaryElement = boundaryElement;
    }

    if (rootElementSelector) {
      this.rootElementSelector = rootElementSelector;
    }

    if (previewContainer) {
      this.previewContainer = previewContainer;
    }
  }

  /**
   * Sets up the listener that syncs the handles with the drag ref.
   *
   * 设置将拖动抓手与拖动引用同步的侦听器。
   *
   */
  private _setupHandlesListener() {
    // Listen for any newly-added handles.
    this._handles.changes
      .pipe(
        startWith(this._handles),
        // Sync the new handles with the DragRef.
        tap((handles: QueryList<CdkDragHandle>) => {
          const childHandleElements = handles
            .filter(handle => handle._parentDrag === this)
            .map(handle => handle.element);

          // Usually handles are only allowed to be a descendant of the drag element, but if
          // the consumer defined a different drag root, we should allow the drag element
          // itself to be a handle too.
          if (this._selfHandle && this.rootElementSelector) {
            childHandleElements.push(this.element);
          }

          this._dragRef.withHandles(childHandleElements);
        }),
        // Listen if the state of any of the handles changes.
        switchMap((handles: QueryList<CdkDragHandle>) => {
          return merge(
            ...handles.map(item => {
              return item._stateChanges.pipe(startWith(item));
            }),
          ) as Observable<CdkDragHandle>;
        }),
        takeUntil(this._destroyed),
      )
      .subscribe(handleInstance => {
        // Enabled/disable the handle that changed in the DragRef.
        const dragRef = this._dragRef;
        const handle = handleInstance.element.nativeElement;
        handleInstance.disabled ? dragRef.disableHandle(handle) : dragRef.enableHandle(handle);
      });
  }
}<|MERGE_RESOLUTION|>--- conflicted
+++ resolved
@@ -78,36 +78,16 @@
   private readonly _destroyed = new Subject<void>();
   private static _dragInstances: CdkDrag[] = [];
 
-  /**
-   * Reference to the underlying drag instance.
-   *
-   * 对底层拖动实例的引用。
-   *
-   */
+  /** Reference to the underlying drag instance. */
   _dragRef: DragRef<CdkDrag<T>>;
 
-  /**
-   * Elements that can be used to drag the draggable item.
-   *
-   * 可用来拖动此可拖动条目的元素。
-   *
-   */
+  /** Elements that can be used to drag the draggable item. */
   @ContentChildren(CDK_DRAG_HANDLE, {descendants: true}) _handles: QueryList<CdkDragHandle>;
 
-  /**
-   * Element that will be used as a template to create the draggable item's preview.
-   *
-   * 将用作模板以创建可拖动条目预览的元素。
-   *
-   */
+  /** Element that will be used as a template to create the draggable item's preview. */
   @ContentChild(CDK_DRAG_PREVIEW) _previewTemplate: CdkDragPreview;
 
-  /**
-   * Template for placeholder element rendered to show where a draggable would be dropped.
-   *
-   * 渲染占位符元素的模板，用于显示可拖动对象将被投放到的位置。
-   *
-   */
+  /** Template for placeholder element rendered to show where a draggable would be dropped. */
   @ContentChild(CDK_DRAG_PLACEHOLDER) _placeholderTemplate: CdkDragPlaceholder;
 
   /**
@@ -151,7 +131,7 @@
    * Amount of milliseconds to wait after the user has put their
    * pointer down before starting to drag the element.
    *
-   * 用户放下指针后到开始拖动元素之前要等待的毫秒数。
+   * 用户在开始拖动元素之前把指针放下之后要等待的毫秒数。
    *
    */
   @Input('cdkDragStartDelay') dragStartDelay: DragStartDelay;
@@ -184,16 +164,8 @@
   /**
    * Function that can be used to customize the logic of how the position of the drag item
    * is limited while it's being dragged. Gets called with a point containing the current position
-<<<<<<< HEAD
-   * of the user's pointer on the page and should return a point describing where the item should
-   * be rendered.
-   *
-   * 本函数用于自定义在拖动条目时如何限制其位置的逻辑。使用用户指针在页面上的当前位置进行调用，并且要返回描述该条目应该出现在哪里的点。
-   *
-=======
    * of the user's pointer on the page, a reference to the item being dragged and its dimenstions.
    * Should return a point describing where the item should be rendered.
->>>>>>> 53b69108
    */
   @Input('cdkDragConstrainPosition') constrainPosition?: (
     userPointerPosition: Point,
@@ -213,38 +185,26 @@
    * Configures the place into which the preview of the item will be inserted. Can be configured
    * globally through `CDK_DROP_LIST`. Possible values:
    *
-<<<<<<< HEAD
    * 配置条目预览的插入位置。可以通过 `CDK_DROP_LIST` 进行全局配置。可能的值有：
    *
-=======
->>>>>>> 53b69108
    * - `global` - Preview will be inserted at the bottom of the `<body>`. The advantage is that
    *   you don't have to worry about `overflow: hidden` or `z-index`, but the item won't retain
    *   its inherited styles.
    *
-<<<<<<< HEAD
-   *   `global` —— 预览将插入在 `<body>` 的底部。其优点是你不必担心 `overflow: hidden` 或 `z-index`，但条目不会保留它继承的样式。
-   *
-=======
->>>>>>> 53b69108
+   *   `global` —— 预览将插入在 `<body>` 的底部。优点是你不必担心 `overflow: hidden` 或 `z-index`，但条目不会保留其继承的样式。
+   *
    * - `parent` - Preview will be inserted into the parent of the drag item. The advantage is that
    *   inherited styles will be preserved, but it may be clipped by `overflow: hidden` or not be
    *   visible due to `z-index`. Furthermore, the preview is going to have an effect over selectors
    *   like `:nth-child` and some flexbox configurations.
    *
-<<<<<<< HEAD
-   *   `parent` —— 预览将插入到拖动项的父级中。优点是已继承的样式将被保留，但可能会被 `overflow: hidden` 裁剪，或由于 `z-index` 而变得不可见。此外，该预览将对选择器如 `:nth-child` 和一些 flexbox 配置产生影响。
+   *   `parent` —— 预览将插入到拖动条目的父级中。优点是已继承的样式将被保留，但可能会被 `overflow: hidden` 裁剪，由于 `z-index` 而变得不可见。此外，该预览将对选择器如 `:nth-child` 和一些 flexbox 配置产生影响。
    *
    * - `ElementRef<HTMLElement> | HTMLElement` - Preview will be inserted into a specific element.
    *   Same advantages and disadvantages as `parent`.
    *
    *   `ElementRef<HTMLElement> | HTMLElement` 预览将插入到特定元素中。具有和 `parent` 一样的优点和缺点。
    *
-=======
-   * - `ElementRef<HTMLElement> | HTMLElement` - Preview will be inserted into a specific element.
-   *   Same advantages and disadvantages as `parent`.
-   *
->>>>>>> 53b69108
    */
   @Input('cdkDragPreviewContainer') previewContainer: PreviewContainer;
 
@@ -308,7 +268,7 @@
    * Emits as the user is dragging the item. Use with caution,
    * because this event will fire for every pixel that the user has dragged.
    *
-   * 当用户拖动条目时触发。慎用，因为此事件将针对用户拖过的每个像素触发。
+   * 当用户正在拖动该条目时会触发。请谨慎使用，因为此事件会在用户拖动每一个像素时触发。
    *
    */
   @Output('cdkDragMoved')
@@ -333,19 +293,9 @@
   );
 
   constructor(
-    /**
-     * Element that the draggable is attached to.
-     *
-     * 此可拖动对象要附着到的元素。
-     *
-     */
+    /** Element that the draggable is attached to. */
     public element: ElementRef<HTMLElement>,
-    /**
-     * Droppable container that the draggable is a part of.
-     *
-     * 此可拖动对象所属的可拖动容器。
-     *
-     */
+    /** Droppable container that the draggable is a part of. */
     @Inject(CDK_DROP_LIST) @Optional() @SkipSelf() public dropContainer: CdkDropList,
     /**
      * @deprecated `_document` parameter no longer being used and will be removed.
@@ -401,7 +351,7 @@
    * Returns the element that is being used as a placeholder
    * while the current element is being dragged.
    *
-   * 返回在拖动当前元素时要用作占位符的元素。
+   * 在拖动当前元素的同时，返回当前占位符所在的元素。
    *
    */
   getPlaceholderElement(): HTMLElement {
@@ -440,7 +390,13 @@
 
   /**
    * Sets the current position in pixels the draggable outside of a drop container.
+   *
+   * 设置可拖动元素在投放容器外部的当前位置（以像素为单位）。
+   *
    * @param value New position to be set.
+   *
+   * 要设置的新位置。
+   *
    */
   setFreeDragPosition(value: Point): void {
     this._dragRef.setFreeDragPosition(value);
@@ -499,12 +455,7 @@
     });
   }
 
-  /**
-   * Syncs the root element with the `DragRef`.
-   *
-   * 将根元素与 `DragRef` 同步。
-   *
-   */
+  /** Syncs the root element with the `DragRef`. */
   private _updateRootElement() {
     const element = this.element.nativeElement as HTMLElement;
     let rootElement = element;
@@ -523,12 +474,7 @@
     this._dragRef.withRootElement(rootElement || element);
   }
 
-  /**
-   * Gets the boundary element, based on the `boundaryElement` value.
-   *
-   * 基于 `boundaryElement` 的值获取限界元素。
-   *
-   */
+  /** Gets the boundary element, based on the `boundaryElement` value. */
   private _getBoundaryElement() {
     const boundary = this.boundaryElement;
 
@@ -543,12 +489,7 @@
     return coerceElement(boundary);
   }
 
-  /**
-   * Syncs the inputs of the CdkDrag with the options of the underlying DragRef.
-   *
-   * 将 CdkDrag 的输入与底层 DragRef 的选项同步。
-   *
-   */
+  /** Syncs the inputs of the CdkDrag with the options of the underlying DragRef. */
   private _syncInputs(ref: DragRef<CdkDrag<T>>) {
     ref.beforeStarted.subscribe(() => {
       if (!ref.isDragging()) {
@@ -615,12 +556,7 @@
     });
   }
 
-  /**
-   * Handles the events from the underlying `DragRef`.
-   *
-   * 处理来自底层 `DragRef` 的事件。
-   *
-   */
+  /** Handles the events from the underlying `DragRef`. */
   private _handleEvents(ref: DragRef<CdkDrag<T>>) {
     ref.started.subscribe(startEvent => {
       this.started.emit({source: this, event: startEvent.event});
@@ -677,12 +613,7 @@
     });
   }
 
-  /**
-   * Assigns the default input values based on a provided config object.
-   *
-   * 根据所提供的配置对象赋值给默认输入。
-   *
-   */
+  /** Assigns the default input values based on a provided config object. */
   private _assignDefaults(config: DragDropConfig) {
     const {
       lockAxis,
@@ -723,12 +654,7 @@
     }
   }
 
-  /**
-   * Sets up the listener that syncs the handles with the drag ref.
-   *
-   * 设置将拖动抓手与拖动引用同步的侦听器。
-   *
-   */
+  /** Sets up the listener that syncs the handles with the drag ref. */
   private _setupHandlesListener() {
     // Listen for any newly-added handles.
     this._handles.changes
