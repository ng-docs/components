--- conflicted
+++ resolved
@@ -53,18 +53,13 @@
    */
   _parentDrag: {} | undefined;
 
-<<<<<<< HEAD
   /**
    * Emits when the state of the handle has changed.
    *
    * 手柄状态更改时退出。
    *
    */
-  _stateChanges = new Subject<CdkDragHandle>();
-=======
-  /** Emits when the state of the handle has changed. */
   readonly _stateChanges = new Subject<CdkDragHandle>();
->>>>>>> 94076af5
 
   /**
    * Whether starting to drag through this handle is disabled.
