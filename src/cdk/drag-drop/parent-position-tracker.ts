--- conflicted
+++ resolved
@@ -50,18 +50,13 @@
     this.positions.clear();
   }
 
-<<<<<<< HEAD
   /**
    * Caches the positions. Should be called at the beginning of a drag sequence.
    *
    * 缓存这些位置。应该在拖曳序列开始时调用。
    *
    */
-  cache(elements: HTMLElement[] | ReadonlyArray<HTMLElement>) {
-=======
-  /** Caches the positions. Should be called at the beginning of a drag sequence. */
   cache(elements: readonly HTMLElement[]) {
->>>>>>> 94076af5
     this.clear();
     this.positions.set(this._document, {
       scrollPosition: this._viewportRuler.getViewportScrollPosition(),
