--- conflicted
+++ resolved
@@ -518,19 +518,15 @@
    */
   @Output() readonly selectionChange = new EventEmitter<StepperSelectionEvent>();
 
-<<<<<<< HEAD
-  /**
-   * Used to track unique ID for each stepper component.
-   *
-   * 用于跟踪每个步进器组件的唯一 ID。
-   *
-   */
-=======
   /** Output to support two-way binding on `[(selectedIndex)]` */
   @Output() readonly selectedIndexChange: EventEmitter<number> = new EventEmitter<number>();
 
-  /** Used to track unique ID for each stepper component. */
->>>>>>> 69652b09
+  /**
+   * Used to track unique ID for each stepper component.
+   *
+   * 用于跟踪每个步进器组件的唯一 ID。
+   *
+   */
   _groupId: number;
 
   /**
