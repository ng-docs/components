/**
 * @license
 * Copyright Google LLC All Rights Reserved.
 *
 * Use of this source code is governed by an MIT-style license that can be
 * found in the LICENSE file at https://angular.io/license
 */

import {FocusableOption, FocusKeyManager} from '@angular/cdk/a11y';
import {Direction, Directionality} from '@angular/cdk/bidi';
import {
  BooleanInput,
  coerceBooleanProperty,
  coerceNumberProperty,
  NumberInput
} from '@angular/cdk/coercion';
import {ENTER, hasModifierKey, SPACE} from '@angular/cdk/keycodes';
import {DOCUMENT} from '@angular/common';
import {
  AfterViewInit,
  ChangeDetectionStrategy,
  ChangeDetectorRef,
  Component,
  ContentChild,
  ContentChildren,
  Directive,
  ElementRef,
  EventEmitter,
  forwardRef,
  Inject,
  InjectionToken,
  Input,
  OnChanges,
  OnDestroy,
  Optional,
  Output,
  QueryList,
  TemplateRef,
  ViewChild,
  ViewEncapsulation,
  AfterContentInit,
} from '@angular/core';
import {Observable, of as observableOf, Subject} from 'rxjs';
import {startWith, takeUntil} from 'rxjs/operators';

import {CdkStepHeader} from './step-header';
import {CdkStepLabel} from './step-label';

/**
 * Used to generate unique ID for each stepper component.
 *
 * 用于为每个步进器组件生成唯一的 ID。
 *
 */
let nextId = 0;

/**
 * Position state of the content of each step in stepper that is used for transitioning
 * the content into correct position upon step selection change.
 *
 * 步进器中每个步骤内容的位置状态，用于在选定的步骤改变时将内容转移到正确的位置。
 *
 */
export type StepContentPositionState = 'previous'|'current'|'next';

/**
 * Possible orientation of a stepper.
 *
 * 步进器可能的方向。
 *
 */
export type StepperOrientation = 'horizontal'|'vertical';

/**
 * Change event emitted on selection changes.
 *
 * 在选定值变化时发出的变更事件。
 *
 */
export class StepperSelectionEvent {
  /**
   * Index of the step now selected.
   *
   * 当前步骤的索引。
   *
   */
  selectedIndex: number;

  /**
   * Index of the step previously selected.
   *
   * 前一个步骤的索引。
   *
   */
  previouslySelectedIndex: number;

  /**
   * The step instance now selected.
   *
   * 此步骤的实例已被选定。
   *
   */
  selectedStep: CdkStep;

  /**
   * The step instance previously selected.
   *
   * 以前选定的步骤实例。
   *
   */
  previouslySelectedStep: CdkStep;
}

/**
 * The state of each step.
 *
 * 每一步的状态。
 *
 */
export type StepState = 'number'|'edit'|'done'|'error'|string;

/**
 * Enum to represent the different states of the steps.
 *
 * 枚举表示步骤的不同状态。
 *
 */
export const STEP_STATE = {
  NUMBER: 'number',
  EDIT: 'edit',
  DONE: 'done',
  ERROR: 'error'
};

/**
 * InjectionToken that can be used to specify the global stepper options.
 *
 * 这个注入令牌可以用来指定全局的步进器选项。
 *
 */
export const STEPPER_GLOBAL_OPTIONS = new InjectionToken<StepperOptions>('STEPPER_GLOBAL_OPTIONS');

<<<<<<< HEAD
/**
 * InjectionToken that can be used to specify the global stepper options.
 *
 * 这个注入令牌可以用来指定全局的步进器选项。
 *
 * @deprecated Use `STEPPER_GLOBAL_OPTIONS` instead.
 *
 * 请改用 `STEPPER_GLOBAL_OPTIONS` 。
 *
 * @breaking-change 8.0.0.
 *
 * 8.0.0
 *
 */
export const MAT_STEPPER_GLOBAL_OPTIONS = STEPPER_GLOBAL_OPTIONS;

/**
 * Configurable options for stepper.
 *
 * 步进器的可配置选项。
 *
 */
=======
/** Configurable options for stepper. */
>>>>>>> 94076af5
export interface StepperOptions {
  /**
   * Whether the stepper should display an error state or not.
   * Default behavior is assumed to be false.
   *
   * 步进器是否应该显示错误状态。假定默认行为是 false。
   *
   */
  showError?: boolean;

  /**
   * Whether the stepper should display the default indicator type
   * or not.
   * Default behavior is assumed to be true.
   *
   * 步进器是否应该显示默认的指示器类型。假设默认行为是 true。
   *
   */
  displayDefaultIndicatorType?: boolean;
}

@Component({
  selector: 'cdk-step',
  exportAs: 'cdkStep',
  template: '<ng-template><ng-content></ng-content></ng-template>',
  encapsulation: ViewEncapsulation.None,
  changeDetection: ChangeDetectionStrategy.OnPush,
})
export class CdkStep implements OnChanges {
  private _stepperOptions: StepperOptions;
  _displayDefaultIndicatorType: boolean;

  /**
   * Template for step label if it exists.
   *
   * 步进器标签的模板（如果存在）。
   *
   */
  @ContentChild(CdkStepLabel) stepLabel: CdkStepLabel;

  /**
   * Template for step content.
   *
   * 步骤内容的模板。
   *
   */
  @ViewChild(TemplateRef, {static: true}) content: TemplateRef<any>;

  /**
   * The top level abstract control of the step.
   *
   * 该步骤的顶级抽象控件。
   *
   */
  @Input() stepControl: AbstractControlLike;

<<<<<<< HEAD
  /**
   * Whether user has seen the expanded step content or not.
   *
   * 用户是否看过展开后的步骤内容。
   *
   */
  interacted = false;

  /**
   * Plain text label of the step.
   *
   * 该步骤的纯文本标签。
   *
   */
=======
  /** Whether user has attempted to move away from the step. */
  interacted = false;

  /** Emits when the user has attempted to move away from the step. */
  @Output('interacted')
  readonly interactedStream: EventEmitter<CdkStep> = new EventEmitter<CdkStep>();

  /** Plain text label of the step. */
>>>>>>> 94076af5
  @Input() label: string;

  /**
   * Error message to display when there's an error.
   *
   * 当出现错误时显示的错误信息。
   *
   */
  @Input() errorMessage: string;

  /**
   * Aria label for the tab.
   *
   * 选项卡的 Aria 标签。
   *
   */
  @Input('aria-label') ariaLabel: string;

  /**
   * Reference to the element that the tab is labelled by.
   * Will be cleared if `aria-label` is set at the same time.
   *
   * 到用来标注此选项卡的元素的引用。如果同时设置了 `aria-label`，则被清除。
   *
   */
  @Input('aria-labelledby') ariaLabelledby: string;

  /**
   * State of the step.
   *
   * 步骤的状态。
   *
   */
  @Input() state: StepState;

  /**
   * Whether the user can return to this step once it has been marked as completed.
   *
   * 一旦标记为已完成，用户是否可以返回此步骤。
   *
   */
  @Input()
  get editable(): boolean {
    return this._editable;
  }
  set editable(value: boolean) {
    this._editable = coerceBooleanProperty(value);
  }
  private _editable = true;

  /**
   * Whether the completion of step is optional.
   *
   * 是否可以不必完成此步骤。
   *
   */
  @Input()
  get optional(): boolean {
    return this._optional;
  }
  set optional(value: boolean) {
    this._optional = coerceBooleanProperty(value);
  }
  private _optional = false;

  /**
   * Whether step is marked as completed.
   *
   * 步骤是否标记为已完成。
   *
   */
  @Input()
  get completed(): boolean {
    return this._completedOverride == null ? this._getDefaultCompleted() : this._completedOverride;
  }
  set completed(value: boolean) {
    this._completedOverride = coerceBooleanProperty(value);
  }
  _completedOverride: boolean|null = null;

  private _getDefaultCompleted() {
    return this.stepControl ? this.stepControl.valid && this.interacted : this.interacted;
  }

  /**
   * Whether step has an error.
   *
   * 步骤是否有错误。
   *
   */
  @Input()
  get hasError(): boolean {
    return this._customError == null ? this._getDefaultError() : this._customError;
  }
  set hasError(value: boolean) {
    this._customError = coerceBooleanProperty(value);
  }
  private _customError: boolean|null = null;

  private _getDefaultError() {
    return this.stepControl && this.stepControl.invalid && this.interacted;
  }

<<<<<<< HEAD
  /**
   *
   * @breaking-change 8.0.0 remove the `?` after `stepperOptions`
   *
   * 8.0.0 删除 `stepperOptions` 后的 `?`
   *
   */
=======
>>>>>>> 94076af5
  constructor(
      @Inject(forwardRef(() => CdkStepper)) public _stepper: CdkStepper,
      @Optional() @Inject(STEPPER_GLOBAL_OPTIONS) stepperOptions?: StepperOptions) {
    this._stepperOptions = stepperOptions ? stepperOptions : {};
    this._displayDefaultIndicatorType = this._stepperOptions.displayDefaultIndicatorType !== false;
  }

  /**
   * Selects this step component.
   *
   * 选择此步骤组件。
   *
   */
  select(): void {
    this._stepper.selected = this;
  }

  /**
   * Resets the step to its initial state. Note that this includes resetting form data.
   *
   * 把步骤重置为初始状态。请注意，这也包括重置表单数据。
   *
   */
  reset(): void {
    this.interacted = false;

    if (this._completedOverride != null) {
      this._completedOverride = false;
    }

    if (this._customError != null) {
      this._customError = false;
    }

    if (this.stepControl) {
      this.stepControl.reset();
    }
  }

  ngOnChanges() {
    // Since basically all inputs of the MatStep get proxied through the view down to the
    // underlying MatStepHeader, we have to make sure that change detection runs correctly.
    this._stepper._stateChanged();
  }

  _markAsInteracted() {
    if (!this.interacted) {
      this.interacted = true;
      this.interactedStream.emit(this);
    }
  }

  /** Determines whether the error state can be shown. */
  _showError(): boolean {
    // We want to show the error state either if the user opted into/out of it using the
    // global options, or if they've explicitly set it through the `hasError` input.
    return this._stepperOptions.showError ?? this._customError != null;
  }

  static ngAcceptInputType_editable: BooleanInput;
  static ngAcceptInputType_hasError: BooleanInput;
  static ngAcceptInputType_optional: BooleanInput;
  static ngAcceptInputType_completed: BooleanInput;
}

@Directive({
  selector: '[cdkStepper]',
  exportAs: 'cdkStepper',
})
export class CdkStepper implements AfterContentInit, AfterViewInit, OnDestroy {
<<<<<<< HEAD
  /**
   * Emits when the component is destroyed.
   *
   * 当组件被销毁时会触发。
   *
   */
  protected _destroyed = new Subject<void>();
=======
  /** Emits when the component is destroyed. */
  protected readonly _destroyed = new Subject<void>();
>>>>>>> 94076af5

  /**
   * Used for managing keyboard focus.
   *
   * 用于管理键盘焦点。
   *
   */
  private _keyManager: FocusKeyManager<FocusableOption>;

<<<<<<< HEAD
  /**
   *
   * @breaking-change 8.0.0 Remove `| undefined` once the `_document`
   * constructor param is required.
   *
   * 8.0.0 删除 `| undefined` 构造函数中的 `_document` 参数是必要的。
   *
   */
  private _document: Document|undefined;
=======
  private _document: Document;
>>>>>>> 94076af5

  /**
   * Full list of steps inside the stepper, including inside nested steppers.
   *
   * 步进器里面的完整步骤列表，也包括嵌套步进器中的那些。
   *
   */
  @ContentChildren(CdkStep, {descendants: true}) _steps: QueryList<CdkStep>;

  /**
   * Steps that belong to the current stepper, excluding ones from nested steppers.
   *
   * 属于当前步进器的步骤（不包括那些来自嵌套步进器中的步骤）。
   *
   */
  readonly steps: QueryList<CdkStep> = new QueryList<CdkStep>();

<<<<<<< HEAD
  /**
   * The list of step headers of the steps in the stepper.
   *
   * 步进器中各步骤的步骤头列表。
   *
   * @deprecated Type to be changed to `QueryList<CdkStepHeader>`.
   *
   * 输入属性要改为 `QueryList<CdkStepHeader>` 。
   *
   * @breaking-change 8.0.0
   *
   */
  @ContentChildren(CdkStepHeader, {descendants: true}) _stepHeader: QueryList<FocusableOption>;
=======
  /** The list of step headers of the steps in the stepper. */
  @ContentChildren(CdkStepHeader, {descendants: true}) _stepHeader: QueryList<CdkStepHeader>;
>>>>>>> 94076af5

  /**
   * Whether the validity of previous steps should be checked or not.
   *
   * 是否检查前一个步骤的有效性。
   *
   */
  @Input()
  get linear(): boolean {
    return this._linear;
  }
  set linear(value: boolean) {
    this._linear = coerceBooleanProperty(value);
  }
  private _linear = false;

  /**
   * The index of the selected step.
   *
   * 选定步骤的索引。
   *
   */
  @Input()
  get selectedIndex() {
    return this._selectedIndex;
  }
  set selectedIndex(index: number) {
    const newIndex = coerceNumberProperty(index);

    if (this.steps && this._steps) {
      // Ensure that the index can't be out of bounds.
      if (!this._isValidIndex(index) && (typeof ngDevMode === 'undefined' || ngDevMode)) {
        throw Error('cdkStepper: Cannot assign out-of-bounds value to `selectedIndex`.');
      }

      this.selected?._markAsInteracted();

      if (this._selectedIndex !== newIndex && !this._anyControlsInvalidOrPending(newIndex) &&
          (newIndex >= this._selectedIndex || this.steps.toArray()[newIndex].editable)) {
        this._updateSelectedItemIndex(index);
      }
    } else {
      this._selectedIndex = newIndex;
    }
  }
  private _selectedIndex = 0;

  /**
   * The step that is selected.
   *
   * 选定的步骤
   *
   */
  @Input()
  get selected(): CdkStep | undefined {
    return this.steps ? this.steps.toArray()[this.selectedIndex] : undefined;
  }
  set selected(step: CdkStep | undefined) {
    this.selectedIndex = (step && this.steps) ? this.steps.toArray().indexOf(step) : -1;
  }

<<<<<<< HEAD
  /**
   * Event emitted when the selected step has changed.
   *
   * 选定的步骤发生变化时发出的事件。
   *
   */
  @Output()
  selectionChange: EventEmitter<StepperSelectionEvent> = new EventEmitter<StepperSelectionEvent>();
=======
  /** Event emitted when the selected step has changed. */
  @Output() readonly selectionChange = new EventEmitter<StepperSelectionEvent>();
>>>>>>> 94076af5

  /**
   * Used to track unique ID for each stepper component.
   *
   * 用于跟踪每个步进器组件的唯一 ID。
   *
   */
  _groupId: number;

  /** Orientation of the stepper. */
  @Input()
  get orientation(): StepperOrientation { return this._orientation; }
  set orientation(value: StepperOrientation) {
    // This is a protected method so that `MatSteppter` can hook into it.
    this._orientation = value;

    if (this._keyManager) {
      this._keyManager.withVerticalOrientation(value === 'vertical');
    }
  }

  /**
   * @deprecated To be turned into a private property. Use `orientation` instead.
   * @breaking-change 13.0.0
   */
  protected _orientation: StepperOrientation = 'horizontal';

  constructor(
      @Optional() private _dir: Directionality, private _changeDetectorRef: ChangeDetectorRef,
      private _elementRef: ElementRef<HTMLElement>, @Inject(DOCUMENT) _document: any) {
    this._groupId = nextId++;
    this._document = _document;
  }

  ngAfterContentInit() {
    this._steps.changes
      .pipe(startWith(this._steps), takeUntil(this._destroyed))
      .subscribe((steps: QueryList<CdkStep>) => {
        this.steps.reset(steps.filter(step => step._stepper === this));
        this.steps.notifyOnChanges();
      });
  }

  ngAfterViewInit() {
    // Note that while the step headers are content children by default, any components that
    // extend this one might have them as view children. We initialize the keyboard handling in
    // AfterViewInit so we're guaranteed for both view and content children to be defined.
    this._keyManager = new FocusKeyManager<FocusableOption>(this._stepHeader)
                           .withWrap()
                           .withHomeAndEnd()
                           .withVerticalOrientation(this._orientation === 'vertical');

    (this._dir ? (this._dir.change as Observable<Direction>) : observableOf<Direction>())
        .pipe(startWith(this._layoutDirection()), takeUntil(this._destroyed))
        .subscribe(direction => this._keyManager.withHorizontalOrientation(direction));

    this._keyManager.updateActiveItem(this._selectedIndex);

    // No need to `takeUntil` here, because we're the ones destroying `steps`.
    this.steps.changes.subscribe(() => {
      if (!this.selected) {
        this._selectedIndex = Math.max(this._selectedIndex - 1, 0);
      }
    });

    // The logic which asserts that the selected index is within bounds doesn't run before the
    // steps are initialized, because we don't how many steps there are yet so we may have an
    // invalid index on init. If that's the case, auto-correct to the default so we don't throw.
    if (!this._isValidIndex(this._selectedIndex)) {
      this._selectedIndex = 0;
    }
  }

  ngOnDestroy() {
    this.steps.destroy();
    this._destroyed.next();
    this._destroyed.complete();
  }

  /**
   * Selects and focuses the next step in list.
   *
   * 选择并让列表中的下一步获得焦点。
   *
   */
  next(): void {
    this.selectedIndex = Math.min(this._selectedIndex + 1, this.steps.length - 1);
  }

  /**
   * Selects and focuses the previous step in list.
   *
   * 选择并让列表中的上一步获得焦点。
   *
   */
  previous(): void {
    this.selectedIndex = Math.max(this._selectedIndex - 1, 0);
  }

  /**
   * Resets the stepper to its initial state. Note that this includes clearing form data.
   *
   * 步进器的初始状态是 1。请注意，这包括清除表单数据。
   *
   */
  reset(): void {
    this._updateSelectedItemIndex(0);
    this.steps.forEach(step => step.reset());
    this._stateChanged();
  }

  /**
   * Returns a unique id for each step label element.
   *
   * 为每个标签元素返回一个唯一的 id。
   *
   */
  _getStepLabelId(i: number): string {
    return `cdk-step-label-${this._groupId}-${i}`;
  }

  /**
   * Returns unique id for each step content element.
   *
   * 为每个步骤的内容元素返回唯一的 id。
   *
   */
  _getStepContentId(i: number): string {
    return `cdk-step-content-${this._groupId}-${i}`;
  }

  /**
   * Marks the component to be change detected.
   *
   * 标记要进行变更检测的组件。
   *
   */
  _stateChanged() {
    this._changeDetectorRef.markForCheck();
  }

  /**
   * Returns position state of the step with the given index.
   *
   * 返回具有指定索引的步骤的位置状态。
   *
   */
  _getAnimationDirection(index: number): StepContentPositionState {
    const position = index - this._selectedIndex;
    if (position < 0) {
      return this._layoutDirection() === 'rtl' ? 'next' : 'previous';
    } else if (position > 0) {
      return this._layoutDirection() === 'rtl' ? 'previous' : 'next';
    }
    return 'current';
  }

  /**
   * Returns the type of icon to be displayed.
   *
   * 返回要显示的图标类型。
   *
   */
  _getIndicatorType(index: number, state: StepState = STEP_STATE.NUMBER): StepState {
    const step = this.steps.toArray()[index];
    const isCurrentStep = this._isCurrentStep(index);

    return step._displayDefaultIndicatorType ? this._getDefaultIndicatorLogic(step, isCurrentStep) :
                                               this._getGuidelineLogic(step, isCurrentStep, state);
  }

  private _getDefaultIndicatorLogic(step: CdkStep, isCurrentStep: boolean): StepState {
    if (step._showError() && step.hasError && !isCurrentStep) {
      return STEP_STATE.ERROR;
    } else if (!step.completed || isCurrentStep) {
      return STEP_STATE.NUMBER;
    } else {
      return step.editable ? STEP_STATE.EDIT : STEP_STATE.DONE;
    }
  }

  private _getGuidelineLogic(
      step: CdkStep, isCurrentStep: boolean, state: StepState = STEP_STATE.NUMBER): StepState {
    if (step._showError() && step.hasError && !isCurrentStep) {
      return STEP_STATE.ERROR;
    } else if (step.completed && !isCurrentStep) {
      return STEP_STATE.DONE;
    } else if (step.completed && isCurrentStep) {
      return state;
    } else if (step.editable && isCurrentStep) {
      return STEP_STATE.EDIT;
    } else {
      return state;
    }
  }

  private _isCurrentStep(index: number) {
    return this._selectedIndex === index;
  }

  /**
   * Returns the index of the currently-focused step header.
   *
   * 返回当前拥有焦点的步骤头的索引。
   *
   */
  _getFocusIndex() {
    return this._keyManager ? this._keyManager.activeItemIndex : this._selectedIndex;
  }

  private _updateSelectedItemIndex(newIndex: number): void {
    const stepsArray = this.steps.toArray();
    this.selectionChange.emit({
      selectedIndex: newIndex,
      previouslySelectedIndex: this._selectedIndex,
      selectedStep: stepsArray[newIndex],
      previouslySelectedStep: stepsArray[this._selectedIndex],
    });

    // If focus is inside the stepper, move it to the next header, otherwise it may become
    // lost when the active step content is hidden. We can't be more granular with the check
    // (e.g. checking whether focus is inside the active step), because we don't have a
    // reference to the elements that are rendering out the content.
    this._containsFocus() ? this._keyManager.setActiveItem(newIndex) :
                            this._keyManager.updateActiveItem(newIndex);

    this._selectedIndex = newIndex;
    this._stateChanged();
  }

  _onKeydown(event: KeyboardEvent) {
    const hasModifier = hasModifierKey(event);
    const keyCode = event.keyCode;
    const manager = this._keyManager;

    if (manager.activeItemIndex != null && !hasModifier &&
        (keyCode === SPACE || keyCode === ENTER)) {
      this.selectedIndex = manager.activeItemIndex;
      event.preventDefault();
    } else {
      manager.onKeydown(event);
    }
  }

  private _anyControlsInvalidOrPending(index: number): boolean {
    if (this._linear && index >= 0) {
      return this.steps.toArray().slice(0, index).some(step => {
        const control = step.stepControl;
        const isIncomplete =
            control ? (control.invalid || control.pending || !step.interacted) : !step.completed;
        return isIncomplete && !step.optional && !step._completedOverride;
      });
    }

    return false;
  }

  private _layoutDirection(): Direction {
    return this._dir && this._dir.value === 'rtl' ? 'rtl' : 'ltr';
  }

  /**
   * Checks whether the stepper contains the focused element.
   *
   * 检查步进器是否包含有拥焦点的元素。
   *
   */
  private _containsFocus(): boolean {
    const stepperElement = this._elementRef.nativeElement;
    const focusedElement = this._document.activeElement;
    return stepperElement === focusedElement || stepperElement.contains(focusedElement);
  }

  /**
   * Checks whether the passed-in index is a valid step index.
   *
   * 检查传入的索引是否为有效的步骤索引。
   *
   */
  private _isValidIndex(index: number): boolean {
    return index > -1 && (!this.steps || index < this.steps.length);
  }

  static ngAcceptInputType_editable: BooleanInput;
  static ngAcceptInputType_optional: BooleanInput;
  static ngAcceptInputType_completed: BooleanInput;
  static ngAcceptInputType_hasError: BooleanInput;
  static ngAcceptInputType_linear: BooleanInput;
  static ngAcceptInputType_selectedIndex: NumberInput;
}

/**
 * Simplified representation of an "AbstractControl" from @angular/forms.
 * Used to avoid having to bring in @angular/forms for a single optional interface.
 *
 * 来自 @angular/forms 的 “AbstractControl” 的简化表示。用于避免为单个可选接口引入 @angular/forms。
 *
 * @docs-private
 */
interface AbstractControlLike {
  asyncValidator: ((control: any) => any) | null;
  dirty: boolean;
  disabled: boolean;
  enabled: boolean;
  errors: {[key: string]: any} | null;
  invalid: boolean;
  parent: any;
  pending: boolean;
  pristine: boolean;
  root: AbstractControlLike;
  status: string;
  readonly statusChanges: Observable<any>;
  touched: boolean;
  untouched: boolean;
  updateOn: any;
  valid: boolean;
  validator: ((control: any) => any) | null;
  value: any;
  readonly valueChanges: Observable<any>;
  clearAsyncValidators(): void;
  clearValidators(): void;
  disable(opts?: any): void;
  enable(opts?: any): void;
  get(path: (string | number)[] | string): AbstractControlLike | null;
  getError(errorCode: string, path?: (string | number)[] | string): any;
  hasError(errorCode: string, path?: (string | number)[] | string): boolean;
  markAllAsTouched(): void;
  markAsDirty(opts?: any): void;
  markAsPending(opts?: any): void;
  markAsPristine(opts?: any): void;
  markAsTouched(opts?: any): void;
  markAsUntouched(opts?: any): void;
  patchValue(value: any, options?: Object): void;
  reset(value?: any, options?: Object): void;
  setAsyncValidators(newValidator: (control: any) => any |
    ((control: any) => any)[] | null): void;
  setErrors(errors: {[key: string]: any} | null, opts?: any): void;
  setParent(parent: any): void;
  setValidators(newValidator: (control: any) => any |
    ((control: any) => any)[] | null): void;
  setValue(value: any, options?: Object): void;
  updateValueAndValidity(opts?: any): void;
  patchValue(value: any, options?: any): void;
  reset(formState?: any, options?: any): void;
  setValue(value: any, options?: any): void;
}<|MERGE_RESOLUTION|>--- conflicted
+++ resolved
@@ -140,32 +140,12 @@
  */
 export const STEPPER_GLOBAL_OPTIONS = new InjectionToken<StepperOptions>('STEPPER_GLOBAL_OPTIONS');
 
-<<<<<<< HEAD
-/**
- * InjectionToken that can be used to specify the global stepper options.
- *
- * 这个注入令牌可以用来指定全局的步进器选项。
- *
- * @deprecated Use `STEPPER_GLOBAL_OPTIONS` instead.
- *
- * 请改用 `STEPPER_GLOBAL_OPTIONS` 。
- *
- * @breaking-change 8.0.0.
- *
- * 8.0.0
- *
- */
-export const MAT_STEPPER_GLOBAL_OPTIONS = STEPPER_GLOBAL_OPTIONS;
-
 /**
  * Configurable options for stepper.
  *
  * 步进器的可配置选项。
  *
  */
-=======
-/** Configurable options for stepper. */
->>>>>>> 94076af5
 export interface StepperOptions {
   /**
    * Whether the stepper should display an error state or not.
@@ -222,31 +202,24 @@
    */
   @Input() stepControl: AbstractControlLike;
 
-<<<<<<< HEAD
-  /**
-   * Whether user has seen the expanded step content or not.
-   *
-   * 用户是否看过展开后的步骤内容。
-   *
-   */
-  interacted = false;
-
-  /**
-   * Plain text label of the step.
-   *
-   * 该步骤的纯文本标签。
-   *
-   */
-=======
-  /** Whether user has attempted to move away from the step. */
+  /**
+   * Whether user has attempted to move away from the step.
+   *
+   * 用户是否试图从这一步离开。
+   *
+   */
   interacted = false;
 
   /** Emits when the user has attempted to move away from the step. */
   @Output('interacted')
   readonly interactedStream: EventEmitter<CdkStep> = new EventEmitter<CdkStep>();
 
-  /** Plain text label of the step. */
->>>>>>> 94076af5
+  /**
+   * Plain text label of the step.
+   *
+   * 该步骤的纯文本标签。
+   *
+   */
   @Input() label: string;
 
   /**
@@ -350,16 +323,6 @@
     return this.stepControl && this.stepControl.invalid && this.interacted;
   }
 
-<<<<<<< HEAD
-  /**
-   *
-   * @breaking-change 8.0.0 remove the `?` after `stepperOptions`
-   *
-   * 8.0.0 删除 `stepperOptions` 后的 `?`
-   *
-   */
-=======
->>>>>>> 94076af5
   constructor(
       @Inject(forwardRef(() => CdkStepper)) public _stepper: CdkStepper,
       @Optional() @Inject(STEPPER_GLOBAL_OPTIONS) stepperOptions?: StepperOptions) {
@@ -430,18 +393,13 @@
   exportAs: 'cdkStepper',
 })
 export class CdkStepper implements AfterContentInit, AfterViewInit, OnDestroy {
-<<<<<<< HEAD
   /**
    * Emits when the component is destroyed.
    *
    * 当组件被销毁时会触发。
    *
    */
-  protected _destroyed = new Subject<void>();
-=======
-  /** Emits when the component is destroyed. */
   protected readonly _destroyed = new Subject<void>();
->>>>>>> 94076af5
 
   /**
    * Used for managing keyboard focus.
@@ -451,19 +409,7 @@
    */
   private _keyManager: FocusKeyManager<FocusableOption>;
 
-<<<<<<< HEAD
-  /**
-   *
-   * @breaking-change 8.0.0 Remove `| undefined` once the `_document`
-   * constructor param is required.
-   *
-   * 8.0.0 删除 `| undefined` 构造函数中的 `_document` 参数是必要的。
-   *
-   */
-  private _document: Document|undefined;
-=======
   private _document: Document;
->>>>>>> 94076af5
 
   /**
    * Full list of steps inside the stepper, including inside nested steppers.
@@ -481,24 +427,13 @@
    */
   readonly steps: QueryList<CdkStep> = new QueryList<CdkStep>();
 
-<<<<<<< HEAD
   /**
    * The list of step headers of the steps in the stepper.
    *
    * 步进器中各步骤的步骤头列表。
    *
-   * @deprecated Type to be changed to `QueryList<CdkStepHeader>`.
-   *
-   * 输入属性要改为 `QueryList<CdkStepHeader>` 。
-   *
-   * @breaking-change 8.0.0
-   *
-   */
-  @ContentChildren(CdkStepHeader, {descendants: true}) _stepHeader: QueryList<FocusableOption>;
-=======
-  /** The list of step headers of the steps in the stepper. */
+   */
   @ContentChildren(CdkStepHeader, {descendants: true}) _stepHeader: QueryList<CdkStepHeader>;
->>>>>>> 94076af5
 
   /**
    * Whether the validity of previous steps should be checked or not.
@@ -560,19 +495,13 @@
     this.selectedIndex = (step && this.steps) ? this.steps.toArray().indexOf(step) : -1;
   }
 
-<<<<<<< HEAD
   /**
    * Event emitted when the selected step has changed.
    *
    * 选定的步骤发生变化时发出的事件。
    *
    */
-  @Output()
-  selectionChange: EventEmitter<StepperSelectionEvent> = new EventEmitter<StepperSelectionEvent>();
-=======
-  /** Event emitted when the selected step has changed. */
   @Output() readonly selectionChange = new EventEmitter<StepperSelectionEvent>();
->>>>>>> 94076af5
 
   /**
    * Used to track unique ID for each stepper component.
