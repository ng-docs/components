--- conflicted
+++ resolved
@@ -10,16 +10,12 @@
 import {Direction, Directionality} from '@angular/cdk/bidi';
 import {ScrollStrategy, NoopScrollStrategy} from './scroll/index';
 
-<<<<<<< HEAD
 /**
  * Initial configuration used when creating an overlay.
  *
  * 创建浮层时使用的初始配置。
  *
  */
-=======
-/** Initial configuration used when creating an overlay. */
->>>>>>> 03485cd6
 export class OverlayConfig {
   /**
    * Strategy with which to position the overlay.
