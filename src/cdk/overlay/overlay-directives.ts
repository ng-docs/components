/**
 * @license
 * Copyright Google LLC All Rights Reserved.
 *
 * Use of this source code is governed by an MIT-style license that can be
 * found in the LICENSE file at https://angular.io/license
 */

import {Direction, Directionality} from '@angular/cdk/bidi';
import {BooleanInput, coerceBooleanProperty} from '@angular/cdk/coercion';
import {ESCAPE, hasModifierKey} from '@angular/cdk/keycodes';
import {TemplatePortal} from '@angular/cdk/portal';
import {
  Directive,
  ElementRef,
  EventEmitter,
  Inject,
  InjectionToken,
  Input,
  OnChanges,
  OnDestroy,
  Optional,
  Output,
  SimpleChanges,
  TemplateRef,
  ViewContainerRef,
} from '@angular/core';
import {Subscription} from 'rxjs';
import {takeWhile} from 'rxjs/operators';
import {Overlay} from './overlay';
import {OverlayConfig} from './overlay-config';
import {OverlayRef} from './overlay-ref';
import {ConnectedOverlayPositionChange} from './position/connected-position';
import {
  ConnectedPosition,
  FlexibleConnectedPositionStrategy,
} from './position/flexible-connected-position-strategy';
import {
  RepositionScrollStrategy,
  ScrollStrategy,
} from './scroll/index';

/**
 * Default set of positions for the overlay. Follows the behavior of a dropdown.
 *
 * 浮层的默认位置集合。它遵循下拉列表的行为方式。
 *
 */
const defaultPositionList: ConnectedPosition[] = [
  {
    originX: 'start',
    originY: 'bottom',
    overlayX: 'start',
    overlayY: 'top'
  },
  {
    originX: 'start',
    originY: 'top',
    overlayX: 'start',
    overlayY: 'bottom'
  },
  {
    originX: 'end',
    originY: 'top',
    overlayX: 'end',
    overlayY: 'bottom'
  },
  {
    originX: 'end',
    originY: 'bottom',
    overlayX: 'end',
    overlayY: 'top'
  }
];

/**
 * Injection token that determines the scroll handling while the connected overlay is open.
 *
 * 当打开已连接的浮层时，此注入令牌会决定如何处理滚动。
 *
 */
export const CDK_CONNECTED_OVERLAY_SCROLL_STRATEGY =
    new InjectionToken<() => ScrollStrategy>('cdk-connected-overlay-scroll-strategy');

/**
 * Directive applied to an element to make it usable as an origin for an Overlay using a
 * ConnectedPositionStrategy.
 *
 * 该指令应用于某个元素，以便在使用 ConnectedPositionStrategy 时可以作为 Overlay 的原点。
 *
 */
@Directive({
  selector: '[cdk-overlay-origin], [overlay-origin], [cdkOverlayOrigin]',
  exportAs: 'cdkOverlayOrigin',
})
export class CdkOverlayOrigin {
  constructor(
      /** Reference to the element on which the directive is applied. */
      public elementRef: ElementRef) { }
}

/**
 * Directive to facilitate declarative creation of an
 * Overlay using a FlexibleConnectedPositionStrategy.
 *
 * 该指令旨在帮助用 FlexibleConnectedPositionStrategy 声明式的创建一个浮层。
 *
 */
@Directive({
  selector: '[cdk-connected-overlay], [connected-overlay], [cdkConnectedOverlay]',
  exportAs: 'cdkConnectedOverlay'
})
export class CdkConnectedOverlay implements OnDestroy, OnChanges {
  private _overlayRef: OverlayRef;
  private _templatePortal: TemplatePortal;
  private _hasBackdrop = false;
  private _lockPosition = false;
  private _growAfterOpen = false;
  private _flexibleDimensions = false;
  private _push = false;
  private _backdropSubscription = Subscription.EMPTY;
  private _attachSubscription = Subscription.EMPTY;
  private _detachSubscription = Subscription.EMPTY;
  private _positionSubscription = Subscription.EMPTY;
  private _offsetX: number;
  private _offsetY: number;
  private _position: FlexibleConnectedPositionStrategy;
  private _scrollStrategyFactory: () => ScrollStrategy;

  /**
   * Origin for the connected overlay.
   *
   * 已连接浮层的原点。
   *
   */
  @Input('cdkConnectedOverlayOrigin') origin: CdkOverlayOrigin;

  /**
   * Registered connected position pairs.
   *
   * 已注册的连接位置对。
   *
   */
  @Input('cdkConnectedOverlayPositions') positions: ConnectedPosition[];

  /**
   * This input overrides the positions input if specified. It lets users pass
   * in arbitrary positioning strategies.
   *
   * 如果指定，该输入会改写输入属性 positions。它可以让用户传入任意的定位策略。
   *
   */
  @Input('cdkConnectedOverlayPositionStrategy') positionStrategy: FlexibleConnectedPositionStrategy;

  /**
   * The offset in pixels for the overlay connection point on the x-axis
   *
   * 浮层连接点在 x 轴上的像素偏移量
   *
   */
  @Input('cdkConnectedOverlayOffsetX')
  get offsetX(): number { return this._offsetX; }
  set offsetX(offsetX: number) {
    this._offsetX = offsetX;

    if (this._position) {
      this._updatePositionStrategy(this._position);
    }
  }

  /**
   * The offset in pixels for the overlay connection point on the y-axis
   *
   * 浮层连接点在 y 轴上的像素偏移量
   *
   */
  @Input('cdkConnectedOverlayOffsetY')
  get offsetY() { return this._offsetY; }
  set offsetY(offsetY: number) {
    this._offsetY = offsetY;

    if (this._position) {
      this._updatePositionStrategy(this._position);
    }
  }

  /**
   * The width of the overlay panel.
   *
   * 浮层面板的宽度。
   *
   */
  @Input('cdkConnectedOverlayWidth') width: number | string;

  /**
   * The height of the overlay panel.
   *
   * 浮层面板的高度。
   *
   */
  @Input('cdkConnectedOverlayHeight') height: number | string;

  /**
   * The min width of the overlay panel.
   *
   * 浮层面板的最小宽度。
   *
   */
  @Input('cdkConnectedOverlayMinWidth') minWidth: number | string;

  /**
   * The min height of the overlay panel.
   *
   * 浮层面板的最小高度。
   *
   */
  @Input('cdkConnectedOverlayMinHeight') minHeight: number | string;

  /**
   * The custom class to be set on the backdrop element.
   *
   * 在背景板元素上设置的自定义类。
   *
   */
  @Input('cdkConnectedOverlayBackdropClass') backdropClass: string;

  /**
   * The custom class to add to the overlay pane element.
   *
   * 要添加到浮层面板元素中的自定义类。
   *
   */
  @Input('cdkConnectedOverlayPanelClass') panelClass: string | string[];

  /**
   * Margin between the overlay and the viewport edges.
   *
   * 浮层与视口边缘之间的边距。
   *
   */
  @Input('cdkConnectedOverlayViewportMargin') viewportMargin: number = 0;

  /**
   * Strategy to be used when handling scroll events while the overlay is open.
   *
   * 在浮层完成时，处理 scroll 事件时要使用的策略。
   *
   */
  @Input('cdkConnectedOverlayScrollStrategy') scrollStrategy: ScrollStrategy;

  /**
   * Whether the overlay is open.
   *
   * 浮层是否已打开。
   *
   */
  @Input('cdkConnectedOverlayOpen') open: boolean = false;

  /**
   * Whether the overlay can be closed by user interaction.
   *
   * 浮层是否可以通过用户交互来关闭。
   *
   */
  @Input('cdkConnectedOverlayDisableClose') disableClose: boolean = false;

  /**
   * CSS selector which to set the transform origin.
   *
   * 用于设置变换原点的 CSS 选择器。
   *
   */
  @Input('cdkConnectedOverlayTransformOriginOn') transformOriginSelector: string;

  /**
   * Whether or not the overlay should attach a backdrop.
   *
   * 浮层是否应带有背景板。
   *
   */
  @Input('cdkConnectedOverlayHasBackdrop')
  get hasBackdrop() { return this._hasBackdrop; }
  set hasBackdrop(value: any) { this._hasBackdrop = coerceBooleanProperty(value); }

  /**
   * Whether or not the overlay should be locked when scrolling.
   *
   * 滚动时是否应该锁定浮层。
   *
   */
  @Input('cdkConnectedOverlayLockPosition')
  get lockPosition() { return this._lockPosition; }
  set lockPosition(value: any) { this._lockPosition = coerceBooleanProperty(value); }

  /**
   * Whether the overlay's width and height can be constrained to fit within the viewport.
   *
   * 浮层的宽度和高度是否可以约束在当前视口中。
   *
   */
  @Input('cdkConnectedOverlayFlexibleDimensions')
  get flexibleDimensions() { return this._flexibleDimensions; }
  set flexibleDimensions(value: boolean) {
    this._flexibleDimensions = coerceBooleanProperty(value);
  }

  /**
   * Whether the overlay can grow after the initial open when flexible positioning is turned on.
   *
   * 当弹性定位打开时，浮层是否能在首次打开后扩大。
   *
   */
  @Input('cdkConnectedOverlayGrowAfterOpen')
  get growAfterOpen() { return this._growAfterOpen; }
  set growAfterOpen(value: boolean) { this._growAfterOpen = coerceBooleanProperty(value); }

  /**
   * Whether the overlay can be pushed on-screen if none of the provided positions fit.
   *
   * 如果所提供的位置都不合适，是否可以在屏幕上往下压浮层。
   *
   */
  @Input('cdkConnectedOverlayPush')
  get push() { return this._push; }
  set push(value: boolean) { this._push = coerceBooleanProperty(value); }

<<<<<<< HEAD
  /**
   * Event emitted when the backdrop is clicked.
   *
   * 单击背景板时发出的事件。
   *
   */
  @Output() backdropClick = new EventEmitter<MouseEvent>();

  /**
   * Event emitted when the position has changed.
   *
   * 当定位发生变化时会发出本事件。
   *
   */
  @Output() positionChange = new EventEmitter<ConnectedOverlayPositionChange>();

  /**
   * Event emitted when the overlay has been attached.
   *
   * 连接浮层时会发出本事件。
   *
   */
  @Output() attach = new EventEmitter<void>();

  /**
   * Event emitted when the overlay has been detached.
   *
   * 解除浮层时会发出本事件。
   *
   */
  @Output() detach = new EventEmitter<void>();

  /**
   * Emits when there are keyboard events that are targeted at the overlay.
   *
   * 键盘事件的目标是本浮层会触发。
   *
   */
  @Output() overlayKeydown = new EventEmitter<KeyboardEvent>();

  /**
   * Emits when there are mouse outside click events that are targeted at the overlay.
   *
   * 当本浮层的外部发生鼠标点击事件时会触发。
   *
   */
  @Output() overlayOutsideClick = new EventEmitter<MouseEvent>();
=======
  /** Event emitted when the backdrop is clicked. */
  @Output() readonly backdropClick = new EventEmitter<MouseEvent>();

  /** Event emitted when the position has changed. */
  @Output() readonly positionChange = new EventEmitter<ConnectedOverlayPositionChange>();

  /** Event emitted when the overlay has been attached. */
  @Output() readonly attach = new EventEmitter<void>();

  /** Event emitted when the overlay has been detached. */
  @Output() readonly detach = new EventEmitter<void>();

  /** Emits when there are keyboard events that are targeted at the overlay. */
  @Output() readonly overlayKeydown = new EventEmitter<KeyboardEvent>();

  /** Emits when there are mouse outside click events that are targeted at the overlay. */
  @Output() readonly overlayOutsideClick = new EventEmitter<MouseEvent>();
>>>>>>> 94076af5

  // TODO(jelbourn): inputs for size, scroll behavior, animation, etc.

  constructor(
      private _overlay: Overlay,
      templateRef: TemplateRef<any>,
      viewContainerRef: ViewContainerRef,
      @Inject(CDK_CONNECTED_OVERLAY_SCROLL_STRATEGY) scrollStrategyFactory: any,
      @Optional() private _dir: Directionality) {
    this._templatePortal = new TemplatePortal(templateRef, viewContainerRef);
    this._scrollStrategyFactory = scrollStrategyFactory;
    this.scrollStrategy = this._scrollStrategyFactory();
  }

  /**
   * The associated overlay reference.
   *
   * 到关联的浮层引用。
   *
   */
  get overlayRef(): OverlayRef {
    return this._overlayRef;
  }

  /**
   * The element's layout direction.
   *
   * 元素的布局方向。
   *
   */
  get dir(): Direction {
    return this._dir ? this._dir.value : 'ltr';
  }

  ngOnDestroy() {
    this._attachSubscription.unsubscribe();
    this._detachSubscription.unsubscribe();
    this._backdropSubscription.unsubscribe();
    this._positionSubscription.unsubscribe();

    if (this._overlayRef) {
      this._overlayRef.dispose();
    }
  }

  ngOnChanges(changes: SimpleChanges) {
    if (this._position) {
      this._updatePositionStrategy(this._position);
      this._overlayRef.updateSize({
        width: this.width,
        minWidth: this.minWidth,
        height: this.height,
        minHeight: this.minHeight,
      });

      if (changes['origin'] && this.open) {
        this._position.apply();
      }
    }

    if (changes['open']) {
      this.open ? this._attachOverlay() : this._detachOverlay();
    }
  }

  /**
   * Creates an overlay
   *
   * 创建一个浮层
   *
   */
  private _createOverlay() {
    if (!this.positions || !this.positions.length) {
      this.positions = defaultPositionList;
    }

    const overlayRef = this._overlayRef = this._overlay.create(this._buildConfig());
    this._attachSubscription = overlayRef.attachments().subscribe(() => this.attach.emit());
    this._detachSubscription = overlayRef.detachments().subscribe(() => this.detach.emit());
    overlayRef.keydownEvents().subscribe((event: KeyboardEvent) => {
      this.overlayKeydown.next(event);

      if (event.keyCode === ESCAPE && !this.disableClose && !hasModifierKey(event)) {
        event.preventDefault();
        this._detachOverlay();
      }
    });

    this._overlayRef.outsidePointerEvents().subscribe((event: MouseEvent) => {
      this.overlayOutsideClick.next(event);
    });
  }

  /**
   * Builds the overlay config based on the directive's inputs
   *
   * 根据指令的输入属性构建浮层配置
   *
   */
  private _buildConfig(): OverlayConfig {
    const positionStrategy = this._position =
      this.positionStrategy || this._createPositionStrategy();
    const overlayConfig = new OverlayConfig({
      direction: this._dir,
      positionStrategy,
      scrollStrategy: this.scrollStrategy,
      hasBackdrop: this.hasBackdrop
    });

    if (this.width || this.width === 0) {
      overlayConfig.width = this.width;
    }

    if (this.height || this.height === 0) {
      overlayConfig.height = this.height;
    }

    if (this.minWidth || this.minWidth === 0) {
      overlayConfig.minWidth = this.minWidth;
    }

    if (this.minHeight || this.minHeight === 0) {
      overlayConfig.minHeight = this.minHeight;
    }

    if (this.backdropClass) {
      overlayConfig.backdropClass = this.backdropClass;
    }

    if (this.panelClass) {
      overlayConfig.panelClass = this.panelClass;
    }

    return overlayConfig;
  }

  /**
   * Updates the state of a position strategy, based on the values of the directive inputs.
   *
   * 根据指令输入属性的值更新定位策略的状态。
   *
   */
  private _updatePositionStrategy(positionStrategy: FlexibleConnectedPositionStrategy) {
    const positions: ConnectedPosition[] = this.positions.map(currentPosition => ({
      originX: currentPosition.originX,
      originY: currentPosition.originY,
      overlayX: currentPosition.overlayX,
      overlayY: currentPosition.overlayY,
      offsetX: currentPosition.offsetX || this.offsetX,
      offsetY: currentPosition.offsetY || this.offsetY,
      panelClass: currentPosition.panelClass || undefined,
    }));

    return positionStrategy
      .setOrigin(this.origin.elementRef)
      .withPositions(positions)
      .withFlexibleDimensions(this.flexibleDimensions)
      .withPush(this.push)
      .withGrowAfterOpen(this.growAfterOpen)
      .withViewportMargin(this.viewportMargin)
      .withLockedPosition(this.lockPosition)
      .withTransformOriginOn(this.transformOriginSelector);
  }

  /**
   * Returns the position strategy of the overlay to be set on the overlay config
   *
   * 返回要在浮层配置上设置的浮层定位策略
   *
   */
  private _createPositionStrategy(): FlexibleConnectedPositionStrategy {
    const strategy = this._overlay.position().flexibleConnectedTo(this.origin.elementRef);
    this._updatePositionStrategy(strategy);
    return strategy;
  }

  /**
   * Attaches the overlay and subscribes to backdrop clicks if backdrop exists
   *
   * 如果存在背景板，请把浮层附加上去并订阅背景板点击事件
   *
   */
  private _attachOverlay() {
    if (!this._overlayRef) {
      this._createOverlay();
    } else {
      // Update the overlay size, in case the directive's inputs have changed
      this._overlayRef.getConfig().hasBackdrop = this.hasBackdrop;
    }

    if (!this._overlayRef.hasAttached()) {
      this._overlayRef.attach(this._templatePortal);
    }

    if (this.hasBackdrop) {
      this._backdropSubscription = this._overlayRef.backdropClick().subscribe(event => {
        this.backdropClick.emit(event);
      });
    } else {
      this._backdropSubscription.unsubscribe();
    }

    this._positionSubscription.unsubscribe();

    // Only subscribe to `positionChanges` if requested, because putting
    // together all the information for it can be expensive.
    if (this.positionChange.observers.length > 0) {
      this._positionSubscription = this._position.positionChanges
        .pipe(takeWhile(() => this.positionChange.observers.length > 0))
        .subscribe(position => {
          this.positionChange.emit(position);

          if (this.positionChange.observers.length === 0) {
            this._positionSubscription.unsubscribe();
          }
        });
    }
  }

  /**
   * Detaches the overlay and unsubscribes to backdrop clicks if backdrop exists
   *
   * 如果背景板存在，则拆除浮层并取消订阅背景板点击事件
   *
   */
  private _detachOverlay() {
    if (this._overlayRef) {
      this._overlayRef.detach();
    }

    this._backdropSubscription.unsubscribe();
    this._positionSubscription.unsubscribe();
  }

  static ngAcceptInputType_hasBackdrop: BooleanInput;
  static ngAcceptInputType_lockPosition: BooleanInput;
  static ngAcceptInputType_flexibleDimensions: BooleanInput;
  static ngAcceptInputType_growAfterOpen: BooleanInput;
  static ngAcceptInputType_push: BooleanInput;
}

/** @docs-private */
export function CDK_CONNECTED_OVERLAY_SCROLL_STRATEGY_PROVIDER_FACTORY(overlay: Overlay):
    () => RepositionScrollStrategy {
  return () => overlay.scrollStrategies.reposition();
}

/** @docs-private */
export const CDK_CONNECTED_OVERLAY_SCROLL_STRATEGY_PROVIDER = {
  provide: CDK_CONNECTED_OVERLAY_SCROLL_STRATEGY,
  deps: [Overlay],
  useFactory: CDK_CONNECTED_OVERLAY_SCROLL_STRATEGY_PROVIDER_FACTORY,
};<|MERGE_RESOLUTION|>--- conflicted
+++ resolved
@@ -324,14 +324,13 @@
   get push() { return this._push; }
   set push(value: boolean) { this._push = coerceBooleanProperty(value); }
 
-<<<<<<< HEAD
   /**
    * Event emitted when the backdrop is clicked.
    *
    * 单击背景板时发出的事件。
    *
    */
-  @Output() backdropClick = new EventEmitter<MouseEvent>();
+  @Output() readonly backdropClick = new EventEmitter<MouseEvent>();
 
   /**
    * Event emitted when the position has changed.
@@ -339,7 +338,7 @@
    * 当定位发生变化时会发出本事件。
    *
    */
-  @Output() positionChange = new EventEmitter<ConnectedOverlayPositionChange>();
+  @Output() readonly positionChange = new EventEmitter<ConnectedOverlayPositionChange>();
 
   /**
    * Event emitted when the overlay has been attached.
@@ -347,7 +346,7 @@
    * 连接浮层时会发出本事件。
    *
    */
-  @Output() attach = new EventEmitter<void>();
+  @Output() readonly attach = new EventEmitter<void>();
 
   /**
    * Event emitted when the overlay has been detached.
@@ -355,7 +354,7 @@
    * 解除浮层时会发出本事件。
    *
    */
-  @Output() detach = new EventEmitter<void>();
+  @Output() readonly detach = new EventEmitter<void>();
 
   /**
    * Emits when there are keyboard events that are targeted at the overlay.
@@ -363,7 +362,7 @@
    * 键盘事件的目标是本浮层会触发。
    *
    */
-  @Output() overlayKeydown = new EventEmitter<KeyboardEvent>();
+  @Output() readonly overlayKeydown = new EventEmitter<KeyboardEvent>();
 
   /**
    * Emits when there are mouse outside click events that are targeted at the overlay.
@@ -371,26 +370,7 @@
    * 当本浮层的外部发生鼠标点击事件时会触发。
    *
    */
-  @Output() overlayOutsideClick = new EventEmitter<MouseEvent>();
-=======
-  /** Event emitted when the backdrop is clicked. */
-  @Output() readonly backdropClick = new EventEmitter<MouseEvent>();
-
-  /** Event emitted when the position has changed. */
-  @Output() readonly positionChange = new EventEmitter<ConnectedOverlayPositionChange>();
-
-  /** Event emitted when the overlay has been attached. */
-  @Output() readonly attach = new EventEmitter<void>();
-
-  /** Event emitted when the overlay has been detached. */
-  @Output() readonly detach = new EventEmitter<void>();
-
-  /** Emits when there are keyboard events that are targeted at the overlay. */
-  @Output() readonly overlayKeydown = new EventEmitter<KeyboardEvent>();
-
-  /** Emits when there are mouse outside click events that are targeted at the overlay. */
   @Output() readonly overlayOutsideClick = new EventEmitter<MouseEvent>();
->>>>>>> 94076af5
 
   // TODO(jelbourn): inputs for size, scroll behavior, animation, etc.
 
