--- conflicted
+++ resolved
@@ -26,20 +26,10 @@
 // TODO: refactor clipping detection into a separate thing (part of scrolling module)
 // TODO: doesn't handle both flexible width and height when it has to scroll along both axis.
 
-/**
- * Class to be added to the overlay bounding box.
- *
- * 要添加到浮层限界框上的类。
- *
- */
+/** Class to be added to the overlay bounding box. */
 const boundingBoxClass = 'cdk-overlay-connected-position-bounding-box';
 
-/**
- * Regex used to split a string on its CSS units.
- *
- * 用来从字符串中拆分出 CSS 单位的正则表达式。
- *
- */
+/** Regex used to split a string on its CSS units. */
 const cssUnitPattern = /([A-Za-z%]+)$/;
 
 /**
@@ -56,12 +46,7 @@
       height?: number;
     });
 
-/**
- * Equivalent of `ClientRect` without some of the properties we don't care about.
- *
- * 相当于 `ClientRect`，但没有我们不关心的一些属性。
- *
- */
+/** Equivalent of `ClientRect` without some of the properties we don't care about. */
 type Dimensions = Omit<ClientRect, 'x' | 'y' | 'toJSON'>;
 
 /**
@@ -75,52 +60,22 @@
  *
  */
 export class FlexibleConnectedPositionStrategy implements PositionStrategy {
-  /**
-   * The overlay to which this strategy is attached.
-   *
-   * 此策略附加到的浮层。
-   *
-   */
+  /** The overlay to which this strategy is attached. */
   private _overlayRef: OverlayReference;
 
-  /**
-   * Whether we're performing the very first positioning of the overlay.
-   *
-   * 是否正在执行浮层的第一个定位。
-   *
-   */
+  /** Whether we're performing the very first positioning of the overlay. */
   private _isInitialRender: boolean;
 
-  /**
-   * Last size used for the bounding box. Used to avoid resizing the overlay after open.
-   *
-   * 用于限界框的最后一个尺寸。用于避免打开后再调整浮层的大小。
-   *
-   */
+  /** Last size used for the bounding box. Used to avoid resizing the overlay after open. */
   private _lastBoundingBoxSize = {width: 0, height: 0};
 
-  /**
-   * Whether the overlay was pushed in a previous positioning.
-   *
-   * 浮层是否被推到了以前的位置。
-   *
-   */
+  /** Whether the overlay was pushed in a previous positioning. */
   private _isPushed = false;
 
-  /**
-   * Whether the overlay can be pushed on-screen on the initial open.
-   *
-   * 初次打开时是否可以把浮层推到屏幕上。
-   *
-   */
+  /** Whether the overlay can be pushed on-screen on the initial open. */
   private _canPush = true;
 
-  /**
-   * Whether the overlay can grow via flexible width/height after the initial open.
-   *
-   * 初次打开后，浮层是否可以通过灵活的宽度/高度进行增长。
-   *
-   */
+  /** Whether the overlay can grow via flexible width/height after the initial open. */
   private _growAfterOpen = false;
 
   /**
@@ -131,59 +86,25 @@
    */
   private _hasFlexibleDimensions = true;
 
-  /**
-   * Whether the overlay position is locked.
-   *
-   * 浮层位置是否已锁定。
-   *
-   */
+  /** Whether the overlay position is locked. */
   private _positionLocked = false;
 
-  /**
-   * Cached origin dimensions
-   *
-   * 缓存的原点规格
-   *
-   */
+  /** Cached origin dimensions */
   private _originRect: Dimensions;
 
-  /**
-   * Cached overlay dimensions
-   *
-   * 缓存的浮层规格
-   *
-   */
+  /** Cached overlay dimensions */
   private _overlayRect: Dimensions;
 
-  /**
-   * Cached viewport dimensions
-   *
-   * 缓存的视口规格
-   *
-   */
+  /** Cached viewport dimensions */
   private _viewportRect: Dimensions;
 
-<<<<<<< HEAD
-  /**
-   * Amount of space that must be maintained between the overlay and the edge of the viewport.
-   *
-   * 浮层和视口边缘之间必须保留的空隙。
-   *
-   */
-=======
   /** Cached container dimensions */
   private _containerRect: Dimensions;
 
   /** Amount of space that must be maintained between the overlay and the edge of the viewport. */
->>>>>>> 53b69108
   private _viewportMargin = 0;
 
-  /**
-   * The Scrollable containers used to check scrollable view properties on position change.
-   *
-   * 可滚动容器，用于检查位置更改时可滚动视图的属性。
-   *
-   */
+  /** The Scrollable containers used to check scrollable view properties on position change. */
   private _scrollables: CdkScrollable[] = [];
 
   /**
@@ -194,101 +115,43 @@
    */
   _preferredPositions: ConnectionPositionPair[] = [];
 
-  /**
-   * The origin element against which the overlay will be positioned.
-   *
-   * 浮层将定位到的原点元素。
-   *
-   */
+  /** The origin element against which the overlay will be positioned. */
   private _origin: FlexibleConnectedPositionStrategyOrigin;
 
-  /**
-   * The overlay pane element.
-   *
-   * 浮层窗格元素。
-   *
-   */
+  /** The overlay pane element. */
   private _pane: HTMLElement;
 
-  /**
-   * Whether the strategy has been disposed of already.
-   *
-   * 该策略是否已被释放。
-   *
-   */
+  /** Whether the strategy has been disposed of already. */
   private _isDisposed: boolean;
 
   /**
    * Parent element for the overlay panel used to constrain the overlay panel's size to fit
    * within the viewport.
-   *
-   * 浮层面板的父元素，用于约束浮层面板的大小以适合视口。
-   *
    */
   private _boundingBox: HTMLElement | null;
 
-  /**
-   * The last position to have been calculated as the best fit position.
-   *
-   * 计算为最佳拟合位置中的最后一个。
-   *
-   */
+  /** The last position to have been calculated as the best fit position. */
   private _lastPosition: ConnectedPosition | null;
 
-  /**
-   * Subject that emits whenever the position changes.
-   *
-   * 位置改变时触发的主体对象。
-   *
-   */
+  /** Subject that emits whenever the position changes. */
   private readonly _positionChanges = new Subject<ConnectedOverlayPositionChange>();
 
-  /**
-   * Subscription to viewport size changes.
-   *
-   * 订阅视口大小更改。
-   *
-   */
+  /** Subscription to viewport size changes. */
   private _resizeSubscription = Subscription.EMPTY;
 
-  /**
-   * Default offset for the overlay along the x axis.
-   *
-   * 浮层沿 x 轴的默认偏移量。
-   *
-   */
+  /** Default offset for the overlay along the x axis. */
   private _offsetX = 0;
 
-  /**
-   * Default offset for the overlay along the y axis.
-   *
-   * 浮层沿 y 轴的默认偏移量。
-   *
-   */
+  /** Default offset for the overlay along the y axis. */
   private _offsetY = 0;
 
-  /**
-   * Selector to be used when finding the elements on which to set the transform origin.
-   *
-   * 本选择器用于查找要在其上设置变换原点的元素。
-   *
-   */
+  /** Selector to be used when finding the elements on which to set the transform origin. */
   private _transformOriginSelector: string;
 
-  /**
-   * Keeps track of the CSS classes that the position strategy has applied on the overlay panel.
-   *
-   * 跟踪由定位策略应用到浮层面板上的 CSS 类。
-   *
-   */
+  /** Keeps track of the CSS classes that the position strategy has applied on the overlay panel. */
   private _appliedPanelClasses: string[] = [];
 
-  /**
-   * Amount by which the overlay was pushed in each axis during the last time it was positioned.
-   *
-   * 上一次放置浮层时在每个轴上推动此浮层的距离。
-   *
-   */
+  /** Amount by which the overlay was pushed in each axis during the last time it was positioned. */
   private _previousPushAmount: {x: number; y: number} | null;
 
   /**
@@ -358,45 +221,19 @@
    * Updates the position of the overlay element, using whichever preferred position relative
    * to the origin best fits on-screen.
    *
-   * 使用相对于屏幕最适合原点的首选位置来更新浮层元素的位置。
-   *
    * The selection of a position goes as follows:
-   *
-<<<<<<< HEAD
-   * 位置的选择逻辑如下：
    *
    * - If any positions fit completely within the viewport as-is,
    *     choose the first position that does so.
    *
-   *   如果任何位置能完全按原样放置在视口中，请选择第一个适合的位置。
-   *
    * - If flexible dimensions are enabled and at least one satifies the given minimum width/height,
    *     choose the position with the greatest available size modified by the positions' weight.
    *
-   *   如果启用了灵活规格，并且其中至少有一个满足给定的最小宽度/高度，请选择最大的可用规格（根据位置的权重修订）的位置。
-   *
    * - If pushing is enabled, take the position that went off-screen the least and push it
    *     on-screen.
    *
-   *   如果启用了推入功能，则让离开屏幕的位置尽可能少，然后将其推入屏幕。
-   *
    * - If none of the previous criteria were met, use the position that goes off-screen the least.
    *
-   *   如果没有满足先前的条件，就使用屏幕外部分最少的位置。
-   *
-=======
-   * - If any positions fit completely within the viewport as-is,
-   *     choose the first position that does so.
-   *
-   * - If flexible dimensions are enabled and at least one satifies the given minimum width/height,
-   *     choose the position with the greatest available size modified by the positions' weight.
-   *
-   * - If pushing is enabled, take the position that went off-screen the least and push it
-   *     on-screen.
-   *
-   * - If none of the previous criteria were met, use the position that goes off-screen the least.
-   *
->>>>>>> 53b69108
    * @docs-private
    */
   apply(): void {
@@ -759,9 +596,6 @@
 
   /**
    * Gets the (x, y) coordinate of a connection point on the origin based on a relative position.
-   *
-   * 根据相对位置获取原点上连接点的（x，y）坐标。
-   *
    */
   private _getOriginPoint(
     originRect: Dimensions,
@@ -807,9 +641,6 @@
   /**
    * Gets the (x, y) coordinate of the top-left corner of the overlay given a given position and
    * origin point to which the overlay should be connected.
-   *
-   * 在指定浮层应连接到的指定位置和原点的情况下，获取浮层左上角的（x，y）坐标。
-   *
    */
   private _getOverlayPoint(
     originPoint: Point,
@@ -841,12 +672,7 @@
     };
   }
 
-  /**
-   * Gets how well an overlay at the given point will fit within the viewport.
-   *
-   * 获取指定点的浮层在视口中的适应程度。
-   *
-   */
+  /** Gets how well an overlay at the given point will fit within the viewport. */
   private _getOverlayFit(
     point: Point,
     rawOverlayRect: Dimensions,
@@ -890,25 +716,9 @@
 
   /**
    * Whether the overlay can fit within the viewport when it may resize either its width or height.
-   *
-   * 当浮层可以调整其宽度或高度的大小时，它是否适合放在此视口中。
-   *
    * @param fit How well the overlay fits in the viewport at some position.
-<<<<<<< HEAD
-   *
-   * 浮层在某些位置上适合视口的程度。
-   *
-   * @param point The (x, y) coordinates of the overlat at some position.
-   *
-   * 浮层在某些位置的（x，y）坐标。
-   *
-=======
    * @param point The (x, y) coordinates of the overlay at some position.
->>>>>>> 53b69108
    * @param viewport The geometry of the viewport.
-   *
-   * 视口的几何形状。
-   *
    */
   private _canFitWithFlexibleDimensions(fit: OverlayFit, point: Point, viewport: Dimensions) {
     if (this._hasFlexibleDimensions) {
@@ -932,29 +742,11 @@
    * the viewport, the top-left corner will be pushed on-screen (with overflow occuring on the
    * right and bottom).
    *
-   * 获取可以推到屏幕上的浮层的位置。如果浮层大于视口，则屏幕左上角将被推送到屏幕上（在右侧和底部发生溢出）。
-   *
    * @param start Starting point from which the overlay is pushed.
-<<<<<<< HEAD
-   *
-   * 推送浮层的起点。
-   *
-   * @param overlay Dimensions of the overlay.
-   *
-   * 浮层的规格。
-   *
-=======
    * @param rawOverlayRect Dimensions of the overlay.
->>>>>>> 53b69108
    * @param scrollPosition Current viewport scroll position.
-   *
-   * 当前视口的滚动位置。
-   *
    * @returns The point at which to position the overlay after pushing. This is effectively a new
    *     originPoint.
-   *
-   * 推送后放置浮层的位置。这实际上是一个新的原点。
-   *
    */
   private _pushOverlayOnScreen(
     start: Point,
@@ -1012,17 +804,8 @@
 
   /**
    * Applies a computed position to the overlay and emits a position change.
-   *
-   * 将计算出的位置应用于浮层并发出位置变更通知。
-   *
    * @param position The position preference
-   *
-   * 首选位置
-   *
    * @param originPoint The point on the origin element where the overlay is connected.
-   *
-   * 原点元素上浮层的连接点。
-   *
    */
   private _applyPosition(position: ConnectedPosition, originPoint: Point) {
     this._setTransformOrigin(position);
@@ -1048,12 +831,7 @@
     this._isInitialRender = false;
   }
 
-  /**
-   * Sets the transform origin based on the configured selector and the passed-in position.
-   *
-   * 根据配置的选择器和传入的位置，设置形变原点。
-   *
-   */
+  /** Sets the transform origin based on the configured selector and the passed-in position.  */
   private _setTransformOrigin(position: ConnectedPosition) {
     if (!this._transformOriginSelector) {
       return;
@@ -1081,13 +859,8 @@
   /**
    * Gets the position and size of the overlay's sizing container.
    *
-   * 获取浮层大小调整容器的位置和大小。
-   *
    * This method does no measuring and applies no styles so that we can cheaply compute the
    * bounds for all positions and choose the best fit based on these results.
-   *
-   * 此方法不进行任何度量，也不应用任何样式，因此我们可以廉价地计算所有位置的边界，并根据这些结果选择最佳拟合。
-   *
    */
   private _calculateBoundingBoxRect(origin: Point, position: ConnectedPosition): BoundingBoxRect {
     const viewport = this._viewportRect;
@@ -1166,16 +939,8 @@
    * Sets the position and size of the overlay's sizing wrapper. The wrapper is positioned on the
    * origin's connection point and stetches to the bounds of the viewport.
    *
-   * 设置浮层大小调整器的位置和大小。包装器位于原点的连接点上，并拉伸到视口的边界。
-   *
    * @param origin The point on the origin element where the overlay is connected.
-   *
-   * 原点元素上浮层的连接点。
-   *
    * @param position The position preference
-   *
-   * 首选位置
-   *
    */
   private _setBoundingBoxStyles(origin: Point, position: ConnectedPosition): void {
     const boundingBoxRect = this._calculateBoundingBoxRect(origin, position);
@@ -1231,12 +996,7 @@
     extendStyles(this._boundingBox!.style, styles);
   }
 
-  /**
-   * Resets the styles for the bounding box so that a new positioning can be computed.
-   *
-   * 重置边界框的样式，以便可以计算新的位置。
-   *
-   */
+  /** Resets the styles for the bounding box so that a new positioning can be computed. */
   private _resetBoundingBoxStyles() {
     extendStyles(this._boundingBox!.style, {
       top: '0',
@@ -1250,12 +1010,7 @@
     } as CSSStyleDeclaration);
   }
 
-  /**
-   * Resets the styles for the overlay pane so that a new positioning can be computed.
-   *
-   * 重置浮层窗格的样式，以便可以计算新的位置。
-   *
-   */
+  /** Resets the styles for the overlay pane so that a new positioning can be computed. */
   private _resetOverlayElementStyles() {
     extendStyles(this._pane.style, {
       top: '',
@@ -1267,12 +1022,7 @@
     } as CSSStyleDeclaration);
   }
 
-  /**
-   * Sets positioning styles to the overlay element.
-   *
-   * 为浮层元素设置定位样式。
-   *
-   */
+  /** Sets positioning styles to the overlay element. */
   private _setOverlayElementStyles(originPoint: Point, position: ConnectedPosition): void {
     const styles = {} as CSSStyleDeclaration;
     const hasExactPosition = this._hasExactPosition();
@@ -1330,12 +1080,7 @@
     extendStyles(this._pane.style, styles);
   }
 
-  /**
-   * Gets the exact top/bottom for the overlay when not using flexible sizing or when pushing.
-   *
-   * 不使用灵活的大小调整或推入时，获取浮层的确切顶部/底部。
-   *
-   */
+  /** Gets the exact top/bottom for the overlay when not using flexible sizing or when pushing. */
   private _getExactOverlayY(
     position: ConnectedPosition,
     originPoint: Point,
@@ -1364,12 +1109,7 @@
     return styles;
   }
 
-  /**
-   * Gets the exact left/right for the overlay when not using flexible sizing or when pushing.
-   *
-   * 在不使用灵活大小调整或推入时，获取浮层的确切左/右。
-   *
-   */
+  /** Gets the exact left/right for the overlay when not using flexible sizing or when pushing. */
   private _getExactOverlayX(
     position: ConnectedPosition,
     originPoint: Point,
@@ -1411,9 +1151,6 @@
   /**
    * Gets the view properties of the trigger and overlay, including whether they are clipped
    * or completely outside the view of any of the strategy's scrollables.
-   *
-   * 获取触发器和浮层的视图属性，包括它们是否被裁剪或完全在此策略的任何可滚动视图的外部。
-   *
    */
   private _getScrollVisibility(): ScrollingVisibility {
     // Note: needs fresh rects since the position could've changed.
@@ -1435,12 +1172,7 @@
     };
   }
 
-  /**
-   * Subtracts the amount that an element is overflowing on an axis from its length.
-   *
-   * 从元素的长度中减去元素在轴上的溢出量。
-   *
-   */
+  /** Subtracts the amount that an element is overflowing on an axis from its length. */
   private _subtractOverflows(length: number, ...overflows: number[]): number {
     return overflows.reduce((currentValue: number, currentOverflow: number) => {
       return currentValue - Math.max(currentOverflow, 0);
@@ -1450,11 +1182,6 @@
   /**
    * Narrows the given viewport rect by the current \_viewportMargin.
    *
-<<<<<<< HEAD
-   * 通过当前的 _viewportMargin 缩小指定的视口方框。
-   *
-=======
->>>>>>> 53b69108
    */
   private _getNarrowedViewportRect(): Dimensions {
     // We recalculate the viewport rect here ourselves, rather than using the ViewportRuler,
@@ -1476,32 +1203,17 @@
     };
   }
 
-  /**
-   * Whether the we're dealing with an RTL context
-   *
-   * 我们是否正在 RTL 上下文中
-   *
-   */
+  /** Whether the we're dealing with an RTL context */
   private _isRtl() {
     return this._overlayRef.getDirection() === 'rtl';
   }
 
-  /**
-   * Determines whether the overlay uses exact or flexible positioning.
-   *
-   * 确定浮层使用的是精确定位还是灵活定位。
-   *
-   */
+  /** Determines whether the overlay uses exact or flexible positioning. */
   private _hasExactPosition() {
     return !this._hasFlexibleDimensions || this._isPushed;
   }
 
-  /**
-   * Retrieves the offset of a position along the x or y axis.
-   *
-   * 获取沿 x 或 y 轴的位置偏移。
-   *
-   */
+  /** Retrieves the offset of a position along the x or y axis. */
   private _getOffset(position: ConnectedPosition, axis: 'x' | 'y') {
     if (axis === 'x') {
       // We don't do something like `position['offset' + axis]` in
@@ -1512,12 +1224,7 @@
     return position.offsetY == null ? this._offsetY : position.offsetY;
   }
 
-  /**
-   * Validates that the current position match the expected values.
-   *
-   * 验证当前位置是否与期望值匹配。
-   *
-   */
+  /** Validates that the current position match the expected values. */
   private _validatePositions(): void {
     if (typeof ngDevMode === 'undefined' || ngDevMode) {
       if (!this._preferredPositions.length) {
@@ -1535,12 +1242,7 @@
     }
   }
 
-  /**
-   * Adds a single CSS class or an array of classes on the overlay panel.
-   *
-   * 在浮层面板上添加一个或一组 CSS 类。
-   *
-   */
+  /** Adds a single CSS class or an array of classes on the overlay panel. */
   private _addPanelClasses(cssClasses: string | string[]) {
     if (this._pane) {
       coerceArray(cssClasses).forEach(cssClass => {
@@ -1552,12 +1254,7 @@
     }
   }
 
-  /**
-   * Clears the classes that the position strategy has applied from the overlay panel.
-   *
-   * 从浮层面板中清除已应用定位策略的类。
-   *
-   */
+  /** Clears the classes that the position strategy has applied from the overlay panel. */
   private _clearPanelClasses() {
     if (this._pane) {
       this._appliedPanelClasses.forEach(cssClass => {
@@ -1567,12 +1264,7 @@
     }
   }
 
-  /**
-   * Returns the ClientRect of the current origin.
-   *
-   * 返回当前原点的 ClientRect。
-   *
-   */
+  /** Returns the ClientRect of the current origin. */
   private _getOriginRect(): Dimensions {
     const origin = this._origin;
 
@@ -1600,67 +1292,28 @@
   }
 }
 
-/**
- * A simple (x, y) coordinate.
- *
- * 一个简单的（x，y）坐标。
- *
- */
+/** A simple (x, y) coordinate. */
 interface Point {
   x: number;
   y: number;
 }
 
-/**
- * Record of measurements for how an overlay (at a given position) fits into the viewport.
- *
- * 指定位置的浮层应该如何适合视口的测量记录。
- *
- */
+/** Record of measurements for how an overlay (at a given position) fits into the viewport. */
 interface OverlayFit {
-  /**
-   * Whether the overlay fits completely in the viewport.
-   *
-   * 浮层是否完全适合视口。
-   *
-   */
+  /** Whether the overlay fits completely in the viewport. */
   isCompletelyWithinViewport: boolean;
 
-  /**
-   * Whether the overlay fits in the viewport on the y-axis.
-   *
-   * 浮层是否适合 y 轴上的视口。
-   *
-   */
+  /** Whether the overlay fits in the viewport on the y-axis. */
   fitsInViewportVertically: boolean;
 
-  /**
-   * Whether the overlay fits in the viewport on the x-axis.
-   *
-   * 浮层是否适合 x 轴上的视口。
-   *
-   */
+  /** Whether the overlay fits in the viewport on the x-axis. */
   fitsInViewportHorizontally: boolean;
 
-  /**
-   * The total visible area (in px^2) of the overlay inside the viewport.
-   *
-   * 视口内浮层的总可见区域（以 px^2 为单位）。
-   *
-   */
+  /** The total visible area (in px^2) of the overlay inside the viewport. */
   visibleArea: number;
 }
 
-<<<<<<< HEAD
-/**
- * Record of the measurments determining whether an overlay will fit in a specific position.
- *
- * 确定浮层是否适合特定位置的测量记录。
- *
- */
-=======
 /** Record of the measurements determining whether an overlay will fit in a specific position. */
->>>>>>> 53b69108
 interface FallbackPosition {
   position: ConnectedPosition;
   originPoint: Point;
@@ -1669,12 +1322,7 @@
   overlayRect: Dimensions;
 }
 
-/**
- * Position and size of the overlay sizing wrapper for a specific position.
- *
- * 特定位置的上浮层大小调整器的位置和大小。
- *
- */
+/** Position and size of the overlay sizing wrapper for a specific position. */
 interface BoundingBoxRect {
   top: number;
   left: number;
@@ -1684,12 +1332,7 @@
   width: number;
 }
 
-/**
- * Record of measures determining how well a given position will fit with flexible dimensions.
- *
- * 确定指定位置与灵活规格的适应程度的测量记录。
- *
- */
+/** Record of measures determining how well a given position will fit with flexible dimensions. */
 interface FlexibleFit {
   position: ConnectedPosition;
   origin: Point;
@@ -1716,12 +1359,7 @@
   panelClass?: string | string[];
 }
 
-/**
- * Shallow-extends a stylesheet object with another stylesheet object.
- *
- * 将样式表对象与另一个样式表对象一起浅扩展。
- *
- */
+/** Shallow-extends a stylesheet object with another stylesheet object. */
 function extendStyles(
   destination: CSSStyleDeclaration,
   source: CSSStyleDeclaration,
@@ -1738,9 +1376,6 @@
 /**
  * Extracts the pixel value as a number from a value, if it's a number
  * or a CSS pixel string (e.g. `1337px`). Otherwise returns null.
- *
- * 如果是数字或 CSS 像素字符串（例如 `1337px` ），则从值中提取像素值作为数字。否则返回 null。
- *
  */
 function getPixelValue(input: number | string | null | undefined): number | null {
   if (typeof input !== 'number' && input != null) {
@@ -1756,9 +1391,6 @@
  * the nearest pixel. This allows us to account for the cases where there may be sub-pixel
  * deviations in the `ClientRect` returned by the browser (e.g. when zoomed in with a percentage
  * size, see #21350).
- *
- * 获取元素边界 `ClientRect` 的版本，其中所有值均向下舍入到最接近的像素。`ClientRect` 可能存在亚像素偏差的情况（例如，以百分比大小放大时，请参阅＃21350）。
- *
  */
 function getRoundedBoundingClientRect(clientRect: Dimensions): Dimensions {
   return {
