/**
 * @license
 * Copyright Google LLC All Rights Reserved.
 *
 * Use of this source code is governed by an MIT-style license that can be
 * found in the LICENSE file at https://angular.io/license
 */

import {PositionStrategy} from './position-strategy';
import {ElementRef} from '@angular/core';
import {ViewportRuler, CdkScrollable, ViewportScrollPosition} from '@angular/cdk/scrolling';
import {
  ConnectedOverlayPositionChange,
  ConnectionPositionPair,
  ScrollingVisibility,
  validateHorizontalPosition,
  validateVerticalPosition,
} from './connected-position';
import {Observable, Subscription, Subject} from 'rxjs';
import {OverlayReference} from '../overlay-reference';
import {isElementScrolledOutsideView, isElementClippedByScrolling} from './scroll-clip';
import {coerceCssPixelValue, coerceArray} from '@angular/cdk/coercion';
import {Platform} from '@angular/cdk/platform';
import {OverlayContainer} from '../overlay-container';

// TODO: refactor clipping detection into a separate thing (part of scrolling module)
// TODO: doesn't handle both flexible width and height when it has to scroll along both axis.

/**
 * Class to be added to the overlay bounding box.
 *
 * 要添加到浮层限界框上的类。
 *
 */
const boundingBoxClass = 'cdk-overlay-connected-position-bounding-box';

/**
 * Regex used to split a string on its CSS units.
 *
 * 用来从字符串中拆分出 CSS 单位的正则表达式。
 *
 */
const cssUnitPattern = /([A-Za-z%]+)$/;

/**
 * Possible values that can be set as the origin of a FlexibleConnectedPositionStrategy.
 *
 * 可以设置为 FlexibleConnectedPositionStrategy 原点的可能值。
 *
 */
export type FlexibleConnectedPositionStrategyOrigin = ElementRef | Element | Point & {
  width?: number;
  height?: number;
};

/**
 * A strategy for positioning overlays. Using this strategy, an overlay is given an
 * implicit position relative some origin element. The relative position is defined in terms of
 * a point on the origin element that is connected to a point on the overlay element. For example,
 * a basic dropdown is connecting the bottom-left corner of the origin to the top-left corner
 * of the overlay.
 *
 * 放置浮层的策略。使用此策略，可以为浮层提供相对于某些原点元素的隐式位置。相对位置是根据与浮层元素上的点连接的原点元素上的点定义的。例如，一个基本的下拉列表将原点的左下角连接到浮层的左上角。
 *
 */
export class FlexibleConnectedPositionStrategy implements PositionStrategy {
  /**
   * The overlay to which this strategy is attached.
   *
   * 此策略附加到的浮层。
   *
   */
  private _overlayRef: OverlayReference;

  /**
   * Whether we're performing the very first positioning of the overlay.
   *
   * 是否正在执行浮层的第一个定位。
   *
   */
  private _isInitialRender: boolean;

  /**
   * Last size used for the bounding box. Used to avoid resizing the overlay after open.
   *
   * 用于限界框的最后一个尺寸。用于避免打开后再调整浮层的大小。
   *
   */
  private _lastBoundingBoxSize = {width: 0, height: 0};

  /**
   * Whether the overlay was pushed in a previous positioning.
   *
   * 浮层是否被推到了以前的位置。
   *
   */
  private _isPushed = false;

  /**
   * Whether the overlay can be pushed on-screen on the initial open.
   *
   * 初次打开时是否可以把浮层推到屏幕上。
   *
   */
  private _canPush = true;

  /**
   * Whether the overlay can grow via flexible width/height after the initial open.
   *
   * 初次打开后，浮层是否可以通过灵活的宽度/高度进行增长。
   *
   */
  private _growAfterOpen = false;

  /**
   * Whether the overlay's width and height can be constrained to fit within the viewport.
   *
   * 浮层的宽度和高度是否可以约束在当前视口中。
   *
   */
  private _hasFlexibleDimensions = true;

  /**
   * Whether the overlay position is locked.
   *
   * 浮层位置是否已锁定。
   *
   */
  private _positionLocked = false;

  /**
   * Cached origin dimensions
   *
   * 缓存的原点规格
   *
   */
  private _originRect: ClientRect;

  /**
   * Cached overlay dimensions
   *
   * 缓存的浮层规格
   *
   */
  private _overlayRect: ClientRect;

  /**
   * Cached viewport dimensions
   *
   * 缓存的视口规格
   *
   */
  private _viewportRect: ClientRect;

  /**
   * Amount of space that must be maintained between the overlay and the edge of the viewport.
   *
   * 浮层和视口边缘之间必须保留的空隙。
   *
   */
  private _viewportMargin = 0;

  /**
   * The Scrollable containers used to check scrollable view properties on position change.
   *
   * 可滚动容器，用于检查位置更改时可滚动视图的属性。
   *
   */
  private _scrollables: CdkScrollable[] = [];

  /**
   * Ordered list of preferred positions, from most to least desirable.
   *
   * 首选位置的有序列表，从最高到最低。
   *
   */
  _preferredPositions: ConnectionPositionPair[] = [];

  /**
   * The origin element against which the overlay will be positioned.
   *
   * 浮层将定位到的原点元素。
   *
   */
  private _origin: FlexibleConnectedPositionStrategyOrigin;

  /**
   * The overlay pane element.
   *
   * 浮层窗格元素。
   *
   */
  private _pane: HTMLElement;

  /**
   * Whether the strategy has been disposed of already.
   *
   * 该策略是否已被释放。
   *
   */
  private _isDisposed: boolean;

  /**
   * Parent element for the overlay panel used to constrain the overlay panel's size to fit
   * within the viewport.
   *
   * 浮层面板的父元素，用于约束浮层面板的大小以适合视口。
   *
   */
  private _boundingBox: HTMLElement | null;

  /**
   * The last position to have been calculated as the best fit position.
   *
   * 计算为最佳拟合位置中的最后一个。
   *
   */
  private _lastPosition: ConnectedPosition | null;

<<<<<<< HEAD
  /**
   * Subject that emits whenever the position changes.
   *
   * 位置改变时触发的主体对象。
   *
   */
  private _positionChanges = new Subject<ConnectedOverlayPositionChange>();
=======
  /** Subject that emits whenever the position changes. */
  private readonly _positionChanges = new Subject<ConnectedOverlayPositionChange>();
>>>>>>> 94076af5

  /**
   * Subscription to viewport size changes.
   *
   * 订阅视口大小更改。
   *
   */
  private _resizeSubscription = Subscription.EMPTY;

  /**
   * Default offset for the overlay along the x axis.
   *
   * 浮层沿 x 轴的默认偏移量。
   *
   */
  private _offsetX = 0;

  /**
   * Default offset for the overlay along the y axis.
   *
   * 浮层沿 y 轴的默认偏移量。
   *
   */
  private _offsetY = 0;

  /**
   * Selector to be used when finding the elements on which to set the transform origin.
   *
   * 本选择器用于查找要在其上设置变换原点的元素。
   *
   */
  private _transformOriginSelector: string;

  /**
   * Keeps track of the CSS classes that the position strategy has applied on the overlay panel.
   *
   * 跟踪由定位策略应用到浮层面板上的 CSS 类。
   *
   */
  private _appliedPanelClasses: string[] = [];

  /**
   * Amount by which the overlay was pushed in each axis during the last time it was positioned.
   *
   * 上一次放置浮层时在每个轴上推动此浮层的距离。
   *
   */
  private _previousPushAmount: {x: number, y: number} | null;

  /**
   * Observable sequence of position changes.
   *
   * 位置变化的可观察序列。
   *
   */
  positionChanges: Observable<ConnectedOverlayPositionChange> = this._positionChanges;

  /**
   * Ordered list of preferred positions, from most to least desirable.
   *
   * 首选位置的有序列表，从最高到最低。
   *
   */
  get positions(): ConnectionPositionPair[] {
    return this._preferredPositions;
  }

  constructor(
      connectedTo: FlexibleConnectedPositionStrategyOrigin, private _viewportRuler: ViewportRuler,
      private _document: Document, private _platform: Platform,
      private _overlayContainer: OverlayContainer) {
    this.setOrigin(connectedTo);
  }

  /**
   * Attaches this position strategy to an overlay.
   *
   * 将此定位策略附加到浮层。
   *
   */
  attach(overlayRef: OverlayReference): void {
    if (this._overlayRef && overlayRef !== this._overlayRef &&
      (typeof ngDevMode === 'undefined' || ngDevMode)) {
      throw Error('This position strategy is already attached to an overlay');
    }

    this._validatePositions();

    overlayRef.hostElement.classList.add(boundingBoxClass);

    this._overlayRef = overlayRef;
    this._boundingBox = overlayRef.hostElement;
    this._pane = overlayRef.overlayElement;
    this._isDisposed = false;
    this._isInitialRender = true;
    this._lastPosition = null;
    this._resizeSubscription.unsubscribe();
    this._resizeSubscription = this._viewportRuler.change().subscribe(() => {
      // When the window is resized, we want to trigger the next reposition as if it
      // was an initial render, in order for the strategy to pick a new optimal position,
      // otherwise position locking will cause it to stay at the old one.
      this._isInitialRender = true;
      this.apply();
    });
  }

  /**
   * Updates the position of the overlay element, using whichever preferred position relative
   * to the origin best fits on-screen.
   *
   * 使用相对于屏幕最适合原点的首选位置来更新叠加元素的位置。
   *
   * The selection of a position goes as follows:
   *
   * 位置的选择逻辑如下：
   *
   * - If any positions fit completely within the viewport as-is,
   *     choose the first position that does so.
   *
   *   如果任何位置能完全按原样放置在视口中，请选择第一个适合的位置。
   *
   * - If flexible dimensions are enabled and at least one satifies the given minimum width/height,
   *     choose the position with the greatest available size modified by the positions' weight.
   *
   *   如果启用了灵活规格，并且其中至少有一个满足给定的最小宽度/高度，请选择最大的可用规格（根据位置的权重修订）的位置。
   *
   * - If pushing is enabled, take the position that went off-screen the least and push it
   *     on-screen.
   *
   *   如果启用了推入功能，则让离开屏幕的位置尽可能少，然后将其推入屏幕。
   *
   * - If none of the previous criteria were met, use the position that goes off-screen the least.
   *
   *   如果没有满足先前的条件，就使用屏幕外部分最少的位置。
   *
   * @docs-private
   */
  apply(): void {
    // We shouldn't do anything if the strategy was disposed or we're on the server.
    if (this._isDisposed || !this._platform.isBrowser) {
      return;
    }

    // If the position has been applied already (e.g. when the overlay was opened) and the
    // consumer opted into locking in the position, re-use the old position, in order to
    // prevent the overlay from jumping around.
    if (!this._isInitialRender && this._positionLocked && this._lastPosition) {
      this.reapplyLastPosition();
      return;
    }

    this._clearPanelClasses();
    this._resetOverlayElementStyles();
    this._resetBoundingBoxStyles();

    // We need the bounding rects for the origin and the overlay to determine how to position
    // the overlay relative to the origin.
    // We use the viewport rect to determine whether a position would go off-screen.
    this._viewportRect = this._getNarrowedViewportRect();
    this._originRect = this._getOriginRect();
    this._overlayRect = this._pane.getBoundingClientRect();

    const originRect = this._originRect;
    const overlayRect = this._overlayRect;
    const viewportRect = this._viewportRect;

    // Positions where the overlay will fit with flexible dimensions.
    const flexibleFits: FlexibleFit[] = [];

    // Fallback if none of the preferred positions fit within the viewport.
    let fallback: FallbackPosition | undefined;

    // Go through each of the preferred positions looking for a good fit.
    // If a good fit is found, it will be applied immediately.
    for (let pos of this._preferredPositions) {
      // Get the exact (x, y) coordinate for the point-of-origin on the origin element.
      let originPoint = this._getOriginPoint(originRect, pos);

      // From that point-of-origin, get the exact (x, y) coordinate for the top-left corner of the
      // overlay in this position. We use the top-left corner for calculations and later translate
      // this into an appropriate (top, left, bottom, right) style.
      let overlayPoint = this._getOverlayPoint(originPoint, overlayRect, pos);

      // Calculate how well the overlay would fit into the viewport with this point.
      let overlayFit = this._getOverlayFit(overlayPoint, overlayRect, viewportRect, pos);

      // If the overlay, without any further work, fits into the viewport, use this position.
      if (overlayFit.isCompletelyWithinViewport) {
        this._isPushed = false;
        this._applyPosition(pos, originPoint);
        return;
      }

      // If the overlay has flexible dimensions, we can use this position
      // so long as there's enough space for the minimum dimensions.
      if (this._canFitWithFlexibleDimensions(overlayFit, overlayPoint, viewportRect)) {
        // Save positions where the overlay will fit with flexible dimensions. We will use these
        // if none of the positions fit *without* flexible dimensions.
        flexibleFits.push({
          position: pos,
          origin: originPoint,
          overlayRect,
          boundingBoxRect: this._calculateBoundingBoxRect(originPoint, pos)
        });

        continue;
      }

      // If the current preferred position does not fit on the screen, remember the position
      // if it has more visible area on-screen than we've seen and move onto the next preferred
      // position.
      if (!fallback || fallback.overlayFit.visibleArea < overlayFit.visibleArea) {
        fallback = {overlayFit, overlayPoint, originPoint, position: pos, overlayRect};
      }
    }

    // If there are any positions where the overlay would fit with flexible dimensions, choose the
    // one that has the greatest area available modified by the position's weight
    if (flexibleFits.length) {
      let bestFit: FlexibleFit | null = null;
      let bestScore = -1;
      for (const fit of flexibleFits) {
        const score =
            fit.boundingBoxRect.width * fit.boundingBoxRect.height * (fit.position.weight || 1);
        if (score > bestScore) {
          bestScore = score;
          bestFit = fit;
        }
      }

      this._isPushed = false;
      this._applyPosition(bestFit!.position, bestFit!.origin);
      return;
    }

    // When none of the preferred positions fit within the viewport, take the position
    // that went off-screen the least and attempt to push it on-screen.
    if (this._canPush) {
      // TODO(jelbourn): after pushing, the opening "direction" of the overlay might not make sense.
      this._isPushed = true;
      this._applyPosition(fallback!.position, fallback!.originPoint);
      return;
    }

    // All options for getting the overlay within the viewport have been exhausted, so go with the
    // position that went off-screen the least.
    this._applyPosition(fallback!.position, fallback!.originPoint);
  }

  detach(): void {
    this._clearPanelClasses();
    this._lastPosition = null;
    this._previousPushAmount = null;
    this._resizeSubscription.unsubscribe();
  }

  /**
   * Cleanup after the element gets destroyed.
   *
   * 元素销毁后进行清理。
   *
   */
  dispose(): void {
    if (this._isDisposed) {
      return;
    }

    // We can't use `_resetBoundingBoxStyles` here, because it resets
    // some properties to zero, rather than removing them.
    if (this._boundingBox) {
      extendStyles(this._boundingBox.style, {
        top: '',
        left: '',
        right: '',
        bottom: '',
        height: '',
        width: '',
        alignItems: '',
        justifyContent: '',
      } as CSSStyleDeclaration);
    }

    if (this._pane) {
      this._resetOverlayElementStyles();
    }

    if (this._overlayRef) {
      this._overlayRef.hostElement.classList.remove(boundingBoxClass);
    }

    this.detach();
    this._positionChanges.complete();
    this._overlayRef = this._boundingBox = null!;
    this._isDisposed = true;
  }

  /**
   * This re-aligns the overlay element with the trigger in its last calculated position,
   * even if a position higher in the "preferred positions" list would now fit. This
   * allows one to re-align the panel without changing the orientation of the panel.
   *
   * 这将使浮层元素与触发器在其最后计算的位置处重新对齐，即使现在“首选位置”列表中的位置优先级较高也是如此。这样一来，无需更改面板方向即可重新对齐面板。
   *
   */
  reapplyLastPosition(): void {
    if (!this._isDisposed && (!this._platform || this._platform.isBrowser)) {
      this._originRect = this._getOriginRect();
      this._overlayRect = this._pane.getBoundingClientRect();
      this._viewportRect = this._getNarrowedViewportRect();

      const lastPosition = this._lastPosition || this._preferredPositions[0];
      const originPoint = this._getOriginPoint(this._originRect, lastPosition);

      this._applyPosition(lastPosition, originPoint);
    }
  }

  /**
   * Sets the list of Scrollable containers that host the origin element so that
   * on reposition we can evaluate if it or the overlay has been clipped or outside view. Every
   * Scrollable must be an ancestor element of the strategy's origin element.
   *
   * 设置承载原点元素的可滚动容器列表，以便在重新定位时可以评估该元素或浮层是否已被裁剪或在外部视图。每个可滚动对象必须是此策略的原点元素的祖先。
   *
   */
  withScrollableContainers(scrollables: CdkScrollable[]): this {
    this._scrollables = scrollables;
    return this;
  }

  /**
   * Adds new preferred positions.
   *
   * 添加新的首选位置。
   *
   * @param positions List of positions options for this overlay.
   *
   * 此浮层的定位选项列表。
   *
   */
  withPositions(positions: ConnectedPosition[]): this {
    this._preferredPositions = positions;

    // If the last calculated position object isn't part of the positions anymore, clear
    // it in order to avoid it being picked up if the consumer tries to re-apply.
    if (positions.indexOf(this._lastPosition!) === -1) {
      this._lastPosition = null;
    }

    this._validatePositions();

    return this;
  }

  /**
   * Sets a minimum distance the overlay may be positioned to the edge of the viewport.
   *
   * 设置浮层可以放置到视口边缘的最小距离。
   *
   * @param margin Required margin between the overlay and the viewport edge in pixels.
   *
   * 浮层和视口边缘之间的必要边距（以像素为单位）。
   *
   */
  withViewportMargin(margin: number): this {
    this._viewportMargin = margin;
    return this;
  }

  /**
   * Sets whether the overlay's width and height can be constrained to fit within the viewport.
   *
   * 设置是否可以将浮层的宽度和高度限制为适合视口。
   *
   */
  withFlexibleDimensions(flexibleDimensions = true): this {
    this._hasFlexibleDimensions = flexibleDimensions;
    return this;
  }

  /**
   * Sets whether the overlay can grow after the initial open via flexible width/height.
   *
   * 设置浮层在初始打开后是否可以灵活的增加宽度/高度。
   *
   */
  withGrowAfterOpen(growAfterOpen = true): this {
    this._growAfterOpen = growAfterOpen;
    return this;
  }

  /**
   * Sets whether the overlay can be pushed on-screen if none of the provided positions fit.
   *
   * 设置如果提供的位置都不适合，则是否可以在屏幕上推动浮层。
   *
   */
  withPush(canPush = true): this {
    this._canPush = canPush;
    return this;
  }

  /**
   * Sets whether the overlay's position should be locked in after it is positioned
   * initially. When an overlay is locked in, it won't attempt to reposition itself
   * when the position is re-applied (e.g. when the user scrolls away).
   *
   * 设置浮层的位置在最初放置后是否应锁定。当浮层被锁定时，在重新应用位置时（例如，当用户滚动时），它不会尝试重新定位自身。
   *
   * @param isLocked Whether the overlay should locked in.
   *
   * 浮层是否应锁定。
   *
   */
  withLockedPosition(isLocked = true): this {
    this._positionLocked = isLocked;
    return this;
  }

  /**
   * Sets the origin, relative to which to position the overlay.
   * Using an element origin is useful for building components that need to be positioned
   * relatively to a trigger (e.g. dropdown menus or tooltips), whereas using a point can be
   * used for cases like contextual menus which open relative to the user's pointer.
   *
   * 设置相对于此浮层位置的原点。使用元素原点可用于构建需要相对于触发器定位的组件（例如，下拉菜单或工具提示），从而让这个点可用于诸如上下文菜单等需要相对于用户指针处打开的情况。
   *
   * @param origin Reference to the new origin.
   *
   * 新原点的引用。
   *
   */
  setOrigin(origin: FlexibleConnectedPositionStrategyOrigin): this {
    this._origin = origin;
    return this;
  }

  /**
   * Sets the default offset for the overlay's connection point on the x-axis.
   *
   * 设置浮层在 x 轴上的连接点的默认偏移量。
   *
   * @param offset New offset in the X axis.
   *
   * X 轴上的新偏移量。
   *
   */
  withDefaultOffsetX(offset: number): this {
    this._offsetX = offset;
    return this;
  }

  /**
   * Sets the default offset for the overlay's connection point on the y-axis.
   *
   * 设置浮层在 y 轴上的连接点的默认偏移量。
   *
   * @param offset New offset in the Y axis.
   *
   * Y 轴上的新偏移量。
   *
   */
  withDefaultOffsetY(offset: number): this {
    this._offsetY = offset;
    return this;
  }

  /**
   * Configures that the position strategy should set a `transform-origin` on some elements
   * inside the overlay, depending on the current position that is being applied. This is
   * useful for the cases where the origin of an animation can change depending on the
   * alignment of the overlay.
   *
   * 配置定位策略应该把 `transform-origin` 设置为此浮层内的某些元素，具体取决于所要应用的当前位置。对于动画的原点要根据浮层的对齐方式而改变的情况，这很有用。
   *
   * @param selector CSS selector that will be used to find the target
   *    elements onto which to set the transform origin.
   *
   * CSS 选择器，将用于查找要设置为形变原点的目标元素。
   *
   */
  withTransformOriginOn(selector: string): this {
    this._transformOriginSelector = selector;
    return this;
  }

  /**
   * Gets the (x, y) coordinate of a connection point on the origin based on a relative position.
   *
   * 根据相对位置获取原点上连接点的（x，y）坐标。
   *
   */
  private _getOriginPoint(originRect: ClientRect, pos: ConnectedPosition): Point {
    let x: number;
    if (pos.originX == 'center') {
      // Note: when centering we should always use the `left`
      // offset, otherwise the position will be wrong in RTL.
      x = originRect.left + (originRect.width / 2);
    } else {
      const startX = this._isRtl() ? originRect.right : originRect.left;
      const endX = this._isRtl() ? originRect.left : originRect.right;
      x = pos.originX == 'start' ? startX : endX;
    }

    let y: number;
    if (pos.originY == 'center') {
      y = originRect.top + (originRect.height / 2);
    } else {
      y = pos.originY == 'top' ? originRect.top : originRect.bottom;
    }

    return {x, y};
  }

  /**
   * Gets the (x, y) coordinate of the top-left corner of the overlay given a given position and
   * origin point to which the overlay should be connected.
   *
   * 在指定浮层应连接到的指定位置和原点的情况下，获取浮层左上角的（x，y）坐标。
   *
   */
  private _getOverlayPoint(
      originPoint: Point,
      overlayRect: ClientRect,
      pos: ConnectedPosition): Point {

    // Calculate the (overlayStartX, overlayStartY), the start of the
    // potential overlay position relative to the origin point.
    let overlayStartX: number;
    if (pos.overlayX == 'center') {
      overlayStartX = -overlayRect.width / 2;
    } else if (pos.overlayX === 'start') {
      overlayStartX = this._isRtl() ? -overlayRect.width : 0;
    } else {
      overlayStartX = this._isRtl() ? 0 : -overlayRect.width;
    }

    let overlayStartY: number;
    if (pos.overlayY == 'center') {
      overlayStartY = -overlayRect.height / 2;
    } else {
      overlayStartY = pos.overlayY == 'top' ? 0 : -overlayRect.height;
    }

    // The (x, y) coordinates of the overlay.
    return {
      x: originPoint.x + overlayStartX,
      y: originPoint.y + overlayStartY,
    };
  }

  /**
   * Gets how well an overlay at the given point will fit within the viewport.
   *
   * 获取指定点的浮层在视口中的适应程度。
   *
   */
  private _getOverlayFit(point: Point, rawOverlayRect: ClientRect, viewport: ClientRect,
    position: ConnectedPosition): OverlayFit {

    // Round the overlay rect when comparing against the
    // viewport, because the viewport is always rounded.
    const overlay = getRoundedBoundingClientRect(rawOverlayRect);
    let {x, y} = point;
    let offsetX = this._getOffset(position, 'x');
    let offsetY = this._getOffset(position, 'y');

    // Account for the offsets since they could push the overlay out of the viewport.
    if (offsetX) {
      x += offsetX;
    }

    if (offsetY) {
      y += offsetY;
    }

    // How much the overlay would overflow at this position, on each side.
    let leftOverflow = 0 - x;
    let rightOverflow = (x + overlay.width) - viewport.width;
    let topOverflow = 0 - y;
    let bottomOverflow = (y + overlay.height) - viewport.height;

    // Visible parts of the element on each axis.
    let visibleWidth = this._subtractOverflows(overlay.width, leftOverflow, rightOverflow);
    let visibleHeight = this._subtractOverflows(overlay.height, topOverflow, bottomOverflow);
    let visibleArea = visibleWidth * visibleHeight;

    return {
      visibleArea,
      isCompletelyWithinViewport: (overlay.width * overlay.height) === visibleArea,
      fitsInViewportVertically: visibleHeight === overlay.height,
      fitsInViewportHorizontally: visibleWidth == overlay.width,
    };
  }

  /**
   * Whether the overlay can fit within the viewport when it may resize either its width or height.
   *
   * 当浮层可以调整其宽度或高度的大小时，它是否适合放在此视口中。
   *
   * @param fit How well the overlay fits in the viewport at some position.
   *
   * 浮层在某些位置上适合视口的程度。
   *
   * @param point The (x, y) coordinates of the overlat at some position.
   *
   * 浮层在某些位置的（x，y）坐标。
   *
   * @param viewport The geometry of the viewport.
   *
   * 视口的几何形状。
   *
   */
  private _canFitWithFlexibleDimensions(fit: OverlayFit, point: Point, viewport: ClientRect) {
    if (this._hasFlexibleDimensions) {
      const availableHeight = viewport.bottom - point.y;
      const availableWidth = viewport.right - point.x;
      const minHeight = getPixelValue(this._overlayRef.getConfig().minHeight);
      const minWidth = getPixelValue(this._overlayRef.getConfig().minWidth);

      const verticalFit = fit.fitsInViewportVertically ||
          (minHeight != null && minHeight <= availableHeight);
      const horizontalFit = fit.fitsInViewportHorizontally ||
          (minWidth != null && minWidth <= availableWidth);

      return verticalFit && horizontalFit;
    }
    return false;
  }

  /**
   * Gets the point at which the overlay can be "pushed" on-screen. If the overlay is larger than
   * the viewport, the top-left corner will be pushed on-screen (with overflow occuring on the
   * right and bottom).
   *
   * 获取可以推到屏幕上的浮层的位置。如果浮层大于视口，则屏幕左上角将被推送到屏幕上（在右侧和底部发生溢出）。
   *
   * @param start Starting point from which the overlay is pushed.
   *
   * 推送浮层的起点。
   *
   * @param overlay Dimensions of the overlay.
   *
   * 浮层的规格。
   *
   * @param scrollPosition Current viewport scroll position.
   *
   * 当前视口的滚动位置。
   *
   * @returns The point at which to position the overlay after pushing. This is effectively a new
   *     originPoint.
   *
   * 推送后放置浮层的位置。这实际上是一个新的原点。
   *
   */
  private _pushOverlayOnScreen(start: Point,
                               rawOverlayRect: ClientRect,
                               scrollPosition: ViewportScrollPosition): Point {
    // If the position is locked and we've pushed the overlay already, reuse the previous push
    // amount, rather than pushing it again. If we were to continue pushing, the element would
    // remain in the viewport, which goes against the expectations when position locking is enabled.
    if (this._previousPushAmount && this._positionLocked) {
      return {
        x: start.x + this._previousPushAmount.x,
        y: start.y + this._previousPushAmount.y
      };
    }

    // Round the overlay rect when comparing against the
    // viewport, because the viewport is always rounded.
    const overlay = getRoundedBoundingClientRect(rawOverlayRect);
    const viewport = this._viewportRect;

    // Determine how much the overlay goes outside the viewport on each
    // side, which we'll use to decide which direction to push it.
    const overflowRight = Math.max(start.x + overlay.width - viewport.width, 0);
    const overflowBottom = Math.max(start.y + overlay.height - viewport.height, 0);
    const overflowTop = Math.max(viewport.top - scrollPosition.top - start.y, 0);
    const overflowLeft = Math.max(viewport.left - scrollPosition.left - start.x, 0);

    // Amount by which to push the overlay in each axis such that it remains on-screen.
    let pushX = 0;
    let pushY = 0;

    // If the overlay fits completely within the bounds of the viewport, push it from whichever
    // direction is goes off-screen. Otherwise, push the top-left corner such that its in the
    // viewport and allow for the trailing end of the overlay to go out of bounds.
    if (overlay.width <= viewport.width) {
      pushX = overflowLeft || -overflowRight;
    } else {
      pushX = start.x < this._viewportMargin ? (viewport.left - scrollPosition.left) - start.x : 0;
    }

    if (overlay.height <= viewport.height) {
      pushY = overflowTop || -overflowBottom;
    } else {
      pushY = start.y < this._viewportMargin ? (viewport.top - scrollPosition.top) - start.y : 0;
    }

    this._previousPushAmount = {x: pushX, y: pushY};

    return {
      x: start.x + pushX,
      y: start.y + pushY,
    };
  }

  /**
   * Applies a computed position to the overlay and emits a position change.
   *
   * 将计算出的位置应用于浮层并发出位置变更通知。
   *
   * @param position The position preference
   *
   * 首选位置
   *
   * @param originPoint The point on the origin element where the overlay is connected.
   *
   * 原点元素上浮层的连接点。
   *
   */
  private _applyPosition(position: ConnectedPosition, originPoint: Point) {
    this._setTransformOrigin(position);
    this._setOverlayElementStyles(originPoint, position);
    this._setBoundingBoxStyles(originPoint, position);

    if (position.panelClass) {
      this._addPanelClasses(position.panelClass);
    }

    // Save the last connected position in case the position needs to be re-calculated.
    this._lastPosition = position;

    // Notify that the position has been changed along with its change properties.
    // We only emit if we've got any subscriptions, because the scroll visibility
    // calculcations can be somewhat expensive.
    if (this._positionChanges.observers.length) {
      const scrollableViewProperties = this._getScrollVisibility();
      const changeEvent = new ConnectedOverlayPositionChange(position, scrollableViewProperties);
      this._positionChanges.next(changeEvent);
    }

    this._isInitialRender = false;
  }

  /**
   * Sets the transform origin based on the configured selector and the passed-in position.
   *
   * 根据配置的选择器和传入的位置，设置形变原点。
   *
   */
  private _setTransformOrigin(position: ConnectedPosition) {
    if (!this._transformOriginSelector) {
      return;
    }

    const elements: NodeListOf<HTMLElement> =
        this._boundingBox!.querySelectorAll(this._transformOriginSelector);
    let xOrigin: 'left' | 'right' | 'center';
    let yOrigin: 'top' | 'bottom' | 'center' = position.overlayY;

    if (position.overlayX === 'center') {
      xOrigin = 'center';
    } else if (this._isRtl()) {
      xOrigin = position.overlayX === 'start' ? 'right' : 'left';
    } else {
      xOrigin = position.overlayX === 'start' ? 'left' : 'right';
    }

    for (let i = 0; i < elements.length; i++) {
      elements[i].style.transformOrigin = `${xOrigin} ${yOrigin}`;
    }
  }

  /**
   * Gets the position and size of the overlay's sizing container.
   *
   * 获取浮层大小调整容器的位置和大小。
   *
   * This method does no measuring and applies no styles so that we can cheaply compute the
   * bounds for all positions and choose the best fit based on these results.
   *
   * 此方法不进行任何度量，也不应用任何样式，因此我们可以廉价地计算所有位置的边界，并根据这些结果选择最佳拟合。
   *
   */
  private _calculateBoundingBoxRect(origin: Point, position: ConnectedPosition): BoundingBoxRect {
    const viewport = this._viewportRect;
    const isRtl = this._isRtl();
    let height: number, top: number, bottom: number;

    if (position.overlayY === 'top') {
      // Overlay is opening "downward" and thus is bound by the bottom viewport edge.
      top = origin.y;
      height = viewport.height - top + this._viewportMargin;
    } else if (position.overlayY === 'bottom') {
      // Overlay is opening "upward" and thus is bound by the top viewport edge. We need to add
      // the viewport margin back in, because the viewport rect is narrowed down to remove the
      // margin, whereas the `origin` position is calculated based on its `ClientRect`.
      bottom = viewport.height - origin.y + this._viewportMargin * 2;
      height = viewport.height - bottom + this._viewportMargin;
    } else {
      // If neither top nor bottom, it means that the overlay is vertically centered on the
      // origin point. Note that we want the position relative to the viewport, rather than
      // the page, which is why we don't use something like `viewport.bottom - origin.y` and
      // `origin.y - viewport.top`.
      const smallestDistanceToViewportEdge =
          Math.min(viewport.bottom - origin.y + viewport.top, origin.y);

      const previousHeight = this._lastBoundingBoxSize.height;

      height = smallestDistanceToViewportEdge * 2;
      top = origin.y - smallestDistanceToViewportEdge;

      if (height > previousHeight && !this._isInitialRender && !this._growAfterOpen) {
        top = origin.y - (previousHeight / 2);
      }
    }

    // The overlay is opening 'right-ward' (the content flows to the right).
    const isBoundedByRightViewportEdge =
        (position.overlayX === 'start' && !isRtl) ||
        (position.overlayX === 'end' && isRtl);

    // The overlay is opening 'left-ward' (the content flows to the left).
    const isBoundedByLeftViewportEdge =
        (position.overlayX === 'end' && !isRtl) ||
        (position.overlayX === 'start' && isRtl);

    let width: number, left: number, right: number;

    if (isBoundedByLeftViewportEdge) {
      right = viewport.width - origin.x + this._viewportMargin;
      width = origin.x - this._viewportMargin;
    } else if (isBoundedByRightViewportEdge) {
      left = origin.x;
      width = viewport.right - origin.x;
    } else {
      // If neither start nor end, it means that the overlay is horizontally centered on the
      // origin point. Note that we want the position relative to the viewport, rather than
      // the page, which is why we don't use something like `viewport.right - origin.x` and
      // `origin.x - viewport.left`.
      const smallestDistanceToViewportEdge =
          Math.min(viewport.right - origin.x + viewport.left, origin.x);
      const previousWidth = this._lastBoundingBoxSize.width;

      width = smallestDistanceToViewportEdge * 2;
      left = origin.x - smallestDistanceToViewportEdge;

      if (width > previousWidth && !this._isInitialRender && !this._growAfterOpen) {
        left = origin.x - (previousWidth / 2);
      }
    }

    return {top: top!, left: left!, bottom: bottom!, right: right!, width, height};
  }

  /**
   * Sets the position and size of the overlay's sizing wrapper. The wrapper is positioned on the
   * origin's connection point and stetches to the bounds of the viewport.
   *
   * 设置浮层大小调整器的位置和大小。包装器位于原点的连接点上，并拉伸到视口的边界。
   *
   * @param origin The point on the origin element where the overlay is connected.
   *
   * 原点元素上浮层的连接点。
   *
   * @param position The position preference
   *
   * 首选位置
   *
   */
  private _setBoundingBoxStyles(origin: Point, position: ConnectedPosition): void {
    const boundingBoxRect = this._calculateBoundingBoxRect(origin, position);

    // It's weird if the overlay *grows* while scrolling, so we take the last size into account
    // when applying a new size.
    if (!this._isInitialRender && !this._growAfterOpen) {
      boundingBoxRect.height = Math.min(boundingBoxRect.height, this._lastBoundingBoxSize.height);
      boundingBoxRect.width = Math.min(boundingBoxRect.width, this._lastBoundingBoxSize.width);
    }

    const styles = {} as CSSStyleDeclaration;

    if (this._hasExactPosition()) {
      styles.top = styles.left = '0';
      styles.bottom = styles.right = styles.maxHeight = styles.maxWidth = '';
      styles.width = styles.height = '100%';
    } else {
      const maxHeight = this._overlayRef.getConfig().maxHeight;
      const maxWidth = this._overlayRef.getConfig().maxWidth;

      styles.height = coerceCssPixelValue(boundingBoxRect.height);
      styles.top = coerceCssPixelValue(boundingBoxRect.top);
      styles.bottom = coerceCssPixelValue(boundingBoxRect.bottom);
      styles.width = coerceCssPixelValue(boundingBoxRect.width);
      styles.left = coerceCssPixelValue(boundingBoxRect.left);
      styles.right = coerceCssPixelValue(boundingBoxRect.right);

      // Push the pane content towards the proper direction.
      if (position.overlayX === 'center') {
        styles.alignItems = 'center';
      } else {
        styles.alignItems = position.overlayX === 'end' ? 'flex-end' : 'flex-start';
      }

      if (position.overlayY === 'center') {
        styles.justifyContent = 'center';
      } else {
        styles.justifyContent = position.overlayY === 'bottom' ? 'flex-end' : 'flex-start';
      }

      if (maxHeight) {
        styles.maxHeight = coerceCssPixelValue(maxHeight);
      }

      if (maxWidth) {
        styles.maxWidth = coerceCssPixelValue(maxWidth);
      }
    }

    this._lastBoundingBoxSize = boundingBoxRect;

    extendStyles(this._boundingBox!.style, styles);
  }

  /**
   * Resets the styles for the bounding box so that a new positioning can be computed.
   *
   * 重置边界框的样式，以便可以计算新的位置。
   *
   */
  private _resetBoundingBoxStyles() {
    extendStyles(this._boundingBox!.style, {
      top: '0',
      left: '0',
      right: '0',
      bottom: '0',
      height: '',
      width: '',
      alignItems: '',
      justifyContent: '',
    } as CSSStyleDeclaration);
  }

  /**
   * Resets the styles for the overlay pane so that a new positioning can be computed.
   *
   * 重置浮层窗格的样式，以便可以计算新的位置。
   *
   */
  private _resetOverlayElementStyles() {
    extendStyles(this._pane.style, {
      top: '',
      left: '',
      bottom: '',
      right: '',
      position: '',
      transform: '',
    } as CSSStyleDeclaration);
  }

  /**
   * Sets positioning styles to the overlay element.
   *
   * 为浮层元素设置定位样式。
   *
   */
  private _setOverlayElementStyles(originPoint: Point, position: ConnectedPosition): void {
    const styles = {} as CSSStyleDeclaration;
    const hasExactPosition = this._hasExactPosition();
    const hasFlexibleDimensions = this._hasFlexibleDimensions;
    const config = this._overlayRef.getConfig();

    if (hasExactPosition) {
      const scrollPosition = this._viewportRuler.getViewportScrollPosition();
      extendStyles(styles, this._getExactOverlayY(position, originPoint, scrollPosition));
      extendStyles(styles, this._getExactOverlayX(position, originPoint, scrollPosition));
    } else {
      styles.position = 'static';
    }

    // Use a transform to apply the offsets. We do this because the `center` positions rely on
    // being in the normal flex flow and setting a `top` / `left` at all will completely throw
    // off the position. We also can't use margins, because they won't have an effect in some
    // cases where the element doesn't have anything to "push off of". Finally, this works
    // better both with flexible and non-flexible positioning.
    let transformString = '';
    let offsetX = this._getOffset(position, 'x');
    let offsetY = this._getOffset(position, 'y');

    if (offsetX) {
      transformString += `translateX(${offsetX}px) `;
    }

    if (offsetY) {
      transformString += `translateY(${offsetY}px)`;
    }

    styles.transform = transformString.trim();

    // If a maxWidth or maxHeight is specified on the overlay, we remove them. We do this because
    // we need these values to both be set to "100%" for the automatic flexible sizing to work.
    // The maxHeight and maxWidth are set on the boundingBox in order to enforce the constraint.
    // Note that this doesn't apply when we have an exact position, in which case we do want to
    // apply them because they'll be cleared from the bounding box.
    if (config.maxHeight) {
      if (hasExactPosition) {
        styles.maxHeight = coerceCssPixelValue(config.maxHeight);
      } else if (hasFlexibleDimensions) {
        styles.maxHeight = '';
      }
    }

    if (config.maxWidth) {
      if (hasExactPosition) {
        styles.maxWidth = coerceCssPixelValue(config.maxWidth);
      } else if (hasFlexibleDimensions) {
        styles.maxWidth = '';
      }
    }

    extendStyles(this._pane.style, styles);
  }

  /**
   * Gets the exact top/bottom for the overlay when not using flexible sizing or when pushing.
   *
   * 不使用灵活的大小调整或推入时，获取浮层的确切顶部/底部。
   *
   */
  private _getExactOverlayY(position: ConnectedPosition,
                            originPoint: Point,
                            scrollPosition: ViewportScrollPosition) {
    // Reset any existing styles. This is necessary in case the
    // preferred position has changed since the last `apply`.
    let styles = {top: '', bottom: ''} as CSSStyleDeclaration;
    let overlayPoint = this._getOverlayPoint(originPoint, this._overlayRect, position);

    if (this._isPushed) {
      overlayPoint = this._pushOverlayOnScreen(overlayPoint, this._overlayRect, scrollPosition);
    }

    let virtualKeyboardOffset =
        this._overlayContainer.getContainerElement().getBoundingClientRect().top;

    // Normally this would be zero, however when the overlay is attached to an input (e.g. in an
    // autocomplete), mobile browsers will shift everything in order to put the input in the middle
    // of the screen and to make space for the virtual keyboard. We need to account for this offset,
    // otherwise our positioning will be thrown off.
    overlayPoint.y -= virtualKeyboardOffset;

    // We want to set either `top` or `bottom` based on whether the overlay wants to appear
    // above or below the origin and the direction in which the element will expand.
    if (position.overlayY === 'bottom') {
      // When using `bottom`, we adjust the y position such that it is the distance
      // from the bottom of the viewport rather than the top.
      const documentHeight = this._document.documentElement!.clientHeight;
      styles.bottom = `${documentHeight - (overlayPoint.y + this._overlayRect.height)}px`;
    } else {
      styles.top = coerceCssPixelValue(overlayPoint.y);
    }

    return styles;
  }

  /**
   * Gets the exact left/right for the overlay when not using flexible sizing or when pushing.
   *
   * 在不使用灵活大小调整或推入时，获取浮层的确切左/右。
   *
   */
  private _getExactOverlayX(position: ConnectedPosition,
                            originPoint: Point,
                            scrollPosition: ViewportScrollPosition) {
    // Reset any existing styles. This is necessary in case the preferred position has
    // changed since the last `apply`.
    let styles = {left: '', right: ''} as CSSStyleDeclaration;
    let overlayPoint = this._getOverlayPoint(originPoint, this._overlayRect, position);

    if (this._isPushed) {
      overlayPoint = this._pushOverlayOnScreen(overlayPoint, this._overlayRect, scrollPosition);
    }

    // We want to set either `left` or `right` based on whether the overlay wants to appear "before"
    // or "after" the origin, which determines the direction in which the element will expand.
    // For the horizontal axis, the meaning of "before" and "after" change based on whether the
    // page is in RTL or LTR.
    let horizontalStyleProperty: 'left' | 'right';

    if (this._isRtl()) {
      horizontalStyleProperty = position.overlayX === 'end' ? 'left' : 'right';
    } else {
      horizontalStyleProperty = position.overlayX === 'end' ? 'right' : 'left';
    }

    // When we're setting `right`, we adjust the x position such that it is the distance
    // from the right edge of the viewport rather than the left edge.
    if (horizontalStyleProperty === 'right') {
      const documentWidth = this._document.documentElement!.clientWidth;
      styles.right = `${documentWidth - (overlayPoint.x + this._overlayRect.width)}px`;
    } else {
      styles.left = coerceCssPixelValue(overlayPoint.x);
    }

    return styles;
  }

  /**
   * Gets the view properties of the trigger and overlay, including whether they are clipped
   * or completely outside the view of any of the strategy's scrollables.
   *
   * 获取触发器和浮层的视图属性，包括它们是否被裁剪或完全在此策略的任何可滚动视图的外部。
   *
   */
  private _getScrollVisibility(): ScrollingVisibility {
    // Note: needs fresh rects since the position could've changed.
    const originBounds = this._getOriginRect();
    const overlayBounds =  this._pane.getBoundingClientRect();

    // TODO(jelbourn): instead of needing all of the client rects for these scrolling containers
    // every time, we should be able to use the scrollTop of the containers if the size of those
    // containers hasn't changed.
    const scrollContainerBounds = this._scrollables.map(scrollable => {
      return scrollable.getElementRef().nativeElement.getBoundingClientRect();
    });

    return {
      isOriginClipped: isElementClippedByScrolling(originBounds, scrollContainerBounds),
      isOriginOutsideView: isElementScrolledOutsideView(originBounds, scrollContainerBounds),
      isOverlayClipped: isElementClippedByScrolling(overlayBounds, scrollContainerBounds),
      isOverlayOutsideView: isElementScrolledOutsideView(overlayBounds, scrollContainerBounds),
    };
  }

  /**
   * Subtracts the amount that an element is overflowing on an axis from its length.
   *
   * 从元素的长度中减去元素在轴上的溢出量。
   *
   */
  private _subtractOverflows(length: number, ...overflows: number[]): number {
    return overflows.reduce((currentValue: number, currentOverflow: number) => {
      return currentValue - Math.max(currentOverflow, 0);
    }, length);
  }

  /**
   * Narrows the given viewport rect by the current \_viewportMargin.
   *
   * 通过当前的 _viewportMargin 缩小指定的视口方框。
   *
   */
  private _getNarrowedViewportRect(): ClientRect {
    // We recalculate the viewport rect here ourselves, rather than using the ViewportRuler,
    // because we want to use the `clientWidth` and `clientHeight` as the base. The difference
    // being that the client properties don't include the scrollbar, as opposed to `innerWidth`
    // and `innerHeight` that do. This is necessary, because the overlay container uses
    // 100% `width` and `height` which don't include the scrollbar either.
    const width = this._document.documentElement!.clientWidth;
    const height = this._document.documentElement!.clientHeight;
    const scrollPosition = this._viewportRuler.getViewportScrollPosition();

    return {
      top:    scrollPosition.top + this._viewportMargin,
      left:   scrollPosition.left + this._viewportMargin,
      right:  scrollPosition.left + width - this._viewportMargin,
      bottom: scrollPosition.top + height - this._viewportMargin,
      width:  width  - (2 * this._viewportMargin),
      height: height - (2 * this._viewportMargin),
    };
  }

  /**
   * Whether the we're dealing with an RTL context
   *
   * 我们是否正在 RTL 上下文中
   *
   */
  private _isRtl() {
    return this._overlayRef.getDirection() === 'rtl';
  }

  /**
   * Determines whether the overlay uses exact or flexible positioning.
   *
   * 确定浮层使用的是精确定位还是灵活定位。
   *
   */
  private _hasExactPosition() {
    return !this._hasFlexibleDimensions || this._isPushed;
  }

  /**
   * Retrieves the offset of a position along the x or y axis.
   *
   * 获取沿 x 或 y 轴的位置偏移。
   *
   */
  private _getOffset(position: ConnectedPosition, axis: 'x' | 'y') {
    if (axis === 'x') {
      // We don't do something like `position['offset' + axis]` in
      // order to avoid breking minifiers that rename properties.
      return position.offsetX == null ? this._offsetX : position.offsetX;
    }

    return position.offsetY == null ? this._offsetY : position.offsetY;
  }

  /**
   * Validates that the current position match the expected values.
   *
   * 验证当前位置是否与期望值匹配。
   *
   */
  private _validatePositions(): void {
    if (typeof ngDevMode === 'undefined' || ngDevMode) {
      if (!this._preferredPositions.length) {
        throw Error('FlexibleConnectedPositionStrategy: At least one position is required.');
      }

      // TODO(crisbeto): remove these once Angular's template type
      // checking is advanced enough to catch these cases.
      this._preferredPositions.forEach(pair => {
        validateHorizontalPosition('originX', pair.originX);
        validateVerticalPosition('originY', pair.originY);
        validateHorizontalPosition('overlayX', pair.overlayX);
        validateVerticalPosition('overlayY', pair.overlayY);
      });
    }
  }

  /**
   * Adds a single CSS class or an array of classes on the overlay panel.
   *
   * 在浮层面板上添加一个或一组 CSS 类。
   *
   */
  private _addPanelClasses(cssClasses: string | string[]) {
    if (this._pane) {
      coerceArray(cssClasses).forEach(cssClass => {
        if (cssClass !== '' && this._appliedPanelClasses.indexOf(cssClass) === -1) {
          this._appliedPanelClasses.push(cssClass);
          this._pane.classList.add(cssClass);
        }
      });
    }
  }

  /**
   * Clears the classes that the position strategy has applied from the overlay panel.
   *
   * 从浮层面板中清除已应用定位策略的类。
   *
   */
  private _clearPanelClasses() {
    if (this._pane) {
      this._appliedPanelClasses.forEach(cssClass => {
        this._pane.classList.remove(cssClass);
      });
      this._appliedPanelClasses = [];
    }
  }

  /**
   * Returns the ClientRect of the current origin.
   *
   * 返回当前原点的 ClientRect。
   *
   */
  private _getOriginRect(): ClientRect {
    const origin = this._origin;

    if (origin instanceof ElementRef) {
      return origin.nativeElement.getBoundingClientRect();
    }

    // Check for Element so SVG elements are also supported.
    if (origin instanceof Element) {
      return origin.getBoundingClientRect();
    }

    const width = origin.width || 0;
    const height = origin.height || 0;

    // If the origin is a point, return a client rect as if it was a 0x0 element at the point.
    return {
      top: origin.y,
      bottom: origin.y + height,
      left: origin.x,
      right: origin.x + width,
      height,
      width
    };
  }
}

/**
 * A simple (x, y) coordinate.
 *
 * 一个简单的（x，y）坐标。
 *
 */
interface Point {
  x: number;
  y: number;
}

/**
 * Record of measurements for how an overlay (at a given position) fits into the viewport.
 *
 * 指定位置的浮层应该如何适合视口的测量记录。
 *
 */
interface OverlayFit {
  /**
   * Whether the overlay fits completely in the viewport.
   *
   * 浮层是否完全适合视口。
   *
   */
  isCompletelyWithinViewport: boolean;

  /**
   * Whether the overlay fits in the viewport on the y-axis.
   *
   * 浮层是否适合 y 轴上的视口。
   *
   */
  fitsInViewportVertically: boolean;

  /**
   * Whether the overlay fits in the viewport on the x-axis.
   *
   * 浮层是否适合 x 轴上的视口。
   *
   */
  fitsInViewportHorizontally: boolean;

  /**
   * The total visible area (in px^2) of the overlay inside the viewport.
   *
   * 视口内浮层的总可见区域（以 px^2 为单位）。
   *
   */
  visibleArea: number;
}

/**
 * Record of the measurments determining whether an overlay will fit in a specific position.
 *
 * 确定浮层是否适合特定位置的测量记录。
 *
 */
interface FallbackPosition {
  position: ConnectedPosition;
  originPoint: Point;
  overlayPoint: Point;
  overlayFit: OverlayFit;
  overlayRect: ClientRect;
}

/**
 * Position and size of the overlay sizing wrapper for a specific position.
 *
 * 特定位置的上浮层大小调整器的位置和大小。
 *
 */
interface BoundingBoxRect {
  top: number;
  left: number;
  bottom: number;
  right: number;
  height: number;
  width: number;
}

/**
 * Record of measures determining how well a given position will fit with flexible dimensions.
 *
 * 确定指定位置与灵活规格的适应程度的测量记录。
 *
 */
interface FlexibleFit {
  position: ConnectedPosition;
  origin: Point;
  overlayRect: ClientRect;
  boundingBoxRect: BoundingBoxRect;
}

/**
 * A connected position as specified by the user.
 *
 * 用户指定的连接位置。
 *
 */
export interface ConnectedPosition {
  originX: 'start' | 'center' | 'end';
  originY: 'top' | 'center' | 'bottom';

  overlayX: 'start' | 'center' | 'end';
  overlayY: 'top' | 'center' | 'bottom';

  weight?: number;
  offsetX?: number;
  offsetY?: number;
  panelClass?: string | string[];
}

/**
 * Shallow-extends a stylesheet object with another stylesheet object.
 *
 * 将样式表对象与另一个样式表对象一起浅扩展。
 *
 */
function extendStyles(destination: CSSStyleDeclaration,
                      source: CSSStyleDeclaration): CSSStyleDeclaration {
  for (let key in source) {
    if (source.hasOwnProperty(key)) {
      destination[key] = source[key];
    }
  }

  return destination;
}

/**
 * Extracts the pixel value as a number from a value, if it's a number
 * or a CSS pixel string (e.g. `1337px`). Otherwise returns null.
 *
 * 如果是数字或 CSS 像素字符串（例如 `1337px` ），则从值中提取像素值作为数字。否则返回 null。
 *
 */
function getPixelValue(input: number|string|null|undefined): number|null {
  if (typeof input !== 'number' && input != null) {
    const [value, units] = input.split(cssUnitPattern);
    return (!units || units === 'px') ? parseFloat(value) : null;
  }

  return input || null;
}

/**
 * Gets a version of an element's bounding `ClientRect` where all the values are rounded down to
 * the nearest pixel. This allows us to account for the cases where there may be sub-pixel
 * deviations in the `ClientRect` returned by the browser (e.g. when zoomed in with a percentage
 * size, see #21350).
 *
 * 获取元素边界 `ClientRect` 的版本，其中所有值均向下舍入到最接近的像素。 `ClientRect` 可能存在亚像素偏差的情况（例如，以百分比大小放大时，请参阅＃21350）。
 *
 */
function getRoundedBoundingClientRect(clientRect: ClientRect): ClientRect {
  return {
    top: Math.floor(clientRect.top),
    right: Math.floor(clientRect.right),
    bottom: Math.floor(clientRect.bottom),
    left: Math.floor(clientRect.left),
    width: Math.floor(clientRect.width),
    height: Math.floor(clientRect.height)
  };
}<|MERGE_RESOLUTION|>--- conflicted
+++ resolved
@@ -217,18 +217,13 @@
    */
   private _lastPosition: ConnectedPosition | null;
 
-<<<<<<< HEAD
   /**
    * Subject that emits whenever the position changes.
    *
    * 位置改变时触发的主体对象。
    *
    */
-  private _positionChanges = new Subject<ConnectedOverlayPositionChange>();
-=======
-  /** Subject that emits whenever the position changes. */
   private readonly _positionChanges = new Subject<ConnectedOverlayPositionChange>();
->>>>>>> 94076af5
 
   /**
    * Subscription to viewport size changes.
