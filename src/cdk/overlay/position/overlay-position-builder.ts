--- conflicted
+++ resolved
@@ -17,16 +17,12 @@
 } from './flexible-connected-position-strategy';
 import {GlobalPositionStrategy} from './global-position-strategy';
 
-<<<<<<< HEAD
 /**
  * Builder for overlay position strategy.
  *
  * 浮层定位策略生成器。
  *
  */
-=======
-/** Builder for overlay position strategy. */
->>>>>>> 03485cd6
 @Injectable({providedIn: 'root'})
 export class OverlayPositionBuilder {
   constructor(
@@ -47,32 +43,6 @@
   }
 
   /**
-<<<<<<< HEAD
-   * Creates a relative position strategy.
-   *
-   * 创建相对定位策略。
-   *
-   * @param elementRef
-   * @param originPos
-   * @param overlayPos
-   * @deprecated Use `flexibleConnectedTo` instead.
-   *
-   * 请改用 `flexibleConnectedTo`。
-   *
-   * @breaking-change 8.0.0
-   */
-  connectedTo(
-      elementRef: ElementRef,
-      originPos: OriginConnectionPosition,
-      overlayPos: OverlayConnectionPosition): ConnectedPositionStrategy {
-    return new ConnectedPositionStrategy(
-        originPos, overlayPos, elementRef, this._viewportRuler, this._document, this._platform,
-        this._overlayContainer);
-  }
-
-  /**
-=======
->>>>>>> 03485cd6
    * Creates a flexible position strategy.
    *
    * 创建灵活定位策略。
