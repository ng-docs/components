/**
 * @license
 * Copyright Google LLC All Rights Reserved.
 *
 * Use of this source code is governed by an MIT-style license that can be
 * found in the LICENSE file at https://angular.io/license
 */

import type {OverlayRef} from '../overlay-ref';

/**
 * Describes a strategy that will be used by an overlay to handle scroll events while it is open.
 *
 * 描述一种策略，浮层在打开时将用它处理滚动事件。
 *
 */
export interface ScrollStrategy {
  /**
   * Enable this scroll strategy (called when the attached overlay is attached to a portal).
   *
   * 启用此滚动策略（将已附加的浮层附加到传送点 Portal 时调用）。
   *
   */
  enable: () => void;

  /**
   * Disable this scroll strategy (called when the attached overlay is detached from a portal).
   *
   * 禁用此滚动策略（当已附加的浮层从传送点 Portal 拆除时调用）。
   *
   */
  disable: () => void;

<<<<<<< HEAD
  /**
   * Attaches this `ScrollStrategy` to an overlay.
   *
   * 将此 `ScrollStrategy` 附加到浮层。
   *
   */
  attach: (overlayRef: OverlayReference) => void;
=======
  /** Attaches this `ScrollStrategy` to an overlay. */
  attach: (overlayRef: OverlayRef) => void;
>>>>>>> 69652b09

  /**
   * Detaches the scroll strategy from the current overlay.
   *
   * 从当前浮层拆除滚动策略。
   *
   */
  detach?: () => void;
}

/**
 * Returns an error to be thrown when attempting to attach an already-attached scroll strategy.
 *
 * 返回一个错误，它将在尝试附加到已附加的滚动策略时引发。
 *
 */
export function getMatScrollStrategyAlreadyAttachedError(): Error {
  return Error(`Scroll strategy has already been attached.`);
}<|MERGE_RESOLUTION|>--- conflicted
+++ resolved
@@ -31,18 +31,13 @@
    */
   disable: () => void;
 
-<<<<<<< HEAD
   /**
    * Attaches this `ScrollStrategy` to an overlay.
    *
    * 将此 `ScrollStrategy` 附加到浮层。
    *
    */
-  attach: (overlayRef: OverlayReference) => void;
-=======
-  /** Attaches this `ScrollStrategy` to an overlay. */
   attach: (overlayRef: OverlayRef) => void;
->>>>>>> 69652b09
 
   /**
    * Detaches the scroll strategy from the current overlay.
