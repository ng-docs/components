/**
 * @license
 * Copyright Google LLC All Rights Reserved.
 *
 * Use of this source code is governed by an MIT-style license that can be
 * found in the LICENSE file at https://angular.io/license
 */
import {NgZone} from '@angular/core';
import {ScrollStrategy, getMatScrollStrategyAlreadyAttachedError} from './scroll-strategy';
import {Subscription} from 'rxjs';
import {ScrollDispatcher, ViewportRuler} from '@angular/cdk/scrolling';
import {filter} from 'rxjs/operators';
import type {OverlayRef} from '../overlay-ref';

/**
 * Config options for the CloseScrollStrategy.
 *
 * CloseScrollStrategy 的配置选项。
 *
 */
export interface CloseScrollStrategyConfig {
  /**
   * Amount of pixels the user has to scroll before the overlay is closed.
   *
   * 在关闭浮层之前，用户必须滚动的像素数量。
   *
   */
  threshold?: number;
}

/**
 * Strategy that will close the overlay as soon as the user starts scrolling.
 *
 * 用户开始滚动时关闭浮层的策略。
 *
 */
export class CloseScrollStrategy implements ScrollStrategy {
  private _scrollSubscription: Subscription | null = null;
  private _overlayRef: OverlayRef;
  private _initialScrollPosition: number;

  constructor(
    private _scrollDispatcher: ScrollDispatcher,
    private _ngZone: NgZone,
    private _viewportRuler: ViewportRuler,
    private _config?: CloseScrollStrategyConfig,
  ) {}

<<<<<<< HEAD
  /**
   * Attaches this scroll strategy to an overlay.
   *
   * 将此滚动策略附加到浮层。
   *
   */
  attach(overlayRef: OverlayReference) {
=======
  /** Attaches this scroll strategy to an overlay. */
  attach(overlayRef: OverlayRef) {
>>>>>>> 69652b09
    if (this._overlayRef && (typeof ngDevMode === 'undefined' || ngDevMode)) {
      throw getMatScrollStrategyAlreadyAttachedError();
    }

    this._overlayRef = overlayRef;
  }

  /**
   * Enables the closing of the attached overlay on scroll.
   *
   * 启用“滚动时关闭已附加浮层”。
   *
   */
  enable() {
    if (this._scrollSubscription) {
      return;
    }

    const stream = this._scrollDispatcher.scrolled(0).pipe(
      filter(scrollable => {
        return (
          !scrollable ||
          !this._overlayRef.overlayElement.contains(scrollable.getElementRef().nativeElement)
        );
      }),
    );

    if (this._config && this._config.threshold && this._config.threshold > 1) {
      this._initialScrollPosition = this._viewportRuler.getViewportScrollPosition().top;

      this._scrollSubscription = stream.subscribe(() => {
        const scrollPosition = this._viewportRuler.getViewportScrollPosition().top;

        if (Math.abs(scrollPosition - this._initialScrollPosition) > this._config!.threshold!) {
          this._detach();
        } else {
          this._overlayRef.updatePosition();
        }
      });
    } else {
      this._scrollSubscription = stream.subscribe(this._detach);
    }
  }

  /**
   * Disables the closing the attached overlay on scroll.
   *
   * 禁用“滚动时关闭已附加浮层”。
   *
   */
  disable() {
    if (this._scrollSubscription) {
      this._scrollSubscription.unsubscribe();
      this._scrollSubscription = null;
    }
  }

  detach() {
    this.disable();
    this._overlayRef = null!;
  }

  /**
   * Detaches the overlay ref and disables the scroll strategy.
   *
   * 拆除浮层引用并禁用滚动策略。
   *
   */
  private _detach = () => {
    this.disable();

    if (this._overlayRef.hasAttached()) {
      this._ngZone.run(() => this._overlayRef.detach());
    }
  };
}<|MERGE_RESOLUTION|>--- conflicted
+++ resolved
@@ -46,18 +46,13 @@
     private _config?: CloseScrollStrategyConfig,
   ) {}
 
-<<<<<<< HEAD
   /**
    * Attaches this scroll strategy to an overlay.
    *
    * 将此滚动策略附加到浮层。
    *
    */
-  attach(overlayRef: OverlayReference) {
-=======
-  /** Attaches this scroll strategy to an overlay. */
   attach(overlayRef: OverlayRef) {
->>>>>>> 69652b09
     if (this._overlayRef && (typeof ngDevMode === 'undefined' || ngDevMode)) {
       throw getMatScrollStrategyAlreadyAttachedError();
     }
