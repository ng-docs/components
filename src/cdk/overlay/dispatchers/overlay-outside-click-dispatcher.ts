--- conflicted
+++ resolved
@@ -93,14 +93,6 @@
     }
   }
 
-<<<<<<< HEAD
-  /**
-   * Store pointerdown event target to track origin of click.
-   *
-   * 存储 pointerdown 事件目标以跟踪点击来源。
-   *
-   */
-=======
   private _addEventListeners(body: HTMLElement): void {
     body.addEventListener('pointerdown', this._pointerDownListener, true);
     body.addEventListener('click', this._clickListener, true);
@@ -109,17 +101,11 @@
   }
 
   /** Store pointerdown event target to track origin of click. */
->>>>>>> 53b69108
   private _pointerDownListener = (event: PointerEvent) => {
     this._pointerDownEventTarget = _getEventTarget(event);
   };
 
-  /**
-   * Click event listener that will be attached to the body propagate phase.
-   *
-   * 单击事件侦听器，该事件将附加到 body 上的传播阶段。
-   *
-   */
+  /** Click event listener that will be attached to the body propagate phase. */
   private _clickListener = (event: MouseEvent) => {
     const target = _getEventTarget(event);
     // In case of a click event, we want to check the origin of the click
