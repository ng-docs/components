/**
 * @license
 * Copyright Google LLC All Rights Reserved.
 *
 * Use of this source code is governed by an MIT-style license that can be
 * found in the LICENSE file at https://angular.io/license
 */

import {Direction, Directionality} from '@angular/cdk/bidi';
import {ComponentPortal, Portal, PortalOutlet, TemplatePortal} from '@angular/cdk/portal';
import {ComponentRef, EmbeddedViewRef, NgZone} from '@angular/core';
import {Location} from '@angular/common';
import {Observable, Subject, merge, SubscriptionLike, Subscription} from 'rxjs';
import {take, takeUntil} from 'rxjs/operators';
import {OverlayKeyboardDispatcher} from './dispatchers/overlay-keyboard-dispatcher';
import {OverlayOutsideClickDispatcher} from './dispatchers/overlay-outside-click-dispatcher';
import {OverlayConfig} from './overlay-config';
import {coerceCssPixelValue, coerceArray} from '@angular/cdk/coercion';
import {OverlayReference} from './overlay-reference';
import {PositionStrategy} from './position/position-strategy';
import {ScrollStrategy} from './scroll';

<<<<<<< HEAD
/**
 * An object where all of its properties cannot be written.
 *
 * 所有属性都不可变的对象。
 *
 */
=======
/** An object where all of its properties cannot be written. */
>>>>>>> 03485cd6
export type ImmutableObject<T> = {
  readonly [P in keyof T]: T[P];
};

/**
 * Reference to an overlay that has been created with the Overlay service.
 * Used to manipulate or dispose of said overlay.
 *
 * 到使用浮层服务创建的浮层的引用。用来操纵或清除此浮层。
 *
 */
export class OverlayRef implements PortalOutlet, OverlayReference {
  private _backdropElement: HTMLElement | null = null;
  private readonly _backdropClick = new Subject<MouseEvent>();
  private readonly _attachments = new Subject<void>();
  private readonly _detachments = new Subject<void>();
  private _positionStrategy: PositionStrategy | undefined;
  private _scrollStrategy: ScrollStrategy | undefined;
  private _locationChanges: SubscriptionLike = Subscription.EMPTY;
  private _backdropClickHandler = (event: MouseEvent) => this._backdropClick.next(event);

  /**
   * Reference to the parent of the `_host` at the time it was detached. Used to restore
   * the `_host` to its original position in the DOM when it gets re-attached.
   *
   * 在拆除浮层时，引用其 `_host` 的父元素。当重新附加时，用于把 `_host` 恢复其在 DOM 中的原始位置。
   *
   */
  private _previousHostParent: HTMLElement;

  /**
   * Stream of keydown events dispatched to this overlay.
   *
   * 派发给此浮层的 keydown 事件流。
   *
   */
  readonly _keydownEvents = new Subject<KeyboardEvent>();

  /**
   * Stream of mouse outside events dispatched to this overlay.
   *
   * 将浮层外鼠标传给此浮层的事件流。
   *
   */
  readonly _outsidePointerEvents = new Subject<MouseEvent>();

  constructor(
    private _portalOutlet: PortalOutlet,
    private _host: HTMLElement,
    private _pane: HTMLElement,
    private _config: ImmutableObject<OverlayConfig>,
    private _ngZone: NgZone,
    private _keyboardDispatcher: OverlayKeyboardDispatcher,
    private _document: Document,
    private _location: Location,
    private _outsideClickDispatcher: OverlayOutsideClickDispatcher,
  ) {
    if (_config.scrollStrategy) {
      this._scrollStrategy = _config.scrollStrategy;
      this._scrollStrategy.attach(this);
    }

    this._positionStrategy = _config.positionStrategy;
  }

  /**
   * The overlay's HTML element
   *
   * 浮层的 HTML 元素
   *
   */
  get overlayElement(): HTMLElement {
    return this._pane;
  }

  /**
   * The overlay's backdrop HTML element.
   *
   * 浮层的背景板 HTML 元素。
   *
   */
  get backdropElement(): HTMLElement | null {
    return this._backdropElement;
  }

  /**
   * Wrapper around the panel element. Can be used for advanced
   * positioning where a wrapper with specific styling is
   * required around the overlay pane.
   *
   * 面板元素周围的包装器。可用于高级定位，在这里，需要在浮层面板周围使用具有特定样式的包装器。
   *
   */
  get hostElement(): HTMLElement {
    return this._host;
  }

  attach<T>(portal: ComponentPortal<T>): ComponentRef<T>;
  attach<T>(portal: TemplatePortal<T>): EmbeddedViewRef<T>;
  attach(portal: any): any;

  /**
   * Attaches content, given via a Portal, to the overlay.
   * If the overlay is configured to have a backdrop, it will be created.
   *
   * 把通过传送点给出的内容附加到浮层上。如果浮层配置为具有背景板，也会创建它。
   *
   * @param portal Portal instance to which to attach the overlay.
   *
   * 要附加的传送点实例。
   *
   * @returns The portal attachment result.
   *
   * 传送点附加的结果。
   *
   */
  attach(portal: Portal<any>): any {
    let attachResult = this._portalOutlet.attach(portal);

    // Update the pane element with the given configuration.
    if (!this._host.parentElement && this._previousHostParent) {
      this._previousHostParent.appendChild(this._host);
    }

    if (this._positionStrategy) {
      this._positionStrategy.attach(this);
    }

    this._updateStackingOrder();
    this._updateElementSize();
    this._updateElementDirection();

    if (this._scrollStrategy) {
      this._scrollStrategy.enable();
    }

    // Update the position once the zone is stable so that the overlay will be fully rendered
    // before attempting to position it, as the position may depend on the size of the rendered
    // content.
    this._ngZone.onStable.pipe(take(1)).subscribe(() => {
      // The overlay could've been detached before the zone has stabilized.
      if (this.hasAttached()) {
        this.updatePosition();
      }
    });

    // Enable pointer events for the overlay pane element.
    this._togglePointerEvents(true);

    if (this._config.hasBackdrop) {
      this._attachBackdrop();
    }

    if (this._config.panelClass) {
      this._toggleClasses(this._pane, this._config.panelClass, true);
    }

    // Only emit the `attachments` event once all other setup is done.
    this._attachments.next();

    // Track this overlay by the keyboard dispatcher
    this._keyboardDispatcher.add(this);

    if (this._config.disposeOnNavigation) {
      this._locationChanges = this._location.subscribe(() => this.dispose());
    }

    this._outsideClickDispatcher.add(this);
    return attachResult;
  }

  /**
   * Detaches an overlay from a portal.
   *
   * 从浮层中拆除传送点。
   *
   * @returns The portal detachment result.
   *
   * 拆除传送点的结果。
   *
   */
  detach(): any {
    if (!this.hasAttached()) {
      return;
    }

    this.detachBackdrop();

    // When the overlay is detached, the pane element should disable pointer events.
    // This is necessary because otherwise the pane element will cover the page and disable
    // pointer events therefore. Depends on the position strategy and the applied pane boundaries.
    this._togglePointerEvents(false);

    if (this._positionStrategy && this._positionStrategy.detach) {
      this._positionStrategy.detach();
    }

    if (this._scrollStrategy) {
      this._scrollStrategy.disable();
    }

    const detachmentResult = this._portalOutlet.detach();

    // Only emit after everything is detached.
    this._detachments.next();

    // Remove this overlay from keyboard dispatcher tracking.
    this._keyboardDispatcher.remove(this);

    // Keeping the host element in the DOM can cause scroll jank, because it still gets
    // rendered, even though it's transparent and unclickable which is why we remove it.
    this._detachContentWhenStable();
    this._locationChanges.unsubscribe();
    this._outsideClickDispatcher.remove(this);
    return detachmentResult;
  }

  /**
   * Cleans up the overlay from the DOM.
   *
   * 清理 DOM 中的浮层。
   *
   */
  dispose(): void {
    const isAttached = this.hasAttached();

    if (this._positionStrategy) {
      this._positionStrategy.dispose();
    }

    this._disposeScrollStrategy();
    this._disposeBackdrop(this._backdropElement);
    this._locationChanges.unsubscribe();
    this._keyboardDispatcher.remove(this);
    this._portalOutlet.dispose();
    this._attachments.complete();
    this._backdropClick.complete();
    this._keydownEvents.complete();
    this._outsidePointerEvents.complete();
    this._outsideClickDispatcher.remove(this);
    this._host?.remove();

    this._previousHostParent = this._pane = this._host = null!;

    if (isAttached) {
      this._detachments.next();
    }

    this._detachments.complete();
  }

  /**
   * Whether the overlay has attached content.
   *
   * 浮层是否附加着内容。
   *
   */
  hasAttached(): boolean {
    return this._portalOutlet.hasAttached();
  }

  /**
   * Gets an observable that emits when the backdrop has been clicked.
   *
   * 获取一个当单击背景时会发出通知的可观察对象。
   *
   */
  backdropClick(): Observable<MouseEvent> {
    return this._backdropClick;
  }

  /**
   * Gets an observable that emits when the overlay has been attached.
   *
   * 获取一个在附加浮层时会发出通知的可观察对象。
   *
   */
  attachments(): Observable<void> {
    return this._attachments;
  }

  /**
   * Gets an observable that emits when the overlay has been detached.
   *
   * 获取一个当浮层已被拆除时会发出的可观察对象。
   *
   */
  detachments(): Observable<void> {
    return this._detachments;
  }

  /**
   * Gets an observable of keydown events targeted to this overlay.
   *
   * 获取一个以此浮层为目标的 keydown 事件的可观察对象。
   *
   */
  keydownEvents(): Observable<KeyboardEvent> {
    return this._keydownEvents;
  }

  /**
   * Gets an observable of pointer events targeted outside this overlay.
   *
   * 获取一个此浮层之外的指针事件的可观察对象。
   *
   */
  outsidePointerEvents(): Observable<MouseEvent> {
    return this._outsidePointerEvents;
  }

  /**
   * Gets the current overlay configuration, which is immutable.
   *
   * 获取当前的浮层配置，它是不可变对象。
   *
   */
  getConfig(): OverlayConfig {
    return this._config;
  }

  /**
   * Updates the position of the overlay based on the position strategy.
   *
   * 根据定位策略更新浮层的位置。
   *
   */
  updatePosition(): void {
    if (this._positionStrategy) {
      this._positionStrategy.apply();
    }
  }

  /**
   * Switches to a new position strategy and updates the overlay position.
   *
   * 切换到新的定位策略并更新浮层的位置。
   *
   */
  updatePositionStrategy(strategy: PositionStrategy): void {
    if (strategy === this._positionStrategy) {
      return;
    }

    if (this._positionStrategy) {
      this._positionStrategy.dispose();
    }

    this._positionStrategy = strategy;

    if (this.hasAttached()) {
      strategy.attach(this);
      this.updatePosition();
    }
  }

  /**
   * Update the size properties of the overlay.
   *
   * 更新浮层的大小属性。
   *
   */
  updateSize(sizeConfig: OverlaySizeConfig): void {
    this._config = {...this._config, ...sizeConfig};
    this._updateElementSize();
  }

  /**
   * Sets the LTR/RTL direction for the overlay.
   *
   * 设置浮层的 LTR/RTL 方向。
   *
   */
  setDirection(dir: Direction | Directionality): void {
    this._config = {...this._config, direction: dir};
    this._updateElementDirection();
  }

  /**
   * Add a CSS class or an array of classes to the overlay pane.
   *
   * 把一个或一组 CSS 类添加到浮层面板中。
   *
   */
  addPanelClass(classes: string | string[]): void {
    if (this._pane) {
      this._toggleClasses(this._pane, classes, true);
    }
  }

  /**
   * Remove a CSS class or an array of classes from the overlay pane.
   *
   * 从浮层面板中删除一个或一组 CSS 类。
   *
   */
  removePanelClass(classes: string | string[]): void {
    if (this._pane) {
      this._toggleClasses(this._pane, classes, false);
    }
  }

  /**
   * Returns the layout direction of the overlay panel.
   *
   * 返回浮层面板的布局方向。
   *
   */
  getDirection(): Direction {
    const direction = this._config.direction;

    if (!direction) {
      return 'ltr';
    }

    return typeof direction === 'string' ? direction : direction.value;
  }

  /**
   * Switches to a new scroll strategy.
   *
   * 切换到新的滚动策略。
   *
   */
  updateScrollStrategy(strategy: ScrollStrategy): void {
    if (strategy === this._scrollStrategy) {
      return;
    }

    this._disposeScrollStrategy();
    this._scrollStrategy = strategy;

    if (this.hasAttached()) {
      strategy.attach(this);
      strategy.enable();
    }
  }

  /**
   * Updates the text direction of the overlay panel.
   *
   * 更新浮层面板的文本方向。
   *
   */
  private _updateElementDirection() {
    this._host.setAttribute('dir', this.getDirection());
  }

  /**
   * Updates the size of the overlay element based on the overlay config.
   *
   * 基于浮层配置更新浮层元素的大小。
   *
   */
  private _updateElementSize() {
    if (!this._pane) {
      return;
    }

    const style = this._pane.style;

    style.width = coerceCssPixelValue(this._config.width);
    style.height = coerceCssPixelValue(this._config.height);
    style.minWidth = coerceCssPixelValue(this._config.minWidth);
    style.minHeight = coerceCssPixelValue(this._config.minHeight);
    style.maxWidth = coerceCssPixelValue(this._config.maxWidth);
    style.maxHeight = coerceCssPixelValue(this._config.maxHeight);
  }

  /**
   * Toggles the pointer events for the overlay pane element.
   *
   * 切换浮层面板元素的指针事件。
   *
   */
  private _togglePointerEvents(enablePointer: boolean) {
    this._pane.style.pointerEvents = enablePointer ? '' : 'none';
  }

  /**
   * Attaches a backdrop for this overlay.
   *
   * 为这个浮层附加一个背景板。
   *
   */
  private _attachBackdrop() {
    const showingClass = 'cdk-overlay-backdrop-showing';

    this._backdropElement = this._document.createElement('div');
    this._backdropElement.classList.add('cdk-overlay-backdrop');

    if (this._config.backdropClass) {
      this._toggleClasses(this._backdropElement, this._config.backdropClass, true);
    }

    // Insert the backdrop before the pane in the DOM order,
    // in order to handle stacked overlays properly.
    this._host.parentElement!.insertBefore(this._backdropElement, this._host);

    // Forward backdrop clicks such that the consumer of the overlay can perform whatever
    // action desired when such a click occurs (usually closing the overlay).
    this._backdropElement.addEventListener('click', this._backdropClickHandler);

    // Add class to fade-in the backdrop after one frame.
    if (typeof requestAnimationFrame !== 'undefined') {
      this._ngZone.runOutsideAngular(() => {
        requestAnimationFrame(() => {
          if (this._backdropElement) {
            this._backdropElement.classList.add(showingClass);
          }
        });
      });
    } else {
      this._backdropElement.classList.add(showingClass);
    }
  }

  /**
   * Updates the stacking order of the element, moving it to the top if necessary.
   * This is required in cases where one overlay was detached, while another one,
   * that should be behind it, was destroyed. The next time both of them are opened,
   * the stacking will be wrong, because the detached element's pane will still be
   * in its original DOM position.
   *
   * 更新元素的堆叠顺序，并根据需要把它移动到顶层。某些情况下，这是必须的，比如一个浮层要从元素上拆除，而另一个浮层（在它后面）则要被销毁。下次打开时，两个浮层都是错误的，因为要从元素上拆除的面板仍然在原来的 DOM 位置。
   *
   */
  private _updateStackingOrder() {
    if (this._host.nextSibling) {
      this._host.parentNode!.appendChild(this._host);
    }
  }

  /**
   * Detaches the backdrop (if any) associated with the overlay.
   *
   * 拆除与本浮层关联的背景板（如果有的话）。
   *
   */
  detachBackdrop(): void {
    const backdropToDetach = this._backdropElement;

    if (!backdropToDetach) {
      return;
    }

    let timeoutId: number;
    const finishDetach = () => {
      // It may not be attached to anything in certain cases (e.g. unit tests).
      if (backdropToDetach) {
        backdropToDetach.removeEventListener('click', this._backdropClickHandler);
        backdropToDetach.removeEventListener('transitionend', finishDetach);
        this._disposeBackdrop(backdropToDetach);
      }

      if (this._config.backdropClass) {
        this._toggleClasses(backdropToDetach!, this._config.backdropClass, false);
      }

      clearTimeout(timeoutId);
    };

    backdropToDetach.classList.remove('cdk-overlay-backdrop-showing');

    this._ngZone.runOutsideAngular(() => {
      backdropToDetach!.addEventListener('transitionend', finishDetach);
    });

    // If the backdrop doesn't have a transition, the `transitionend` event won't fire.
    // In this case we make it unclickable and we try to remove it after a delay.
    backdropToDetach.style.pointerEvents = 'none';

    // Run this outside the Angular zone because there's nothing that Angular cares about.
    // If it were to run inside the Angular zone, every test that used Overlay would have to be
    // either async or fakeAsync.
    timeoutId = this._ngZone.runOutsideAngular(() => setTimeout(finishDetach, 500));
  }

  /**
   * Toggles a single CSS class or an array of classes on an element.
   *
   * 在元素上切换一个或一组 CSS 类。
   *
   */
  private _toggleClasses(element: HTMLElement, cssClasses: string | string[], isAdd: boolean) {
    const classes = coerceArray(cssClasses || []).filter(c => !!c);

    if (classes.length) {
      isAdd ? element.classList.add(...classes) : element.classList.remove(...classes);
    }
  }

  /**
   * Detaches the overlay content next time the zone stabilizes.
   *
   * 当 Zone 下次变得稳定时，就会拆除浮层的内容。
   *
   */
  private _detachContentWhenStable() {
    // Normally we wouldn't have to explicitly run this outside the `NgZone`, however
    // if the consumer is using `zone-patch-rxjs`, the `Subscription.unsubscribe` call will
    // be patched to run inside the zone, which will throw us into an infinite loop.
    this._ngZone.runOutsideAngular(() => {
      // We can't remove the host here immediately, because the overlay pane's content
      // might still be animating. This stream helps us avoid interrupting the animation
      // by waiting for the pane to become empty.
      const subscription = this._ngZone.onStable
        .pipe(takeUntil(merge(this._attachments, this._detachments)))
        .subscribe(() => {
          // Needs a couple of checks for the pane and host, because
          // they may have been removed by the time the zone stabilizes.
          if (!this._pane || !this._host || this._pane.children.length === 0) {
            if (this._pane && this._config.panelClass) {
              this._toggleClasses(this._pane, this._config.panelClass, false);
            }

            if (this._host && this._host.parentElement) {
              this._previousHostParent = this._host.parentElement;
              this._host.remove();
            }

            subscription.unsubscribe();
          }
        });
    });
  }

  /**
   * Disposes of a scroll strategy.
   *
   * 释放滚动策略。
   *
   */
  private _disposeScrollStrategy() {
    const scrollStrategy = this._scrollStrategy;

    if (scrollStrategy) {
      scrollStrategy.disable();

      if (scrollStrategy.detach) {
        scrollStrategy.detach();
      }
    }
  }

<<<<<<< HEAD
/**
 * Size properties for an overlay.
 *
 * 浮层的大小属性。
 *
 */
=======
  /** Removes a backdrop element from the DOM. */
  private _disposeBackdrop(backdrop: HTMLElement | null) {
    if (backdrop) {
      backdrop.remove();

      // It is possible that a new portal has been attached to this overlay since we started
      // removing the backdrop. If that is the case, only clear the backdrop reference if it
      // is still the same instance that we started to remove.
      if (this._backdropElement === backdrop) {
        this._backdropElement = null;
      }
    }
  }
}

/** Size properties for an overlay. */
>>>>>>> 03485cd6
export interface OverlaySizeConfig {
  width?: number | string;
  height?: number | string;
  minWidth?: number | string;
  minHeight?: number | string;
  maxWidth?: number | string;
  maxHeight?: number | string;
}<|MERGE_RESOLUTION|>--- conflicted
+++ resolved
@@ -20,16 +20,12 @@
 import {PositionStrategy} from './position/position-strategy';
 import {ScrollStrategy} from './scroll';
 
-<<<<<<< HEAD
 /**
  * An object where all of its properties cannot be written.
  *
  * 所有属性都不可变的对象。
  *
  */
-=======
-/** An object where all of its properties cannot be written. */
->>>>>>> 03485cd6
 export type ImmutableObject<T> = {
   readonly [P in keyof T]: T[P];
 };
@@ -675,31 +671,26 @@
     }
   }
 
-<<<<<<< HEAD
+  /** Removes a backdrop element from the DOM. */
+  private _disposeBackdrop(backdrop: HTMLElement | null) {
+    if (backdrop) {
+      backdrop.remove();
+
+      // It is possible that a new portal has been attached to this overlay since we started
+      // removing the backdrop. If that is the case, only clear the backdrop reference if it
+      // is still the same instance that we started to remove.
+      if (this._backdropElement === backdrop) {
+        this._backdropElement = null;
+      }
+    }
+  }
+}
 /**
  * Size properties for an overlay.
  *
  * 浮层的大小属性。
  *
  */
-=======
-  /** Removes a backdrop element from the DOM. */
-  private _disposeBackdrop(backdrop: HTMLElement | null) {
-    if (backdrop) {
-      backdrop.remove();
-
-      // It is possible that a new portal has been attached to this overlay since we started
-      // removing the backdrop. If that is the case, only clear the backdrop reference if it
-      // is still the same instance that we started to remove.
-      if (this._backdropElement === backdrop) {
-        this._backdropElement = null;
-      }
-    }
-  }
-}
-
-/** Size properties for an overlay. */
->>>>>>> 03485cd6
 export interface OverlaySizeConfig {
   width?: number | string;
   height?: number | string;
