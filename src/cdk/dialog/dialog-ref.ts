--- conflicted
+++ resolved
@@ -44,23 +44,20 @@
    * 在对话框中打开的组件实例。使用 `TemplateRef` 打开对话框时将为空。
    *
    */
+
   readonly componentInstance: C | null;
-
-  /**
-<<<<<<< HEAD
-   * Instance of the container that is rendering out the dialog content.
-   *
-   * 渲染对话框内容的容器实例。
-   *
-   */
-=======
+  /**
    * `ComponentRef` of the component opened into the dialog. Will be
    * null when the dialog is opened using a `TemplateRef`.
    */
   readonly componentRef: ComponentRef<C> | null;
 
-  /** Instance of the container that is rendering out the dialog content. */
->>>>>>> 69652b09
+  /**
+   * Instance of the container that is rendering out the dialog content.
+   *
+   * 渲染对话框内容的容器实例。
+   *
+   */
   readonly containerInstance: BasePortalOutlet & {_closeInteractionType?: FocusOrigin};
 
   /**
