--- conflicted
+++ resolved
@@ -276,22 +276,22 @@
   closeOnDestroy?: boolean = true;
 
   /**
-<<<<<<< HEAD
-   * Alternate `ComponentFactoryResolver` to use when resolving the associated component.
-   *
-   * 备用 `ComponentFactoryResolver`，用于解析其关联组件。
-   *
-   */
-=======
    * Whether the dialog should close when the underlying overlay is detached. This is useful if
    * another service is wrapping the dialog and is managing the destruction instead. E.g. an
    * external detachment can happen as a result of a scroll strategy triggering it or when the
    * browser location changes.
+   *
+   * 当已解除底层浮层的附着时，对话框是否应该关闭。如果另一个服务包裹着本对话框并负责销毁，那么这将非常有用。例如，当触发了滚动策略或浏览器位置发生了变化时，就可能导致由于外部因素而解除附着。
+   *
    */
   closeOnOverlayDetachments?: boolean = true;
 
-  /** Alternate `ComponentFactoryResolver` to use when resolving the associated component. */
->>>>>>> 69652b09
+  /**
+   * Alternate `ComponentFactoryResolver` to use when resolving the associated component.
+   *
+   * 备用 `ComponentFactoryResolver`，用于解析其关联组件。
+   *
+   */
   componentFactoryResolver?: ComponentFactoryResolver;
 
   /**
