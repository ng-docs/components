--- conflicted
+++ resolved
@@ -132,17 +132,12 @@
     this._cacheTextareaPlaceholderHeight();
   }
 
-<<<<<<< HEAD
-
   /**
    * Cached height of a textarea with a single row.
    *
    * 单行 textarea 的缓存高度。
    *
    */
-=======
-  /** Cached height of a textarea with a single row. */
->>>>>>> 03485cd6
   private _cachedLineHeight: number;
   /**
    * Cached height of a textarea with only the placeholder.
@@ -160,17 +155,7 @@
    */
   protected _document?: Document;
 
-<<<<<<< HEAD
-  /**
-   * Class that should be applied to the textarea while it's being measured.
-   *
-   * 当 textarea 正被测量时应用到 textarea 的类。
-   *
-   */
-  private _measuringClass: string;
-=======
   private _hasFocus: boolean;
->>>>>>> 03485cd6
 
   private _isViewInited = false;
 
