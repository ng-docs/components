/**
 * @license
 * Copyright Google LLC All Rights Reserved.
 *
 * Use of this source code is governed by an MIT-style license that can be
 * found in the LICENSE file at https://angular.io/license
 */

import {
  BooleanInput,
  coerceBooleanProperty,
  coerceNumberProperty,
  NumberInput
} from '@angular/cdk/coercion';
import {
  Directive,
  ElementRef,
  Input,
  AfterViewInit,
  DoCheck,
  OnDestroy,
  NgZone,
  HostListener,
  Optional,
  Inject,
} from '@angular/core';
import {Platform} from '@angular/cdk/platform';
import {auditTime, takeUntil} from 'rxjs/operators';
import {fromEvent, Subject} from 'rxjs';
import {DOCUMENT} from '@angular/common';

/**
 * Directive to automatically resize a textarea to fit its content.
 *
 * 用于自动调整 textarea 大小以适应其内容的指令。
 *
 */
@Directive({
  selector: 'textarea[cdkTextareaAutosize]',
  exportAs: 'cdkTextareaAutosize',
  host: {
    'class': 'cdk-textarea-autosize',
    // Textarea elements that have the directive applied should have a single row by default.
    // Browsers normally show two rows by default and therefore this limits the minRows binding.
    'rows': '1',
  },
})
export class CdkTextareaAutosize implements AfterViewInit, DoCheck, OnDestroy {
  /**
   * Keep track of the previous textarea value to avoid resizing when the value hasn't changed.
   *
   * 跟踪 textarea 的前值，以免在值没有变化时调整大小。
   *
   */
  private _previousValue?: string;
  private _initialHeight: string | undefined;
  private readonly _destroyed = new Subject<void>();

  private _minRows: number;
  private _maxRows: number;
  private _enabled: boolean = true;

  /**
   * Value of minRows as of last resize. If the minRows has decreased, the
   * height of the textarea needs to be recomputed to reflect the new minimum. The maxHeight
   * does not have the same problem because it does not affect the textarea's scrollHeight.
   *
   * 上次调整大小后 minRows 的值。如果 minRows 减小了，就需要重新计算 textarea 的高度以反映新的最小值。maxHeight 没有这样的问题，因为它不会影响 textarea 的 scrollHeight。
   *
   */
  private _previousMinRows: number = -1;

  private _textareaElement: HTMLTextAreaElement;

  /**
   * Minimum amount of rows in the textarea.
   *
   * textarea 中的最小行数。
   *
   */
  @Input('cdkAutosizeMinRows')
  get minRows(): number { return this._minRows; }
  set minRows(value: number) {
    this._minRows = coerceNumberProperty(value);
    this._setMinHeight();
  }

  /**
   * Maximum amount of rows in the textarea.
   *
   * textarea 中的最大行数。
   *
   */
  @Input('cdkAutosizeMaxRows')
  get maxRows(): number { return this._maxRows; }
  set maxRows(value: number) {
    this._maxRows = coerceNumberProperty(value);
    this._setMaxHeight();
  }

  /**
   * Whether autosizing is enabled or not
   *
   * 是否启用了自动调整大小的功能
   *
   */
  @Input('cdkTextareaAutosize')
  get enabled(): boolean { return this._enabled; }
  set enabled(value: boolean) {
    value = coerceBooleanProperty(value);

    // Only act if the actual value changed. This specifically helps to not run
    // resizeToFitContent too early (i.e. before ngAfterViewInit)
    if (this._enabled !== value) {
      (this._enabled = value) ? this.resizeToFitContent(true) : this.reset();
    }
  }

<<<<<<< HEAD
  /**
   * Cached height of a textarea with a single row.
   *
   * 单行 textarea 的缓存高度。
   *
   */
=======
  @Input()
  get placeholder(): string { return this._textareaElement.placeholder; }
  set placeholder(value: string) {
    this._cachedPlaceholderHeight = undefined;
    this._textareaElement.placeholder = value;
    this._cacheTextareaPlaceholderHeight();
  }


  /** Cached height of a textarea with a single row. */
>>>>>>> 94076af5
  private _cachedLineHeight: number;
  /** Cached height of a textarea with only the placeholder. */
  private _cachedPlaceholderHeight?: number;

  /**
   * Used to reference correct document/window
   *
   * 用于引用正确的 document/window
   *
   */
  protected _document?: Document;

  /**
   * Class that should be applied to the textarea while it's being measured.
   *
   * 当 textarea 正被测量时应用到 textarea 的类。
   *
   */
  private _measuringClass: string;

  private _isViewInited = false;

  constructor(private _elementRef: ElementRef<HTMLElement>,
              private _platform: Platform,
              private _ngZone: NgZone,
              /** @breaking-change 11.0.0 make document required */
              @Optional() @Inject(DOCUMENT) document?: any) {
    this._document = document;

    this._textareaElement = this._elementRef.nativeElement as HTMLTextAreaElement;
    this._measuringClass = _platform.FIREFOX ?
      'cdk-textarea-autosize-measuring-firefox' :
      'cdk-textarea-autosize-measuring';
  }

  /**
   * Sets the minimum height of the textarea as determined by minRows.
   *
   * 设置 textarea 的最小高度，由 minRows 决定。
   *
   */
  _setMinHeight(): void {
    const minHeight = this.minRows && this._cachedLineHeight ?
        `${this.minRows * this._cachedLineHeight}px` : null;

    if (minHeight)  {
      this._textareaElement.style.minHeight = minHeight;
    }
  }

  /**
   * Sets the maximum height of the textarea as determined by maxRows.
   *
   * 设置 textarea 的最大高度，由 maxRows 决定。
   *
   */
  _setMaxHeight(): void {
    const maxHeight = this.maxRows && this._cachedLineHeight ?
        `${this.maxRows * this._cachedLineHeight}px` : null;

    if (maxHeight) {
      this._textareaElement.style.maxHeight = maxHeight;
    }
  }

  ngAfterViewInit() {
    if (this._platform.isBrowser) {
      // Remember the height which we started with in case autosizing is disabled
      this._initialHeight = this._textareaElement.style.height;

      this.resizeToFitContent();

      this._ngZone.runOutsideAngular(() => {
        const window = this._getWindow();

        fromEvent(window, 'resize')
          .pipe(auditTime(16), takeUntil(this._destroyed))
          .subscribe(() => this.resizeToFitContent(true));
      });

      this._isViewInited = true;
      this.resizeToFitContent(true);
    }
  }

  ngOnDestroy() {
    this._destroyed.next();
    this._destroyed.complete();
  }

  /**
   * Cache the height of a single-row textarea if it has not already been cached.
   *
   * 缓存单行 textarea 的高度（如果尚未缓存）。
   *
   * We need to know how large a single "row" of a textarea is in order to apply minRows and
   * maxRows. For the initial version, we will assume that the height of a single line in the
   * textarea does not ever change.
   *
   * 为了应用 minRows 和 maxRows，我们需要知道 textarea 的单个“row”有多大。对于初始版本，我们假设 textarea 中单行的高度不会改变。
   *
   */
  private _cacheTextareaLineHeight(): void {
    if (this._cachedLineHeight) {
      return;
    }

    // Use a clone element because we have to override some styles.
    let textareaClone = this._textareaElement.cloneNode(false) as HTMLTextAreaElement;
    textareaClone.rows = 1;

    // Use `position: absolute` so that this doesn't cause a browser layout and use
    // `visibility: hidden` so that nothing is rendered. Clear any other styles that
    // would affect the height.
    textareaClone.style.position = 'absolute';
    textareaClone.style.visibility = 'hidden';
    textareaClone.style.border = 'none';
    textareaClone.style.padding = '0';
    textareaClone.style.height = '';
    textareaClone.style.minHeight = '';
    textareaClone.style.maxHeight = '';

    // In Firefox it happens that textarea elements are always bigger than the specified amount
    // of rows. This is because Firefox tries to add extra space for the horizontal scrollbar.
    // As a workaround that removes the extra space for the scrollbar, we can just set overflow
    // to hidden. This ensures that there is no invalid calculation of the line height.
    // See Firefox bug report: https://bugzilla.mozilla.org/show_bug.cgi?id=33654
    textareaClone.style.overflow = 'hidden';

    this._textareaElement.parentNode!.appendChild(textareaClone);
    this._cachedLineHeight = textareaClone.clientHeight;
    this._textareaElement.parentNode!.removeChild(textareaClone);

    // Min and max heights have to be re-calculated if the cached line height changes
    this._setMinHeight();
    this._setMaxHeight();
  }

  private _measureScrollHeight(): number {
    // Reset the textarea height to auto in order to shrink back to its default size.
    // Also temporarily force overflow:hidden, so scroll bars do not interfere with calculations.
    this._textareaElement.classList.add(this._measuringClass);
    // The measuring class includes a 2px padding to workaround an issue with Chrome,
    // so we account for that extra space here by subtracting 4 (2px top + 2px bottom).
    const scrollHeight = this._textareaElement.scrollHeight - 4;
    this._textareaElement.classList.remove(this._measuringClass);

    return scrollHeight;
  }

  private _cacheTextareaPlaceholderHeight(): void {
    if (!this._isViewInited || this._cachedPlaceholderHeight != undefined) {
      return;
    }
    if (!this.placeholder) {
      this._cachedPlaceholderHeight = 0;
      return;
    }

    const value = this._textareaElement.value;

    this._textareaElement.value = this._textareaElement.placeholder;
    this._cachedPlaceholderHeight = this._measureScrollHeight();
    this._textareaElement.value = value;
  }

  ngDoCheck() {
    if (this._platform.isBrowser) {
      this.resizeToFitContent();
    }
  }

  /**
   * Resize the textarea to fit its content.
   *
   * 调整 textarea 的大小以适应它的内容。
   *
   * @param force Whether to force a height recalculation. By default the height will be
   *    recalculated only if the value changed since the last call.
   *
   * 是否强行重新计算高度。默认情况下，只有当自上一次调用后的值发生变化时，才会重新计算高度。
   *
   */
  resizeToFitContent(force: boolean = false) {
    // If autosizing is disabled, just skip everything else
    if (!this._enabled) {
      return;
    }

    this._cacheTextareaLineHeight();
    this._cacheTextareaPlaceholderHeight();

    // If we haven't determined the line-height yet, we know we're still hidden and there's no point
    // in checking the height of the textarea.
    if (!this._cachedLineHeight) {
      return;
    }

    const textarea = this._elementRef.nativeElement as HTMLTextAreaElement;
    const value = textarea.value;

    // Only resize if the value or minRows have changed since these calculations can be expensive.
    if (!force && this._minRows === this._previousMinRows && value === this._previousValue) {
      return;
    }

    const scrollHeight = this._measureScrollHeight();
    const height = Math.max(scrollHeight, this._cachedPlaceholderHeight || 0);

    // Use the scrollHeight to know how large the textarea *would* be if fit its entire value.
    textarea.style.height = `${height}px`;

    this._ngZone.runOutsideAngular(() => {
      if (typeof requestAnimationFrame !== 'undefined') {
        requestAnimationFrame(() => this._scrollToCaretPosition(textarea));
      } else {
        setTimeout(() => this._scrollToCaretPosition(textarea));
      }
    });

    this._previousValue = value;
    this._previousMinRows = this._minRows;
  }

  /**
   * Resets the textarea to its original size
   *
   * 把 textarea 重置为原始大小
   *
   */
  reset() {
    // Do not try to change the textarea, if the initialHeight has not been determined yet
    // This might potentially remove styles when reset() is called before ngAfterViewInit
    if (this._initialHeight !== undefined) {
      this._textareaElement.style.height = this._initialHeight;
    }
  }

  // In Ivy the `host` metadata will be merged, whereas in ViewEngine it is overridden. In order
  // to avoid double event listeners, we need to use `HostListener`. Once Ivy is the default, we
  // can move this back into `host`.
  // tslint:disable:no-host-decorator-in-concrete
  @HostListener('input')
  _noopInputHandler() {
    // no-op handler that ensures we're running change detection on input events.
  }

  /**
   * Access injected document if available or fallback to global document reference
   *
   * 访问已注入的 document（如果可用）或回退为对全局 document 的引用
   *
   */
  private _getDocument(): Document {
    return this._document || document;
  }

  /**
   * Use defaultView of injected document if available or fallback to global window reference
   *
   * 如果可用，则使用已注入的 document 的 defaultView 或者回退为对全局 window 的引用
   *
   */
  private _getWindow(): Window {
    const doc = this._getDocument();
    return doc.defaultView || window;
  }

  /**
   * Scrolls a textarea to the caret position. On Firefox resizing the textarea will
   * prevent it from scrolling to the caret position. We need to re-set the selection
   * in order for it to scroll to the proper position.
   *
   * 将 textarea 滚动到插入符的位置。在 Firefox 上，调整 textarea 的大小会阻止它滚动到插入位置。我们需要重新设置选定区，才能滚动到正确的位置。
   *
   */
  private _scrollToCaretPosition(textarea: HTMLTextAreaElement) {
    const {selectionStart, selectionEnd} = textarea;
    const document = this._getDocument();

    // IE will throw an "Unspecified error" if we try to set the selection range after the
    // element has been removed from the DOM. Assert that the directive hasn't been destroyed
    // between the time we requested the animation frame and when it was executed.
    // Also note that we have to assert that the textarea is focused before we set the
    // selection range. Setting the selection range on a non-focused textarea will cause
    // it to receive focus on IE and Edge.
    if (!this._destroyed.isStopped && document.activeElement === textarea) {
      textarea.setSelectionRange(selectionStart, selectionEnd);
    }
  }

  static ngAcceptInputType_minRows: NumberInput;
  static ngAcceptInputType_maxRows: NumberInput;
  static ngAcceptInputType_enabled: BooleanInput;
}<|MERGE_RESOLUTION|>--- conflicted
+++ resolved
@@ -116,14 +116,6 @@
     }
   }
 
-<<<<<<< HEAD
-  /**
-   * Cached height of a textarea with a single row.
-   *
-   * 单行 textarea 的缓存高度。
-   *
-   */
-=======
   @Input()
   get placeholder(): string { return this._textareaElement.placeholder; }
   set placeholder(value: string) {
@@ -133,8 +125,12 @@
   }
 
 
-  /** Cached height of a textarea with a single row. */
->>>>>>> 94076af5
+  /**
+   * Cached height of a textarea with a single row.
+   *
+   * 单行 textarea 的缓存高度。
+   *
+   */
   private _cachedLineHeight: number;
   /** Cached height of a textarea with only the placeholder. */
   private _cachedPlaceholderHeight?: number;
