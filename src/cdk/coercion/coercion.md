Utility functions for coercing `@Input`s into specific types.

<<<<<<< HEAD
### 强制转换

Utility functions for coercing `@Input`s into specific types.

用于将 `@Input` 强制转换为特定类型的实用函数。
=======
### Example

```ts
import {Directive, ElementRef} from '@angular/core';
import {
  coerceBooleanProperty,
  BooleanInput,
  NumberInput,
  coerceNumberProperty,
  coerceElement,
} from '@angular/cdk/coercion';

@Directive({
  selector: 'my-button',
  host: {
    '[disabled]': 'disabled',
    '(click)': 'greet()',
  }
})
class MyButton {
  // Using `coerceBooleanProperty` allows for the disabled value of a button to be set as
  // `<my-button disabled></my-button>` instead of `<my-button [disabled]="true"></my-button>`.
  // It also allows for a string to be passed like `<my-button disabled="true"></my-button>`.
  @Input()
  get disabled() { return this._disabled; }
  set disabled(value: BooleanInput) {
    this._disabled = coerceBooleanProperty(value);
  }
  private _disabled = false;

  // `coerceNumberProperty` turns any value coming in from the view into a number, allowing the
  // consumer to use a shorthand string while storing the parsed number in memory. E.g. the consumer can write:
  // `<my-button greetDelay="500"></my-button>` instead of `<my-button [greetDelay]="500"></my-button>`.
  // The second parameter specifies a fallback value to be used if the value can't be
  // parsed to a number.
  @Input()
  get greetDelay() { return this._greetDelay; }
  set greetDelay(value: NumberInput) {
    this._greetDelay = coerceNumberProperty(value, 0);
  }
  private _greetDelay = 0;

  greet() {
    setTimeout(() => alert('Hello!'), this.greetDelay);
  }

  // `coerceElement` allows you to accept either an `ElementRef`
  // or a raw DOM node and to always return a DOM node.
  getElement(elementOrRef: ElementRef<HTMLElement> | HTMLElement): HTMLElement {
    return coerceElement(elementOrRef);
  }
}
```
>>>>>>> 03485cd6
<|MERGE_RESOLUTION|>--- conflicted
+++ resolved
@@ -1,12 +1,5 @@
 Utility functions for coercing `@Input`s into specific types.
 
-<<<<<<< HEAD
-### 强制转换
-
-Utility functions for coercing `@Input`s into specific types.
-
-用于将 `@Input` 强制转换为特定类型的实用函数。
-=======
 ### Example
 
 ```ts
@@ -59,5 +52,4 @@
     return coerceElement(elementOrRef);
   }
 }
-```
->>>>>>> 03485cd6
+```