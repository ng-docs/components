/**
 * @license
 * Copyright Google LLC All Rights Reserved.
 *
 * Use of this source code is governed by an MIT-style license that can be
 * found in the LICENSE file at https://angular.io/license
 */

/**
 * Coerces a value to an array of trimmed non-empty strings.
 * Any input that is not an array, `null` or `undefined` will be turned into a string
 * via `toString()` and subsequently split with the given separator.
 * `null` and `undefined` will result in an empty array.
 * This results in the following outcomes:
 *
<<<<<<< HEAD
 * 把一个值强制转换为一个修剪过的非空字符串数组。任何非数组输入、`null` 或 `undefined` 都会通过 `toString()` 转换成字符串，然后用指定的分隔符拆分。`null` 和 `undefined` 都会变为空数组。结果如下：
 *
 * - `null` -> `[]`
 * - `[null]` -> `["null"]`
 * - `["a", "b ", " "]` -> `["a", "b"]`
 * - `[1, [2, 3]]` -> `["1", "2,3"]`
 * - `[{ a: 0 }]` -> `["[object Object]"]`
=======
 * - `null` -> `[]`
 *
 * - `[null]` -> `["null"]`
 *
 * - `["a", "b ", " "]` -> `["a", "b"]`
 *
 * - `[1, [2, 3]]` -> `["1", "2,3"]`
 *
 * - `[{ a: 0 }]` -> `["[object Object]"]`
 *
>>>>>>> 53b69108
 * - `{ a: 0 }` -> `["[object", "Object]"]`
 *
 * Useful for defining CSS classes or table columns.
 *
<<<<<<< HEAD
 * 这对于定义 CSS 类或表格列是很有用的。
=======
>>>>>>> 53b69108
 * @param value the value to coerce into an array of strings
 *
 * 要强制转成字符串数组的值
 * @param separator split-separator if value isn't an array
 *
 * 如果 value 不是一个数组，则用本参数指定分隔符
 */
export function coerceStringArray(value: any, separator: string | RegExp = /\s+/): string[] {
  const result = [];

  if (value != null) {
    const sourceValues = Array.isArray(value) ? value : `${value}`.split(separator);
    for (const sourceValue of sourceValues) {
      const trimmedString = `${sourceValue}`.trim();
      if (trimmedString) {
        result.push(trimmedString);
      }
    }
  }

  return result;
}<|MERGE_RESOLUTION|>--- conflicted
+++ resolved
@@ -13,15 +13,8 @@
  * `null` and `undefined` will result in an empty array.
  * This results in the following outcomes:
  *
-<<<<<<< HEAD
  * 把一个值强制转换为一个修剪过的非空字符串数组。任何非数组输入、`null` 或 `undefined` 都会通过 `toString()` 转换成字符串，然后用指定的分隔符拆分。`null` 和 `undefined` 都会变为空数组。结果如下：
  *
- * - `null` -> `[]`
- * - `[null]` -> `["null"]`
- * - `["a", "b ", " "]` -> `["a", "b"]`
- * - `[1, [2, 3]]` -> `["1", "2,3"]`
- * - `[{ a: 0 }]` -> `["[object Object]"]`
-=======
  * - `null` -> `[]`
  *
  * - `[null]` -> `["null"]`
@@ -32,21 +25,20 @@
  *
  * - `[{ a: 0 }]` -> `["[object Object]"]`
  *
->>>>>>> 53b69108
  * - `{ a: 0 }` -> `["[object", "Object]"]`
  *
  * Useful for defining CSS classes or table columns.
  *
-<<<<<<< HEAD
  * 这对于定义 CSS 类或表格列是很有用的。
-=======
->>>>>>> 53b69108
+ *
  * @param value the value to coerce into an array of strings
  *
  * 要强制转成字符串数组的值
+ *
  * @param separator split-separator if value isn't an array
  *
  * 如果 value 不是一个数组，则用本参数指定分隔符
+ *
  */
 export function coerceStringArray(value: any, separator: string | RegExp = /\s+/): string[] {
   const result = [];
