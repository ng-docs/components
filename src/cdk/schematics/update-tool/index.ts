/**
 * @license
 * Copyright Google LLC All Rights Reserved.
 *
 * Use of this source code is governed by an MIT-style license that can be
 * found in the LICENSE file at https://angular.io/license
 */

import * as ts from 'typescript';

import {ComponentResourceCollector} from './component-resource-collector';
import {FileSystem, WorkspacePath} from './file-system';
import {defaultLogger, UpdateLogger} from './logger';
import {Migration, MigrationCtor, MigrationFailure} from './migration';
import {TargetVersion} from './target-version';
import {parseTsconfigFile} from './utils/parse-tsconfig';
import {createFileSystemCompilerHost} from './utils/virtual-host';

/**
 * An update project that can be run against individual migrations. An update project
 * accepts a TypeScript program and a context that is provided to all migrations. The
 * context is usually not used by migrations, but in some cases migrations rely on
 * specifics from the tool that performs the update (e.g. the Angular CLI). In those cases,
 * the context can provide the necessary specifics to the migrations in a type-safe way.
 *
 * 可以针对单个迁移运行的更新项目。更新项目可以接受提供给所有迁移的一个 TypeScript 程序和上下文。迁移通常不使用上下文，但是在某些情况下，迁移依赖于执行更新工具（例如 Angular CLI）中的细节。在这些情况下，上下文可以以类型安全的方式为迁移提供必要的细节。
 *
 */
export class UpdateProject<Context> {
  private readonly _typeChecker: ts.TypeChecker = this._program.getTypeChecker();

  constructor(
    /** Context provided to all migrations. */
    private _context: Context,
    /** TypeScript program using workspace paths. */
    private _program: ts.Program,
    /** File system used for reading, writing and editing files. */
    private _fileSystem: FileSystem,
    /**
     * Set of analyzed files. Used for avoiding multiple migration runs if
     * files overlap between targets.
     */
    private _analyzedFiles: Set<WorkspacePath> = new Set(),
    /** Logger used for printing messages. */
    private _logger: UpdateLogger = defaultLogger,
  ) {}

  /**
   * Migrates the project to the specified target version.
   *
   * 将项目迁移到指定的目标版本。
   *
   * @param migrationTypes Migrations that should be run.
<<<<<<< HEAD
   *
   * 应该运行的迁移。
   *
   * @param target Version the project should be updated to.
   *
   * 项目应更新到的版本。
   *
=======
   * @param target Version the project should be updated to. Can be `null` if the set of
   *   specified migrations runs regardless of a target version.
>>>>>>> 70cf080c
   * @param data Upgrade data that is passed to all migration rules.
   *
   * 要传递到所有迁移规则的升级数据。
   *
   * @param additionalStylesheetPaths Additional stylesheets that should be migrated, if not
   *   referenced in an Angular component. This is helpful for global stylesheets in a project.
<<<<<<< HEAD
   *
   * 如果未在 Angular 组件中引用，则应迁移的其他样式表。这对于项目中的全局样式表很有帮助。
   *
=======
   * @param limitToDirectory If specified, changes will be limited to the given directory.
>>>>>>> 70cf080c
   */
  migrate<Data>(
    migrationTypes: MigrationCtor<Data, Context>[],
    target: TargetVersion | null,
    data: Data,
    additionalStylesheetPaths?: string[],
    limitToDirectory?: string,
  ): {hasFailures: boolean} {
    limitToDirectory &&= this._fileSystem.resolve(limitToDirectory);

    // Create instances of the specified migrations.
    const migrations = this._createMigrations(migrationTypes, target, data);
    // Creates the component resource collector. The collector can visit arbitrary
    // TypeScript nodes and will find Angular component resources. Resources include
    // templates and stylesheets. It also captures inline stylesheets and templates.
    const resourceCollector = new ComponentResourceCollector(this._typeChecker, this._fileSystem);
    // Collect all of the TypeScript source files we want to migrate. We don't
    // migrate type definition files, or source files from external libraries.
    const sourceFiles = this._program.getSourceFiles().filter(f => {
      return (
        !f.isDeclarationFile &&
        (limitToDirectory == null ||
          this._fileSystem.resolve(f.fileName).startsWith(limitToDirectory)) &&
        !this._program.isSourceFileFromExternalLibrary(f)
      );
    });

    // Helper function that visits a given TypeScript node and collects all referenced
    // component resources (i.e. stylesheets or templates). Additionally, the helper
    // visits the node in each instantiated migration.
    const visitNodeAndCollectResources = (node: ts.Node) => {
      migrations.forEach(r => r.visitNode(node));
      ts.forEachChild(node, visitNodeAndCollectResources);
      resourceCollector.visitNode(node);
    };

    // Walk through all source file, if it has not been visited before, and
    // visit found nodes while collecting potential resources.
    sourceFiles.forEach(sourceFile => {
      const resolvedPath = this._fileSystem.resolve(sourceFile.fileName);
      // Do not visit source files which have been checked as part of a
      // previously migrated TypeScript project.
      if (!this._analyzedFiles.has(resolvedPath)) {
        visitNodeAndCollectResources(sourceFile);
        this._analyzedFiles.add(resolvedPath);
      }
    });

    // Walk through all resolved templates and visit them in each instantiated
    // migration. Note that this can only happen after source files have been
    // visited because we find templates through the TypeScript source files.
    resourceCollector.resolvedTemplates.forEach(template => {
      // Do not visit the template if it has been checked before. Inline
      // templates cannot be referenced multiple times.
      if (template.inline || !this._analyzedFiles.has(template.filePath)) {
        migrations.forEach(m => m.visitTemplate(template));
        this._analyzedFiles.add(template.filePath);
      }
    });

    // Walk through all resolved stylesheets and visit them in each instantiated
    // migration. Note that this can only happen after source files have been
    // visited because we find stylesheets through the TypeScript source files.
    resourceCollector.resolvedStylesheets.forEach(stylesheet => {
      // Do not visit the stylesheet if it has been checked before. Inline
      // stylesheets cannot be referenced multiple times.
      if (stylesheet.inline || !this._analyzedFiles.has(stylesheet.filePath)) {
        migrations.forEach(r => r.visitStylesheet(stylesheet));
        this._analyzedFiles.add(stylesheet.filePath);
      }
    });

    // In some applications, developers will have global stylesheets which are not
    // specified in any Angular component. Therefore we allow for additional stylesheets
    // being specified. We visit them in each migration unless they have been already
    // discovered before as actual component resource.
    if (additionalStylesheetPaths) {
      additionalStylesheetPaths.forEach(filePath => {
        const resolvedPath = this._fileSystem.resolve(filePath);
        if (limitToDirectory == null || resolvedPath.startsWith(limitToDirectory)) {
          const stylesheet = resourceCollector.resolveExternalStylesheet(resolvedPath, null);
          // Do not visit stylesheets which have been referenced from a component.
          if (!this._analyzedFiles.has(resolvedPath) && stylesheet) {
            migrations.forEach(r => r.visitStylesheet(stylesheet));
            this._analyzedFiles.add(resolvedPath);
          }
        }
      });
    }

    // Call the "postAnalysis" method for each migration.
    migrations.forEach(r => r.postAnalysis());

    // Collect all failures reported by individual migrations.
    const failures = migrations.reduce(
      (res, m) => res.concat(m.failures),
      [] as MigrationFailure[],
    );

    // In case there are failures, print these to the CLI logger as warnings.
    if (failures.length) {
      failures.forEach(({filePath, message, position}) => {
        const lineAndCharacter = position ? `@${position.line + 1}:${position.character + 1}` : '';
        this._logger.warn(`${filePath}${lineAndCharacter} - ${message}`);
      });
    }

    return {
      hasFailures: !!failures.length,
    };
  }

  /**
   * Creates instances of the given migrations with the specified target
   * version and data.
   *
   * 使用指定的目标版本和数据创建给定迁移的实例。
   *
   */
  private _createMigrations<Data>(
    types: MigrationCtor<Data, Context>[],
    target: TargetVersion | null,
    data: Data,
  ): Migration<Data, Context>[] {
    const result: Migration<Data, Context>[] = [];
    for (const ctor of types) {
      const instance = new ctor(
        this._program,
        this._typeChecker,
        target,
        this._context,
        data,
        this._fileSystem,
        this._logger,
      );
      instance.init();
      if (instance.enabled) {
        result.push(instance);
      }
    }
    return result;
  }

  /**
   * Creates a program form the specified tsconfig and patches the host
   * to read files and directories through the given file system.
   *
<<<<<<< HEAD
   * 从指定的 tsconfig 创建一个程序，并 patch 宿主以通过给定的文件系统读取文件和目录。
   *
=======
   * @throws {TsconfigParseError} If the tsconfig could not be parsed.
>>>>>>> 70cf080c
   */
  static createProgramFromTsconfig(tsconfigPath: WorkspacePath, fs: FileSystem): ts.Program {
    const parsed = parseTsconfigFile(fs.resolve(tsconfigPath), fs);
    const host = createFileSystemCompilerHost(parsed.options, fs);
    return ts.createProgram(parsed.fileNames, parsed.options, host);
  }
}<|MERGE_RESOLUTION|>--- conflicted
+++ resolved
@@ -51,31 +51,27 @@
    * 将项目迁移到指定的目标版本。
    *
    * @param migrationTypes Migrations that should be run.
-<<<<<<< HEAD
    *
    * 应该运行的迁移。
    *
-   * @param target Version the project should be updated to.
-   *
-   * 项目应更新到的版本。
-   *
-=======
    * @param target Version the project should be updated to. Can be `null` if the set of
    *   specified migrations runs regardless of a target version.
->>>>>>> 70cf080c
+   *
+   *   项目应更新到的版本。如果指定的迁移不用管目标版本，则可以为 `null`。
+   *
    * @param data Upgrade data that is passed to all migration rules.
    *
    * 要传递到所有迁移规则的升级数据。
    *
    * @param additionalStylesheetPaths Additional stylesheets that should be migrated, if not
    *   referenced in an Angular component. This is helpful for global stylesheets in a project.
-<<<<<<< HEAD
    *
    * 如果未在 Angular 组件中引用，则应迁移的其他样式表。这对于项目中的全局样式表很有帮助。
    *
-=======
    * @param limitToDirectory If specified, changes will be limited to the given directory.
->>>>>>> 70cf080c
+   *
+   * 如果指定了，则更改将被限定于指定的目录下。
+   *
    */
   migrate<Data>(
     migrationTypes: MigrationCtor<Data, Context>[],
@@ -223,12 +219,13 @@
    * Creates a program form the specified tsconfig and patches the host
    * to read files and directories through the given file system.
    *
-<<<<<<< HEAD
    * 从指定的 tsconfig 创建一个程序，并 patch 宿主以通过给定的文件系统读取文件和目录。
    *
-=======
+   *
    * @throws {TsconfigParseError} If the tsconfig could not be parsed.
->>>>>>> 70cf080c
+   *
+   * 如果 tsconfig 无法解析。
+   *
    */
   static createProgramFromTsconfig(tsconfigPath: WorkspacePath, fs: FileSystem): ts.Program {
     const parsed = parseTsconfigFile(fs.resolve(tsconfigPath), fs);
