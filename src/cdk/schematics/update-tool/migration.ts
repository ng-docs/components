/**
 * @license
 * Copyright Google LLC All Rights Reserved.
 *
 * Use of this source code is governed by an MIT-style license that can be
 * found in the LICENSE file at https://angular.io/license
 */

import * as ts from 'typescript';
import {ResolvedResource} from './component-resource-collector';
import {FileSystem, WorkspacePath} from './file-system';
import {UpdateLogger} from './logger';
import {TargetVersion} from './target-version';
import {LineAndCharacter} from './utils/line-mappings';

export interface MigrationFailure {
  filePath: WorkspacePath;
  message: string;
  position?: LineAndCharacter;
}

export type PostMigrationAction = void | {
  /**
   * Whether the package manager should run upon migration completion.
   *
   * 程序包管理器是否应在迁移完成后运行。
   *
   */
  runPackageManager: boolean;
};

<<<<<<< HEAD
/**
 * Creates a constructor type for the specified type.
 *
 * 为指定的类型创建构造函数类型。
 *
 */
export type Constructor<T> = (new (...args: any[]) => T);
/**
 * Gets a constructor type for the passed migration data.
 *
 * 获取传递的迁移数据的构造函数类型。
 *
 */
export type MigrationCtor<Data, Context = never> = Constructor<Migration<Data, Context>>;

export abstract class Migration<Data, Context = never> {
  /**
   * List of migration failures that need to be reported.
   *
   * 需要报告的迁移失败列表。
   *
   */
=======
/** Creates a constructor type for the specified type. */
export type Constructor<T> = new (...args: any[]) => T;
/** Gets a constructor type for the passed migration data. */
export type MigrationCtor<Data, Context = any> = Constructor<Migration<Data, Context>>;

export abstract class Migration<Data, Context = any> {
  /** List of migration failures that need to be reported. */
>>>>>>> 03485cd6
  failures: MigrationFailure[] = [];

  /**
   * Whether the migration is enabled or not.
   *
   * 是否启用迁移。
   *
   */
  abstract enabled: boolean;

  constructor(
    /** TypeScript program for the migration. */
    public program: ts.Program,
    /** TypeChecker instance for the analysis program. */
    public typeChecker: ts.TypeChecker,
    /** Version for which the migration rule should run. */
    public targetVersion: TargetVersion,
    /** Context data for the migration. */
    public context: Context,
    /** Upgrade data passed to the migration. */
    public upgradeData: Data,
    /** File system that can be used for modifying files. */
    public fileSystem: FileSystem,
    /** Logger that can be used to print messages as part of the migration. */
    public logger: UpdateLogger,
  ) {}

  /**
   * Method can be used to perform global analysis of the program.
   *
   * 方法可用于执行程序的全局分析。
   *
   */
  init(): void {}

  /**
   * Method that will be called once all nodes, templates and stylesheets
   * have been visited.
   *
   * 访问所有节点、模板和样式表后将调用的方法。
   *
   */
  postAnalysis(): void {}

  /**
   * Method that will be called for each node in a given source file. Unlike tslint, this
   * function will only retrieve TypeScript nodes that need to be casted manually. This
   * allows us to only walk the program source files once per program and not per
   * migration rule (significant performance boost).
   *
   * 将对给定源文件中每个节点调用的方法。与 tslint 不同，此函数将仅检索需要手动转换的 TypeScript 节点。这使我们每个程序只能遍历程序源文件一次，而不能按照迁移规则遍历程序源文件（显著提高性能）。
   *
   */
  visitNode(node: ts.Node): void {}

  /**
   * Method that will be called for each Angular template in the program.
   *
   * 将为程序中的每个 Angular 模板调用的方法。
   *
   */
  visitTemplate(template: ResolvedResource): void {}

  /**
   * Method that will be called for each stylesheet in the program.
   *
   * 将为程序中的每个样式表调用的方法。
   *
   */
  visitStylesheet(stylesheet: ResolvedResource): void {}

  /**
   * Creates a failure with a specified message at the given node location.
   *
   * 创建一个带有给定节点位置的指定消息的失败规则。
   *
   */
  protected createFailureAtNode(node: ts.Node, message: string) {
    const sourceFile = node.getSourceFile();
    this.failures.push({
      filePath: this.fileSystem.resolve(sourceFile.fileName),
      position: ts.getLineAndCharacterOfPosition(sourceFile, node.getStart()),
      message: message,
    });
  }
}<|MERGE_RESOLUTION|>--- conflicted
+++ resolved
@@ -29,38 +29,28 @@
   runPackageManager: boolean;
 };
 
-<<<<<<< HEAD
 /**
  * Creates a constructor type for the specified type.
  *
  * 为指定的类型创建构造函数类型。
  *
  */
-export type Constructor<T> = (new (...args: any[]) => T);
+export type Constructor<T> = new (...args: any[]) => T;
 /**
  * Gets a constructor type for the passed migration data.
  *
  * 获取传递的迁移数据的构造函数类型。
  *
  */
-export type MigrationCtor<Data, Context = never> = Constructor<Migration<Data, Context>>;
+export type MigrationCtor<Data, Context = any> = Constructor<Migration<Data, Context>>;
 
-export abstract class Migration<Data, Context = never> {
+export abstract class Migration<Data, Context = any> {
   /**
    * List of migration failures that need to be reported.
    *
    * 需要报告的迁移失败列表。
    *
    */
-=======
-/** Creates a constructor type for the specified type. */
-export type Constructor<T> = new (...args: any[]) => T;
-/** Gets a constructor type for the passed migration data. */
-export type MigrationCtor<Data, Context = any> = Constructor<Migration<Data, Context>>;
-
-export abstract class Migration<Data, Context = any> {
-  /** List of migration failures that need to be reported. */
->>>>>>> 03485cd6
   failures: MigrationFailure[] = [];
 
   /**
