--- conflicted
+++ resolved
@@ -31,22 +31,16 @@
   moduleName: string;
 }
 
-<<<<<<< HEAD
 /**
  * Resolves the import of the specified identifier.
  *
  * 解析指定标识符的导入。
  *
  */
-export function getImportOfIdentifier(node: ts.Identifier, typeChecker: ts.TypeChecker): Import|
-    null {
-=======
-/** Resolves the import of the specified identifier. */
 export function getImportOfIdentifier(
   node: ts.Identifier,
   typeChecker: ts.TypeChecker,
 ): Import | null {
->>>>>>> 03485cd6
   // Free standing identifiers which resolve to an import will be handled
   // as direct imports. e.g. "@Component()" where "Component" is an identifier
   // referring to an import specifier.
