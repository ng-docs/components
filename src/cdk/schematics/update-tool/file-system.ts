/**
 * @license
 * Copyright Google LLC All Rights Reserved.
 *
 * Use of this source code is governed by an MIT-style license that can be
 * found in the LICENSE file at https://angular.io/license
 */

import {UpdateRecorder} from './update-recorder';

/**
 * A workspace path semantically is equivalent to the `Path` type provided by the
 * Angular devkit. Paths denoted with such a type are guaranteed to be representing
 * paths of a given virtual file system. This means that the root of a path can be
 * different, and does not necessarily need to match the root in the real file system.
 *
 * 工作空间路径在语义上等效于 Angular devkit 提供 `Path`。用这种类型表示的路径可以保证代表给定虚拟文件系统的路径。这意味着路径的根可以不同，并且不一定需要与真实文件系统中的根匹配。
 *
 * For example: Consider we have a project in `/home/<..>/my-project`. Then a path
 * like `/package.json` could actually refer to the `package.json` file in `my-project`.
 * Note that in the real file system this would not match though.
 *
<<<<<<< HEAD
 * 例如：假设我们在 `/home/&lt;..>/my-project` 下有一个项目。然后，像 `/package.json` 这样的路径实际上引用的是 `my-project` 中的 `package.json` 文件。请注意，在实际文件系统中，这将不匹配。
 *
 * One wonder why another type has been declared for such paths, when there already
 * is the `Path` type provided by the devkit. We do this for a couple of reasons:
=======
 * One might wonder why another type has been declared for such paths, when there
 * already is the `Path` type provided by the devkit. We do this for a couple of reasons:
>>>>>>> 70cf080c
 *
 * 奇怪的是，既然已经有 devkit 提供了 `Path` 类型，为什么要为这种路径声明另一种类型呢？我们这样做有两个原因：
 *
 * 1. The update-tool cannot have a dependency on the Angular devkit as that one
 *    is not synced into g3. We want to be able to run migrations in g3 if needed.
 *
 *    更新工具不能依赖于 Angular devkit，因为该工具没有同步到 g3 中。如果需要，我们希望能够在 g3 中运行迁移。
 *
 */
export type WorkspacePath = string & {
  // Brand signature matches the devkit paths so that existing path
  // utilities from the Angular devkit can be conveniently used.
  __PRIVATE_DEVKIT_PATH: void;
};

/**
 * Interface that describes a directory.
 *
 * 用来描述目录的接口。
 *
 */
export interface DirectoryEntry {
  /**
   * List of directories inside the directory.
   *
   * 目录内的子目录列表。
   *
   */
  directories: string[];
  /**
   * List of files inside the directory.
   *
   * 目录内文件列表。
   *
   */
  files: string[];
}

/**
 * Abstraction of the file system that migrations can use to record and apply
 * changes. This is necessary to support virtual file systems as used in the CLI devkit.
 *
 * 文件系统的抽象，迁移可用它来记录和应用更改。要想支持 CLI devkit 中使用的虚拟文件系统，这是必要的。
 *
 */
export abstract class FileSystem {
  /**
   * Checks whether the given file exists.
   *
   * 检查给定的文件是否存在。
   *
   */
  abstract fileExists(path: WorkspacePath): boolean;
  /** Checks whether the given directory exists.
   *
   * 检查给定的文件或目录是否存在。
   *
   */
  abstract directoryExists(path: WorkspacePath): boolean;
  /**
   * Gets the contents of the given file.
   *
   * 获取给定文件的内容。
   *
   */
  abstract read(filePath: WorkspacePath): string | null;
  /**
   * Reads the given directory to retrieve children.
   *
   * 读取给定目录以检索子级。
   *
   */
  abstract readDirectory(dirPath: WorkspacePath): DirectoryEntry;
  /**
   * Creates an update recorder for the given file. Edits can be recorded and
   * committed in batches. Changes are not applied automatically because otherwise
   * migrations would need to re-read files, or account for shifted file contents.
   *
   * 为给定文件创建一个更新记录器。可以批量记录和提交编辑。更改不会自动应用，否则迁移将需要重新读取文件或考虑文件内容的变化。
   *
   */
  abstract edit(filePath: WorkspacePath): UpdateRecorder;
  /**
   * Applies all changes which have been recorded in update recorders.
   *
   * 应用已记录在更新记录器中的所有更改。
   *
   */
  abstract commitEdits(): void;
  /**
   * Creates a new file with the given content.
   *
   * 用给定的内容创建一个新文件。
   *
   */
  abstract create(filePath: WorkspacePath, content: string): void;
  /**
   * Overwrites an existing file with the given content.
   *
   * 用给定的内容覆盖现有文件。
   *
   */
  abstract overwrite(filePath: WorkspacePath, content: string): void;
  /**
   * Deletes the given file.
   *
   * 删除给定的文件。
   *
   */
  abstract delete(filePath: WorkspacePath): void;
  /**
   * Resolves given paths to a resolved path in the file system. For example, the devkit
   * tree considers the actual workspace directory as file system root.
   *
   * 将给定路径解析为文件系统中的已解析路径。例如，devkit 树将实际的工作区目录视为文件系统根目录。
   *
   * Follows the same semantics as the native path `resolve` method. i.e. segments
   * are processed in reverse. The last segment is considered the target and the
   * function will iterate from the target through other segments until it finds an
   * absolute path segment.
   *
   * 遵循与原生 path 中的 `resolve` 方法相同的语义，即这些段是逆向处理的。最后一个段被视为目标，并且该函数将从目标遍历其他段，直到找到绝对路径段为止。
   *
   */
  abstract resolve(...segments: string[]): WorkspacePath;
}<|MERGE_RESOLUTION|>--- conflicted
+++ resolved
@@ -20,15 +20,10 @@
  * like `/package.json` could actually refer to the `package.json` file in `my-project`.
  * Note that in the real file system this would not match though.
  *
-<<<<<<< HEAD
  * 例如：假设我们在 `/home/&lt;..>/my-project` 下有一个项目。然后，像 `/package.json` 这样的路径实际上引用的是 `my-project` 中的 `package.json` 文件。请注意，在实际文件系统中，这将不匹配。
  *
- * One wonder why another type has been declared for such paths, when there already
- * is the `Path` type provided by the devkit. We do this for a couple of reasons:
-=======
  * One might wonder why another type has been declared for such paths, when there
  * already is the `Path` type provided by the devkit. We do this for a couple of reasons:
->>>>>>> 70cf080c
  *
  * 奇怪的是，既然已经有 devkit 提供了 `Path` 类型，为什么要为这种路径声明另一种类型呢？我们这样做有两个原因：
  *
