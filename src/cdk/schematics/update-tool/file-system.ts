/**
 * @license
 * Copyright Google LLC All Rights Reserved.
 *
 * Use of this source code is governed by an MIT-style license that can be
 * found in the LICENSE file at https://angular.io/license
 */

import {UpdateRecorder} from './update-recorder';

/**
 * A workspace path semantically is equivalent to the `Path` type provided by the
 * Angular devkit. Paths denoted with such a type are guaranteed to be representing
 * paths of a given virtual file system. This means that the root of a path can be
 * different, and does not necessarily need to match the root in the real file system.
 *
 * 工作空间路径在语义上等效于 Angular devkit 提供 `Path`。用这种类型表示的路径可以保证代表给定虚拟文件系统的路径。这意味着路径的根可以不同，并且不一定需要与真实文件系统中的根匹配。
 *
 * For example: Consider we have a project in `/home/<..>/my-project`. Then a path
 * like `/package.json` could actually refer to the `package.json` file in `my-project`.
 * Note that in the real file system this would not match though.
 *
 * 例如：假设我们在 `/home/&lt;..>/my-project` 下有一个项目。然后，像 `/package.json` 这样的路径实际上引用的是 `my-project` 中的 `package.json` 文件。请注意，在实际文件系统中，这将不匹配。
 *
 * One wonder why another type has been declared for such paths, when there already
 * is the `Path` type provided by the devkit. We do this for a couple of reasons:
 *
<<<<<<< HEAD
 * 奇怪的是，既然已经有 devkit 提供了 `Path` 类型，为什么要为这种路径声明另一种类型呢？我们这样做有两个原因：
 *
 * 1. The update-tool cannot have a dependency on the Angular devkit as that one
 *    is not synced into g3. We want to be able to run migrations in g3 if needed.
 *
 *    更新工具不能依赖于 Angular devkit，因为该工具没有同步到 g3 中。如果需要，我们希望能够在 g3 中运行迁移。
 *
=======
 * 1. The update-tool cannot have a dependency on the Angular devkit as that one
 *    is not synced into g3. We want to be able to run migrations in g3 if needed.
 *
>>>>>>> 53b69108
 */
export type WorkspacePath = string & {
  // Brand signature matches the devkit paths so that existing path
  // utilities from the Angular devkit can be conveniently used.
  __PRIVATE_DEVKIT_PATH: void;
};

/**
 * Interface that describes a directory.
 *
 * 用来描述目录的接口。
 *
 */
export interface DirectoryEntry {
  /**
   * List of directories inside the directory.
   *
   * 目录内的子目录列表。
   *
   */
  directories: string[];
  /**
   * List of files inside the directory.
   *
   * 目录内文件列表。
   *
   */
  files: string[];
}

/**
 * Abstraction of the file system that migrations can use to record and apply
 * changes. This is necessary to support virtual file systems as used in the CLI devkit.
 *
 * 文件系统的抽象，迁移可用它来记录和应用更改。要想支持 CLI devkit 中使用的虚拟文件系统，这是必要的。
 *
 */
export abstract class FileSystem {
  /**
   * Checks whether the given file exists.
   *
   * 检查给定的文件是否存在。
   *
   */
  abstract fileExists(path: WorkspacePath): boolean;
  /** Checks whether the given directory exists.
   *
   * 检查给定的文件或目录是否存在。
   *
   */
  abstract directoryExists(path: WorkspacePath): boolean;
  /**
   * Gets the contents of the given file.
   *
   * 获取给定文件的内容。
   *
   */
  abstract read(filePath: WorkspacePath): string | null;
  /**
   * Reads the given directory to retrieve children.
   *
   * 读取给定目录以检索子级。
   *
   */
  abstract readDirectory(dirPath: WorkspacePath): DirectoryEntry;
  /**
   * Creates an update recorder for the given file. Edits can be recorded and
   * committed in batches. Changes are not applied automatically because otherwise
   * migrations would need to re-read files, or account for shifted file contents.
   *
   * 为给定文件创建一个更新记录器。可以批量记录和提交编辑。更改不会自动应用，否则迁移将需要重新读取文件或考虑文件内容的变化。
   *
   */
  abstract edit(filePath: WorkspacePath): UpdateRecorder;
  /**
   * Applies all changes which have been recorded in update recorders.
   *
   * 应用已记录在更新记录器中的所有更改。
   *
   */
  abstract commitEdits(): void;
  /**
   * Creates a new file with the given content.
   *
   * 用给定的内容创建一个新文件。
   *
   */
  abstract create(filePath: WorkspacePath, content: string): void;
  /**
   * Overwrites an existing file with the given content.
   *
   * 用给定的内容覆盖现有文件。
   *
   */
  abstract overwrite(filePath: WorkspacePath, content: string): void;
  /**
   * Deletes the given file.
   *
   * 删除给定的文件。
   *
   */
  abstract delete(filePath: WorkspacePath): void;
  /**
   * Resolves given paths to a resolved path in the file system. For example, the devkit
   * tree considers the actual workspace directory as file system root.
   *
   * 将给定路径解析为文件系统中的已解析路径。例如，devkit 树将实际的工作区目录视为文件系统根目录。
   *
   * Follows the same semantics as the native path `resolve` method. i.e. segments
   * are processed in reverse. The last segment is considered the target and the
   * function will iterate from the target through other segments until it finds an
   * absolute path segment.
   *
   * 遵循与原生 path 中的 `resolve` 方法相同的语义，即这些段是逆向处理的。最后一个段被视为目标，并且该函数将从目标遍历其他段，直到找到绝对路径段为止。
   *
   */
  abstract resolve(...segments: string[]): WorkspacePath;
}<|MERGE_RESOLUTION|>--- conflicted
+++ resolved
@@ -14,30 +14,16 @@
  * paths of a given virtual file system. This means that the root of a path can be
  * different, and does not necessarily need to match the root in the real file system.
  *
- * 工作空间路径在语义上等效于 Angular devkit 提供 `Path`。用这种类型表示的路径可以保证代表给定虚拟文件系统的路径。这意味着路径的根可以不同，并且不一定需要与真实文件系统中的根匹配。
- *
  * For example: Consider we have a project in `/home/<..>/my-project`. Then a path
  * like `/package.json` could actually refer to the `package.json` file in `my-project`.
  * Note that in the real file system this would not match though.
  *
- * 例如：假设我们在 `/home/&lt;..>/my-project` 下有一个项目。然后，像 `/package.json` 这样的路径实际上引用的是 `my-project` 中的 `package.json` 文件。请注意，在实际文件系统中，这将不匹配。
- *
  * One wonder why another type has been declared for such paths, when there already
  * is the `Path` type provided by the devkit. We do this for a couple of reasons:
- *
-<<<<<<< HEAD
- * 奇怪的是，既然已经有 devkit 提供了 `Path` 类型，为什么要为这种路径声明另一种类型呢？我们这样做有两个原因：
  *
  * 1. The update-tool cannot have a dependency on the Angular devkit as that one
  *    is not synced into g3. We want to be able to run migrations in g3 if needed.
  *
- *    更新工具不能依赖于 Angular devkit，因为该工具没有同步到 g3 中。如果需要，我们希望能够在 g3 中运行迁移。
- *
-=======
- * 1. The update-tool cannot have a dependency on the Angular devkit as that one
- *    is not synced into g3. We want to be able to run migrations in g3 if needed.
- *
->>>>>>> 53b69108
  */
 export type WorkspacePath = string & {
   // Brand signature matches the devkit paths so that existing path
@@ -45,114 +31,49 @@
   __PRIVATE_DEVKIT_PATH: void;
 };
 
-/**
- * Interface that describes a directory.
- *
- * 用来描述目录的接口。
- *
- */
+/** Interface that describes a directory. */
 export interface DirectoryEntry {
-  /**
-   * List of directories inside the directory.
-   *
-   * 目录内的子目录列表。
-   *
-   */
+  /** List of directories inside the directory. */
   directories: string[];
-  /**
-   * List of files inside the directory.
-   *
-   * 目录内文件列表。
-   *
-   */
+  /** List of files inside the directory. */
   files: string[];
 }
 
 /**
  * Abstraction of the file system that migrations can use to record and apply
  * changes. This is necessary to support virtual file systems as used in the CLI devkit.
- *
- * 文件系统的抽象，迁移可用它来记录和应用更改。要想支持 CLI devkit 中使用的虚拟文件系统，这是必要的。
- *
  */
 export abstract class FileSystem {
-  /**
-   * Checks whether the given file exists.
-   *
-   * 检查给定的文件是否存在。
-   *
-   */
+  /** Checks whether the given file exists. */
   abstract fileExists(path: WorkspacePath): boolean;
-  /** Checks whether the given directory exists.
-   *
-   * 检查给定的文件或目录是否存在。
-   *
-   */
+  /** Checks whether the given directory exists. */
   abstract directoryExists(path: WorkspacePath): boolean;
-  /**
-   * Gets the contents of the given file.
-   *
-   * 获取给定文件的内容。
-   *
-   */
+  /** Gets the contents of the given file. */
   abstract read(filePath: WorkspacePath): string | null;
-  /**
-   * Reads the given directory to retrieve children.
-   *
-   * 读取给定目录以检索子级。
-   *
-   */
+  /** Reads the given directory to retrieve children. */
   abstract readDirectory(dirPath: WorkspacePath): DirectoryEntry;
   /**
    * Creates an update recorder for the given file. Edits can be recorded and
    * committed in batches. Changes are not applied automatically because otherwise
    * migrations would need to re-read files, or account for shifted file contents.
-   *
-   * 为给定文件创建一个更新记录器。可以批量记录和提交编辑。更改不会自动应用，否则迁移将需要重新读取文件或考虑文件内容的变化。
-   *
    */
   abstract edit(filePath: WorkspacePath): UpdateRecorder;
-  /**
-   * Applies all changes which have been recorded in update recorders.
-   *
-   * 应用已记录在更新记录器中的所有更改。
-   *
-   */
+  /** Applies all changes which have been recorded in update recorders. */
   abstract commitEdits(): void;
-  /**
-   * Creates a new file with the given content.
-   *
-   * 用给定的内容创建一个新文件。
-   *
-   */
+  /** Creates a new file with the given content. */
   abstract create(filePath: WorkspacePath, content: string): void;
-  /**
-   * Overwrites an existing file with the given content.
-   *
-   * 用给定的内容覆盖现有文件。
-   *
-   */
+  /** Overwrites an existing file with the given content. */
   abstract overwrite(filePath: WorkspacePath, content: string): void;
-  /**
-   * Deletes the given file.
-   *
-   * 删除给定的文件。
-   *
-   */
+  /** Deletes the given file. */
   abstract delete(filePath: WorkspacePath): void;
   /**
    * Resolves given paths to a resolved path in the file system. For example, the devkit
    * tree considers the actual workspace directory as file system root.
    *
-   * 将给定路径解析为文件系统中的已解析路径。例如，devkit 树将实际的工作区目录视为文件系统根目录。
-   *
    * Follows the same semantics as the native path `resolve` method. i.e. segments
    * are processed in reverse. The last segment is considered the target and the
    * function will iterate from the target through other segments until it finds an
    * absolute path segment.
-   *
-   * 遵循与原生 path 中的 `resolve` 方法相同的语义，即这些段是逆向处理的。最后一个段被视为目标，并且该函数将从目标遍历其他段，直到找到绝对路径段为止。
-   *
    */
   abstract resolve(...segments: string[]): WorkspacePath;
 }