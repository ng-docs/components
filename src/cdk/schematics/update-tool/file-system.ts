--- conflicted
+++ resolved
@@ -70,36 +70,28 @@
  *
  */
 export abstract class FileSystem {
-<<<<<<< HEAD
   /**
-   * Checks whether the given file or directory exists.
+   * Checks whether the given file exists. */
+  abstract fileExists(path: WorkspacePath): boolean;
+  /** Checks whether the given directory exists.
    *
    * 检查给定的文件或目录是否存在。
    *
    */
-  abstract exists(path: WorkspacePath): boolean;
+  abstract directoryExists(path: WorkspacePath): boolean;
   /**
    * Gets the contents of the given file.
    *
    * 获取给定文件的内容。
    *
    */
-  abstract read(filePath: WorkspacePath): string|null;
+  abstract read(filePath: WorkspacePath): string | null;
   /**
    * Reads the given directory to retrieve children.
    *
    * 读取给定目录以检索子级。
    *
    */
-=======
-  /** Checks whether the given file exists. */
-  abstract fileExists(path: WorkspacePath): boolean;
-  /** Checks whether the given directory exists. */
-  abstract directoryExists(path: WorkspacePath): boolean;
-  /** Gets the contents of the given file. */
-  abstract read(filePath: WorkspacePath): string | null;
-  /** Reads the given directory to retrieve children. */
->>>>>>> 03485cd6
   abstract readDirectory(dirPath: WorkspacePath): DirectoryEntry;
   /**
    * Creates an update recorder for the given file. Edits can be recorded and
