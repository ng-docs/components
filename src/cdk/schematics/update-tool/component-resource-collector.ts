/**
 * @license
 * Copyright Google LLC All Rights Reserved.
 *
 * Use of this source code is governed by an MIT-style license that can be
 * found in the LICENSE file at https://angular.io/license
 */

import {dirname} from 'path';
import * as ts from 'typescript';
import {FileSystem, WorkspacePath} from './file-system';
import {getAngularDecorators} from './utils/decorators';
import {unwrapExpression} from './utils/functions';
import {
  computeLineStartsMap,
  getLineAndCharacterFromPosition,
  LineAndCharacter,
} from './utils/line-mappings';
import {getPropertyNameText} from './utils/property-name';

export interface ResolvedResource {
<<<<<<< HEAD
  /**
   * Class declaration that contains this resource.
   *
   * 包含此资源的类声明。
   *
   */
  container: ts.ClassDeclaration|null;
  /**
   * File content of the given template.
   *
   * 给定模板的文件内容。
   *
   */
=======
  /** Class declaration that contains this resource. */
  container: ts.ClassDeclaration | null;
  /** File content of the given template. */
>>>>>>> 03485cd6
  content: string;
  /**
   * Start offset of the resource content (e.g. in the inline source file)
   *
   * 资源内容的起始偏移量（例如，内联源文件中的偏移量）
   *
   */
  start: number;
  /**
   * Whether the given resource is inline or not.
   *
   * 给定资源是否为内联。
   *
   */
  inline: boolean;
  /**
   * Path to the file that contains this resource.
   *
   * 包含此资源的文件的路径。
   *
   */
  filePath: WorkspacePath;
  /**
   * Gets the character and line of a given position index in the resource.
   * If the resource is declared inline within a TypeScript source file, the line and
   * character are based on the full source file content.
   *
   * 获取资源中给定位置索引的字符和行。如果在 TypeScript 源文件中将资源声明为内联的，则行和字符是基于全部源文件内容的。
   *
   */
  getCharacterAndLineOfPosition: (pos: number) => LineAndCharacter;
}

/**
 * Collector that can be used to find Angular templates and stylesheets referenced within
 * given TypeScript source files (inline or external referenced files)
 *
 * 本收集器可用于查找在给定 TypeScript 源文件（内联或外部引用文件）中引用的 Angular 模板和样式表
 *
 */
export class ComponentResourceCollector {
  resolvedTemplates: ResolvedResource[] = [];
  resolvedStylesheets: ResolvedResource[] = [];

  constructor(public typeChecker: ts.TypeChecker, private _fileSystem: FileSystem) {}

  visitNode(node: ts.Node) {
    if (node.kind === ts.SyntaxKind.ClassDeclaration) {
      this._visitClassDeclaration(node as ts.ClassDeclaration);
    }
  }

  private _visitClassDeclaration(node: ts.ClassDeclaration) {
    if (!node.decorators || !node.decorators.length) {
      return;
    }

    const ngDecorators = getAngularDecorators(this.typeChecker, node.decorators);
    const componentDecorator = ngDecorators.find(dec => dec.name === 'Component');

    // In case no "@Component" decorator could be found on the current class, skip.
    if (!componentDecorator) {
      return;
    }

    const decoratorCall = componentDecorator.node.expression;

    // In case the component decorator call is not valid, skip this class declaration.
    if (decoratorCall.arguments.length !== 1) {
      return;
    }

    const componentMetadata = unwrapExpression(decoratorCall.arguments[0]);

    // Ensure that the component metadata is an object literal expression.
    if (!ts.isObjectLiteralExpression(componentMetadata)) {
      return;
    }

    const sourceFile = node.getSourceFile();
    const filePath = this._fileSystem.resolve(sourceFile.fileName);
    const sourceFileDirPath = dirname(sourceFile.fileName);

    // Walk through all component metadata properties and determine the referenced
    // HTML templates (either external or inline)
    componentMetadata.properties.forEach(property => {
      if (!ts.isPropertyAssignment(property)) {
        return;
      }

      const propertyName = getPropertyNameText(property.name);

      if (propertyName === 'styles' && ts.isArrayLiteralExpression(property.initializer)) {
        property.initializer.elements.forEach(el => {
          if (ts.isStringLiteralLike(el)) {
            // Need to add an offset of one to the start because the template quotes are
            // not part of the template content.
            const templateStartIdx = el.getStart() + 1;
            this.resolvedStylesheets.push({
              filePath,
              container: node,
              content: el.text,
              inline: true,
              start: templateStartIdx,
              getCharacterAndLineOfPosition: pos =>
                ts.getLineAndCharacterOfPosition(sourceFile, pos + templateStartIdx),
            });
          }
        });
      }

      // In case there is an inline template specified, ensure that the value is statically
      // analyzable by checking if the initializer is a string literal-like node.
      if (propertyName === 'template' && ts.isStringLiteralLike(property.initializer)) {
        // Need to add an offset of one to the start because the template quotes are
        // not part of the template content.
        const templateStartIdx = property.initializer.getStart() + 1;
        this.resolvedTemplates.push({
          filePath,
          container: node,
          content: property.initializer.text,
          inline: true,
          start: templateStartIdx,
          getCharacterAndLineOfPosition: pos =>
            ts.getLineAndCharacterOfPosition(sourceFile, pos + templateStartIdx),
        });
      }

      if (propertyName === 'styleUrls' && ts.isArrayLiteralExpression(property.initializer)) {
        property.initializer.elements.forEach(el => {
          if (ts.isStringLiteralLike(el)) {
            const stylesheetPath = this._fileSystem.resolve(sourceFileDirPath, el.text);
            const stylesheet = this.resolveExternalStylesheet(stylesheetPath, node);

            if (stylesheet) {
              this.resolvedStylesheets.push(stylesheet);
            }
          }
        });
      }

      if (propertyName === 'templateUrl' && ts.isStringLiteralLike(property.initializer)) {
        const templateUrl = property.initializer.text;
        const templatePath = this._fileSystem.resolve(sourceFileDirPath, templateUrl);

        // In case the template does not exist in the file system, skip this
        // external template.
        if (!this._fileSystem.fileExists(templatePath)) {
          return;
        }

        const fileContent = this._fileSystem.read(templatePath);

        if (fileContent) {
          const lineStartsMap = computeLineStartsMap(fileContent);

          this.resolvedTemplates.push({
            filePath: templatePath,
            container: node,
            content: fileContent,
            inline: false,
            start: 0,
            getCharacterAndLineOfPosition: p => getLineAndCharacterFromPosition(lineStartsMap, p),
          });
        }
      }
    });
  }

<<<<<<< HEAD
  /**
   * Resolves an external stylesheet by reading its content and computing line mappings.
   *
   * 通过读取其内容并计算行映射来解析外部样式表。
   *
   */
  resolveExternalStylesheet(filePath: WorkspacePath, container: ts.ClassDeclaration|null):
      ResolvedResource|null {
=======
  /** Resolves an external stylesheet by reading its content and computing line mappings. */
  resolveExternalStylesheet(
    filePath: WorkspacePath,
    container: ts.ClassDeclaration | null,
  ): ResolvedResource | null {
>>>>>>> 03485cd6
    const fileContent = this._fileSystem.read(filePath);

    if (!fileContent) {
      return null;
    }

    const lineStartsMap = computeLineStartsMap(fileContent);

    return {
      filePath: filePath,
      container: container,
      content: fileContent,
      inline: false,
      start: 0,
      getCharacterAndLineOfPosition: pos => getLineAndCharacterFromPosition(lineStartsMap, pos),
    };
  }
}<|MERGE_RESOLUTION|>--- conflicted
+++ resolved
@@ -19,25 +19,19 @@
 import {getPropertyNameText} from './utils/property-name';
 
 export interface ResolvedResource {
-<<<<<<< HEAD
   /**
    * Class declaration that contains this resource.
    *
    * 包含此资源的类声明。
    *
    */
-  container: ts.ClassDeclaration|null;
+  container: ts.ClassDeclaration | null;
   /**
    * File content of the given template.
    *
    * 给定模板的文件内容。
    *
    */
-=======
-  /** Class declaration that contains this resource. */
-  container: ts.ClassDeclaration | null;
-  /** File content of the given template. */
->>>>>>> 03485cd6
   content: string;
   /**
    * Start offset of the resource content (e.g. in the inline source file)
@@ -207,22 +201,16 @@
     });
   }
 
-<<<<<<< HEAD
   /**
    * Resolves an external stylesheet by reading its content and computing line mappings.
    *
    * 通过读取其内容并计算行映射来解析外部样式表。
    *
    */
-  resolveExternalStylesheet(filePath: WorkspacePath, container: ts.ClassDeclaration|null):
-      ResolvedResource|null {
-=======
-  /** Resolves an external stylesheet by reading its content and computing line mappings. */
   resolveExternalStylesheet(
     filePath: WorkspacePath,
     container: ts.ClassDeclaration | null,
   ): ResolvedResource | null {
->>>>>>> 03485cd6
     const fileContent = this._fileSystem.read(filePath);
 
     if (!fileContent) {
