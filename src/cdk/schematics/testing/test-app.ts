/**
 * @license
 * Copyright Google LLC All Rights Reserved.
 *
 * Use of this source code is governed by an MIT-style license that can be
 * found in the LICENSE file at https://angular.io/license
 */

import {Tree} from '@angular-devkit/schematics';
import {SchematicTestRunner, UnitTestTree} from '@angular-devkit/schematics/testing';

import {createTestProject} from './test-project';

<<<<<<< HEAD
/**
 * Create a base app used for testing.
 *
 * 创建用于测试的基本应用程序。
 *
 */
export async function createTestApp(runner: SchematicTestRunner, appOptions = {}, tree?: Tree):
    Promise<UnitTestTree> {
=======
/** Create a base app used for testing. */
export async function createTestApp(
  runner: SchematicTestRunner,
  appOptions = {},
  tree?: Tree,
): Promise<UnitTestTree> {
>>>>>>> 03485cd6
  return createTestProject(runner, 'application', appOptions, tree);
}<|MERGE_RESOLUTION|>--- conflicted
+++ resolved
@@ -11,22 +11,16 @@
 
 import {createTestProject} from './test-project';
 
-<<<<<<< HEAD
 /**
  * Create a base app used for testing.
  *
  * 创建用于测试的基本应用程序。
  *
  */
-export async function createTestApp(runner: SchematicTestRunner, appOptions = {}, tree?: Tree):
-    Promise<UnitTestTree> {
-=======
-/** Create a base app used for testing. */
 export async function createTestApp(
   runner: SchematicTestRunner,
   appOptions = {},
   tree?: Tree,
 ): Promise<UnitTestTree> {
->>>>>>> 03485cd6
   return createTestProject(runner, 'application', appOptions, tree);
 }