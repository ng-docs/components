/**
 * @license
 * Copyright Google LLC All Rights Reserved.
 *
 * Use of this source code is governed by an MIT-style license that can be
 * found in the LICENSE file at https://angular.io/license
 */

import {Path, workspaces} from '@angular-devkit/core';
import {defaultTargetBuilders, getTargetsByBuilderName} from './project-targets';

<<<<<<< HEAD
/**
 * Gets the path of the index file in the given project.
 *
 * 获取给定项目中索引文件的路径。
 *
 */
export function getProjectIndexFiles(project: ProjectDefinition): Path[] {
=======
/** Gets the path of the index file in the given project. */
export function getProjectIndexFiles(project: workspaces.ProjectDefinition): Path[] {
>>>>>>> 69652b09
  const paths = getTargetsByBuilderName(project, defaultTargetBuilders.build)
    .filter(t => t.options?.index)
    .map(t => t.options!.index as Path);

  // Use a set to remove duplicate index files referenced in multiple build targets of a project.
  return Array.from(new Set(paths));
}<|MERGE_RESOLUTION|>--- conflicted
+++ resolved
@@ -9,18 +9,13 @@
 import {Path, workspaces} from '@angular-devkit/core';
 import {defaultTargetBuilders, getTargetsByBuilderName} from './project-targets';
 
-<<<<<<< HEAD
 /**
  * Gets the path of the index file in the given project.
  *
  * 获取给定项目中索引文件的路径。
  *
  */
-export function getProjectIndexFiles(project: ProjectDefinition): Path[] {
-=======
-/** Gets the path of the index file in the given project. */
 export function getProjectIndexFiles(project: workspaces.ProjectDefinition): Path[] {
->>>>>>> 69652b09
   const paths = getTargetsByBuilderName(project, defaultTargetBuilders.build)
     .filter(t => t.options?.index)
     .map(t => t.options!.index as Path);
