/**
 * @license
 * Copyright Google LLC All Rights Reserved.
 *
 * Use of this source code is governed by an MIT-style license that can be
 * found in the LICENSE file at https://angular.io/license
 */

import {strings, template as interpolateTemplate} from '@angular-devkit/core';
import {
  apply,
  applyTemplates,
  branchAndMerge,
  chain,
  filter,
  mergeWith,
  move,
  noop,
  Rule,
  SchematicsException,
  Tree,
  url,
} from '@angular-devkit/schematics';
import {FileSystemSchematicContext} from '@angular-devkit/schematics/tools';
import {Schema as ComponentOptions, Style} from '@schematics/angular/component/schema';
import {InsertChange} from '@schematics/angular/utility/change';
import {getWorkspace} from '@schematics/angular/utility/workspace';
import {buildRelativePath, findModuleFromOptions} from '@schematics/angular/utility/find-module';
import {parseName} from '@schematics/angular/utility/parse-name';
import {validateHtmlSelector} from '@schematics/angular/utility/validation';
import {ProjectType} from '@schematics/angular/utility/workspace-models';
import {addDeclarationToModule, addExportToModule} from '@schematics/angular/utility/ast-utils';
import {readFileSync, statSync} from 'fs';
import {dirname, join, resolve} from 'path';
import * as ts from 'typescript';
import {getProjectFromWorkspace} from './get-project';
import {getDefaultComponentOptions} from './schematic-options';
import {ProjectDefinition} from '@angular-devkit/core/src/workspace';

/**
 * Build a default project path for generating.
 *
 * 构建用于生成的默认项目路径。
 *
 * @param project The project to build the path for.
 *
 * 要为项目建立的路径。
 *
 */
function buildDefaultPath(project: ProjectDefinition): string {
  const root = project.sourceRoot ? `/${project.sourceRoot}/` : `/${project.root}/src/`;

  const projectDirName = project.extensions.projectType === ProjectType.Application ? 'app' : 'lib';

  return `${root}${projectDirName}`;
}

/**
 * List of style extensions which are CSS compatible. All supported CLI style extensions can be
<<<<<<< HEAD
 * found here: angular/angular-cli/master/packages/schematics/angular/ng-new/schema.json#L118-L122
 *
 * 与 CSS 兼容的样式扩展列表。所有受支持的 CLI 样式扩展都可以在这里找到：angular/angular-cli/master/packages/schematics/angular/ng-new/schema.json#L118-L122
 *
=======
 * found here: angular/angular-cli/main/packages/schematics/angular/ng-new/schema.json#L118-L122
>>>>>>> 53b69108
 */
const supportedCssExtensions = ['css', 'scss', 'less'];

function readIntoSourceFile(host: Tree, modulePath: string) {
  const text = host.read(modulePath);
  if (text === null) {
    throw new SchematicsException(`File ${modulePath} does not exist.`);
  }

  return ts.createSourceFile(modulePath, text.toString('utf-8'), ts.ScriptTarget.Latest, true);
}

function addDeclarationToNgModule(options: ComponentOptions): Rule {
  return (host: Tree) => {
    if (options.skipImport || !options.module) {
      return host;
    }

    const modulePath = options.module;
    let source = readIntoSourceFile(host, modulePath);

    const componentPath =
      `/${options.path}/` +
      (options.flat ? '' : strings.dasherize(options.name) + '/') +
      strings.dasherize(options.name) +
      '.component';
    const relativePath = buildRelativePath(modulePath, componentPath);
    const classifiedName = strings.classify(`${options.name}Component`);

    const declarationChanges = addDeclarationToModule(
      source,
      modulePath,
      classifiedName,
      relativePath,
    );

    const declarationRecorder = host.beginUpdate(modulePath);
    for (const change of declarationChanges) {
      if (change instanceof InsertChange) {
        declarationRecorder.insertLeft(change.pos, change.toAdd);
      }
    }
    host.commitUpdate(declarationRecorder);

    if (options.export) {
      // Need to refresh the AST because we overwrote the file in the host.
      source = readIntoSourceFile(host, modulePath);

      const exportRecorder = host.beginUpdate(modulePath);
      const exportChanges = addExportToModule(
        source,
        modulePath,
        strings.classify(`${options.name}Component`),
        relativePath,
      );

      for (const change of exportChanges) {
        if (change instanceof InsertChange) {
          exportRecorder.insertLeft(change.pos, change.toAdd);
        }
      }
      host.commitUpdate(exportRecorder);
    }

    return host;
  };
}

function buildSelector(options: ComponentOptions, projectPrefix?: string) {
  let selector = strings.dasherize(options.name);
  if (options.prefix) {
    selector = `${options.prefix}-${selector}`;
  } else if (options.prefix === undefined && projectPrefix) {
    selector = `${projectPrefix}-${selector}`;
  }

  return selector;
}

/**
 * Indents the text content with the amount of specified spaces. The spaces will be added after
 * every line-break. This utility function can be used inside of EJS templates to properly
 * include the additional files.
 *
 * 使文本内容缩进指定数量的空格。每次换行后都会添加空格。可以在 EJS 模板内部使用此实用工具功能以正确包含其他文件。
 *
 */
function indentTextContent(text: string, numSpaces: number): string {
  // In the Material project there should be only LF line-endings, but the schematic files
  // are not being linted and therefore there can be also CRLF or just CR line-endings.
  return text.replace(/(\r\n|\r|\n)/g, `$1${' '.repeat(numSpaces)}`);
}

/**
 * Rule that copies and interpolates the files that belong to this schematic context. Additionally
 * a list of file paths can be passed to this rule in order to expose them inside the EJS
 * template context.
 *
 * 本规则规定哪些要复制和插值的文件属于此原理图上下文。另外，可以将文件路径列表传递给此规则，以将其显示在 EJS 模板上下文中。
 *
 * This allows inlining the external template or stylesheet files in EJS without having
 * to manually duplicate the file content.
 *
 * 这允许在 EJS 中内联外部模板或样式表文件，而无需手动复制文件内容。
 *
 */
export function buildComponent(
  options: ComponentOptions,
  additionalFiles: {[key: string]: string} = {},
): Rule {
  return async (host, ctx) => {
    const context = ctx as FileSystemSchematicContext;
    const workspace = await getWorkspace(host);
    const project = getProjectFromWorkspace(workspace, options.project);
    const defaultComponentOptions = getDefaultComponentOptions(project);

    // TODO(devversion): Remove if we drop support for older CLI versions.
    // This handles an unreported breaking change from the @angular-devkit/schematics. Previously
    // the description path resolved to the factory file, but starting from 6.2.0, it resolves
    // to the factory directory.
    const schematicPath = statSync(context.schematic.description.path).isDirectory()
      ? context.schematic.description.path
      : dirname(context.schematic.description.path);

    const schematicFilesUrl = './files';
    const schematicFilesPath = resolve(schematicPath, schematicFilesUrl);

    // Add the default component option values to the options if an option is not explicitly
    // specified but a default component option is available.
    Object.keys(options)
      .filter(
        key =>
          options[key as keyof ComponentOptions] == null &&
          defaultComponentOptions[key as keyof ComponentOptions],
      )
      .forEach(
        key =>
          ((options as any)[key] = (defaultComponentOptions as ComponentOptions)[
            key as keyof ComponentOptions
          ]),
      );

    if (options.path === undefined) {
      // TODO(jelbourn): figure out if the need for this `as any` is a bug due to two different
      // incompatible `ProjectDefinition` classes in @angular-devkit
      options.path = buildDefaultPath(project as any);
    }

    options.module = findModuleFromOptions(host, options);

    const parsedPath = parseName(options.path!, options.name);

    options.name = parsedPath.name;
    options.path = parsedPath.path;
    options.selector = options.selector || buildSelector(options, project.prefix);

    validateHtmlSelector(options.selector!);

    // In case the specified style extension is not part of the supported CSS supersets,
    // we generate the stylesheets with the "css" extension. This ensures that we don't
    // accidentally generate invalid stylesheets (e.g. drag-drop-comp.styl) which will
    // break the Angular CLI project. See: https://github.com/angular/components/issues/15164
    if (!supportedCssExtensions.includes(options.style!)) {
      // TODO: Cast is necessary as we can't use the Style enum which has been introduced
      // within CLI v7.3.0-rc.0. This would break the schematic for older CLI versions.
      options.style = 'css' as Style;
    }

    // Object that will be used as context for the EJS templates.
    const baseTemplateContext = {
      ...strings,
      'if-flat': (s: string) => (options.flat ? '' : s),
      ...options,
    };

    // Key-value object that includes the specified additional files with their loaded content.
    // The resolved contents can be used inside EJS templates.
    const resolvedFiles: Record<string, string> = {};

    for (let key in additionalFiles) {
      if (additionalFiles[key]) {
        const fileContent = readFileSync(join(schematicFilesPath, additionalFiles[key]), 'utf-8');

        // Interpolate the additional files with the base EJS template context.
        resolvedFiles[key] = interpolateTemplate(fileContent)(baseTemplateContext);
      }
    }

    const templateSource = apply(url(schematicFilesUrl), [
      options.skipTests ? filter(path => !path.endsWith('.spec.ts.template')) : noop(),
      options.inlineStyle ? filter(path => !path.endsWith('.__style__.template')) : noop(),
      options.inlineTemplate ? filter(path => !path.endsWith('.html.template')) : noop(),
      // Treat the template options as any, because the type definition for the template options
      // is made unnecessarily explicit. Every type of object can be used in the EJS template.
      applyTemplates({indentTextContent, resolvedFiles, ...baseTemplateContext} as any),
      // TODO(devversion): figure out why we cannot just remove the first parameter
      // See for example: angular-cli#schematics/angular/component/index.ts#L160
      move(null as any, parsedPath.path),
    ]);

    return () =>
      chain([
        branchAndMerge(chain([addDeclarationToNgModule(options), mergeWith(templateSource)])),
      ])(host, context);
  };
}<|MERGE_RESOLUTION|>--- conflicted
+++ resolved
@@ -39,13 +39,7 @@
 
 /**
  * Build a default project path for generating.
- *
- * 构建用于生成的默认项目路径。
- *
  * @param project The project to build the path for.
- *
- * 要为项目建立的路径。
- *
  */
 function buildDefaultPath(project: ProjectDefinition): string {
   const root = project.sourceRoot ? `/${project.sourceRoot}/` : `/${project.root}/src/`;
@@ -57,14 +51,7 @@
 
 /**
  * List of style extensions which are CSS compatible. All supported CLI style extensions can be
-<<<<<<< HEAD
- * found here: angular/angular-cli/master/packages/schematics/angular/ng-new/schema.json#L118-L122
- *
- * 与 CSS 兼容的样式扩展列表。所有受支持的 CLI 样式扩展都可以在这里找到：angular/angular-cli/master/packages/schematics/angular/ng-new/schema.json#L118-L122
- *
-=======
  * found here: angular/angular-cli/main/packages/schematics/angular/ng-new/schema.json#L118-L122
->>>>>>> 53b69108
  */
 const supportedCssExtensions = ['css', 'scss', 'less'];
 
@@ -148,9 +135,6 @@
  * Indents the text content with the amount of specified spaces. The spaces will be added after
  * every line-break. This utility function can be used inside of EJS templates to properly
  * include the additional files.
- *
- * 使文本内容缩进指定数量的空格。每次换行后都会添加空格。可以在 EJS 模板内部使用此实用工具功能以正确包含其他文件。
- *
  */
 function indentTextContent(text: string, numSpaces: number): string {
   // In the Material project there should be only LF line-endings, but the schematic files
@@ -163,13 +147,8 @@
  * a list of file paths can be passed to this rule in order to expose them inside the EJS
  * template context.
  *
- * 本规则规定哪些要复制和插值的文件属于此原理图上下文。另外，可以将文件路径列表传递给此规则，以将其显示在 EJS 模板上下文中。
- *
  * This allows inlining the external template or stylesheet files in EJS without having
  * to manually duplicate the file content.
- *
- * 这允许在 EJS 中内联外部模板或样式表文件，而无需手动复制文件内容。
- *
  */
 export function buildComponent(
   options: ComponentOptions,
