--- conflicted
+++ resolved
@@ -30,24 +30,18 @@
   return ts.createSourceFile(path, buffer.toString(), ts.ScriptTarget.Latest, true);
 }
 
-<<<<<<< HEAD
 /**
  * Import and add module to root app module.
  *
  * 导入模块并将其添加到应用的根模块。
  *
  */
-export function addModuleImportToRootModule(host: Tree, moduleName: string, src: string,
-                                            project: ProjectDefinition) {
-=======
-/** Import and add module to root app module. */
 export function addModuleImportToRootModule(
   host: Tree,
   moduleName: string,
   src: string,
   project: ProjectDefinition,
 ) {
->>>>>>> 03485cd6
   const modulePath = getAppModulePath(host, getProjectMainFile(project));
   addModuleImportToModule(host, modulePath, moduleName, src);
 }
@@ -98,22 +92,16 @@
   host.commitUpdate(recorder);
 }
 
-<<<<<<< HEAD
 /**
  * Wraps the internal find module from options with undefined path handling
  *
  * 使用具有未定义路径处理的选项，包装内部查找模块
  *
  */
-export async function findModuleFromOptions(host: Tree, options: ComponentOptions):
-  Promise<string | undefined> {
-=======
-/** Wraps the internal find module from options with undefined path handling  */
 export async function findModuleFromOptions(
   host: Tree,
   options: ComponentOptions,
 ): Promise<string | undefined> {
->>>>>>> 03485cd6
   const workspace = await getWorkspace(host);
 
   if (!options.project) {
