--- conflicted
+++ resolved
@@ -21,22 +21,16 @@
   test: '@angular-devkit/build-angular:karma',
 };
 
-<<<<<<< HEAD
 /**
  * Resolves the architect options for the build target of the given project.
  *
  * 解析给定项目的构建目标的建筑师选项。
  *
  */
-export function getProjectTargetOptions(project: ProjectDefinition, buildTarget: string):
-  Record<string, JsonValue | undefined> {
-=======
-/** Resolves the architect options for the build target of the given project. */
 export function getProjectTargetOptions(
   project: ProjectDefinition,
   buildTarget: string,
 ): Record<string, JsonValue | undefined> {
->>>>>>> 03485cd6
   const options = project.targets?.get(buildTarget)?.options;
 
   if (!options) {
