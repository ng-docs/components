--- conflicted
+++ resolved
@@ -10,18 +10,13 @@
 import {addModuleImportToModule, buildComponent, findModuleFromOptions} from '../../utils';
 import {Schema} from './schema';
 
-<<<<<<< HEAD
 /**
  * Scaffolds a new Angular component that uses the Drag and Drop module.
  *
  * 建立使用拖放模块的新 Angular 组件。
  *
  */
-export default function(options: Schema): Rule {
-=======
-/** Scaffolds a new Angular component that uses the Drag and Drop module. */
 export default function (options: Schema): Rule {
->>>>>>> 03485cd6
   return chain([
     buildComponent(
       {...options},
