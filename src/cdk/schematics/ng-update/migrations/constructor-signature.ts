/**
 * @license
 * Copyright Google LLC All Rights Reserved.
 *
 * Use of this source code is governed by an MIT-style license that can be
 * found in the LICENSE file at https://angular.io/license
 */

import * as ts from 'typescript';
import {Migration} from '../../update-tool/migration';
import {getAllChanges} from '../../update-tool/version-changes';
import {UpgradeData} from '../upgrade-data';

/**
 * List of diagnostic codes that refer to pre-emit diagnostics which indicate invalid
 * new expression or super call signatures. See the list of diagnostics here:
 *
 * 诊断代码列表，代表发出前诊断信息，它会指出无效的新表达式或 super 调用签名。请在此处查看诊断列表：
 *
 * <https://github.com/Microsoft/TypeScript/blob/master/src/compiler/diagnosticMessages.json>
 */
const signatureErrorDiagnostics = [
  // Type not assignable error diagnostic.
  2345,
  // Constructor argument length invalid diagnostics
  2554, 2555, 2556, 2557,
];

/**
 * Migration that visits every TypeScript new expression or super call and checks if
 * the parameter type signature is invalid and needs to be updated manually.
 *
 * 此迁移将访问每个 TypeScript new 表达式或 super 调用，并检查参数类型签名是否无效并且需要手动更新。
 *
 */
export class ConstructorSignatureMigration extends Migration<UpgradeData> {
  // Note that the data for this rule is not distinguished based on the target version because
  // we don't keep track of the new signature and don't want to update incrementally.
  // See: https://github.com/angular/components/pull/12970#issuecomment-418337566
  data = getAllChanges(this.upgradeData.constructorChecks);

  // Only enable the migration rule if there is upgrade data.
  enabled = this.data.length !== 0;

  override visitNode(node: ts.Node): void {
    if (ts.isSourceFile(node)) {
      this._visitSourceFile(node);
    }
  }

  /**
   * Method that will be called for each source file of the upgrade project. In order to
   * properly determine invalid constructor signatures, we take advantage of the pre-emit
   * diagnostics from TypeScript.
   *
   * 将针对升级项目的每个源文件调用的方法。为了正确确定无效的构造函数签名，我们利用了 TypeScript 的发出前诊断功能。
   *
   * By using the diagnostics, the migration can handle type assignability. Not using
   * diagnostics would mean that we need to use simple type equality checking which is
   * too strict. See related issue: <https://github.com/Microsoft/TypeScript/issues/9879>
   *
   * 通过使用这些诊断，本迁移可以处理类型的赋值兼容。不使用诊断程序意味着我们需要使用简单类型相等性检查，那样就过于严格了。请参阅相关问题：<https://github.com/Microsoft/TypeScript/issues/9879>
   *
   */
  private _visitSourceFile(sourceFile: ts.SourceFile) {
    // List of classes of which the constructor signature has changed.
    const diagnostics = ts
      .getPreEmitDiagnostics(this.program, sourceFile)
      .filter(diagnostic => signatureErrorDiagnostics.includes(diagnostic.code))
      .filter(diagnostic => diagnostic.start !== undefined);

    for (const diagnostic of diagnostics) {
      const node = findConstructorNode(diagnostic, sourceFile);

      if (!node) {
        continue;
      }

      const classType = this.typeChecker.getTypeAtLocation(node.expression);
      const className = classType.symbol && classType.symbol.name;
      const isNewExpression = ts.isNewExpression(node);

      // Determine the class names of the actual construct signatures because we cannot assume that
      // the diagnostic refers to a constructor of the actual expression. In case the constructor
      // is inherited, we need to detect that the owner-class of the constructor is added to the
      // constructor checks upgrade data. e.g. `class CustomCalendar extends MatCalendar {}`.
      const signatureClassNames = classType
        .getConstructSignatures()
        .map(signature => getClassDeclarationOfSignature(signature))
        .map(declaration => (declaration && declaration.name ? declaration.name.text : null))
        .filter(Boolean);

      // Besides checking the signature class names, we need to check the actual class name because
      // there can be classes without an explicit constructor.
      if (
        !this.data.includes(className) &&
        !signatureClassNames.some(name => this.data.includes(name!))
      ) {
        continue;
      }

      const classSignatures = classType
        .getConstructSignatures()
        .map(signature => getParameterTypesFromSignature(signature, this.typeChecker));

      const expressionName = isNewExpression ? `new ${className}` : 'super';
      const signatures = classSignatures
        .map(signature =>
          signature.map(t => (t === null ? 'any' : this.typeChecker.typeToString(t))),
        )
        .map(signature => `${expressionName}(${signature.join(', ')})`)
        .join(' or ');

      this.createFailureAtNode(
        node,
        `Found "${className}" constructed with ` +
          `an invalid signature. Please manually update the ${expressionName} expression to ` +
          `match the new signature${classSignatures.length > 1 ? 's' : ''}: ${signatures}`,
      );
    }
  }
}

<<<<<<< HEAD
/**
 * Resolves the type for each parameter in the specified signature.
 *
 * 解析指定签名中每个参数的类型。
 *
 */
=======
/** Resolves the type for each parameter in the specified signature. */
>>>>>>> 03485cd6
function getParameterTypesFromSignature(
  signature: ts.Signature,
  typeChecker: ts.TypeChecker,
): (ts.Type | null)[] {
  return signature
    .getParameters()
    .map(param =>
      param.declarations ? typeChecker.getTypeAtLocation(param.declarations[0]) : null,
    );
}

/**
 * Walks through each node of a source file in order to find a new-expression node or super-call
 * expression node that is captured by the specified diagnostic.
 *
 * 遍历源文件的每个节点，以查找由指定诊断捕获的 new 表达式节点或 super 调用表达式节点。
 *
 */
function findConstructorNode(
  diagnostic: ts.Diagnostic,
  sourceFile: ts.SourceFile,
): ts.CallExpression | ts.NewExpression | null {
  let resolvedNode: ts.Node | null = null;

  const _visitNode = (node: ts.Node) => {
    // Check whether the current node contains the diagnostic. If the node contains the diagnostic,
    // walk deeper in order to find all constructor expression nodes.
    if (node.getStart() <= diagnostic.start! && node.getEnd() >= diagnostic.start!) {
      if (
        ts.isNewExpression(node) ||
        (ts.isCallExpression(node) && node.expression.kind === ts.SyntaxKind.SuperKeyword)
      ) {
        resolvedNode = node;
      }

      ts.forEachChild(node, _visitNode);
    }
  };

  ts.forEachChild(sourceFile, _visitNode);

  return resolvedNode;
}

<<<<<<< HEAD
/**
 * Determines the class declaration of the specified construct signature.
 *
 * 确定指定构造签名的类声明。
 *
 */
function getClassDeclarationOfSignature(signature: ts.Signature): ts.ClassDeclaration|null {
=======
/** Determines the class declaration of the specified construct signature. */
function getClassDeclarationOfSignature(signature: ts.Signature): ts.ClassDeclaration | null {
>>>>>>> 03485cd6
  let node: ts.Node = signature.getDeclaration();
  // Handle signatures which don't have an actual declaration. This happens if a class
  // does not have an explicitly written constructor.
  if (!node) {
    return null;
  }
  while (!ts.isSourceFile((node = node.parent))) {
    if (ts.isClassDeclaration(node)) {
      return node;
    }
  }
  return null;
}<|MERGE_RESOLUTION|>--- conflicted
+++ resolved
@@ -120,17 +120,12 @@
     }
   }
 }
-
-<<<<<<< HEAD
 /**
  * Resolves the type for each parameter in the specified signature.
  *
  * 解析指定签名中每个参数的类型。
  *
  */
-=======
-/** Resolves the type for each parameter in the specified signature. */
->>>>>>> 03485cd6
 function getParameterTypesFromSignature(
   signature: ts.Signature,
   typeChecker: ts.TypeChecker,
@@ -175,18 +170,13 @@
   return resolvedNode;
 }
 
-<<<<<<< HEAD
 /**
  * Determines the class declaration of the specified construct signature.
  *
  * 确定指定构造签名的类声明。
  *
  */
-function getClassDeclarationOfSignature(signature: ts.Signature): ts.ClassDeclaration|null {
-=======
-/** Determines the class declaration of the specified construct signature. */
 function getClassDeclarationOfSignature(signature: ts.Signature): ts.ClassDeclaration | null {
->>>>>>> 03485cd6
   let node: ts.Node = signature.getDeclaration();
   // Handle signatures which don't have an actual declaration. This happens if a class
   // does not have an explicitly written constructor.
