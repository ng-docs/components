/**
 * @license
 * Copyright Google LLC All Rights Reserved.
 *
 * Use of this source code is governed by an MIT-style license that can be
 * found in the LICENSE file at https://angular.io/license
 */

import {SchematicContext, Tree} from '@angular-devkit/schematics';
import {ProjectDefinition} from '@angular-devkit/core/src/workspace';
import {Constructor, Migration, PostMigrationAction} from '../update-tool/migration';
import {TargetVersion} from '../update-tool/target-version';

export type DevkitContext = {
<<<<<<< HEAD
  /**
   * Devkit tree for the current migrations. Can be used to insert/remove files.
   *
   * 当前迁移的 Devkit 树。可用于插入/删除文件。
   *
   */
  tree: Tree,
  /**
   * Name of the project the migrations run against.
   *
   * 迁移所针对的项目的名称。
   *
   */
  projectName: string;
  /**
   * Workspace project the migrations run against.
   *
   * 迁移所针对的工作区项目。
   *
   */
  project: ProjectDefinition,
  /**
   * Whether the migrations run for a test target.
   *
   * 迁移是否针对测试目标运行。
   *
   */
  isTestTarget: boolean,
};

export abstract class DevkitMigration<Data> extends Migration<Data, DevkitContext> {

  /**
   * Prints an informative message with context on the current target.
   *
   * 在当前目标上打印带有上下文的信息性消息。
   *
   */
=======
  /** Devkit tree for the current migrations. Can be used to insert/remove files. */
  tree: Tree;
  /** Name of the project the migrations run against. */
  projectName: string;
  /** Workspace project the migrations run against. */
  project: ProjectDefinition;
  /** Whether the migrations run for a test target. */
  isTestTarget: boolean;
};

export abstract class DevkitMigration<Data> extends Migration<Data, DevkitContext> {
  /** Prints an informative message with context on the current target. */
>>>>>>> 03485cd6
  protected printInfo(text: string) {
    const targetName = this.context.isTestTarget ? 'test' : 'build';
    this.logger.info(`- ${this.context.projectName}@${targetName}: ${text}`);
  }

  /**
   * Optional static method that will be called once the migration of all project
   * targets has been performed. This method can be used to make changes respecting the
   * migration result of all individual targets. e.g. removing HammerJS if it
   * is not needed in any project target.
   *
   * 在完成所有项目目标的迁移后将调用的可选静态方法。此方法可用于根据所有单个目标的迁移结果进行更改。例如，如果在任何项目目标中都不需要 HammerJS，则将其删除。
   *
   */
  static globalPostMigration?(
    tree: Tree,
    targetVersion: TargetVersion,
    context: SchematicContext,
  ): PostMigrationAction;
}

export type DevkitMigrationCtor<Data> = Constructor<DevkitMigration<Data>> &
  {[m in keyof typeof DevkitMigration]: typeof DevkitMigration[m]};<|MERGE_RESOLUTION|>--- conflicted
+++ resolved
@@ -12,14 +12,13 @@
 import {TargetVersion} from '../update-tool/target-version';
 
 export type DevkitContext = {
-<<<<<<< HEAD
   /**
    * Devkit tree for the current migrations. Can be used to insert/remove files.
    *
    * 当前迁移的 Devkit 树。可用于插入/删除文件。
    *
    */
-  tree: Tree,
+  tree: Tree;
   /**
    * Name of the project the migrations run against.
    *
@@ -33,38 +32,23 @@
    * 迁移所针对的工作区项目。
    *
    */
-  project: ProjectDefinition,
+  project: ProjectDefinition;
   /**
    * Whether the migrations run for a test target.
    *
    * 迁移是否针对测试目标运行。
    *
    */
-  isTestTarget: boolean,
+  isTestTarget: boolean;
 };
 
 export abstract class DevkitMigration<Data> extends Migration<Data, DevkitContext> {
-
   /**
    * Prints an informative message with context on the current target.
    *
    * 在当前目标上打印带有上下文的信息性消息。
    *
    */
-=======
-  /** Devkit tree for the current migrations. Can be used to insert/remove files. */
-  tree: Tree;
-  /** Name of the project the migrations run against. */
-  projectName: string;
-  /** Workspace project the migrations run against. */
-  project: ProjectDefinition;
-  /** Whether the migrations run for a test target. */
-  isTestTarget: boolean;
-};
-
-export abstract class DevkitMigration<Data> extends Migration<Data, DevkitContext> {
-  /** Prints an informative message with context on the current target. */
->>>>>>> 03485cd6
   protected printInfo(text: string) {
     const targetName = this.context.isTestTarget ? 'test' : 'build';
     this.logger.info(`- ${this.context.projectName}@${targetName}: ${text}`);
