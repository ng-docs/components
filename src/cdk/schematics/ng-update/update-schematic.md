--- conflicted
+++ resolved
@@ -1,265 +1,128 @@
 # ng-update schematic
-
-# ng-update 原理图（schematic）
 
 **Note** The CDK ng-update schematic is the foundation for the Angular Material update schematic.
 This is achieved by making the ng-update code for the CDK as reusable as possible.
 
-**注意**：CDK ng-update 原理图是 Angular Material "更新"（update）原理图的基础。这是通过让 CDK 的 ng-update 代码尽量可复用来实现的。
-
 This document also applies for the Angular Material `ng-update`.
 
-本文档也适用于 Angular Material `ng-update`。
-
-* * *
+---
 
 The `ng-update` schematic consists of multiple migration entry-points where every entry-point
 targets a specific Angular CDK or Angular Material version.
 
-`ng-update` 原理图由多个迁移入口点组成，每个入口点都以一个特定的 Angular CDK 或 Angular Material 版本为目标。
 
 As of right now, we have multiple migration entry-points that handle the breaking changes for a
 given target version:
 
-到目前为止，我们有多个迁移入口点来处理指定目标版本的重大变更：
-
-| Target Version | Description |
-| -------------- | ----------- |
-| 目标版本 | 说明 |
+| Target Version | Description            |
+|----------------|------------------------|
 | V6 | Upgrade from any version to v6.0.0 |
-| V6 | 从任意版本升级到 v6.0.0 |
 | V7 | Upgrade from any version to v7.0.0 |
-| V7 | 从任意版本升级到 v7.0.0 |
 | V8 | Upgrade from any version to v8.0.0 |
-| V8 | 从任意版本升级到 v8.0.0 |
 | V9 | Upgrade from any version to v9.0.0 |
-| V9 | 从任意版本升级到 v9.0.0 |
-
-Note that the migrations run *in order* if multiple versions are implicitly targeted. For
+
+Note that the migrations run _in order_ if multiple versions are implicitly targeted. For
 example, consider an application which uses Angular Material v5.0.0. In case the developer runs
-`ng update`, the Angular CLI **only** installs V7 and runs the V6 and V7 migrations *in order*.
-
-注意，如果有多个可隐式升级的目标版本，那么这些迁移就会*按顺序*运行。比如，在用 Angular Material v5.0.0 的应用时，如果开发人员运行了 `ng update`，那么 Angular CLI **只会**安装 V7，并*按顺序*进行 V6 和 V7 版本的迁移。
+`ng update`, the Angular CLI **only** installs V7 and runs the V6 and V7 migrations _in order_.
 
 This shows that we technically need to keep all migrations in the code base because
 the CLI usually only installs the latest version and expects all migrations for past
 major versions to be present.
 
-这是为了说明为何我们在技术上需要在本代码库中保留所有的迁移，因为 CLI 通常只安装最新的版本，并期望其中包括过去所有主要版本的迁移。
-
 ## Update concept
-
-## "更新"的概念
 
 The goal of the update schematic is to automatically migrate code that is affected by breaking
 changes of the target version. Most of the time we can apply such automatic migrations, but
 there are also a few breaking changes that cannot be migrated automatically.
 
-"更新"原理图的目标是自动迁移那些被目标版本的重大变更影响到的代码。大多数情况下，我们可以使用这种自动迁移，但也有一些无法自动迁移的重大变更。
-
 In that case, our goal should be to notify the developer about the breaking change that needs
 attention.
 
-在这种情况下，我们的目标应该是让开发人员注意那些需要开发人员关注的重大变更。
-
 ## Transforming TypeScript files
-
-## 转换 TypeScript 文件
 
 In order to automatically migrate TypeScript source files, we take advantage of the TypeScript
 Compiler API which allows us to parse and work with the AST of project source files. We built
 a small framework for analyzing and updating project source files that is called `update-tool`.
 
-为了自动迁移 TypeScript 源文件，我们利用了 TypeScript Compiler API，它允许我们解析和处理项目源文件的 AST。我们构建了一个用于分析和更新项目源文件的小框架，叫做 `update-tool`。
-
 The `update-tool` has been specifically built with the goal of being extremely fast and
 flexible. This tool had to be built because our initial `ng update` implementation which
 used `tslint` had various issues:
 
-`update-tool` 使命是专门为了达到极快和灵活的目的而构建的。这个工具必须要构建，因为我们最初使用 `tslint` `ng update` 实现有各种各样的问题：
-
-- No support for HTML templates and stylesheets (workaround was needed)
-
-  不支持 HTML 模板和样式表（需要解决方法）
-
-- Reruns all upgrade lint rules after file has been updated (significant performance issue for projects with a lot of files)
-
-  文件更新完成后，重新启动所有升级 lint 规则（包含大量文件的项目会出现性能问题）
-
-- Recreates the TypeScript program each time a source file has been updated (significant memory pressure for big TypeScript projects, causing OOM exceptions)
-
-  每次更新源文件时重新创建 TypeScript 程序（大型 TypeScript 项目的内存压力很大，造成 OOM 异常）
-
-- TSLint recursively visits the nodes of all source files for each upgrade lint rule (performance issue)
-
-  TSLint 以递归方式访问每个升级 lint 规则的所有源文件的节点（性能问题）
-
-- TSLint is not guaranteed to be installed in CLI projects. See: <https://github.com/angular/angular-cli/issues/14555>
-
-  不保证在 CLI 项目中安装 TSLint。请参阅： [https：//github.com/angular/angular-cli/issues/14555](https://github.com/angular/angular-cli/issues/14555)
-
-- TSLint replacements lead to memory leaks due to the retained TypeScript nodes
-
-  由于保留了 TypeScript 节点，TSLint 的替换会导致内存泄漏
-
-- No way to have a *global analysis* phase since lint rules are only able to visit source files.
-
-  无法进行*全局分析*阶段，因为 lint 规则只能访问源文件。
-
-- No flexibility. i.e.
-
-  没灵活性。也就是说
-
-  - No way to ensure source files are only analyzed a single time
-
-    无法确保只对源文件进行一次性分析
-
-  - No way to implement a progress bar
-
-    无法实现进度条
-
-  - No easy way to add support for HTML templates or stylesheets
-
-    没有简单的方法可以添加对 HTML 模板或样式表的支持
+* No support for HTML templates and stylesheets (workaround was needed)
+* Reruns all upgrade lint rules after file has been updated (significant performance issue for projects with a lot of files)
+* Recreates the TypeScript program each time a source file has been updated (significant memory pressure for big TypeScript projects, causing OOM exceptions)
+* TSLint recursively visits the nodes of all source files for each upgrade lint rule (performance issue)
+* TSLint is not guaranteed to be installed in CLI projects. See: https://github.com/angular/angular-cli/issues/14555
+* TSLint replacements lead to memory leaks due to the retained TypeScript nodes
+* No way to have a *global analysis* phase since lint rules are only able to visit source files.
+* No flexibility. i.e.
+  * No way to ensure source files are only analyzed a single time
+  * No way to implement a progress bar
+  * No easy way to add support for HTML templates or stylesheets
 
 All of these problems that `tslint` had, have been solved when we built the
 `update-tool`. The tool currently has the following differences compared to `tslint`:
 
-`update-tool` `tslint` 所遇到的所有这些问题都得到了解决。`tslint` 相比，该工具目前存在以下差异：
-
-- Abstraction of file system and ability to run migrations programmatically.
-
-  抽象文件系统以及以编程方式运行迁移的能力。
-
-  - Migrations can run in the CLI and in google3.
-
-    迁移可以在 CLI 和 google3 上运行。
-
-  - Migrations can run standalone outside of `ng update`
-
-    迁移可以在 `ng update`
-
-- Integrated support for the HTML templates and stylesheets
-
-  对 HTML 模板和样式表的集成支持
-
-- Only runs migrations once per source file.
-
-  每个源文件只运行一次迁移。
-
-  - Even if a source file is part of multiple TypeScript projects.
-
-    即使源文件属于多个 TypeScript 项目也是如此。
-
-- Program is only created once per TypeScript project. Also the type checker is only retrieved once.
-
-  程序只针对每个 TypeScript 项目创建一次。类型检查器也只检索一次。
-
-- Migration failures are guaranteed to not retain `ts.Node` instances (avoiding a common tslint memory leak)
-
-  保证迁移失败不会保留 `ts.Node` 实例（避免常见的 tslint 内存泄漏）
-
-- Replacements are performed within the virtual file system (best practice for schematics)
-
-  替换在虚拟文件系统中执行（原理图的最佳实践）
-
-- TypeScript program is only recursively visited **once**
-
-  TypeScript 程序只能递归访问**一次**
-
-- Full flexibility (e.g. allowing us to implement a progress bar)
-
-  充分的灵活性（比如允许我们实施进度条）
-
-- Possibility to have a *global analysis* phase (unlike with tslint where only individual source files can be analyzed)
-
-  可以进行*全局分析*阶段（与 tslint 不同，只能分析各个源文件）
+* Abstraction of file system and ability to run migrations programmatically.
+  * Migrations can run in the CLI and in google3.
+  * Migrations can run standalone outside of `ng update`
+* Integrated support for the HTML templates and stylesheets
+* Only runs migrations once per source file.
+  * Even if a source file is part of multiple TypeScript projects.
+* Program is only created once per TypeScript project. Also the type checker is only retrieved once.
+* Migration failures are guaranteed to not retain `ts.Node` instances (avoiding a common tslint memory leak)
+* Replacements are performed within the virtual file system (best practice for schematics)
+* TypeScript program is only recursively visited **once**
+* Full flexibility (e.g. allowing us to implement a progress bar)
+* Possibility to have a *global analysis* phase (unlike with tslint where only individual source files can be analyzed)
 
 There also other various concepts for transforming TypeScript source files, but most of them
 don't provide a simple API for replacements and reporting. Read more about the possible
 approaches below:
 
-还有其他各种用于转换 TypeScript 源文件的概念，但是大多数概念都没有为替换和报告提供简单的 API。对可能的方式作如下详细分析：
-
-| Description | Evaluation |
-| ----------- | ---------- |
-| 说明 | 评价 |
-| Regular Expressions | Too brittle. No type checking possible. Regular Expression *can* be used in combination with some real AST walking |
-| 正则表达式 | 太脆弱了。不能检查类型。正则表达式*可以*和一些真正的 AST walk 一起使用 |
+|Description | Evaluation |
+|------------|------------|
+| Regular Expressions | Too brittle. No type checking possible. Regular Expression _can_ be used in combination with some real AST walking |
 | TypeScript transforms (no emit) | This would be a good solution but there is no API to serialize the transformed AST into source code without using the `ts.Printer`. The printer can be used to serialize the AST but it breaks formatting, code style and more. This is not acceptable for a migration. |
-| TypeScript 转换（不发出声） | 这是一个很好的解决方案，但是如果没有使用 `ts.Printer`，就没有把序列化 AST 转换成源代码的 API。该打印机可用于序列化 AST，但它会破坏格式化，代码风格等等。这对于迁移来说是不可接受的。 |
 
 ### Upgrade data for target versions
-
-### 升级目标版本的数据
 
 The upgrade data for migrations is separated based on the target version. This is necessary in
 order to allow migrations run sequentially. For example:
 
-迁移的升级数据是按照目标版本分开的。为了按顺序运行迁移，这是必要的。例如：
-
-- In V6: `onChange` has been renamed to `changed`
-
-  在 V6 中：`onChange` 已重命名为 `changed`
-
-- In V7: `changed` has been renamed to `onValueChange`
-
-  在 V7 中：`changed` 已重命名为 `onValueChange`
+* In V6: `onChange` has been renamed to `changed`
+* In V7: `changed` has been renamed to `onValueChange`
 
 If we would not run the migrations in order, or don't separate the upgrade data, we would not be
 able to properly handle the migrations for each target version. e.g. someone is on
 5.0.0 and *only* wants to upgrade to 6.0.0. In that case he would end up with `onValueChange`
-because the non-separated upgrade data would just include: *`onChange` => `onValueChange`*
-
-如果不按顺序运行迁移，或者不分开这些升级数据，我们就无法正确处理向每个目标版本的迁移。例如，某人在 5.0.0 上，只想升级到 6.0.0。在这种情况下，他最终得到 `onValueChange` 因为如果不分开它们，升级数据就只包括：*`onChange` => `onValueChange`*
+because the non-separated upgrade data would just include: _`onChange` => `onValueChange`_
 
 Also besides separating the upgrade data based on the target version, we split the upgrade data
 based on the type of code that is affected by these migrations:
 
-<<<<<<< HEAD
-此外，除了按照目标版本分离升级数据之外，我们还要根据受这些迁移影响的代码类型拆分升级数据：
-
-- See here: [src/material/schematics/update/material/data](https://github.com/angular/components/tree/master/src/material/schematics/update/material/data)
-
-  看这里： [src/lib/schematics/update/material/data](https://github.com/angular/material2/tree/master/src/lib/schematics/update/material/data)
-=======
 * See here: [src/material/schematics/update/material/data](https://github.com/angular/components/tree/main/src/material/schematics/update/material/data)
->>>>>>> 53b69108
 
 ### Adding upgrade data
-
-### 添加升级数据
 
 Adding upgrade data is now a **mandatory** step before breaking changes should be merged
 into `upstream`.  For simple and common breaking changes, there should be already an upgrade
 data file that just needs the new change inserted.
 
-现在，添加升级数据是一个**强制性的**步骤，之后就应该把这些重大变更合并回 `upstream`。对于简单和常见的重大变更，应该已经有了一个升级数据文件，只需再插入新的变更即可。
-
 In case there is no upgrade data for a breaking change, we need to evaluate if there should be
 a single `misc` migration that is tied to that specific breaking change, or if we should
 create a new migration that accepts upgrade data (as other configurable migrations).
 
-如果没有重大变更的升级数据，我们就要评估是否要写一个此重大变更专用的 `misc` 迁移，或者是否应该创建一个接受升级数据的新迁移（就像其它可配置迁移一样）。
-
-* * *
+---
 
 **Example**: Adding upgrade data for a property rename
 **Scenario**: In Angular Material V7.0.0, we rename `MatRipple#color` to `MatRipple#newColor`.
-
-**示例**：为属性重命名添加升级数据  
-**场景**：在 Angular Material V7.0.0 中，我们把 `MatRipple#color` 重命名为 `MatRipple#newColor`。
 
 First, look for an existing upgrade data file that covers similar breaking changes. In that case
 an existing upgrade data file for `property-names` already exists. Insert the new breaking change
 within the proper `VersionTarget`.
 
-首先，查找包含类似重大变更的现有升级数据文件。在这种情况下，`property-names` 的现有升级数据文件已经存在。在适当的 `VersionTarget` 中插入新的重大变更数据。
-
-*src/material/schematics/ng-update/material/data/property-names.ts*
-
-*src / material / schematics / ng-update / material / data / property-names.ts*
-
+_src/material/schematics/ng-update/material/data/property-names.ts_
 ```ts
 export const propertyNames: VersionChanges<MaterialPropertyNameData> = {
   [TargetVersion.V7]: [
@@ -279,37 +142,23 @@
    ...
 };
 ```
-
 Once the data is inserted into the upgrade data file, the update schematic will properly migrate
 `MatRipple#color` to `MatRipple#newColor` if someone upgrades to Angular Material V7.0.0.
-
-把这些数据插入到升级数据文件中之后，如果有人要升级到 Angular Material V7.0.0，那么"更新"原理图就会把 `MatRipple#color` 正确地迁移到 `MatRipple#newColor`。
 
 But that's not all. It's encouraged to add a test-case for the new migration data. In this case,
 a test case already exists for the type of migration and we just need to add our breaking change
 to it. Read more about adding a test case in the next section.
 
-但那还不是全部。我们鼓励为新的迁移数据添加一个测试用例。在这种情况下，已经存在一个针对迁移类型的测试用例了，我们只需要把我们的重大变更加入其中。欲知详情，请参阅下一节的"添加测试用例"。
-
 ### Adding a breaking change to a test case
-
-### 为测试用例添加一个重大变更
 
 Considering we added a breaking change to the update schematic, it's encouraged to add a proper
 test case for the new change that has been added.
-
-由于我们已经在"更新"原理图中添加了一个重大变更，最好也为添加的这个新变更添加一个合适的测试用例。
 
 In the scenario where a property from `MatRipple` has been renamed in V7, we don't need to create
 a new test-case file because there is already a test case for the `property-names` upgrade data.
 In that case, we just need to add the breaking change to the existing test case.
 
-在来自 `MatRipple` 的属性已经在 V7 中重命名的情况下，我们不需要创建一个新的测试用例文件，因为已经有了针对 `property-names` 升级数据的测试用例。这种情况下，我们只需要对现有的测试用例添加重大变更即可。
-
-*src/material/schematics/ng-update/test-cases/v7/property-names_input.ts*
-
-*src / material / schematics / ng-update / test-cases / v7 / property-names_input.ts*
-
+_src/material/schematics/ng-update/test-cases/v7/property-names_input.ts_
 ```ts
 ...
 
@@ -332,10 +181,7 @@
 }
 ```
 
-*src/material/schematics/ng-update/test-cases/v7/property-names_expected_output.ts*
-
-*src / material / schematics / ng-update / test-cases / v7 / property-names_expected_output.ts*
-
+_src/material/schematics/ng-update/test-cases/v7/property-names_expected_output.ts_
 ```ts
 ...
 
@@ -360,6 +206,4 @@
 
 **Note**: The `_input.ts` file will be just transformed by the V7 migrations and compared to
 the `_expected_output.ts` file. This means that it's necessary to also include the no longer
-valid mock declarations to the expected output file.
-
-**注意** ：`_input.ts` 文件只会被 V7 的迁移所转换，并与 `_expected_output.ts` 文件进行比较。这意味着还需要在预期的输出文件中包含已经失效的 mock 声明。+valid mock declarations to the expected output file.