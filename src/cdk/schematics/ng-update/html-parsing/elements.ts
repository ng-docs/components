/**
 * @license
 * Copyright Google LLC All Rights Reserved.
 *
 * Use of this source code is governed by an MIT-style license that can be
 * found in the LICENSE file at https://angular.io/license
 */

import {ChildNode, Element, parseFragment} from 'parse5';

/**
 * Parses a HTML fragment and traverses all AST nodes in order find elements that
 * include the specified attribute.
 *
 * 解析 HTML 片段并遍历所有 AST 节点，以查找包含指定属性的元素。
 *
 */
export function findElementsWithAttribute(html: string, attributeName: string) {
  const document = parseFragment(html, {sourceCodeLocationInfo: true});
  const elements: Element[] = [];

  const visitNodes = (nodes: ChildNode[]) => {
    nodes.forEach(n => {
      const node = n as Element;

      if (node.childNodes) {
        visitNodes(node.childNodes);
      }

      if (node.attrs?.some(attr => attr.name === attributeName.toLowerCase())) {
        elements.push(node);
      }
    });
  };

  visitNodes(document.childNodes);

  return elements;
}

/**
 * Finds elements with explicit tag names that also contain the specified attribute. Returns the
 * attribute start offset based on the specified HTML.
 *
 * 查找具有显式标签名称的元素，该名称也包含指定的属性。根据指定的 HTML 返回属性起始偏移量。
 *
 */
export function findAttributeOnElementWithTag(html: string, name: string, tagNames: string[]) {
  return findElementsWithAttribute(html, name)
    .filter(element => tagNames.includes(element.tagName))
    .map(element => getStartOffsetOfAttribute(element, name));
}

/**
 * Finds elements that contain the given attribute and contain at least one of the other
 * specified attributes. Returns the primary attribute's start offset based on the specified HTML.
 *
 * 查找包含给定属性且包含至少一个其他指定属性的元素。根据指定的 HTML 返回主要属性的起始偏移量。
 *
 */
export function findAttributeOnElementWithAttrs(html: string, name: string, attrs: string[]) {
  return findElementsWithAttribute(html, name)
    .filter(element => attrs.some(attr => hasElementAttribute(element, attr)))
    .map(element => getStartOffsetOfAttribute(element, name));
}

<<<<<<< HEAD
/**
 * Shorthand function that checks if the specified element contains the given attribute.
 *
 * 检查指定元素是否包含给定属性的简写函数。
 *
 */
function hasElementAttribute(element: DefaultTreeElement, attributeName: string): boolean {
  return element.attrs && element.attrs.some(attr => attr.name === attributeName.toLowerCase());
}

/**
 * Gets the start offset of the given attribute from a Parse5 element.
 *
 * 从 Parse5 元素获取给定属性的起始偏移量。
 *
 */
=======
/** Shorthand function that checks if the specified element contains the given attribute. */
function hasElementAttribute(element: Element, attributeName: string): boolean {
  return element.attrs && element.attrs.some(attr => attr.name === attributeName.toLowerCase());
}

/** Gets the start offset of the given attribute from a Parse5 element. */
>>>>>>> 03485cd6
export function getStartOffsetOfAttribute(element: any, attributeName: string): number {
  return element.sourceCodeLocation.attrs[attributeName.toLowerCase()].startOffset;
}<|MERGE_RESOLUTION|>--- conflicted
+++ resolved
@@ -64,14 +64,13 @@
     .map(element => getStartOffsetOfAttribute(element, name));
 }
 
-<<<<<<< HEAD
 /**
  * Shorthand function that checks if the specified element contains the given attribute.
  *
  * 检查指定元素是否包含给定属性的简写函数。
  *
  */
-function hasElementAttribute(element: DefaultTreeElement, attributeName: string): boolean {
+function hasElementAttribute(element: Element, attributeName: string): boolean {
   return element.attrs && element.attrs.some(attr => attr.name === attributeName.toLowerCase());
 }
 
@@ -81,14 +80,6 @@
  * 从 Parse5 元素获取给定属性的起始偏移量。
  *
  */
-=======
-/** Shorthand function that checks if the specified element contains the given attribute. */
-function hasElementAttribute(element: Element, attributeName: string): boolean {
-  return element.attrs && element.attrs.some(attr => attr.name === attributeName.toLowerCase());
-}
-
-/** Gets the start offset of the given attribute from a Parse5 element. */
->>>>>>> 03485cd6
 export function getStartOffsetOfAttribute(element: any, attributeName: string): number {
   return element.sourceCodeLocation.attrs[attributeName.toLowerCase()].startOffset;
 }