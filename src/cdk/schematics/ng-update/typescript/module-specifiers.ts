/**
 * @license
 * Copyright Google LLC All Rights Reserved.
 *
 * Use of this source code is governed by an MIT-style license that can be
 * found in the LICENSE file at https://angular.io/license
 */

import * as ts from 'typescript';
import {getExportDeclaration, getImportDeclaration} from '../typescript/imports';

/**
 * Name of the Angular Material module specifier.
 *
 * Angular Material 模块说明符的名称。
 *
 */
export const materialModuleSpecifier = '@angular/material';

/**
 * Name of the Angular CDK module specifier.
 *
 * Angular CDK 模块说明符的名称。
 *
 */
export const cdkModuleSpecifier = '@angular/cdk';

/**
 * Whether the specified node is part of an Angular Material or CDK import declaration.
 *
 * 指定的节点是 Angular Material 还是 CDK 导入声明的一部分。
 *
 */
export function isMaterialImportDeclaration(node: ts.Node) {
  return isMaterialDeclaration(getImportDeclaration(node));
}

/**
 * Whether the specified node is part of an Angular Material or CDK import declaration.
 *
 * 指定的节点是 Angular Material 还是 CDK 导入声明的一部分。
 *
 */
export function isMaterialExportDeclaration(node: ts.Node) {
  return isMaterialDeclaration(getExportDeclaration(node));
}

<<<<<<< HEAD
/**
 * Whether the declaration is part of Angular Material.
 *
 * 声明是否为 Angular Material 的一部分。
 *
 */
function isMaterialDeclaration(declaration: ts.ImportDeclaration|ts.ExportDeclaration) {
=======
/** Whether the declaration is part of Angular Material. */
function isMaterialDeclaration(declaration: ts.ImportDeclaration | ts.ExportDeclaration) {
>>>>>>> 03485cd6
  if (!declaration.moduleSpecifier) {
    return false;
  }

  const moduleSpecifier = declaration.moduleSpecifier.getText();
  return (
    moduleSpecifier.indexOf(materialModuleSpecifier) !== -1 ||
    moduleSpecifier.indexOf(cdkModuleSpecifier) !== -1
  );
}<|MERGE_RESOLUTION|>--- conflicted
+++ resolved
@@ -45,18 +45,13 @@
   return isMaterialDeclaration(getExportDeclaration(node));
 }
 
-<<<<<<< HEAD
 /**
  * Whether the declaration is part of Angular Material.
  *
  * 声明是否为 Angular Material 的一部分。
  *
  */
-function isMaterialDeclaration(declaration: ts.ImportDeclaration|ts.ExportDeclaration) {
-=======
-/** Whether the declaration is part of Angular Material. */
 function isMaterialDeclaration(declaration: ts.ImportDeclaration | ts.ExportDeclaration) {
->>>>>>> 03485cd6
   if (!declaration.moduleSpecifier) {
     return false;
   }
