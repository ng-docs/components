/**
 * @license
 * Copyright Google LLC All Rights Reserved.
 *
 * Use of this source code is governed by an MIT-style license that can be
 * found in the LICENSE file at https://angular.io/license
 */

import * as ts from 'typescript';

<<<<<<< HEAD
/**
 * Determines the base types of the specified class declaration.
 *
 * 确定指定类声明的基本类型。
 *
 */
export function determineBaseTypes(node: ts.ClassDeclaration): string[]|null {
=======
/** Determines the base types of the specified class declaration. */
export function determineBaseTypes(node: ts.ClassDeclaration): string[] | null {
>>>>>>> 03485cd6
  if (!node.heritageClauses) {
    return null;
  }

  return node.heritageClauses
    .reduce((types, clause) => types.concat(clause.types), [] as ts.ExpressionWithTypeArguments[])
    .map(typeExpression => typeExpression.expression)
    .filter(expression => expression && ts.isIdentifier(expression))
    .map(identifier => (identifier as ts.Identifier).text);
}<|MERGE_RESOLUTION|>--- conflicted
+++ resolved
@@ -8,18 +8,13 @@
 
 import * as ts from 'typescript';
 
-<<<<<<< HEAD
 /**
  * Determines the base types of the specified class declaration.
  *
  * 确定指定类声明的基本类型。
  *
  */
-export function determineBaseTypes(node: ts.ClassDeclaration): string[]|null {
-=======
-/** Determines the base types of the specified class declaration. */
 export function determineBaseTypes(node: ts.ClassDeclaration): string[] | null {
->>>>>>> 03485cd6
   if (!node.heritageClauses) {
     return null;
   }
