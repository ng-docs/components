--- conflicted
+++ resolved
@@ -13,18 +13,13 @@
 
 const cdkMigrations: NullableDevkitMigration[] = [];
 
-<<<<<<< HEAD
 /**
- * Entry point for the migration schematics with target of Angular CDK 15.0.0
+ * Entry point for the migration schematics with target of Angular CDK 16.0.0
  *
  * 以 Angular CDK 15.0.0 为目标的迁移示意图的入口点
  *
  */
-export function updateToV15(): Rule {
-=======
-/** Entry point for the migration schematics with target of Angular CDK 16.0.0 */
 export function updateToV16(): Rule {
->>>>>>> 69652b09
   return createMigrationSchematicRule(
     TargetVersion.V16,
     cdkMigrations,
