/**
 * @license
 * Copyright Google LLC All Rights Reserved.
 *
 * Use of this source code is governed by an MIT-style license that can be
 * found in the LICENSE file at https://angular.io/license
 */

import {Rule, SchematicContext} from '@angular-devkit/schematics';
import {TargetVersion} from '../update-tool/target-version';
import {cdkUpgradeData} from './upgrade-data';
import {createMigrationSchematicRule, NullableDevkitMigration} from './devkit-migration-rule';
import {TildeImportMigration} from './migrations/tilde-import-v13/tilde-import-migration';

const cdkMigrations: NullableDevkitMigration[] = [TildeImportMigration];

/**
 * Entry point for the migration schematics with target of Angular CDK 6.0.0
 *
 * 目标为 Angular CDK 6.0.0 的迁移原理图的入口点
 *
 */
export function updateToV6(): Rule {
  return createMigrationSchematicRule(
    TargetVersion.V6,
    cdkMigrations,
    cdkUpgradeData,
    onMigrationComplete,
  );
}

/**
 * Entry point for the migration schematics with target of Angular CDK 7.0.0
 *
 * 目标为 Angular CDK 7.0.0 的迁移原理图的入口点
 *
 */
export function updateToV7(): Rule {
  return createMigrationSchematicRule(
    TargetVersion.V7,
    cdkMigrations,
    cdkUpgradeData,
    onMigrationComplete,
  );
}

/**
 * Entry point for the migration schematics with target of Angular CDK 8.0.0
 *
 * 目标为 Angular CDK 8.0.0 的迁移原理图的入口点
 *
 */
export function updateToV8(): Rule {
  return createMigrationSchematicRule(
    TargetVersion.V8,
    cdkMigrations,
    cdkUpgradeData,
    onMigrationComplete,
  );
}

/**
 * Entry point for the migration schematics with target of Angular CDK 9.0.0
 *
 * 目标为 Angular CDK 9.0.0 的迁移原理图的入口点
 *
 */
export function updateToV9(): Rule {
  return createMigrationSchematicRule(
    TargetVersion.V9,
    cdkMigrations,
    cdkUpgradeData,
    onMigrationComplete,
  );
}

/**
 * Entry point for the migration schematics with target of Angular CDK 10.0.0
 *
 * 目标为 Angular CDK 10.0.0 的迁移原理图的入口点
 *
 */
export function updateToV10(): Rule {
  return createMigrationSchematicRule(
    TargetVersion.V10,
    cdkMigrations,
    cdkUpgradeData,
    onMigrationComplete,
  );
}

/**
 * Entry point for the migration schematics with target of Angular CDK 11.0.0
 *
 * 目标为 Angular CDK 11.0.0 的迁移原理图的入口点
 *
 */
export function updateToV11(): Rule {
  return createMigrationSchematicRule(
    TargetVersion.V11,
    cdkMigrations,
    cdkUpgradeData,
    onMigrationComplete,
  );
}

/**
 * Entry point for the migration schematics with target of Angular CDK 12.0.0
 *
 * 目标为 Angular CDK 12.0.0 的迁移原理图的入口点
 *
 */
export function updateToV12(): Rule {
  return createMigrationSchematicRule(
    TargetVersion.V12,
    cdkMigrations,
    cdkUpgradeData,
    onMigrationComplete,
  );
}

/** Entry point for the migration schematics with target of Angular CDK 13.0.0 */
export function updateToV13(): Rule {
  return createMigrationSchematicRule(
    TargetVersion.V13,
    cdkMigrations,
    cdkUpgradeData,
    onMigrationComplete,
  );
}

<<<<<<< HEAD
/**
 * Function that will be called when the migration completed.
 *
 * 迁移完成时将调用的函数。
 *
 */
function onMigrationComplete(context: SchematicContext, targetVersion: TargetVersion,
                             hasFailures: boolean) {
=======
/** Function that will be called when the migration completed. */
function onMigrationComplete(
  context: SchematicContext,
  targetVersion: TargetVersion,
  hasFailures: boolean,
) {
>>>>>>> 03485cd6
  context.logger.info('');
  context.logger.info(`  ✓  Updated Angular CDK to ${targetVersion}`);
  context.logger.info('');

  if (hasFailures) {
    context.logger.warn(
      '  ⚠  Some issues were detected but could not be fixed automatically. Please check the ' +
        'output above and fix these issues manually.',
    );
  }
}<|MERGE_RESOLUTION|>--- conflicted
+++ resolved
@@ -129,23 +129,17 @@
   );
 }
 
-<<<<<<< HEAD
 /**
  * Function that will be called when the migration completed.
  *
  * 迁移完成时将调用的函数。
  *
  */
-function onMigrationComplete(context: SchematicContext, targetVersion: TargetVersion,
-                             hasFailures: boolean) {
-=======
-/** Function that will be called when the migration completed. */
 function onMigrationComplete(
   context: SchematicContext,
   targetVersion: TargetVersion,
   hasFailures: boolean,
 ) {
->>>>>>> 03485cd6
   context.logger.info('');
   context.logger.info(`  ✓  Updated Angular CDK to ${targetVersion}`);
   context.logger.info('');
