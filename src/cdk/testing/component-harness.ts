--- conflicted
+++ resolved
@@ -48,7 +48,6 @@
  * The result type obtained when searching using a particular list of queries. This type depends on
  * the particular items being queried.
  *
-<<<<<<< HEAD
  * 在使用特定查询列表进行搜索时得到的结果类型。这个类型取决于被查询的特定条目。
  *
  * - If one of the queries is for a `ComponentHarnessConstructor<C1>`, it means that the result
@@ -61,14 +60,6 @@
  *
  *   如果其中一个查询是针对 `HarnessPredicate<C2>` 的，那就意味着该结果可能是 `C2`
  *
-=======
- * - If one of the queries is for a `ComponentHarnessConstructor<C1>`, it means that the result
- *   might be a harness of type `C1`
- *
- * - If one of the queries is for a `HarnessPredicate<C2>`, it means that the result might be a
- *   harness of type `C2`
- *
->>>>>>> 53b69108
  * - If one of the queries is for a `string`, it means that the result might be a `TestElement`.
  *
  *   如果其中一个查询是针对某个 `string`，那就意味着该结果可能是一个 `TestElement`。
@@ -88,18 +79,8 @@
  * is equivalent to:
  * `MyHarness | MyOtherHarness | TestElement`.
  *
-<<<<<<< HEAD
- * 例如，类型：
- * `LocatorFnResult&lt;[
- *   ComponentHarnessConstructor&lt;MyHarness&gt;,
- *   HarnessPredicate&lt;MyOtherHarness&gt;,
- *   string
- * ]&gt;`
- * 相当于：
- * `MyHarness | MyOtherHarness | TestElement`.
- *
-=======
->>>>>>> 53b69108
+ * 例如，类型： `LocatorFnResult&lt;[ ComponentHarnessConstructor&lt;MyHarness&gt;, HarnessPredicate&lt;MyOtherHarness&gt;, string ]&gt;` 相当于： `MyHarness | MyOtherHarness | TestElement`.。【模糊翻译】
+ *
  */
 export type LocatorFnResult<T extends (HarnessQuery<any> | string)[]> = {
   [I in keyof T]: T[I] extends new (...args: any[]) => infer C // Map `ComponentHarnessConstructor<C>` to `C`.
@@ -135,12 +116,9 @@
    *
    * @return A `HarnessLoader` rooted at the element matching the given selector.
    *
-   * 一个根据指定选择器匹配的元素为根的 `HarnessLoader`
+   * 一个根据指定选择器匹配的元素为根的 `HarnessLoader`。
    *
    * @throws If a matching element can't be found.
-   *
-   * 是否未找到匹配的元素。
-   *
    */
   getChildLoader(selector: string): Promise<HarnessLoader>;
 
@@ -153,7 +131,7 @@
    *
    * @param selector The selector for the root element of the new `HarnessLoader`
    *
-   * 新 `HarnessLoader` 的根元素的选择器
+   * `HarnessLoader` 根元素的选择器
    *
    * @return A list of `HarnessLoader`s, one for each matching element, rooted at that element.
    *
@@ -179,9 +157,6 @@
    * 指定测试工具类型的一个实例
    *
    * @throws If a matching component instance can't be found.
-   *
-   * 如果匹配的组件实例无法找到。
-   *
    */
   getHarness<T extends ComponentHarness>(query: HarnessQuery<T>): Promise<T>;
 
@@ -191,6 +166,9 @@
    * matching components are found, a harness for the first one is returned. If no matching
    * component is found, null is returned.
    * @param query A query for a harness to create
+   *
+   * 要创建的测试工具的查询
+   *
    * @return An instance of the given harness type (or null if not found).
    */
   getHarnessOrNull<T extends ComponentHarness>(query: HarnessQuery<T>): Promise<T | null>;
@@ -216,6 +194,9 @@
    * Searches for an instance of the component corresponding to the given harness type under the
    * `HarnessLoader`'s root element, and returns a boolean indicating if any were found.
    * @param query A query for a harness to create
+   *
+   * 要创建的测试工具的查询
+   *
    * @return A boolean indicating if an instance was found.
    */
   hasHarness<T extends ComponentHarness>(query: HarnessQuery<T>): Promise<boolean>;
@@ -250,36 +231,26 @@
    * Creates an asynchronous locator function that can be used to find a `ComponentHarness` instance
    * or element under the root element of this `LocatorFactory`.
    *
-   * 创建一个异步定位器函数，用于在这个 `LocatorFactory` 的根元素下查找 `ComponentHarness` 实例或元素。
+   * 创建一个异步定位器函数，用于查找 `LocatorFactory` 根元素下的 `ComponentHarness` 实例或元素。
    *
    * @param queries A list of queries specifying which harnesses and elements to search for:
    *
-<<<<<<< HEAD
    * 一系列查询，用于指定要搜索的测试工具和元素：
    *
    * - A `string` searches for elements matching the CSS selector specified by the string.
    *
-   *   `string` 搜索匹配字符串指定的 CSS 选择器的元素。
+   *   `string` 搜索满足此字符串指定的 CSS 选择器的元素。
    *
    * - A `ComponentHarness` constructor searches for `ComponentHarness` instances matching the
    *   given class.
    *
-   *   `ComponentHarness` 构造函数会搜索与指定类匹配的 `ComponentHarness` 实例
-   *
-   * - A `HarnessPredicate` searches for `ComponentHarness` instances matching the given
-   *    predicate.
-   *
-   *   `HarnessPredicate` 搜索满足指定谓词的 `ComponentHarness` 实例
-=======
-   * - A `string` searches for elements matching the CSS selector specified by the string.
-   *
-   * - A `ComponentHarness` constructor searches for `ComponentHarness` instances matching the
-   *   given class.
+   *   `ComponentHarness` 构造函数会搜索与指定类匹配的 `ComponentHarness` 实例。
    *
    * - A `HarnessPredicate` searches for `ComponentHarness` instances matching the given
    *   predicate.
    *
->>>>>>> 53b69108
+   *   `HarnessPredicate` 搜索满足指定谓词的 `ComponentHarness` 实例。
+   *
    * @return An asynchronous locator function that searches for and returns a `Promise` for the
    *   first element or harness matching the given search criteria. Matches are ordered first by
    *   order in the DOM, and second by order in the queries list. If no matches are found, the
@@ -291,7 +262,6 @@
    * e.g. Given the following DOM: `<div id="d1" /><div id="d2" />`, and assuming
    * `DivHarness.hostSelector === 'div'`:
    *
-<<<<<<< HEAD
    * 例如，指定以下 DOM： `<div id="d1" /><div id="d2" />`，并假设 `DivHarness.hostSelector === 'div'` ：
    *
    * - `await lf.locatorFor(DivHarness, 'div')()` gets a `DivHarness` instance for `#d1`
@@ -305,14 +275,7 @@
    * - `await lf.locatorFor('span')()` throws because the `Promise` rejects.
    *
    *   `await lf.locatorFor('span')()` 会抛出错误，因为 `Promise` 拒绝了。
-=======
-   * - `await lf.locatorFor(DivHarness, 'div')()` gets a `DivHarness` instance for `#d1`
-   *
-   * - `await lf.locatorFor('div', DivHarness)()` gets a `TestElement` instance for `#d1`
-   *
-   * - `await lf.locatorFor('span')()` throws because the `Promise` rejects.
-   *
->>>>>>> 53b69108
+   *
    */
   locatorFor<T extends (HarnessQuery<any> | string)[]>(
     ...queries: T
@@ -326,7 +289,6 @@
    *
    * @param queries A list of queries specifying which harnesses and elements to search for:
    *
-<<<<<<< HEAD
    * 一系列查询，用于指定要搜索的测试工具和元素：
    *
    * - A `string` searches for elements matching the CSS selector specified by the string.
@@ -343,16 +305,6 @@
    *
    *   `HarnessPredicate` 搜索满足指定谓词的 `ComponentHarness` 实例。
    *
-=======
-   * - A `string` searches for elements matching the CSS selector specified by the string.
-   *
-   * - A `ComponentHarness` constructor searches for `ComponentHarness` instances matching the
-   *   given class.
-   *
-   * - A `HarnessPredicate` searches for `ComponentHarness` instances matching the given
-   *   predicate.
-   *
->>>>>>> 53b69108
    * @return An asynchronous locator function that searches for and returns a `Promise` for the
    *   first element or harness matching the given search criteria. Matches are ordered first by
    *   order in the DOM, and second by order in the queries list. If no matches are found, the
@@ -364,7 +316,6 @@
    * e.g. Given the following DOM: `<div id="d1" /><div id="d2" />`, and assuming
    * `DivHarness.hostSelector === 'div'`:
    *
-<<<<<<< HEAD
    * 例如，指定以下 DOM： `<div id="d1" /><div id="d2" />`，并假设 `DivHarness.hostSelector === 'div'` ：
    *
    * - `await lf.locatorForOptional(DivHarness, 'div')()` gets a `DivHarness` instance for `#d1`
@@ -379,14 +330,6 @@
    *
    *   `await lf.locatorForOptional('span')()` 会得到 `null`。
    *
-=======
-   * - `await lf.locatorForOptional(DivHarness, 'div')()` gets a `DivHarness` instance for `#d1`
-   *
-   * - `await lf.locatorForOptional('div', DivHarness)()` gets a `TestElement` instance for `#d1`
-   *
-   * - `await lf.locatorForOptional('span')()` gets `null`.
-   *
->>>>>>> 53b69108
    */
   locatorForOptional<T extends (HarnessQuery<any> | string)[]>(
     ...queries: T
@@ -400,12 +343,11 @@
    *
    * @param queries A list of queries specifying which harnesses and elements to search for:
    *
-<<<<<<< HEAD
    * 一系列查询，用于指定要搜索的测试工具和元素：
    *
    * - A `string` searches for elements matching the CSS selector specified by the string.
    *
-   *   `string` 搜索匹配字符串指定的 CSS 选择器的元素。
+   *   `string` 搜索满足此字符串指定的 CSS 选择器的元素。
    *
    * - A `ComponentHarness` constructor searches for `ComponentHarness` instances matching the
    *   given class.
@@ -417,16 +359,6 @@
    *
    *   `HarnessPredicate` 搜索满足指定谓词的 `ComponentHarness` 实例。
    *
-=======
-   * - A `string` searches for elements matching the CSS selector specified by the string.
-   *
-   * - A `ComponentHarness` constructor searches for `ComponentHarness` instances matching the
-   *   given class.
-   *
-   * - A `HarnessPredicate` searches for `ComponentHarness` instances matching the given
-   *   predicate.
-   *
->>>>>>> 53b69108
    * @return An asynchronous locator function that searches for and returns a `Promise` for all
    *   elements and harnesses matching the given search criteria. Matches are ordered first by
    *   order in the DOM, and second by order in the queries list. If an element matches more than
@@ -440,11 +372,8 @@
    * e.g. Given the following DOM: `<div id="d1" /><div id="d2" />`, and assuming
    * `DivHarness.hostSelector === 'div'` and `IdIsD1Harness.hostSelector === '#d1'`:
    *
-<<<<<<< HEAD
    * 例如，指定以下 DOM： `<div id="d1" /><div id="d2" />`，并假设 `DivHarness.hostSelector === 'div'` 和 `IdIsD1Harness.hostSelector === '#d1'` ：
    *
-=======
->>>>>>> 53b69108
    * - `await lf.locatorForAll(DivHarness, 'div')()` gets `[
    *     DivHarness, // for #d1
    *     TestElement, // for #d1
@@ -452,57 +381,33 @@
    *     TestElement // for #d2
    *   ]`
    *
-<<<<<<< HEAD
-   *   `await lf.locatorForAll(DivHarness, 'div')()` 会得到 `[
-   *     DivHarness, // 对于 #d1
-   *     TestElement, // 对于 #d1
-   *     DivHarness, // 对于 #d2
-   *     TestElement // 对于 #d2
-   *   ]`
-   *
-=======
->>>>>>> 53b69108
+   *   `await lf.locatorForAll(DivHarness, 'div')()` 会得到 `[ DivHarness, // 对于 #d1 TestElement, // 对于 #d1 DivHarness, // 对于 #d2 TestElement // 对于 #d2 ]`【模糊翻译】
+   *
    * - `await lf.locatorForAll('div', '#d1')()` gets `[
    *     TestElement, // for #d1
    *     TestElement // for #d2
    *   ]`
    *
-<<<<<<< HEAD
-   *   `await lf.locatorForAll('div', '#d1')()` 会得到 `[
-   *     TestElement, // 对于 #d1
-   *     TestElement // 对于 #d2
-   *   ]`
-   *
-=======
->>>>>>> 53b69108
+   *   `await lf.locatorForAll('div', '#d1')()` 会得到 `[ TestElement, // 对于 #d1 TestElement // 对于 #d2 ]`【模糊翻译】
+   *
    * - `await lf.locatorForAll(DivHarness, IdIsD1Harness)()` gets `[
    *     DivHarness, // for #d1
    *     IdIsD1Harness, // for #d1
    *     DivHarness // for #d2
    *   ]`
    *
-<<<<<<< HEAD
-   *   `await lf.locatorForAll(DivHarness, IdIsD1Harness)()` 会得到 `[
-   *     DivHarness, // 对于 #d1
-   *     IdIsD1Harness, // 对于 #d1
-   *     DivHarness // 对于 #d2
-   *   ]`
+   *   `await lf.locatorForAll(DivHarness, IdIsD1Harness)()` 会得到 `[ DivHarness, // 对于 #d1 IdIsD1Harness, // 对于 #d1 DivHarness // 对于 #d2 ]`【模糊翻译】
    *
    * - `await lf.locatorForAll('span')()` gets `[]`.
    *
    *   `await lf.locatorForAll('span')()` 会得到 `[]`。
    *
-=======
-   * - `await lf.locatorForAll('span')()` gets `[]`.
-   *
->>>>>>> 53b69108
    */
   locatorForAll<T extends (HarnessQuery<any> | string)[]>(
     ...queries: T
   ): AsyncFactoryFn<LocatorFnResult<T>[]>;
 
   /**
-   *
    * @return A `HarnessLoader` rooted at the root element of this `LocatorFactory`.
    *
    * 一个以此 `LocatorFactory` 的根元素为根的 `HarnessLoader`。
@@ -521,12 +426,9 @@
    *
    * @return A `HarnessLoader` rooted at the first element matching the given selector.
    *
-   * 一个以指定选择器匹配的第一个元素为根的 `HarnessLoader`
+   * 一个以指定选择器匹配的第一个元素为根的 `HarnessLoader`。
    *
    * @throws If no matching element is found for the given selector.
-   *
-   * 是否找不到匹配指定选择器的元素。
-   *
    */
   harnessLoaderFor(selector: string): Promise<HarnessLoader>;
 
@@ -568,7 +470,7 @@
    * In most cases it should not be necessary to call this manually. However, there may be some edge
    * cases where it is needed to fully flush animation events.
    *
-   * 刷新在 Angular zone 中捕获的变更检测和异步任务。在大多数情况下，没有必要手动调用它。但是，可能会出现一些需要完全刷新动画事件的边缘情况。
+   * 刷新在 Angular Zone 中捕获的变更检测和异步任务。在大多数情况下，没有必要手动调用此方法。但是，在某些极端情况下，需要完全刷新动画事件。
    *
    */
   forceStabilize(): Promise<void>;
@@ -577,7 +479,7 @@
    * Waits for all scheduled or running async tasks to complete. This allows harness
    * authors to wait for async tasks outside of the Angular zone.
    *
-   * 等待所有已安排或正在运行的异步任务完成。这使得测试工具的作者可以等待 Angular 中的异步任务。
+   * 等待所有已计划或正在运行的异步任务完成。这使测试工具作者可以在 Angular Zone 之外等待异步任务。
    *
    */
   waitForTasksOutsideAngular(): Promise<void>;
@@ -597,7 +499,7 @@
   /**
    * Gets a `Promise` for the `TestElement` representing the host element of the component.
    *
-   * 获取一个代表该组件宿主元素的 `TestElement`  型 `Promise`。
+   * 获取一个代表该组件宿主元素的 `TestElement` 型 `Promise`。
    *
    */
   async host(): Promise<TestElement> {
@@ -620,16 +522,15 @@
    * Creates an asynchronous locator function that can be used to find a `ComponentHarness` instance
    * or element under the host element of this `ComponentHarness`.
    *
-   * 创建可用于查找一个异步定位器函数，它可用于查找此 `ComponentHarness` 宿主元素下的 `ComponentHarness` 实例。
+   * 创建一个异步定位器函数，可用于查找此 `ComponentHarness` 宿主元素下的 `ComponentHarness` 实例或元素。
    *
    * @param queries A list of queries specifying which harnesses and elements to search for:
    *
-<<<<<<< HEAD
    * 一系列查询，用于指定要搜索的测试工具和元素：
    *
    * - A `string` searches for elements matching the CSS selector specified by the string.
    *
-   *   `string` 搜索匹配字符串指定的 CSS 选择器的元素。
+   *   `string` 搜索满足此字符串指定的 CSS 选择器的元素。
    *
    * - A `ComponentHarness` constructor searches for `ComponentHarness` instances matching the
    *   given class.
@@ -639,30 +540,19 @@
    * - A `HarnessPredicate` searches for `ComponentHarness` instances matching the given
    *   predicate.
    *
-   *   `HarnessPredicate` 会搜索满足指定谓词的 `ComponentHarness` 实例。
-   *
-=======
-   * - A `string` searches for elements matching the CSS selector specified by the string.
-   *
-   * - A `ComponentHarness` constructor searches for `ComponentHarness` instances matching the
-   *   given class.
-   *
-   * - A `HarnessPredicate` searches for `ComponentHarness` instances matching the given
-   *   predicate.
-   *
->>>>>>> 53b69108
+   *   `HarnessPredicate` 搜索满足指定谓词的 `ComponentHarness` 实例。
+   *
    * @return An asynchronous locator function that searches for and returns a `Promise` for the
    *   first element or harness matching the given search criteria. Matches are ordered first by
    *   order in the DOM, and second by order in the queries list. If no matches are found, the
    *   `Promise` rejects. The type that the `Promise` resolves to is a union of all result types for
    *   each query.
    *
-   * 一个异步定位器函数，用于搜索和返回与指定搜索条件匹配的第一个元素或测试工具的 `Promise`。匹配结果首先按照 DOM 中的顺序排序，然后按查询列表中的顺序排序。如果找不到匹配条目，`Promise` 会拒绝。`Promise` 解析成的类型是每个查询的所有结果类型的并集。
+   * 一个异步定位器函数，用于搜索并返回满足指定搜索条件的第一个元素或测试工具的 `Promise`。匹配结果首先按照 DOM 中的顺序排序，然后按在查询列表中的顺序排序。如果找不到匹配条目，`Promise` 就会拒绝（reject）。`Promise` 解析（resolve）成的类型是每个查询的所有结果类型的并集。
    *
    * e.g. Given the following DOM: `<div id="d1" /><div id="d2" />`, and assuming
    * `DivHarness.hostSelector === 'div'`:
    *
-<<<<<<< HEAD
    * 例如，指定以下 DOM： `<div id="d1" /><div id="d2" />`，并假设 `DivHarness.hostSelector === 'div'` ：
    *
    * - `await ch.locatorFor(DivHarness, 'div')()` gets a `DivHarness` instance for `#d1`
@@ -677,14 +567,6 @@
    *
    *   `await ch.locatorFor('span')()` 会抛出错误，因为 `Promise` 拒绝了。
    *
-=======
-   * - `await ch.locatorFor(DivHarness, 'div')()` gets a `DivHarness` instance for `#d1`
-   *
-   * - `await ch.locatorFor('div', DivHarness)()` gets a `TestElement` instance for `#d1`
-   *
-   * - `await ch.locatorFor('span')()` throws because the `Promise` rejects.
-   *
->>>>>>> 53b69108
    */
   protected locatorFor<T extends (HarnessQuery<any> | string)[]>(
     ...queries: T
@@ -700,12 +582,11 @@
    *
    * @param queries A list of queries specifying which harnesses and elements to search for:
    *
-<<<<<<< HEAD
    * 一系列查询，用于指定要搜索的测试工具和元素：
    *
    * - A `string` searches for elements matching the CSS selector specified by the string.
    *
-   *   `string` 搜索匹配字符串指定的 CSS 选择器的元素。
+   *   `string` 搜索满足此字符串指定的 CSS 选择器的元素。
    *
    * - A `ComponentHarness` constructor searches for `ComponentHarness` instances matching the
    *   given class.
@@ -717,28 +598,17 @@
    *
    *   `HarnessPredicate` 搜索满足指定谓词的 `ComponentHarness` 实例。
    *
-=======
-   * - A `string` searches for elements matching the CSS selector specified by the string.
-   *
-   * - A `ComponentHarness` constructor searches for `ComponentHarness` instances matching the
-   *   given class.
-   *
-   * - A `HarnessPredicate` searches for `ComponentHarness` instances matching the given
-   *   predicate.
-   *
->>>>>>> 53b69108
    * @return An asynchronous locator function that searches for and returns a `Promise` for the
    *   first element or harness matching the given search criteria. Matches are ordered first by
    *   order in the DOM, and second by order in the queries list. If no matches are found, the
    *   `Promise` is resolved with `null`. The type that the `Promise` resolves to is a union of all
    *   result types for each query or null.
    *
-   * 一个异步定位器函数，用于搜索和返回与指定搜索条件匹配的第一个元素或测试工具的 `Promise`。匹配结果首先按照 DOM 中的顺序排序，然后在查询列表中的顺序排序。如果找不到匹配条目，`Promise` 就会被解析为 `null`。`Promise` 解析成的类型是每个查询的所有结果类型的并集，或 null。
+   * 一个异步定位器函数，用于搜索和返回与指定搜索条件匹配的第一个元素或测试工具的 `Promise`。匹配结果首先按照 DOM 中的顺序排序，然后按查询列表中的顺序排序。如果找不到匹配条目，`Promise` 就会被解析为 `null`。`Promise` 解析成的类型是每个查询的所有结果类型的并集，或 null。
    *
    * e.g. Given the following DOM: `<div id="d1" /><div id="d2" />`, and assuming
    * `DivHarness.hostSelector === 'div'`:
    *
-<<<<<<< HEAD
    * 例如，指定以下 DOM： `<div id="d1" /><div id="d2" />`，并假设 `DivHarness.hostSelector === 'div'` ：
    *
    * - `await ch.locatorForOptional(DivHarness, 'div')()` gets a `DivHarness` instance for `#d1`
@@ -753,14 +623,6 @@
    *
    *   `await ch.locatorForOptional('span')()` 得到 `null`。
    *
-=======
-   * - `await ch.locatorForOptional(DivHarness, 'div')()` gets a `DivHarness` instance for `#d1`
-   *
-   * - `await ch.locatorForOptional('div', DivHarness)()` gets a `TestElement` instance for `#d1`
-   *
-   * - `await ch.locatorForOptional('span')()` gets `null`.
-   *
->>>>>>> 53b69108
    */
   protected locatorForOptional<T extends (HarnessQuery<any> | string)[]>(
     ...queries: T
@@ -776,12 +638,11 @@
    *
    * @param queries A list of queries specifying which harnesses and elements to search for:
    *
-<<<<<<< HEAD
    * 一系列查询，用于指定要搜索的测试工具和元素：
    *
    * - A `string` searches for elements matching the CSS selector specified by the string.
    *
-   *   `string` 搜索匹配字符串指定的 CSS 选择器的元素。
+   *   `string` 搜索满足此字符串指定的 CSS 选择器的元素。
    *
    * - A `ComponentHarness` constructor searches for `ComponentHarness` instances matching the
    *   given class.
@@ -793,16 +654,6 @@
    *
    *   `HarnessPredicate` 搜索满足指定谓词的 `ComponentHarness` 实例。
    *
-=======
-   * - A `string` searches for elements matching the CSS selector specified by the string.
-   *
-   * - A `ComponentHarness` constructor searches for `ComponentHarness` instances matching the
-   *   given class.
-   *
-   * - A `HarnessPredicate` searches for `ComponentHarness` instances matching the given
-   *   predicate.
-   *
->>>>>>> 53b69108
    * @return An asynchronous locator function that searches for and returns a `Promise` for all
    *   elements and harnesses matching the given search criteria. Matches are ordered first by
    *   order in the DOM, and second by order in the queries list. If an element matches more than
@@ -811,16 +662,13 @@
    *   for that element. The type that the `Promise` resolves to is an array where each element is
    *   the union of all result types for each query.
    *
-   * 一个异步定位器函数，它会搜索和返回所有匹配指定搜索条件的元素和测试工具的 `Promise`。匹配结果首先按照 DOM 中的顺序排序，然后查询列表中的顺序排序。如果一个元素与多个 `ComponentHarness` 类匹配，那么该定位器会为同一个元素获取每个元素的实例。如果一个元素匹配多个 `string` 选择器，只会为该元素返回一个 `TestElement` 实例。`Promise` 解析成的类型是一个数组，其中每个元素都是每个查询的所有结果类型的并集。
+   * 一个异步定位器函数，用于搜索并返回满足指定搜索条件的第一个元素或测试工具的 `Promise`。匹配结果首先按照 DOM 中的顺序排序，然后按在查询列表中的顺序排序。如果一个元素与多个 `ComponentHarness` 类匹配，那么该定位器会为同一个元素获取每个元素的实例。如果一个元素匹配多个 `string` 选择器，只会为它返回一个 `TestElement` 实例。`Promise` 解析成的类型是一个数组，其中每个元素都是每个查询的所有结果类型的并集。
    *
    * e.g. Given the following DOM: `<div id="d1" /><div id="d2" />`, and assuming
    * `DivHarness.hostSelector === 'div'` and `IdIsD1Harness.hostSelector === '#d1'`:
    *
-<<<<<<< HEAD
    * 例如，指定以下 DOM： `<div id="d1" /><div id="d2" />`，并假设 `DivHarness.hostSelector === 'div'` 和 `IdIsD1Harness.hostSelector === '#d1'` ：
    *
-=======
->>>>>>> 53b69108
    * - `await ch.locatorForAll(DivHarness, 'div')()` gets `[
    *     DivHarness, // for #d1
    *     TestElement, // for #d1
@@ -828,50 +676,27 @@
    *     TestElement // for #d2
    *   ]`
    *
-<<<<<<< HEAD
-   *   `await ch.locatorForAll(DivHarness, 'div')()` 会得到 `[
-   *     DivHarness, // 对于 #d1
-   *     TestElement, // 对于 #d1
-   *     DivHarness, // 对于 #d2
-   *     TestElement // 对于 #d2
-   *   ]`
-   *
-=======
->>>>>>> 53b69108
+   *   `await ch.locatorForAll(DivHarness, 'div')()` 会得到 `[ DivHarness, // 对于 #d1 TestElement, // 对于 #d1 DivHarness, // 对于 #d2 TestElement // 对于 #d2 ]`【模糊翻译】
+   *
    * - `await ch.locatorForAll('div', '#d1')()` gets `[
    *     TestElement, // for #d1
    *     TestElement // for #d2
    *   ]`
    *
-<<<<<<< HEAD
-   *   `await ch.locatorForAll('div', '#d1')()` 会得到 `[
-   *     TestElement, // 对于 #d1
-   *     TestElement // 对于 #d2
-   *   ]`
-   *
-=======
->>>>>>> 53b69108
+   *   `await ch.locatorForAll('div', '#d1')()` 会得到 `[ TestElement, // 对于 #d1 TestElement // 对于 #d2 ]`【模糊翻译】
+   *
    * - `await ch.locatorForAll(DivHarness, IdIsD1Harness)()` gets `[
    *     DivHarness, // for #d1
    *     IdIsD1Harness, // for #d1
    *     DivHarness // for #d2
    *   ]`
    *
-<<<<<<< HEAD
-   *   `await ch.locatorForAll(DivHarness, IdIsD1Harness)()` 会得到  `[
-   *     DivHarness, // 对于 #d1
-   *     IdIsD1Harness, // 对于 #d1
-   *     DivHarness // 对于 #d2
-   *   ]`
+   *   `await ch.locatorForAll(DivHarness, IdIsD1Harness)()` 会得到 `[ DivHarness, // 对于 #d1 IdIsD1Harness, // 对于 #d1 DivHarness // 对于 #d2 ]`【模糊翻译】
    *
    * - `await ch.locatorForAll('span')()` gets `[]`.
    *
    *   `await ch.locatorForAll('span')()` 会得到 `[]`。
    *
-=======
-   * - `await ch.locatorForAll('span')()` gets `[]`.
-   *
->>>>>>> 53b69108
    */
   protected locatorForAll<T extends (HarnessQuery<any> | string)[]>(
     ...queries: T
@@ -895,7 +720,7 @@
    * Waits for all scheduled or running async tasks to complete. This allows harness
    * authors to wait for async tasks outside of the Angular zone.
    *
-   * 等待所有已安排或正在运行的异步任务完成。这使得测试工具的作者可以等待 Angular 中的异步任务。
+   * 等待所有已计划或正在运行的异步任务完成。这使测试工具作者可以在 Angular Zone 之外等待异步任务。
    *
    */
   protected async waitForTasksOutsideAngular() {
@@ -1057,9 +882,6 @@
    * 一个异步谓词函数。
    *
    * @return this (for method chaining).
-   *
-   * this（用于支持方法的链式调用）。
-   *
    */
   add(description: string, predicate: AsyncPredicate<T>) {
     this._descriptions.push(description);
@@ -1086,9 +908,6 @@
    * 如果选项值未定义，则要运行的谓词函数。
    *
    * @return this (for method chaining).
-   *
-   * this（用于支持方法的链式调用）。
-   *
    */
   addOption<O>(name: string, option: O | undefined, predicate: AsyncOptionPredicate<T, O>) {
     if (option !== undefined) {
@@ -1179,12 +998,7 @@
     return result.join(', ');
   }
 
-  /**
-   * Adds base options common to all harness types.
-   *
-   * 添加作用于所有测试工具类型的基本选项。
-   *
-   */
+  /** Adds base options common to all harness types. */
   private _addBaseOptions(options: BaseHarnessFilters) {
     this._ancestor = options.ancestor || '';
     if (this._ancestor) {
@@ -1199,12 +1013,7 @@
   }
 }
 
-/**
- * Represent a value as a string for the purpose of logging.
- *
- * 为了记录日志，把值表示为字符串。
- *
- */
+/** Represent a value as a string for the purpose of logging. */
 function _valueAsString(value: unknown) {
   if (value === undefined) {
     return 'undefined';
@@ -1235,19 +1044,10 @@
  * Splits up a compound selector into its parts and escapes any quoted content. The quoted content
  * has to be escaped, because it can contain commas which will throw throw us off when trying to
  * split it.
- *
- * 将复合选择器拆分为多个部分，并转义所有引用的内容。带引号的内容必须转义，因为它可能包含逗号，那样当尝试拆分内容时就会抛出错误。
- *
  * @param selector Selector to be split.
- *
- * 要拆分的选择器。
- *
  * @returns The escaped string where any quoted content is replaced with a placeholder. E.g.
  * `[foo="bar"]` turns into `[foo=__cdkPlaceholder-0__]`. Use `_restoreSelector` to restore
  * the placeholders.
- *
- * 已转义的字符串，其中任何引用的内容均会被占位符替换。例如 `[foo="bar"]` 变成 `[foo=__cdkPlaceholder-0__]`。使用 `_restoreSelector` 来还原占位符。
- *
  */
 function _splitAndEscapeSelector(selector: string): [parts: string[], placeholders: string[]] {
   const placeholders: string[] = [];
@@ -1266,12 +1066,7 @@
   return [result.split(',').map(part => part.trim()), placeholders];
 }
 
-/**
- * Restores a selector whose content was escaped in `_splitAndEscapeSelector`.
- *
- * 还原某个选择器，该选择器的内容已在 `_splitAndEscapeSelector` 中转义。
- *
- */
+/** Restores a selector whose content was escaped in `_splitAndEscapeSelector`. */
 function _restoreSelector(selector: string, placeholders: string[]): string {
   return selector.replace(/__cdkPlaceholder-(\d+)__/g, (_, index) => placeholders[+index]);
 }