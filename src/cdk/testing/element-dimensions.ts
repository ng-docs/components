--- conflicted
+++ resolved
@@ -6,18 +6,12 @@
  * found in the LICENSE file at https://angular.io/license
  */
 
-<<<<<<< HEAD
- /**
-  * Dimensions for element size and its position relative to the viewport.
-  *
-  * 元素规格及其相对于视口的位置。
-  *
-  */
-=======
 /**
  * Dimensions for element size and its position relative to the viewport.
+ *
+ * 元素规格及其相对于视口的位置。
+ *
  */
->>>>>>> 03485cd6
 export interface ElementDimensions {
   top: number;
   left: number;
