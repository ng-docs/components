/**
 * @license
 * Copyright Google LLC All Rights Reserved.
 *
 * Use of this source code is governed by an MIT-style license that can be
 * found in the LICENSE file at https://angular.io/license
 */

import {
  _getTextWithExcludedElements,
  ElementDimensions,
  EventData,
  ModifierKeys,
  TestElement,
  TestKey,
  TextOptions,
} from '@angular/cdk/testing';
import * as webdriver from 'selenium-webdriver';
import {getSeleniumWebDriverModifierKeys, seleniumWebDriverKeyMap} from './selenium-webdriver-keys';

/**
 * A `TestElement` implementation for WebDriver.
 *
 * WebDriver 的 `TestElement` 实现。
 *
 */
export class SeleniumWebDriverElement implements TestElement {
  constructor(
    readonly element: () => webdriver.WebElement,
    private _stabilize: () => Promise<void>,
  ) {}

  /**
   * Blur the element.
   *
   * 让此元素失焦。
   *
   */
  async blur(): Promise<void> {
    await this._executeScript((element: HTMLElement) => element.blur(), this.element());
    await this._stabilize();
  }

  /**
   * Clear the element's input (for input and textarea elements only).
   *
   * 清除此元素的输入（仅适用于 input 和 textarea 元素）。
   *
   */
  async clear(): Promise<void> {
    await this.element().clear();
    await this._stabilize();
  }

  /**
   * Click the element at the default location for the current environment. If you need to guarantee
   * the element is clicked at a specific location, consider using `click('center')` or
   * `click(x, y)` instead.
   *
   * 单击当前环境下处于默认位置处的元素。如果需要确保在特定位置单击元素，请考虑改用 `click('center')` 或 `click(x, y)`。
   *
   */
  click(modifiers?: ModifierKeys): Promise<void>;
  /**
   * Click the element at the element's center.
   *
   * 单击元素中心的元素。
   *
   */
  click(location: 'center', modifiers?: ModifierKeys): Promise<void>;
  /**
   * Click the element at the specified coordinates relative to the top-left of the element.
   *
   * 单击相对于此元素左上角的指定坐标处的元素。
   *
   * @param relativeX Coordinate within the element, along the X-axis at which to click.
   *
   * 沿所单击的 X 轴方向的元素内坐标。
   *
   * @param relativeY Coordinate within the element, along the Y-axis at which to click.
   *
   * 沿所单击的 Y 轴方向的元素内坐标。
   *
   * @param modifiers Modifier keys held while clicking
   *
   * 单击时按住的修饰键
   *
   */
  click(relativeX: number, relativeY: number, modifiers?: ModifierKeys): Promise<void>;
  async click(
    ...args: [ModifierKeys?] | ['center', ModifierKeys?] | [number, number, ModifierKeys?]
  ): Promise<void> {
    await this._dispatchClickEventSequence(args, webdriver.Button.LEFT);
    await this._stabilize();
  }

  /**
   * Right clicks on the element at the specified coordinates relative to the top-left of it.
   *
   * 右键单击相对于元素左上角的指定坐标处的元素。
   *
   * @param relativeX Coordinate within the element, along the X-axis at which to click.
   *
   * 沿所单击的 X 轴方向的元素内坐标。
   *
   * @param relativeY Coordinate within the element, along the Y-axis at which to click.
   *
   * 沿所单击的 Y 轴方向的元素内坐标。
   *
   * @param modifiers Modifier keys held while clicking
   *
   * 单击时按住修饰键
   *
   */
  rightClick(relativeX: number, relativeY: number, modifiers?: ModifierKeys): Promise<void>;
  async rightClick(
    ...args: [ModifierKeys?] | ['center', ModifierKeys?] | [number, number, ModifierKeys?]
  ): Promise<void> {
    await this._dispatchClickEventSequence(args, webdriver.Button.RIGHT);
    await this._stabilize();
  }

  /**
   * Focus the element.
   *
   * 让元素获得焦点。
   *
   */
  async focus(): Promise<void> {
    await this._executeScript((element: HTMLElement) => element.focus(), this.element());
    await this._stabilize();
  }

  /**
   * Get the computed value of the given CSS property for the element.
   *
   * 获取元素的给定 CSS 属性的已计算值。
   *
   */
  async getCssValue(property: string): Promise<string> {
    await this._stabilize();
    return this.element().getCssValue(property);
  }

  /**
   * Hovers the mouse over the element.
   *
   * 将鼠标悬停在元素上。
   *
   */
  async hover(): Promise<void> {
    await this._actions().mouseMove(this.element()).perform();
    await this._stabilize();
  }

  /**
   * Moves the mouse away from the element.
   *
   * 将鼠标从此元素移开。
   *
   */
  async mouseAway(): Promise<void> {
    await this._actions().mouseMove(this.element(), {x: -1, y: -1}).perform();
    await this._stabilize();
  }

  /**
   * Sends the given string to the input as a series of key presses. Also fires input events
   * and attempts to add the string to the Element's value.
   *
   * 通过一系列按键将给定的字符串发送到输入框。还会触发 input 事件，并尝试将字符串添加到 Element 的值。
   *
   */
  async sendKeys(...keys: (string | TestKey)[]): Promise<void>;
  /**
   * Sends the given string to the input as a series of key presses. Also fires input events
   * and attempts to add the string to the Element's value.
   *
   * 通过一系列按键将给定的字符串发送到输入框。还会触发 input 事件，并尝试将字符串添加到 Element 的值。
   *
   */
  async sendKeys(modifiers: ModifierKeys, ...keys: (string | TestKey)[]): Promise<void>;
  async sendKeys(...modifiersAndKeys: any[]): Promise<void> {
    const first = modifiersAndKeys[0];
    let modifiers: ModifierKeys;
    let rest: (string | TestKey)[];
    if (typeof first !== 'string' && typeof first !== 'number') {
      modifiers = first;
      rest = modifiersAndKeys.slice(1);
    } else {
      modifiers = {};
      rest = modifiersAndKeys;
    }

    const modifierKeys = getSeleniumWebDriverModifierKeys(modifiers);
    const keys = rest
      .map(k => (typeof k === 'string' ? k.split('') : [seleniumWebDriverKeyMap[k]]))
      .reduce((arr, k) => arr.concat(k), [])
      // webdriver.Key.chord doesn't work well with geckodriver (mozilla/geckodriver#1502),
      // so avoid it if no modifier keys are required.
      .map(k => (modifierKeys.length > 0 ? webdriver.Key.chord(...modifierKeys, k) : k));

    await this.element().sendKeys(...keys);
    await this._stabilize();
  }

  /**
   * Gets the text from the element.
   *
   * 从元素获取文本。
   *
   * @param options Options that affect what text is included.
   *
   * 影响要包含哪些文本的选项。
   *
   */
  async text(options?: TextOptions): Promise<string> {
    await this._stabilize();
    if (options?.exclude) {
      return this._executeScript(_getTextWithExcludedElements, this.element(), options.exclude);
    }
    // We don't go through the WebDriver `getText`, because it excludes text from hidden elements.
    return this._executeScript(
      (element: Element) => (element.textContent || '').trim(),
      this.element(),
    );
  }

<<<<<<< HEAD
  /**
   * Gets the value for the given attribute from the element.
   *
   * 从此元素获取给定属性的值。
   *
   */
  async getAttribute(name: string): Promise<string|null> {
=======
  /** Gets the value for the given attribute from the element. */
  async getAttribute(name: string): Promise<string | null> {
>>>>>>> 03485cd6
    await this._stabilize();
    return this._executeScript(
      (element: Element, attribute: string) => element.getAttribute(attribute),
      this.element(),
      name,
    );
  }

  /**
   * Checks whether the element has the given class.
   *
   * 检查此元素是否具有给定的类。
   *
   */
  async hasClass(name: string): Promise<boolean> {
    await this._stabilize();
    const classes = (await this.getAttribute('class')) || '';
    return new Set(classes.split(/\s+/).filter(c => c)).has(name);
  }

  /**
   * Gets the dimensions of the element.
   *
   * 获取此元素的尺寸。
   *
   */
  async getDimensions(): Promise<ElementDimensions> {
    await this._stabilize();
    const {width, height} = await this.element().getSize();
    const {x: left, y: top} = await this.element().getLocation();
    return {width, height, left, top};
  }

<<<<<<< HEAD
  /**
   * Gets the value of a property of an element.
   *
   * 获取此元素的属性的值。
   *
   */
  async getProperty(name: string): Promise<any> {
=======
  /** Gets the value of a property of an element. */
  async getProperty<T = any>(name: string): Promise<T> {
>>>>>>> 03485cd6
    await this._stabilize();
    return this._executeScript(
      (element: Element, property: keyof Element) => element[property],
      this.element(),
      name,
    );
  }

  /**
   * Sets the value of a property of an input.
   *
   * 设置输入框值属性的值。
   *
   */
  async setInputValue(newValue: string): Promise<void> {
    await this._executeScript(
      (element: HTMLInputElement, value: string) => (element.value = value),
      this.element(),
      newValue,
    );
    await this._stabilize();
  }

  /**
   * Selects the options at the specified indexes inside of a native `select` element.
   *
   * 在原生 `select` 元素内的指定索引处选择选项。
   *
   */
  async selectOptions(...optionIndexes: number[]): Promise<void> {
    await this._stabilize();
    const options = await this.element().findElements(webdriver.By.css('option'));
    const indexes = new Set(optionIndexes); // Convert to a set to remove duplicates.

    if (options.length && indexes.size) {
      // Reset the value so all the selected states are cleared. We can
      // reuse the input-specific method since the logic is the same.
      await this.setInputValue('');

      for (let i = 0; i < options.length; i++) {
        if (indexes.has(i)) {
          // We have to hold the control key while clicking on options so that multiple can be
          // selected in multi-selection mode. The key doesn't do anything for single selection.
          await this._actions().keyDown(webdriver.Key.CONTROL).perform();
          await options[i].click();
          await this._actions().keyUp(webdriver.Key.CONTROL).perform();
        }
      }

      await this._stabilize();
    }
  }

  /**
   * Checks whether this element matches the given selector.
   *
   * 检查此元素是否与给定的选择器相匹配。
   *
   */
  async matchesSelector(selector: string): Promise<boolean> {
    await this._stabilize();
    return this._executeScript(
      (element: Element, s: string) =>
        (Element.prototype.matches || (Element.prototype as any).msMatchesSelector).call(
          element,
          s,
        ),
      this.element(),
      selector,
    );
  }

  /**
   * Checks whether the element is focused.
   *
   * 检查此元素是否拥有焦点。
   *
   */
  async isFocused(): Promise<boolean> {
    await this._stabilize();
    return webdriver.WebElement.equals(
      this.element(),
      this.element().getDriver().switchTo().activeElement(),
    );
  }

  /**
   * Dispatches an event with a particular name.
   *
   * 派发具有特定名称的事件。
   *
   * @param name Name of the event to be dispatched.
   *
   * 要派发的事件的名称。
   *
   */
  async dispatchEvent(name: string, data?: Record<string, EventData>): Promise<void> {
    await this._executeScript(dispatchEvent, name, this.element(), data);
    await this._stabilize();
  }

  /**
   * Gets the webdriver action sequence.
   *
   * 获取 WebDriver 的操作序列。
   *
   */
  private _actions() {
    return this.element().getDriver().actions();
  }

  /**
   * Executes a function in the browser.
   *
   * 在浏览器中执行某个函数。
   *
   */
  private async _executeScript<T>(script: Function, ...var_args: any[]): Promise<T> {
    return this.element()
      .getDriver()
      .executeScript(script, ...var_args);
  }

  /**
   * Dispatches all the events that are part of a click event sequence.
   *
   * 派发属于 click 事件序列一部分的所有事件。
   *
   */
  private async _dispatchClickEventSequence(
    args: [ModifierKeys?] | ['center', ModifierKeys?] | [number, number, ModifierKeys?],
    button: string,
  ) {
    let modifiers: ModifierKeys = {};
    if (args.length && typeof args[args.length - 1] === 'object') {
      modifiers = args.pop() as ModifierKeys;
    }
    const modifierKeys = getSeleniumWebDriverModifierKeys(modifiers);

    // Omitting the offset argument to mouseMove results in clicking the center.
    // This is the default behavior we want, so we use an empty array of offsetArgs if
    // no args remain after popping the modifiers from the args passed to this function.
    const offsetArgs = (args.length === 2 ? [{x: args[0], y: args[1]}] : []) as [
      {x: number; y: number},
    ];

    let actions = this._actions().mouseMove(this.element(), ...offsetArgs);

    for (const modifierKey of modifierKeys) {
      actions = actions.keyDown(modifierKey);
    }
    actions = actions.click(button);
    for (const modifierKey of modifierKeys) {
      actions = actions.keyUp(modifierKey);
    }

    await actions.perform();
  }
}

/**
 * Dispatches an event with a particular name and data to an element. Note that this needs to be a
 * pure function, because it gets stringified by WebDriver and is executed inside the browser.
 *
 * 将具有特定名称和数据的事件派发到元素。请注意，这必须是纯函数，因为它会被 WebDriver 字符串化并在浏览器内部执行。
 *
 */
function dispatchEvent(name: string, element: Element, data?: Record<string, EventData>) {
  const event = document.createEvent('Event');
  event.initEvent(name);
  // tslint:disable-next-line:ban Have to use `Object.assign` to preserve the original object.
  Object.assign(event, data || {});
  element.dispatchEvent(event);
}<|MERGE_RESOLUTION|>--- conflicted
+++ resolved
@@ -226,18 +226,13 @@
     );
   }
 
-<<<<<<< HEAD
   /**
    * Gets the value for the given attribute from the element.
    *
    * 从此元素获取给定属性的值。
    *
    */
-  async getAttribute(name: string): Promise<string|null> {
-=======
-  /** Gets the value for the given attribute from the element. */
   async getAttribute(name: string): Promise<string | null> {
->>>>>>> 03485cd6
     await this._stabilize();
     return this._executeScript(
       (element: Element, attribute: string) => element.getAttribute(attribute),
@@ -271,18 +266,13 @@
     return {width, height, left, top};
   }
 
-<<<<<<< HEAD
   /**
    * Gets the value of a property of an element.
    *
    * 获取此元素的属性的值。
    *
    */
-  async getProperty(name: string): Promise<any> {
-=======
-  /** Gets the value of a property of an element. */
   async getProperty<T = any>(name: string): Promise<T> {
->>>>>>> 03485cd6
     await this._stabilize();
     return this._executeScript(
       (element: Element, property: keyof Element) => element[property],
