--- conflicted
+++ resolved
@@ -234,13 +234,6 @@
   }
 
   /**
-<<<<<<< HEAD
-   * Gets the value for the given attribute from the element.
-   *
-   * 从此元素获取给定属性的值。
-   *
-   */
-=======
    * Sets the value of a `contenteditable` element.
    * @param value Value to be set on the element.
    */
@@ -259,8 +252,12 @@
     );
   }
 
-  /** Gets the value for the given attribute from the element. */
->>>>>>> 69652b09
+  /**
+   * Gets the value for the given attribute from the element.
+   *
+   * 从此元素获取给定属性的值。
+   *
+   */
   async getAttribute(name: string): Promise<string | null> {
     await this._stabilize();
     return this._executeScript(
