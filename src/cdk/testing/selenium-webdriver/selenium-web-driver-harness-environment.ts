--- conflicted
+++ resolved
@@ -13,9 +13,6 @@
 /**
  * An Angular framework stabilizer function that takes a callback and calls it when the application
  * is stable, passing a boolean indicating if any work was done.
- *
- * 一个 Angular 框架的稳定器函数，该函数会接受回调并在应用程序进入稳定态时调用它，并传递一个布尔值参数，表示是否已完成任何工作。
- *
  */
 declare interface FrameworkStabilizer {
   (callback: (didWork: boolean) => void): void;
@@ -27,17 +24,8 @@
      * These hooks are exposed by Angular to register a callback for when the application is stable
      * (no more pending tasks).
      *
-<<<<<<< HEAD
-     * 这些挂钩是由 Angular 暴露出来的，以在应用程序稳定时（没有更多未决任务）注册回调。
-     *
-     * For the implementation, see: https://github.com/
-     *  angular/angular/blob/master/packages/platform-browser/src/browser/testability.ts#L30-L49
-     *
-     * 有关实现，请参见：https://github.com/angular/angular/blob/master/packages/platform-browser/src/browser/testability.ts#L30-L49
-=======
      * For the implementation, see: <https://github.com/>
      *  angular/angular/blob/main/packages/platform-browser/src/browser/testability.ts#L30-L49
->>>>>>> 53b69108
      *
      */
     frameworkStabilizers: FrameworkStabilizer[];
@@ -60,12 +48,7 @@
   queryFn: (selector: string, root: () => webdriver.WebElement) => Promise<webdriver.WebElement[]>;
 }
 
-/**
- * The default environment options.
- *
- * 默认环境选项。
- *
- */
+/** The default environment options. */
 const defaultEnvironmentOptions: WebDriverHarnessEnvironmentOptions = {
   queryFn: async (selector: string, root: () => webdriver.WebElement) =>
     root().findElements(webdriver.By.css(selector)),
@@ -74,9 +57,6 @@
 /**
  * This function is meant to be executed in the browser. It taps into the hooks exposed by Angular
  * and invokes the specified `callback` when the application is stable (no more pending tasks).
- *
- * 该函数应在浏览器中执行。它会利用 Angular 公开的钩子，并在应用程序进入稳定态时（不再有待处理的任务）调用这个 `callback`。
- *
  */
 function whenStable(callback: (didWork: boolean[]) => void): void {
   Promise.all(window.frameworkStabilizers.map(stabilizer => new Promise(stabilizer))).then(
@@ -87,9 +67,6 @@
 /**
  * This function is meant to be executed in the browser. It checks whether the Angular framework has
  * bootstrapped yet.
- *
- * 该函数应在浏览器中执行。它检查 Angular 框架是否已经启动。
- *
  */
 function isBootstrapped() {
   return !!window.frameworkStabilizers;
@@ -115,12 +92,7 @@
 export class SeleniumWebDriverHarnessEnvironment extends HarnessEnvironment<
   () => webdriver.WebElement
 > {
-  /**
-   * The options for this environment.
-   *
-   * 此环境的选项。
-   *
-   */
+  /** The options for this environment. */
   private _options: WebDriverHarnessEnvironmentOptions;
 
   /** Environment stabilization callback passed to the created test elements. */
@@ -151,7 +123,7 @@
   /**
    * Creates a `HarnessLoader` rooted at the document root.
    *
-   * 创建一个以本文档的根元素为根的 `HarnessLoader`。
+   * 创建一个以文档根为根的 `HarnessLoader`。
    *
    */
   static loader(
@@ -185,7 +157,7 @@
   /**
    * Gets the root element for the document.
    *
-   * 获取本文档的根元素。
+   * 获取此文档的根元素。
    *
    */
   protected getDocumentRoot(): () => webdriver.WebElement {
@@ -195,7 +167,7 @@
   /**
    * Creates a `TestElement` from a raw element.
    *
-   * 从原始元素创建一个 `TestElement`
+   * 从原始元素创建一个 `TestElement`。
    *
    */
   protected createTestElement(element: () => webdriver.WebElement): TestElement {
