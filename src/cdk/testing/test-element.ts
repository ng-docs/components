--- conflicted
+++ resolved
@@ -152,16 +152,9 @@
    * 元素内部的相对坐标 y。
    *
    * @param modifiers Modifier keys held while clicking
-<<<<<<< HEAD
-   *
-   * 单击时会按住的修饰键
-   *
-   * @breaking-change 11.0.0 To become a required method.
-   *
-   * 11.0.0 会成为必备方法
-   *
-=======
->>>>>>> 94076af5
+   *
+   * 单击时按住的修饰键
+   *
    */
   rightClick(relativeX: number, relativeY: number, modifiers?: ModifierKeys): Promise<void>;
 
@@ -275,43 +268,25 @@
    */
   isFocused(): Promise<boolean>;
 
-<<<<<<< HEAD
   /**
    * Sets the value of a property of an input.
    *
    * 设置输入框的属性值。
    *
-   * @breaking-change 11.0.0 To become a required method.
-   *
-   * 11.0.0 成为必备方法
-   *
-   */
-  setInputValue?(value: string): Promise<void>;
-=======
-  /** Sets the value of a property of an input. */
+   */
   setInputValue(value: string): Promise<void>;
->>>>>>> 94076af5
 
   // Note that ideally here we'd be selecting options based on their value, rather than their
   // index, but we're limited by `@angular/forms` which will modify the option value in some cases.
   // Since the value will be truncated, we can't rely on it to do the lookup in the DOM. See:
   // https://github.com/angular/angular/blob/master/packages/forms/src/directives/select_control_value_accessor.ts#L19
-<<<<<<< HEAD
   /**
    * Selects the options at the specified indexes inside of a native `select` element.
    *
    * 选择 `select` 元素中指定索引处的选项。
    *
-   * @breaking-change 12.0.0 To become a required method.
-   *
-   * 12.0.0 成为必备方法
-   *
-   */
-  selectOptions?(...optionIndexes: number[]): Promise<void>;
-=======
-  /** Selects the options at the specified indexes inside of a native `select` element. */
+   */
   selectOptions(...optionIndexes: number[]): Promise<void>;
->>>>>>> 94076af5
 
   /**
    * Dispatches an event with a particular name.
@@ -319,16 +294,9 @@
    * 派发具有特定名称的事件。
    *
    * @param name Name of the event to be dispatched.
-<<<<<<< HEAD
    *
    * 要派发的事件名称。
    *
-   * @breaking-change 12.0.0 To be a required method.
-   *
-   * 12.0.0 是必备方法。
-   *
-=======
->>>>>>> 94076af5
    */
   dispatchEvent(name: string, data?: Record<string, EventData>): Promise<void>;
 }
