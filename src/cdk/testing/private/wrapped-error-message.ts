--- conflicted
+++ resolved
@@ -10,11 +10,6 @@
  * Gets a RegExp used to detect an angular wrapped error message.
  * See <https://github.com/angular/angular/issues/8348>
  *
-<<<<<<< HEAD
- * 获取用于检测 Angular 包装的错误消息的 RegExp。参见 <https://github.com/angular/angular/issues/8348>
- *
-=======
->>>>>>> 53b69108
  */
 export function wrappedErrorMessage(e: Error) {
   const escapedMessage = e.message.replace(/[|\\{}()[\]^$+*?.]/g, '\\$&');
