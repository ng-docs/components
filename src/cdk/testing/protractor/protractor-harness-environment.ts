/**
 * @license
 * Copyright Google LLC All Rights Reserved.
 *
 * Use of this source code is governed by an MIT-style license that can be
 * found in the LICENSE file at https://angular.io/license
 */

import {HarnessEnvironment, HarnessLoader, TestElement} from '@angular/cdk/testing';
import {by, element as protractorElement, ElementArrayFinder, ElementFinder} from 'protractor';
import {ProtractorElement} from './protractor-element';

/**
 * Options to configure the environment.
 *
 * 用于配置环境的选项。
 *
 * @deprecated
 * @breaking-change 13.0.0
 */
export interface ProtractorHarnessEnvironmentOptions {
  /**
   * The query function used to find DOM elements.
   *
   * 用于查找 DOM 元素的查询功能。
   *
   */
  queryFn: (selector: string, root: ElementFinder) => ElementArrayFinder;
}

/**
 * The default environment options.
 *
 * 默认环境选项。
 *
 */
const defaultEnvironmentOptions: ProtractorHarnessEnvironmentOptions = {
  queryFn: (selector: string, root: ElementFinder) => root.all(by.css(selector)),
};

/**
 * A `HarnessEnvironment` implementation for Protractor.
<<<<<<< HEAD
 *
 * Protractor 的 `HarnessEnvironment` 实现。
 *
 * @deprecated
=======
 * @deprecated As of v13.0.0, this environment no longer works, as it is not
 * compatible with the new [Angular Package Format](https://angular.io/guide/angular-package-format).
>>>>>>> 53b69108
 * @breaking-change 13.0.0
 */
export class ProtractorHarnessEnvironment extends HarnessEnvironment<ElementFinder> {
  /**
   * The options for this environment.
   *
   * 此环境的选项。
   *
   */
  private _options: ProtractorHarnessEnvironmentOptions;

  protected constructor(
    rawRootElement: ElementFinder,
    options?: ProtractorHarnessEnvironmentOptions,
  ) {
    super(rawRootElement);
    this._options = {...defaultEnvironmentOptions, ...options};
  }

  /**
   * Creates a `HarnessLoader` rooted at the document root.
   *
   * 创建一个以文档根为根的 `HarnessLoader`
   *
   */
  static loader(options?: ProtractorHarnessEnvironmentOptions): HarnessLoader {
    return new ProtractorHarnessEnvironment(protractorElement(by.css('body')), options);
  }

  /**
   * Gets the ElementFinder corresponding to the given TestElement.
   *
   * 获取与给定 TestElement 对应的 ElementFinder。
   *
   */
  static getNativeElement(el: TestElement): ElementFinder {
    if (el instanceof ProtractorElement) {
      return el.element;
    }
    throw Error('This TestElement was not created by the ProtractorHarnessEnvironment');
  }

  /**
   * Flushes change detection and async tasks captured in the Angular zone.
   * In most cases it should not be necessary to call this manually. However, there may be some edge
   * cases where it is needed to fully flush animation events.
   *
   * 刷新在 Angular Zone 中捕获的变更检测和异步任务。在大多数情况下，没有必要手动调用此方法。但是，在某些极端情况下，需要完全刷新动画事件。
   *
   */
  async forceStabilize(): Promise<void> {}

  /** @docs-private */
  async waitForTasksOutsideAngular(): Promise<void> {
    // TODO: figure out how we can do this for the protractor environment.
    // https://github.com/angular/components/issues/17412
  }

  /**
   * Gets the root element for the document.
   *
   * 获取此文档的根元素。
   *
   */
  protected getDocumentRoot(): ElementFinder {
    return protractorElement(by.css('body'));
  }

  /**
   * Creates a `TestElement` from a raw element.
   *
   * 从原始元素创建一个 `TestElement`。
   *
   */
  protected createTestElement(element: ElementFinder): TestElement {
    return new ProtractorElement(element);
  }

  /**
   * Creates a `HarnessLoader` rooted at the given raw element.
   *
   * 创建一个以给定的原始元素为根的 `HarnessLoader`。
   *
   */
  protected createEnvironment(element: ElementFinder): HarnessEnvironment<ElementFinder> {
    return new ProtractorHarnessEnvironment(element, this._options);
  }

  /**
   * Gets a list of all elements matching the given selector under this environment's root element.
   *
   * 获取此环境的根元素下与给定选择器匹配的所有元素的列表。
   *
   */
  protected async getAllRawElements(selector: string): Promise<ElementFinder[]> {
    const elementArrayFinder = this._options.queryFn(selector, this.rawRootElement);
    const length = await elementArrayFinder.count();
    const elements: ElementFinder[] = [];
    for (let i = 0; i < length; i++) {
      elements.push(elementArrayFinder.get(i));
    }
    return elements;
  }
}<|MERGE_RESOLUTION|>--- conflicted
+++ resolved
@@ -28,36 +28,22 @@
   queryFn: (selector: string, root: ElementFinder) => ElementArrayFinder;
 }
 
-/**
- * The default environment options.
- *
- * 默认环境选项。
- *
- */
+/** The default environment options. */
 const defaultEnvironmentOptions: ProtractorHarnessEnvironmentOptions = {
   queryFn: (selector: string, root: ElementFinder) => root.all(by.css(selector)),
 };
 
 /**
  * A `HarnessEnvironment` implementation for Protractor.
-<<<<<<< HEAD
  *
  * Protractor 的 `HarnessEnvironment` 实现。
  *
- * @deprecated
-=======
  * @deprecated As of v13.0.0, this environment no longer works, as it is not
  * compatible with the new [Angular Package Format](https://angular.io/guide/angular-package-format).
->>>>>>> 53b69108
  * @breaking-change 13.0.0
  */
 export class ProtractorHarnessEnvironment extends HarnessEnvironment<ElementFinder> {
-  /**
-   * The options for this environment.
-   *
-   * 此环境的选项。
-   *
-   */
+  /** The options for this environment. */
   private _options: ProtractorHarnessEnvironmentOptions;
 
   protected constructor(
@@ -71,7 +57,7 @@
   /**
    * Creates a `HarnessLoader` rooted at the document root.
    *
-   * 创建一个以文档根为根的 `HarnessLoader`
+   * 创建一个以文档根为根的 `HarnessLoader`。
    *
    */
   static loader(options?: ProtractorHarnessEnvironmentOptions): HarnessLoader {
