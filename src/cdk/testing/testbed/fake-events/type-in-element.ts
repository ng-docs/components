--- conflicted
+++ resolved
@@ -11,17 +11,12 @@
 import {dispatchFakeEvent, dispatchKeyboardEvent} from './dispatch-events';
 import {triggerFocus} from './element-focus';
 
-<<<<<<< HEAD
 /**
  * Input types for which the value can be entered incrementally.
  *
  * 可以递增输入值的输入类型。
  *
  */
-const incrementalInputTypes =
-  new Set(['text', 'email', 'hidden', 'password', 'search', 'tel', 'url']);
-=======
-/** Input types for which the value can be entered incrementally. */
 const incrementalInputTypes = new Set([
   'text',
   'email',
@@ -31,7 +26,6 @@
   'tel',
   'url',
 ]);
->>>>>>> 03485cd6
 
 /**
  * Checks whether the given Element is a text input element.
