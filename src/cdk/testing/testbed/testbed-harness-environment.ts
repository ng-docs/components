--- conflicted
+++ resolved
@@ -177,22 +177,16 @@
     });
   }
 
-<<<<<<< HEAD
   /**
    * Creates a `HarnessLoader` rooted at the given fixture's root element.
    *
    * 创建一个以给定夹具的根元素为根的 `HarnessLoader`。
    *
    */
-  static loader(fixture: ComponentFixture<unknown>, options?: TestbedHarnessEnvironmentOptions):
-      HarnessLoader {
-=======
-  /** Creates a `HarnessLoader` rooted at the given fixture's root element. */
   static loader(
     fixture: ComponentFixture<unknown>,
     options?: TestbedHarnessEnvironmentOptions,
   ): HarnessLoader {
->>>>>>> 03485cd6
     return new TestbedHarnessEnvironment(fixture.nativeElement, fixture, options);
   }
 
