--- conflicted
+++ resolved
@@ -55,18 +55,13 @@
  *
  */
 export class TaskStateZoneInterceptor {
-<<<<<<< HEAD
   /**
    * Subject that can be used to emit a new state change.
    *
    * 可用于发出新状态更改的主体对象。
    *
    */
-  private _stateSubject: BehaviorSubject<TaskState> = new BehaviorSubject<TaskState>(
-=======
-  /** Subject that can be used to emit a new state change. */
   private readonly _stateSubject = new BehaviorSubject<TaskState>(
->>>>>>> 94076af5
       this._lastState ? this._getTaskStateFromInternalZoneState(this._lastState) : {stable: true});
 
   /**
