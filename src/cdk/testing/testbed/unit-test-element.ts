--- conflicted
+++ resolved
@@ -220,15 +220,11 @@
 
   /**
    * Sends the given string to the input as a series of key presses. Also fires input events
-<<<<<<< HEAD
-   * and attempts to add the string to the Element's value.
-   *
-   * 通过一系列按键将给定的字符串发送到输入框。还会触发 input 事件，并尝试将字符串添加到 Element 的值。
-   *
-=======
    * and attempts to add the string to the Element's value. Note that this cannot
    * reproduce native browser behavior for keyboard shortcuts such as Tab, Ctrl + A, etc.
->>>>>>> 03485cd6
+   *
+   * 通过一系列按键将给定的字符串发送到输入框。还会触发 input 事件，并尝试将字符串添加到 Element 的值。注意，这种方式不能复现快捷键（如 Tab、Ctrl + A 等）在浏览器中的原生行为。
+   *
    */
   async sendKeys(...keys: (string | TestKey)[]): Promise<void>;
   /**
@@ -263,18 +259,13 @@
     return (this.element.textContent || '').trim();
   }
 
-<<<<<<< HEAD
   /**
    * Gets the value for the given attribute from the element.
    *
    * 从此元素获取给定属性的值。
    *
    */
-  async getAttribute(name: string): Promise<string|null> {
-=======
-  /** Gets the value for the given attribute from the element. */
   async getAttribute(name: string): Promise<string | null> {
->>>>>>> 03485cd6
     await this._stabilize();
     return this.element.getAttribute(name);
   }
@@ -301,18 +292,13 @@
     return this.element.getBoundingClientRect();
   }
 
-<<<<<<< HEAD
   /**
    * Gets the value of a property of an element.
    *
    * 获取此元素的属性的值。
    *
    */
-  async getProperty(name: string): Promise<any> {
-=======
-  /** Gets the value of a property of an element. */
   async getProperty<T = any>(name: string): Promise<T> {
->>>>>>> 03485cd6
     await this._stabilize();
     return (this.element as any)[name];
   }
