--- conflicted
+++ resolved
@@ -12,16 +12,12 @@
 import {debounceTime, map, skip, startWith, take, takeUntil} from 'rxjs/operators';
 import {MediaMatcher} from './media-matcher';
 
-<<<<<<< HEAD
 /**
  * The current state of a layout breakpoint.
  *
  * 布局断点的当前状态。
  *
  */
-=======
-/** The current state of a layout breakpoint. */
->>>>>>> 03485cd6
 export interface BreakpointState {
   /**
    * Whether the breakpoint is currently matching.
