--- conflicted
+++ resolved
@@ -81,18 +81,13 @@
    *
    */
   private _queries = new Map<string, Query>();
-<<<<<<< HEAD
   /**
    * A subject for all other observables to takeUntil based on.
    *
    * 供所有其他可观察对象的 takeUntil 使用的主体对象（Subject）。
    *
    */
-  private _destroySubject = new Subject<void>();
-=======
-  /** A subject for all other observables to takeUntil based on. */
   private readonly _destroySubject = new Subject<void>();
->>>>>>> 94076af5
 
   constructor(private _mediaMatcher: MediaMatcher, private _zone: NgZone) {}
 
