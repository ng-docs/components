/**
 * @license
 * Copyright Google LLC All Rights Reserved.
 *
 * Use of this source code is governed by an MIT-style license that can be
 * found in the LICENSE file at https://angular.io/license
 */

import {
  Directive,
  ElementRef,
  EventEmitter,
  inject,
  Input,
  NgZone,
  OnDestroy,
  Output,
} from '@angular/core';
import {BooleanInput, coerceBooleanProperty} from '@angular/cdk/coercion';
import {FocusableOption, InputModalityDetector} from '@angular/cdk/a11y';
import {ENTER, hasModifierKey, LEFT_ARROW, RIGHT_ARROW, SPACE} from '@angular/cdk/keycodes';
import {Directionality} from '@angular/cdk/bidi';
import {fromEvent, Subject} from 'rxjs';
import {filter, takeUntil} from 'rxjs/operators';
import {CdkMenuTrigger} from './menu-trigger';
import {CDK_MENU, Menu} from './menu-interface';
import {FocusNext, MENU_STACK} from './menu-stack';
import {FocusableElement} from './pointer-focus-tracker';
import {MENU_AIM, Toggler} from './menu-aim';
import {eventDispatchesNativeClick} from './event-detection';

/**
 * Directive which provides the ability for an element to be focused and navigated to using the
 * keyboard when residing in a CdkMenu, CdkMenuBar, or CdkMenuGroup. It performs user defined
 * behavior when clicked.
 *
 * 当位于 CdkMenu、CdkMenuBar 或 CdkMenuGroup 中时，该指令为元素提供使用键盘进行聚焦和导航的能力。它在单击时执行用户定义的行为。
 *
 */
@Directive({
  selector: '[cdkMenuItem]',
  exportAs: 'cdkMenuItem',
  standalone: true,
  host: {
    'role': 'menuitem',
    'class': 'cdk-menu-item',
    '[tabindex]': '_tabindex',
    '[attr.aria-disabled]': 'disabled || null',
    '(blur)': '_resetTabIndex()',
    '(focus)': '_setTabIndex()',
    '(click)': 'trigger()',
    '(keydown)': '_onKeydown($event)',
  },
})
export class CdkMenuItem implements FocusableOption, FocusableElement, Toggler, OnDestroy {
<<<<<<< HEAD
  /**
   * The directionality (text direction) of the current page.
   *
   * 当前页面的方向性（文本方向）。
   *
   */
  protected readonly _dir = inject(Directionality, {optional: true});

  /**
   * The menu's native DOM host element.
   *
   * 菜单的原生 DOM 宿主元素。
   *
   */
  readonly _elementRef: ElementRef<HTMLElement> = inject(ElementRef);

  /**
   * The Angular zone.
   *
   * Angular 区域（Zone）。
   *
   */
=======
  protected readonly _dir = inject(Directionality, {optional: true});
  readonly _elementRef: ElementRef<HTMLElement> = inject(ElementRef);
>>>>>>> 69652b09
  protected _ngZone = inject(NgZone);
  private readonly _inputModalityDetector = inject(InputModalityDetector);

  /**
   * The menu aim service used by this menu.
   *
   * 此菜单使用的 MenuAim 服务。
   *
   */
  private readonly _menuAim = inject(MENU_AIM, {optional: true});

  /**
   * The stack of menus this menu belongs to.
   *
   * 此菜单所属的菜单栈。
   *
   */
  private readonly _menuStack = inject(MENU_STACK);

  /**
   * The parent menu in which this menuitem resides.
   *
   * 此菜单项所在的父菜单。
   *
   */
  private readonly _parentMenu = inject(CDK_MENU, {optional: true});

  /**
   * Reference to the CdkMenuItemTrigger directive if one is added to the same element
   *
   * 如果将一个 CdkMenuItemTrigger 指令添加到同一元素，则引用该指令
   *
   */
  private readonly _menuTrigger = inject(CdkMenuTrigger, {optional: true, self: true});

  /**
   * Whether the CdkMenuItem is disabled - defaults to false
   *
   * CdkMenuItem 是否被禁用 - 默认为 false
   *
   */
  @Input('cdkMenuItemDisabled')
  get disabled(): boolean {
    return this._disabled;
  }
  set disabled(value: BooleanInput) {
    this._disabled = coerceBooleanProperty(value);
  }
  private _disabled = false;

  /**
   * The text used to locate this item during menu typeahead. If not specified,
   * the `textContent` of the item will be used.
   *
   * 在菜单预先输入期间用于定位此菜单项的文本。如果未指定，将使用菜单项的 `textContent` 。
   *
   */
  @Input('cdkMenuitemTypeaheadLabel') typeaheadLabel: string | null;

  /**
   * If this MenuItem is a regular MenuItem, outputs when it is triggered by a keyboard or mouse
   * event.
   *
   * 如果此 MenuItem 是常规 MenuItem，则在由键盘或鼠标事件触发时输出。
   *
   */
  @Output('cdkMenuItemTriggered') readonly triggered: EventEmitter<void> = new EventEmitter();

  /**
   * Whether the menu item opens a menu.
   *
   * 该菜单项是否已打开了某个菜单。
   *
   */
  get hasMenu() {
    return this._menuTrigger?.menuTemplateRef != null;
  }

  /**
   * The tabindex for this menu item managed internally and used for implementing roving a
   * tab index.
   *
   * 此菜单项的 tabindex 在内部管理并用于实现漫游 `tabindex` 。
   *
   */
  _tabindex: 0 | -1 = -1;

  /**
   * Whether the item should close the menu if triggered by the spacebar.
   *
   * 如果由空格键触发，本菜单项是否应关闭此菜单。
   *
   */
  protected closeOnSpacebarTrigger = true;

  /**
   * Emits when the menu item is destroyed.
   *
   * 当此菜单项被销毁时发出。
   *
   */
  protected readonly destroyed = new Subject<void>();

  constructor() {
    this._setupMouseEnter();
    this._setType();

    if (this._isStandaloneItem()) {
      this._tabindex = 0;
    }
  }

  ngOnDestroy() {
    this.destroyed.next();
    this.destroyed.complete();
  }

  /**
   * Place focus on the element.
   *
   * 将焦点放在元素上。
   *
   */
  focus() {
    this._elementRef.nativeElement.focus();
  }

  /**
   * If the menu item is not disabled and the element does not have a menu trigger attached, emit
   * on the cdkMenuItemTriggered emitter and close all open menus.
   *
   * 如果此菜单项未禁用并且元素没有附着到某个菜单触发器，则在 cdkMenuItemTriggered 上发出事件并关闭所有打开的菜单。
   *
   * @param options Options the configure how the item is triggered
   *
   * 配置此菜单项如何触发的选项
   *
   * - keepOpen: specifies that the menu should be kept open after triggering the item.
   *
   *   keepOpen：指定触发此菜单项后菜单是否应保持打开状态。
   *
   */
  trigger(options?: {keepOpen: boolean}) {
    const {keepOpen} = {...options};
    if (!this.disabled && !this.hasMenu) {
      this.triggered.next();
      if (!keepOpen) {
        this._menuStack.closeAll({focusParentTrigger: true});
      }
    }
  }

  /**
   * Return true if this MenuItem has an attached menu and it is open.
   *
   * 如果此 MenuItem 有一个已附着的菜单并且它是打开的，则返回 true。
   *
   */
  isMenuOpen() {
    return !!this._menuTrigger?.isOpen();
  }

  /**
   * Get a reference to the rendered Menu if the Menu is open and it is visible in the DOM.
   *
   * 如果 Menu 已打开并且在 DOM 中可见，则获取对所渲染的 Menu 的引用。
   *
   * @return the menu if it is open, otherwise undefined.
   *
   * 如果菜单已打开则为此菜单，否则为 undefined。
   *
   */
  getMenu(): Menu | undefined {
    return this._menuTrigger?.getMenu();
  }

  /**
   * Get the CdkMenuTrigger associated with this element.
   *
   * 获取与此元素关联的 CdkMenuTrigger。
   *
   */
  getMenuTrigger(): CdkMenuTrigger | null {
    return this._menuTrigger;
  }

  /**
   * Get the label for this element which is required by the FocusableOption interface.
   *
   * 获取 FocusableOption 接口所需的本元素的标签。
   *
   */
  getLabel(): string {
    return this.typeaheadLabel || this._elementRef.nativeElement.textContent?.trim() || '';
  }

  /**
   * Reset the tabindex to -1.
   *
   * 将 tabindex 重置为 -1。
   *
   */
  _resetTabIndex() {
    if (!this._isStandaloneItem()) {
      this._tabindex = -1;
    }
  }

  /**
   * Set the tab index to 0 if not disabled and it's a focus event, or a mouse enter if this element
   * is not in a menu bar.
   *
   * 如果未禁用并且它是焦点事件，则将 `tabindex` 设置为 0，如果此元素不在菜单栏中，则将用鼠标输入。
   *
   */
  _setTabIndex(event?: MouseEvent) {
    if (this.disabled) {
      return;
    }

    // don't set the tabindex if there are no open sibling or parent menus
    if (!event || !this._menuStack.isEmpty()) {
      this._tabindex = 0;
    }
  }

  /**
   * Handles keyboard events for the menu item, specifically either triggering the user defined
   * callback or opening/closing the current menu based on whether the left or right arrow key was
   * pressed.
   *
   * 处理菜单项的键盘事件，特别是触发用户定义的回调或根据是否按下左箭头键或右箭头键来打开/关闭当前菜单。
   *
   * @param event the keyboard event to handle
   *
   * 要处理的键盘事件
   *
   */
  _onKeydown(event: KeyboardEvent) {
    switch (event.keyCode) {
      case SPACE:
      case ENTER:
        // Skip events that will trigger clicks so the handler doesn't get triggered twice.
        if (!hasModifierKey(event) && !eventDispatchesNativeClick(this._elementRef, event)) {
          this.trigger({keepOpen: event.keyCode === SPACE && !this.closeOnSpacebarTrigger});
        }
        break;

      case RIGHT_ARROW:
        if (!hasModifierKey(event)) {
          if (this._parentMenu && this._isParentVertical()) {
            if (this._dir?.value !== 'rtl') {
              this._forwardArrowPressed(event);
            } else {
              this._backArrowPressed(event);
            }
          }
        }
        break;

      case LEFT_ARROW:
        if (!hasModifierKey(event)) {
          if (this._parentMenu && this._isParentVertical()) {
            if (this._dir?.value !== 'rtl') {
              this._backArrowPressed(event);
            } else {
              this._forwardArrowPressed(event);
            }
          }
        }
        break;
    }
  }

  /**
   * Whether this menu item is standalone or within a menu or menu bar.
   *
   * 此菜单项是独立的还是位于菜单或菜单栏中。
   *
   */
  private _isStandaloneItem() {
    return !this._parentMenu;
  }

  /**
   * Handles the user pressing the back arrow key.
   *
   * 处理用户按下后退箭头键。
   *
   * @param event The keyboard event.
   *
   * 键盘事件。
   *
   */
  private _backArrowPressed(event: KeyboardEvent) {
    const parentMenu = this._parentMenu!;
    if (this._menuStack.hasInlineMenu() || this._menuStack.length() > 1) {
      event.preventDefault();
      this._menuStack.close(parentMenu, {
        focusNextOnEmpty:
          this._menuStack.inlineMenuOrientation() === 'horizontal'
            ? FocusNext.previousItem
            : FocusNext.currentItem,
        focusParentTrigger: true,
      });
    }
  }

  /**
   * Handles the user pressing the forward arrow key.
   *
   * 处理用户按下前进箭头键。
   *
   * @param event The keyboard event.
   *
   * 键盘事件。
   *
   */
  private _forwardArrowPressed(event: KeyboardEvent) {
    if (!this.hasMenu && this._menuStack.inlineMenuOrientation() === 'horizontal') {
      event.preventDefault();
      this._menuStack.closeAll({
        focusNextOnEmpty: FocusNext.nextItem,
        focusParentTrigger: true,
      });
    }
  }

  /**
   * Subscribe to the mouseenter events and close any sibling menu items if this element is moused
   * into.
   *
   * 订阅 mouseenter 事件并关闭任何同级菜单项（如果鼠标移入了此元素）。
   *
   */
  private _setupMouseEnter() {
    if (!this._isStandaloneItem()) {
      const closeOpenSiblings = () =>
        this._ngZone.run(() => this._menuStack.closeSubMenuOf(this._parentMenu!));

      this._ngZone.runOutsideAngular(() =>
        fromEvent(this._elementRef.nativeElement, 'mouseenter')
          .pipe(
            filter(() => {
              return (
                // Skip fake `mouseenter` events dispatched by touch devices.
                this._inputModalityDetector.mostRecentModality !== 'touch' &&
                !this._menuStack.isEmpty() &&
                !this.hasMenu
              );
            }),
            takeUntil(this.destroyed),
          )
          .subscribe(() => {
            if (this._menuAim) {
              this._menuAim.toggle(closeOpenSiblings);
            } else {
              closeOpenSiblings();
            }
          }),
      );
    }
  }

  /**
   * Return true if the enclosing parent menu is configured in a horizontal orientation, false
   * otherwise or if no parent.
   *
   * 如果父菜单配置为水平方向，则返回 true，否则则返回 false，如果没有父菜单也返回 false。
   *
   */
  private _isParentVertical() {
    return this._parentMenu?.orientation === 'vertical';
  }

  /** Sets the `type` attribute of the menu item. */
  private _setType() {
    const element = this._elementRef.nativeElement;

    if (element.nodeName === 'BUTTON' && !element.getAttribute('type')) {
      // Prevent form submissions.
      element.setAttribute('type', 'button');
    }
  }
}<|MERGE_RESOLUTION|>--- conflicted
+++ resolved
@@ -53,33 +53,8 @@
   },
 })
 export class CdkMenuItem implements FocusableOption, FocusableElement, Toggler, OnDestroy {
-<<<<<<< HEAD
-  /**
-   * The directionality (text direction) of the current page.
-   *
-   * 当前页面的方向性（文本方向）。
-   *
-   */
-  protected readonly _dir = inject(Directionality, {optional: true});
-
-  /**
-   * The menu's native DOM host element.
-   *
-   * 菜单的原生 DOM 宿主元素。
-   *
-   */
-  readonly _elementRef: ElementRef<HTMLElement> = inject(ElementRef);
-
-  /**
-   * The Angular zone.
-   *
-   * Angular 区域（Zone）。
-   *
-   */
-=======
   protected readonly _dir = inject(Directionality, {optional: true});
   readonly _elementRef: ElementRef<HTMLElement> = inject(ElementRef);
->>>>>>> 69652b09
   protected _ngZone = inject(NgZone);
   private readonly _inputModalityDetector = inject(InputModalityDetector);
 
