/**
 * @license
 * Copyright Google LLC All Rights Reserved.
 *
 * Use of this source code is governed by an MIT-style license that can be
 * found in the LICENSE file at https://angular.io/license
 */

import {
  Directive,
  ElementRef,
  EventEmitter,
  inject,
  Input,
  NgZone,
  OnDestroy,
  Output,
} from '@angular/core';
import {BooleanInput, coerceBooleanProperty} from '@angular/cdk/coercion';
import {FocusableOption} from '@angular/cdk/a11y';
import {ENTER, hasModifierKey, LEFT_ARROW, RIGHT_ARROW, SPACE} from '@angular/cdk/keycodes';
import {Directionality} from '@angular/cdk/bidi';
import {fromEvent, Subject} from 'rxjs';
import {filter, takeUntil} from 'rxjs/operators';
import {CdkMenuTrigger} from './menu-trigger';
import {CDK_MENU, Menu} from './menu-interface';
import {FocusNext, MENU_STACK} from './menu-stack';
import {FocusableElement} from './pointer-focus-tracker';
import {MENU_AIM, Toggler} from './menu-aim';

/**
 * Directive which provides the ability for an element to be focused and navigated to using the
 * keyboard when residing in a CdkMenu, CdkMenuBar, or CdkMenuGroup. It performs user defined
 * behavior when clicked.
 *
 * 当位于 CdkMenu、CdkMenuBar 或 CdkMenuGroup 中时，该指令为元素提供使用键盘进行聚焦和导航的能力。它在单击时执行用户定义的行为。
 *
 */
@Directive({
  selector: '[cdkMenuItem]',
  exportAs: 'cdkMenuItem',
  standalone: true,
  host: {
    'role': 'menuitem',
    'class': 'cdk-menu-item',
    '[tabindex]': '_tabindex',
    '[attr.aria-disabled]': 'disabled || null',
    '(blur)': '_resetTabIndex()',
    '(focus)': '_setTabIndex()',
    '(click)': 'trigger()',
    '(keydown)': '_onKeydown($event)',
  },
})
export class CdkMenuItem implements FocusableOption, FocusableElement, Toggler, OnDestroy {
<<<<<<< HEAD
  /**
   * The directionality (text direction) of the current page.
   *
   * 当前页面的方向性（文本方向）。
   *
   */
=======
  /** The directionality (text direction) of the current page. */
>>>>>>> 98365a8b
  protected readonly _dir = inject(Directionality, {optional: true});

  /**
   * The menu's native DOM host element.
   *
   * 菜单的原生 DOM 宿主元素。
   *
   */
  readonly _elementRef: ElementRef<HTMLElement> = inject(ElementRef);

  /**
   * The Angular zone.
   *
   * Angular 区域（Zone）。
   *
   */
  protected _ngZone = inject(NgZone);

<<<<<<< HEAD
  /**
   * The menu aim service used by this menu.
   *
   * 此菜单使用的MenuAim 服务。
   *
   */
=======
  /** The menu aim service used by this menu. */
>>>>>>> 98365a8b
  private readonly _menuAim = inject(MENU_AIM, {optional: true});

  /**
   * The stack of menus this menu belongs to.
   *
   * 此菜单所属的菜单栈。
   *
   */
  private readonly _menuStack = inject(MENU_STACK);

<<<<<<< HEAD
  /**
   * The parent menu in which this menuitem resides.
   *
   * 此菜单项所在的父菜单。
   *
   */
  private readonly _parentMenu = inject(CDK_MENU, {optional: true});

  /**
   * Reference to the CdkMenuItemTrigger directive if one is added to the same element
   *
   * 如果将一个 CdkMenuItemTrigger 指令添加到同一元素，则引用该指令
   *
   */
=======
  /** The parent menu in which this menuitem resides. */
  private readonly _parentMenu = inject(CDK_MENU, {optional: true});

  /** Reference to the CdkMenuItemTrigger directive if one is added to the same element */
>>>>>>> 98365a8b
  private readonly _menuTrigger = inject(CdkMenuTrigger, {optional: true, self: true});

  /**
   * Whether the CdkMenuItem is disabled - defaults to false
   *
   * CdkMenuItem 是否被禁用 - 默认为 false
   *
   */
  @Input('cdkMenuItemDisabled')
  get disabled(): boolean {
    return this._disabled;
  }
  set disabled(value: BooleanInput) {
    this._disabled = coerceBooleanProperty(value);
  }
  private _disabled = false;

  /**
   * The text used to locate this item during menu typeahead. If not specified,
   * the `textContent` of the item will be used.
   *
   * 在菜单预先输入期间用于定位此菜单项的文本。如果未指定，将使用菜单项的 `textContent` 。
   *
   */
  @Input('cdkMenuitemTypeaheadLabel') typeaheadLabel: string | null;

  /**
   * If this MenuItem is a regular MenuItem, outputs when it is triggered by a keyboard or mouse
   * event.
   *
   * 如果此 MenuItem 是常规 MenuItem，则在由键盘或鼠标事件触发时输出。
   *
   */
  @Output('cdkMenuItemTriggered') readonly triggered: EventEmitter<void> = new EventEmitter();

<<<<<<< HEAD
  /**
   * Whether the menu item opens a menu.
   *
   * 该菜单项是否已打开了某个菜单。
   *
   */
  readonly hasMenu = !!this._menuTrigger;
=======
  /** Whether the menu item opens a menu. */
  get hasMenu() {
    return this._menuTrigger?.menuTemplateRef != null;
  }
>>>>>>> 98365a8b

  /**
   * The tabindex for this menu item managed internally and used for implementing roving a
   * tab index.
   *
   * 此菜单项的 tabindex 在内部管理并用于实现漫游 `tabindex` 。
   *
   */
  _tabindex: 0 | -1 = -1;

  /**
   * Whether the item should close the menu if triggered by the spacebar.
   *
   * 如果由空格键触发，本菜单项是否应关闭此菜单。
   *
   */
  protected closeOnSpacebarTrigger = true;

  /**
   * Emits when the menu item is destroyed.
   *
   * 当此菜单项被销毁时发出。
   *
   */
  protected readonly destroyed = new Subject<void>();

  constructor() {
    this._setupMouseEnter();
    this._setType();

    if (this._isStandaloneItem()) {
      this._tabindex = 0;
    }
  }

  ngOnDestroy() {
    this.destroyed.next();
    this.destroyed.complete();
  }

  /**
   * Place focus on the element.
   *
   * 将焦点放在元素上。
   *
   */
  focus() {
    this._elementRef.nativeElement.focus();
  }

  /**
   * If the menu item is not disabled and the element does not have a menu trigger attached, emit
   * on the cdkMenuItemTriggered emitter and close all open menus.
   *
   * 如果此菜单项未禁用并且元素没有附着到某个菜单触发器，则在 cdkMenuItemTriggered 上发出事件并关闭所有打开的菜单。
   *
   * @param options Options the configure how the item is triggered
   *
   * 配置此菜单项如何触发的选项
   *
   * - keepOpen: specifies that the menu should be kept open after triggering the item.
   *
   *   keepOpen：指定触发此菜单项后菜单是否应保持打开状态。
   *
   */
  trigger(options?: {keepOpen: boolean}) {
    const {keepOpen} = {...options};
    if (!this.disabled && !this.hasMenu) {
      this.triggered.next();
      if (!keepOpen) {
        this._menuStack.closeAll({focusParentTrigger: true});
      }
    }
  }

  /**
   * Return true if this MenuItem has an attached menu and it is open.
   *
   * 如果此 MenuItem 有一个已附着的菜单并且它是打开的，则返回 true。
   *
   */
  isMenuOpen() {
    return !!this._menuTrigger?.isOpen();
  }

  /**
   * Get a reference to the rendered Menu if the Menu is open and it is visible in the DOM.
   *
   * 如果 Menu 已打开并且在 DOM 中可见，则获取对所渲染的 Menu 的引用。
   *
   * @return the menu if it is open, otherwise undefined.
   *
   * 如果菜单已打开则为此菜单，否则为 undefined。
   *
   */
  getMenu(): Menu | undefined {
    return this._menuTrigger?.getMenu();
  }

  /**
   * Get the CdkMenuTrigger associated with this element.
   *
   * 获取与此元素关联的 CdkMenuTrigger。
   *
   */
  getMenuTrigger(): CdkMenuTrigger | null {
    return this._menuTrigger;
  }

  /**
   * Get the label for this element which is required by the FocusableOption interface.
   *
   * 获取 FocusableOption 接口所需的本元素的标签。
   *
   */
  getLabel(): string {
    return this.typeaheadLabel || this._elementRef.nativeElement.textContent?.trim() || '';
  }

  /**
   * Reset the tabindex to -1.
   *
   * 将 tabindex 重置为 -1。
   *
   */
  _resetTabIndex() {
    if (!this._isStandaloneItem()) {
      this._tabindex = -1;
    }
  }

  /**
   * Set the tab index to 0 if not disabled and it's a focus event, or a mouse enter if this element
   * is not in a menu bar.
   *
   * 如果未禁用并且它是焦点事件，则将 `tabindex` 设置为 0，如果此元素不在菜单栏中，则将用鼠标输入。
   *
   */
  _setTabIndex(event?: MouseEvent) {
    if (this.disabled) {
      return;
    }

    // don't set the tabindex if there are no open sibling or parent menus
    if (!event || !this._menuStack.isEmpty()) {
      this._tabindex = 0;
    }
  }

  /**
   * Handles keyboard events for the menu item, specifically either triggering the user defined
   * callback or opening/closing the current menu based on whether the left or right arrow key was
   * pressed.
   *
   * 处理菜单项的键盘事件，特别是触发用户定义的回调或根据是否按下左箭头键或右箭头键来打开/关闭当前菜单。
   *
   * @param event the keyboard event to handle
   *
   * 要处理的键盘事件
   *
   */
  _onKeydown(event: KeyboardEvent) {
    switch (event.keyCode) {
      case SPACE:
      case ENTER:
        if (!hasModifierKey(event)) {
          event.preventDefault();
          this.trigger({keepOpen: event.keyCode === SPACE && !this.closeOnSpacebarTrigger});
        }
        break;

      case RIGHT_ARROW:
        if (!hasModifierKey(event)) {
          if (this._parentMenu && this._isParentVertical()) {
            if (this._dir?.value !== 'rtl') {
              this._forwardArrowPressed(event);
            } else {
              this._backArrowPressed(event);
            }
          }
        }
        break;

      case LEFT_ARROW:
        if (!hasModifierKey(event)) {
          if (this._parentMenu && this._isParentVertical()) {
            if (this._dir?.value !== 'rtl') {
              this._backArrowPressed(event);
            } else {
              this._forwardArrowPressed(event);
            }
          }
        }
        break;
    }
  }

  /**
   * Whether this menu item is standalone or within a menu or menu bar.
   *
   * 此菜单项是独立的还是位于菜单或菜单栏中。
   *
   */
  private _isStandaloneItem() {
    return !this._parentMenu;
  }

  /**
   * Handles the user pressing the back arrow key.
   *
   * 处理用户按下后退箭头键。
   *
   * @param event The keyboard event.
   *
   * 键盘事件。
   *
   */
  private _backArrowPressed(event: KeyboardEvent) {
    const parentMenu = this._parentMenu!;
    if (this._menuStack.hasInlineMenu() || this._menuStack.length() > 1) {
      event.preventDefault();
      this._menuStack.close(parentMenu, {
        focusNextOnEmpty:
          this._menuStack.inlineMenuOrientation() === 'horizontal'
            ? FocusNext.previousItem
            : FocusNext.currentItem,
        focusParentTrigger: true,
      });
    }
  }

  /**
   * Handles the user pressing the forward arrow key.
   *
   * 处理用户按下前进箭头键。
   *
   * @param event The keyboard event.
   *
   * 键盘事件。
   *
   */
  private _forwardArrowPressed(event: KeyboardEvent) {
    if (!this.hasMenu && this._menuStack.inlineMenuOrientation() === 'horizontal') {
      event.preventDefault();
      this._menuStack.closeAll({
        focusNextOnEmpty: FocusNext.nextItem,
        focusParentTrigger: true,
      });
    }
  }

  /**
   * Subscribe to the mouseenter events and close any sibling menu items if this element is moused
   * into.
   *
   * 订阅 mouseenter 事件并关闭任何同级菜单项（如果鼠标移入了此元素）。
   *
   */
  private _setupMouseEnter() {
    if (!this._isStandaloneItem()) {
      const closeOpenSiblings = () =>
        this._ngZone.run(() => this._menuStack.closeSubMenuOf(this._parentMenu!));

      this._ngZone.runOutsideAngular(() =>
        fromEvent(this._elementRef.nativeElement, 'mouseenter')
          .pipe(
            filter(() => !this._menuStack.isEmpty() && !this.hasMenu),
            takeUntil(this.destroyed),
          )
          .subscribe(() => {
            if (this._menuAim) {
              this._menuAim.toggle(closeOpenSiblings);
            } else {
              closeOpenSiblings();
            }
          }),
      );
    }
  }

  /**
   * Return true if the enclosing parent menu is configured in a horizontal orientation, false
   * otherwise or if no parent.
   *
   * 如果父菜单配置为水平方向，则返回 true，否则则返回 false，如果没有父菜单也返回 false。
   *
   */
  private _isParentVertical() {
    return this._parentMenu?.orientation === 'vertical';
  }

  /** Sets the `type` attribute of the menu item. */
  private _setType() {
    const element = this._elementRef.nativeElement;

    if (element.nodeName === 'BUTTON' && !element.getAttribute('type')) {
      // Prevent form submissions.
      element.setAttribute('type', 'button');
    }
  }
}<|MERGE_RESOLUTION|>--- conflicted
+++ resolved
@@ -52,16 +52,12 @@
   },
 })
 export class CdkMenuItem implements FocusableOption, FocusableElement, Toggler, OnDestroy {
-<<<<<<< HEAD
   /**
    * The directionality (text direction) of the current page.
    *
    * 当前页面的方向性（文本方向）。
    *
    */
-=======
-  /** The directionality (text direction) of the current page. */
->>>>>>> 98365a8b
   protected readonly _dir = inject(Directionality, {optional: true});
 
   /**
@@ -80,16 +76,12 @@
    */
   protected _ngZone = inject(NgZone);
 
-<<<<<<< HEAD
   /**
    * The menu aim service used by this menu.
    *
    * 此菜单使用的MenuAim 服务。
    *
    */
-=======
-  /** The menu aim service used by this menu. */
->>>>>>> 98365a8b
   private readonly _menuAim = inject(MENU_AIM, {optional: true});
 
   /**
@@ -100,7 +92,6 @@
    */
   private readonly _menuStack = inject(MENU_STACK);
 
-<<<<<<< HEAD
   /**
    * The parent menu in which this menuitem resides.
    *
@@ -115,12 +106,6 @@
    * 如果将一个 CdkMenuItemTrigger 指令添加到同一元素，则引用该指令
    *
    */
-=======
-  /** The parent menu in which this menuitem resides. */
-  private readonly _parentMenu = inject(CDK_MENU, {optional: true});
-
-  /** Reference to the CdkMenuItemTrigger directive if one is added to the same element */
->>>>>>> 98365a8b
   private readonly _menuTrigger = inject(CdkMenuTrigger, {optional: true, self: true});
 
   /**
@@ -156,20 +141,15 @@
    */
   @Output('cdkMenuItemTriggered') readonly triggered: EventEmitter<void> = new EventEmitter();
 
-<<<<<<< HEAD
   /**
    * Whether the menu item opens a menu.
    *
    * 该菜单项是否已打开了某个菜单。
    *
    */
-  readonly hasMenu = !!this._menuTrigger;
-=======
-  /** Whether the menu item opens a menu. */
   get hasMenu() {
     return this._menuTrigger?.menuTemplateRef != null;
   }
->>>>>>> 98365a8b
 
   /**
    * The tabindex for this menu item managed internally and used for implementing roving a
