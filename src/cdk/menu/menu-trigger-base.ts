/**
 * @license
 * Copyright Google LLC All Rights Reserved.
 *
 * Use of this source code is governed by an MIT-style license that can be
 * found in the LICENSE file at https://angular.io/license
 */

import {
  Directive,
  EventEmitter,
  inject,
  InjectionToken,
  Injector,
  OnDestroy,
  TemplateRef,
  ViewContainerRef,
} from '@angular/core';
import {Menu} from './menu-interface';
import {MENU_STACK, MenuStack} from './menu-stack';
import {ConnectedPosition, OverlayRef} from '@angular/cdk/overlay';
import {TemplatePortal} from '@angular/cdk/portal';
import {merge, Subject} from 'rxjs';

/**
 * Injection token used for an implementation of MenuStack.
 *
 * 用于指定 MenuStack 实现的注入令牌。
 *
 */
export const MENU_TRIGGER = new InjectionToken<CdkMenuTriggerBase>('cdk-menu-trigger');

/**
 * Abstract directive that implements shared logic common to all menu triggers.
 * This class can be extended to create custom menu trigger types.
 *
 * 实现所有菜单触发器共有的共享逻辑的抽象指令。可以扩展此类以创建自定义菜单触发器类型。
 *
 */
@Directive({
  host: {
    '[attr.aria-controls]': 'childMenu?.id',
    '[attr.data-cdk-menu-stack-id]': 'menuStack.id',
  },
})
export abstract class CdkMenuTriggerBase implements OnDestroy {
  /**
   * The DI injector for this component.
   *
   * 此组件的 DI 注入器。
   *
   */
  readonly injector = inject(Injector);

  /**
   * The view container ref for this component
   *
   * 此组件的视图容器引用
   *
   */
  protected readonly viewContainerRef = inject(ViewContainerRef);

  /**
   * The menu stack in which this menu resides.
   *
   * 此菜单所在的菜单栈。
   *
   */
  protected readonly menuStack: MenuStack = inject(MENU_STACK);

  /**
   * A list of preferred menu positions to be used when constructing the
   * `FlexibleConnectedPositionStrategy` for this trigger's menu.
   *
   * 为该触发器的菜单构造 `FlexibleConnectedPositionStrategy` 时要使用的首选菜单位置列表。
   *
   */
  menuPosition: ConnectedPosition[];

  /**
   * Emits when the attached menu is requested to open
   *
   * 请求打开已附着菜单时发出
   *
   */
  readonly opened: EventEmitter<void> = new EventEmitter();

  /**
   * Emits when the attached menu is requested to close
   *
   * 当请求关闭已附着菜单时发出
   *
   */
  readonly closed: EventEmitter<void> = new EventEmitter();

  /**
   * Template reference variable to the menu this trigger opens
   *
   * 此触发器打开的菜单的模板引用变量
   *
   */
  menuTemplateRef: TemplateRef<unknown>;

<<<<<<< HEAD
  /**
   * A reference to the overlay which manages the triggered menu
   *
   * 对管理已触发菜单的浮层的引用
   *
   */
=======
  /** Context data to be passed along to the menu template */
  menuData: unknown;

  /** A reference to the overlay which manages the triggered menu */
>>>>>>> 70cf080c
  protected overlayRef: OverlayRef | null = null;

  /**
   * Emits when this trigger is destroyed.
   *
   * 当此触发器被销毁时发出。
   *
   */
  protected readonly destroyed: Subject<void> = new Subject();

  /**
   * Emits when the outside pointer events listener on the overlay should be stopped.
   *
   * 当应该停止浮层上的外部指针事件侦听器时发出。
   *
   */
  protected readonly stopOutsideClicksListener = merge(this.closed, this.destroyed);

  /**
   * The child menu opened by this trigger.
   *
   * 此触发器打开的子菜单。
   *
   */
  protected childMenu?: Menu;

  /**
   * The content of the menu panel opened by this trigger.
   *
   * 此触发器打开的菜单面板的内容。
   *
   */
  private _menuPortal: TemplatePortal;

  /**
   * The injector to use for the child menu opened by this trigger.
   *
   * 用于此触发器打开的子菜单的注入器。
   *
   */
  private _childMenuInjector?: Injector;

  ngOnDestroy() {
    this._destroyOverlay();

    this.destroyed.next();
    this.destroyed.complete();
  }

  /**
   * Whether the attached menu is open.
   *
   * 已附着的菜单是否打开。
   *
   */
  isOpen() {
    return !!this.overlayRef?.hasAttached();
  }

  /**
   * Registers a child menu as having been opened by this trigger.
   *
   * 将子菜单注册为已被此触发器打开。
   *
   */
  registerChildMenu(child: Menu) {
    this.childMenu = child;
  }

  /**
   * Get the portal to be attached to the overlay which contains the menu. Allows for the menu
   * content to change dynamically and be reflected in the application.
   *
   * 获取要附着到的包含菜单的浮层的传送点。允许菜单内容动态变化并反映在应用程序中。
   *
   */
  protected getMenuContentPortal() {
    const hasMenuContentChanged = this.menuTemplateRef !== this._menuPortal?.templateRef;
    if (this.menuTemplateRef && (!this._menuPortal || hasMenuContentChanged)) {
      this._menuPortal = new TemplatePortal(
        this.menuTemplateRef,
        this.viewContainerRef,
        this.menuData,
        this._getChildMenuInjector(),
      );
    }

    return this._menuPortal;
  }

  /**
   * Whether the given element is inside the scope of this trigger's menu stack.
   *
   * 给定元素是否在此触发器的菜单栈范围内。
   *
   * @param element The element to check.
   *
   * 要检查的元素。
   *
   * @return Whether the element is inside the scope of this trigger's menu stack.
   *
   * 元素是否在此触发器的菜单栈范围内。
   *
   */
  protected isElementInsideMenuStack(element: Element) {
    for (let el: Element | null = element; el; el = el?.parentElement ?? null) {
      if (el.getAttribute('data-cdk-menu-stack-id') === this.menuStack.id) {
        return true;
      }
    }
    return false;
  }

  /**
   * Destroy and unset the overlay reference it if exists
   *
   * 如果存在，则销毁并取消设置浮层引用
   *
   */
  private _destroyOverlay() {
    if (this.overlayRef) {
      this.overlayRef.dispose();
      this.overlayRef = null;
    }
  }

  /**
   * Gets the injector to use when creating a child menu.
   *
   * 获取创建子菜单时要用到的注入器。
   *
   */
  private _getChildMenuInjector() {
    this._childMenuInjector =
      this._childMenuInjector ||
      Injector.create({
        providers: [
          {provide: MENU_TRIGGER, useValue: this},
          {provide: MENU_STACK, useValue: this.menuStack},
        ],
        parent: this.injector,
      });
    return this._childMenuInjector;
  }
}<|MERGE_RESOLUTION|>--- conflicted
+++ resolved
@@ -101,19 +101,15 @@
    */
   menuTemplateRef: TemplateRef<unknown>;
 
-<<<<<<< HEAD
-  /**
-   * A reference to the overlay which manages the triggered menu
-   *
-   * 对管理已触发菜单的浮层的引用
-   *
-   */
-=======
   /** Context data to be passed along to the menu template */
   menuData: unknown;
 
-  /** A reference to the overlay which manages the triggered menu */
->>>>>>> 70cf080c
+  /**
+   * A reference to the overlay which manages the triggered menu
+   *
+   * 对管理已触发菜单的浮层的引用
+   *
+   */
   protected overlayRef: OverlayRef | null = null;
 
   /**
