--- conflicted
+++ resolved
@@ -93,18 +93,13 @@
    */
   readonly closed: EventEmitter<void> = new EventEmitter();
 
-<<<<<<< HEAD
   /**
    * Template reference variable to the menu this trigger opens
    *
    * 此触发器打开的菜单的模板引用变量
    *
    */
-  menuTemplateRef: TemplateRef<unknown>;
-=======
-  /** Template reference variable to the menu this trigger opens */
   menuTemplateRef: TemplateRef<unknown> | null;
->>>>>>> 98365a8b
 
   /** Context data to be passed along to the menu template */
   menuData: unknown;
