--- conflicted
+++ resolved
@@ -112,18 +112,13 @@
    */
   private readonly _overlay = inject(Overlay);
 
-<<<<<<< HEAD
   /**
    * The directionality of the page.
    *
    * 页面的方向性。
    *
    */
-  private readonly _directionality = inject(Directionality, InjectFlags.Optional);
-=======
-  /** The directionality of the page. */
   private readonly _directionality = inject(Directionality, {optional: true});
->>>>>>> 70cf080c
 
   /**
    * The app's context menu tracking registry
