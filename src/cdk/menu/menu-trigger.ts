/**
 * @license
 * Copyright Google LLC All Rights Reserved.
 *
 * Use of this source code is governed by an MIT-style license that can be
 * found in the LICENSE file at https://angular.io/license
 */

import {Directive, ElementRef, inject, NgZone, OnDestroy} from '@angular/core';
import {InputModalityDetector} from '@angular/cdk/a11y';
import {Directionality} from '@angular/cdk/bidi';
import {
  ConnectedPosition,
  FlexibleConnectedPositionStrategy,
  Overlay,
  OverlayConfig,
  STANDARD_DROPDOWN_ADJACENT_POSITIONS,
  STANDARD_DROPDOWN_BELOW_POSITIONS,
} from '@angular/cdk/overlay';
import {
  DOWN_ARROW,
  ENTER,
  hasModifierKey,
  LEFT_ARROW,
  RIGHT_ARROW,
  SPACE,
  UP_ARROW,
} from '@angular/cdk/keycodes';
import {_getEventTarget} from '@angular/cdk/platform';
import {fromEvent} from 'rxjs';
import {filter, takeUntil} from 'rxjs/operators';
import {CDK_MENU, Menu} from './menu-interface';
import {PARENT_OR_NEW_MENU_STACK_PROVIDER} from './menu-stack';
import {MENU_AIM} from './menu-aim';
import {CdkMenuTriggerBase, MENU_TRIGGER} from './menu-trigger-base';
import {eventDispatchesNativeClick} from './event-detection';

/**
 * A directive that turns its host element into a trigger for a popup menu.
 * It can be combined with cdkMenuItem to create sub-menus. If the element is in a top level
 * MenuBar it will open the menu on click, or if a sibling is already opened it will open on hover.
 * If it is inside of a Menu it will open the attached Submenu on hover regardless of its sibling
 * state.
 *
 * 将其宿主元素转换为弹出菜单触发器的指令。它可以与 cdkMenuItem 结合创建子菜单。如果此元素在顶级 MenuBar 中，将在单击它时打开菜单，如果已打开了同级元素，则在悬停时打开。如果此元素在其它菜单内，它将在悬停时打开所附着的子菜单，而无论其兄弟的状态如何。
 *
 */
@Directive({
  selector: '[cdkMenuTriggerFor]',
  exportAs: 'cdkMenuTriggerFor',
  standalone: true,
  host: {
    'class': 'cdk-menu-trigger',
    '[attr.aria-haspopup]': 'menuTemplateRef ? "menu" : null',
    '[attr.aria-expanded]': 'menuTemplateRef == null ? null : isOpen()',
    '(focusin)': '_setHasFocus(true)',
    '(focusout)': '_setHasFocus(false)',
    '(keydown)': '_toggleOnKeydown($event)',
    '(click)': '_handleClick()',
  },
  inputs: [
    'menuTemplateRef: cdkMenuTriggerFor',
    'menuPosition: cdkMenuPosition',
    'menuData: cdkMenuTriggerData',
  ],
  outputs: ['opened: cdkMenuOpened', 'closed: cdkMenuClosed'],
  providers: [
    {provide: MENU_TRIGGER, useExisting: CdkMenuTrigger},
    PARENT_OR_NEW_MENU_STACK_PROVIDER,
  ],
})
export class CdkMenuTrigger extends CdkMenuTriggerBase implements OnDestroy {
<<<<<<< HEAD
  /**
   * The host element.
   *
   * 宿主元素。
   *
   */
  private readonly _elementRef: ElementRef<HTMLElement> = inject(ElementRef);

  /**
   * The CDK overlay service.
   *
   * CDK 浮层服务。
   *
   */
  private readonly _overlay = inject(Overlay);

  /**
   * The Angular zone.
   *
   * Angular 区域（Zone）。
   *
   */
=======
  private readonly _elementRef: ElementRef<HTMLElement> = inject(ElementRef);
  private readonly _overlay = inject(Overlay);
>>>>>>> 69652b09
  private readonly _ngZone = inject(NgZone);
  private readonly _inputModalityDetector = inject(InputModalityDetector);
  private readonly _directionality = inject(Directionality, {optional: true});

  /**
   * The parent menu this trigger belongs to.
   *
   * 此触发器所属的父菜单。
   *
   */
  private readonly _parentMenu = inject(CDK_MENU, {optional: true});

  /**
   * The menu aim service used by this menu.
   *
   * 此菜单使用的 MenuAim 服务。
   *
   */
  private readonly _menuAim = inject(MENU_AIM, {optional: true});

<<<<<<< HEAD
  /**
   * The directionality of the page.
   *
   * 此页面的方向性。
   *
   */
  private readonly _directionality = inject(Directionality, {optional: true});

=======
>>>>>>> 69652b09
  constructor() {
    super();
    this._setRole();
    this._registerCloseHandler();
    this._subscribeToMenuStackClosed();
    this._subscribeToMouseEnter();
    this._subscribeToMenuStackHasFocus();
    this._setType();
  }

  /**
   * Toggle the attached menu.
   *
   * 切换已附着的菜单。
   *
   */
  toggle() {
    this.isOpen() ? this.close() : this.open();
  }

  /**
   * Open the attached menu.
   *
   * 打开已附着的菜单。
   *
   */
  open() {
    if (!this.isOpen() && this.menuTemplateRef != null) {
      this.opened.next();

      this.overlayRef = this.overlayRef || this._overlay.create(this._getOverlayConfig());
      this.overlayRef.attach(this.getMenuContentPortal());
      this._subscribeToOutsideClicks();
    }
  }

  /**
   * Close the opened menu.
   *
   * 关闭已打开的菜单。
   *
   */
  close() {
    if (this.isOpen()) {
      this.closed.next();

      this.overlayRef!.detach();
    }
    this._closeSiblingTriggers();
  }

  /**
   * Get a reference to the rendered Menu if the Menu is open and rendered in the DOM.
   *
   * 如果菜单在 DOM 中打开并渲染，则获取对渲染出的菜单的引用。
   *
   */
  getMenu(): Menu | undefined {
    return this.childMenu;
  }

  /**
   * Handles keyboard events for the menu item.
   *
   * 处理菜单项的键盘事件。
   *
   * @param event The keyboard event to handle
   *
   * 要处理的键盘事件
   *
   */
  _toggleOnKeydown(event: KeyboardEvent) {
    const isParentVertical = this._parentMenu?.orientation === 'vertical';
    switch (event.keyCode) {
      case SPACE:
      case ENTER:
        // Skip events that will trigger clicks so the handler doesn't get triggered twice.
        if (!hasModifierKey(event) && !eventDispatchesNativeClick(this._elementRef, event)) {
          this.toggle();
          this.childMenu?.focusFirstItem('keyboard');
        }
        break;

      case RIGHT_ARROW:
        if (!hasModifierKey(event)) {
          if (this._parentMenu && isParentVertical && this._directionality?.value !== 'rtl') {
            event.preventDefault();
            this.open();
            this.childMenu?.focusFirstItem('keyboard');
          }
        }
        break;

      case LEFT_ARROW:
        if (!hasModifierKey(event)) {
          if (this._parentMenu && isParentVertical && this._directionality?.value === 'rtl') {
            event.preventDefault();
            this.open();
            this.childMenu?.focusFirstItem('keyboard');
          }
        }
        break;

      case DOWN_ARROW:
      case UP_ARROW:
        if (!hasModifierKey(event)) {
          if (!isParentVertical) {
            event.preventDefault();
            this.open();
            event.keyCode === DOWN_ARROW
              ? this.childMenu?.focusFirstItem('keyboard')
              : this.childMenu?.focusLastItem('keyboard');
          }
        }
        break;
    }
  }

  /** Handles clicks on the menu trigger. */
  _handleClick() {
    this.toggle();
    this.childMenu?.focusFirstItem('mouse');
  }

  /**
   * Sets whether the trigger's menu stack has focus.
   *
   * 设置此触发器的菜单栈是否具有焦点。
   *
   * @param hasFocus Whether the menu stack has focus.
   *
   * 此菜单栈是否有焦点。
   *
   */
  _setHasFocus(hasFocus: boolean) {
    if (!this._parentMenu) {
      this.menuStack.setHasFocus(hasFocus);
    }
  }

  /**
   * Subscribe to the mouseenter events and close any sibling menu items if this element is moused
   * into.
   *
   * 订阅 mouseenter 事件并关闭任何同级菜单项（如果鼠标移入此元素）。
   *
   */
  private _subscribeToMouseEnter() {
    this._ngZone.runOutsideAngular(() => {
      fromEvent(this._elementRef.nativeElement, 'mouseenter')
        .pipe(
          filter(() => {
            return (
              // Skip fake `mouseenter` events dispatched by touch devices.
              this._inputModalityDetector.mostRecentModality !== 'touch' &&
              !this.menuStack.isEmpty() &&
              !this.isOpen()
            );
          }),
          takeUntil(this.destroyed),
        )
        .subscribe(() => {
          // Closes any sibling menu items and opens the menu associated with this trigger.
          const toggleMenus = () =>
            this._ngZone.run(() => {
              this._closeSiblingTriggers();
              this.open();
            });

          if (this._menuAim) {
            this._menuAim.toggle(toggleMenus);
          } else {
            toggleMenus();
          }
        });
    });
  }

  /**
   * Close out any sibling menu trigger menus.
   *
   * 关闭任何由兄弟菜单触发的菜单。
   *
   */
  private _closeSiblingTriggers() {
    if (this._parentMenu) {
      // If nothing was removed from the stack and the last element is not the parent item
      // that means that the parent menu is a menu bar since we don't put the menu bar on the
      // stack
      const isParentMenuBar =
        !this.menuStack.closeSubMenuOf(this._parentMenu) &&
        this.menuStack.peek() !== this._parentMenu;

      if (isParentMenuBar) {
        this.menuStack.closeAll();
      }
    } else {
      this.menuStack.closeAll();
    }
  }

  /**
   * Get the configuration object used to create the overlay.
   *
   * 获取用于创建浮层的配置对象。
   *
   */
  private _getOverlayConfig() {
    return new OverlayConfig({
      positionStrategy: this._getOverlayPositionStrategy(),
      scrollStrategy: this._overlay.scrollStrategies.reposition(),
      direction: this._directionality || undefined,
    });
  }

  /**
   * Build the position strategy for the overlay which specifies where to place the menu.
   *
   * 为浮层构建位置策略，此浮层决定菜单要放的位置。
   *
   */
  private _getOverlayPositionStrategy(): FlexibleConnectedPositionStrategy {
    return this._overlay
      .position()
      .flexibleConnectedTo(this._elementRef)
      .withLockedPosition()
      .withGrowAfterOpen()
      .withPositions(this._getOverlayPositions());
  }

  /**
   * Get the preferred positions for the opened menu relative to the menu item.
   *
   * 获取打开的菜单相对于此菜单项的首选位置。
   *
   */
  private _getOverlayPositions(): ConnectedPosition[] {
    return (
      this.menuPosition ??
      (!this._parentMenu || this._parentMenu.orientation === 'horizontal'
        ? STANDARD_DROPDOWN_BELOW_POSITIONS
        : STANDARD_DROPDOWN_ADJACENT_POSITIONS)
    );
  }

  /**
   * Subscribe to the MenuStack close events if this is a standalone trigger and close out the menu
   * this triggers when requested.
   *
   * 如果这是一个独立的触发器，则订阅 MenuStack 的 close 事件，并在请求时关闭此触发的菜单。
   *
   */
  private _registerCloseHandler() {
    if (!this._parentMenu) {
      this.menuStack.closed.pipe(takeUntil(this.destroyed)).subscribe(({item}) => {
        if (item === this.childMenu) {
          this.close();
        }
      });
    }
  }

  /**
   * Subscribe to the overlays outside pointer events stream and handle closing out the stack if a
   * click occurs outside the menus.
   *
   * 订阅指针事件流外部的浮层，并在菜单外发生单击时处理关闭堆栈。
   *
   */
  private _subscribeToOutsideClicks() {
    if (this.overlayRef) {
      this.overlayRef
        .outsidePointerEvents()
        .pipe(takeUntil(this.stopOutsideClicksListener))
        .subscribe(event => {
          const target = _getEventTarget(event) as Element;
          const element = this._elementRef.nativeElement;

          if (target !== element && !element.contains(target)) {
            if (!this.isElementInsideMenuStack(target)) {
              this.menuStack.closeAll();
            } else {
              this._closeSiblingTriggers();
            }
          }
        });
    }
  }

  /**
   * Subscribe to the MenuStack hasFocus events.
   *
   * 订阅 MenuStack 的 hasFocus 事件。
   *
   */
  private _subscribeToMenuStackHasFocus() {
    if (!this._parentMenu) {
      this.menuStack.hasFocus.pipe(takeUntil(this.destroyed)).subscribe(hasFocus => {
        if (!hasFocus) {
          this.menuStack.closeAll();
        }
      });
    }
  }

  /**
   * Subscribe to the MenuStack closed events.
   *
   * 订阅 MenuStack 的 closed 事件。
   *
   */
  private _subscribeToMenuStackClosed() {
    if (!this._parentMenu) {
      this.menuStack.closed.subscribe(({focusParentTrigger}) => {
        if (focusParentTrigger && !this.menuStack.length()) {
          this._elementRef.nativeElement.focus();
        }
      });
    }
  }

  /**
   * Sets the role attribute for this trigger if needed.
   *
   * 如果需要，设置此触发器的 role 属性。
   *
   */
  private _setRole() {
    // If this trigger is part of another menu, the cdkMenuItem directive will handle setting the
    // role, otherwise this is a standalone trigger, and we should ensure it has role="button".
    if (!this._parentMenu) {
      this._elementRef.nativeElement.setAttribute('role', 'button');
    }
  }

  /** Sets thte `type` attribute of the trigger. */
  private _setType() {
    const element = this._elementRef.nativeElement;

    if (element.nodeName === 'BUTTON' && !element.getAttribute('type')) {
      // Prevents form submissions.
      element.setAttribute('type', 'button');
    }
  }
}<|MERGE_RESOLUTION|>--- conflicted
+++ resolved
@@ -70,33 +70,8 @@
   ],
 })
 export class CdkMenuTrigger extends CdkMenuTriggerBase implements OnDestroy {
-<<<<<<< HEAD
-  /**
-   * The host element.
-   *
-   * 宿主元素。
-   *
-   */
-  private readonly _elementRef: ElementRef<HTMLElement> = inject(ElementRef);
-
-  /**
-   * The CDK overlay service.
-   *
-   * CDK 浮层服务。
-   *
-   */
-  private readonly _overlay = inject(Overlay);
-
-  /**
-   * The Angular zone.
-   *
-   * Angular 区域（Zone）。
-   *
-   */
-=======
   private readonly _elementRef: ElementRef<HTMLElement> = inject(ElementRef);
   private readonly _overlay = inject(Overlay);
->>>>>>> 69652b09
   private readonly _ngZone = inject(NgZone);
   private readonly _inputModalityDetector = inject(InputModalityDetector);
   private readonly _directionality = inject(Directionality, {optional: true});
@@ -117,17 +92,6 @@
    */
   private readonly _menuAim = inject(MENU_AIM, {optional: true});
 
-<<<<<<< HEAD
-  /**
-   * The directionality of the page.
-   *
-   * 此页面的方向性。
-   *
-   */
-  private readonly _directionality = inject(Directionality, {optional: true});
-
-=======
->>>>>>> 69652b09
   constructor() {
     super();
     this._setRole();
