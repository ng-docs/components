--- conflicted
+++ resolved
@@ -466,26 +466,4 @@
 
     return positions;
   }
-<<<<<<< HEAD
-
-  /**
-   * Schedules styles to be applied when the style scheduler deems appropriate.
-   *
-   * 当样式调度程序认为合适时，调度要应用的样式。
-   *
-   * @breaking-change 11.0.0 This method can be removed in favor of calling
-   * `CoalescedStyleScheduler.schedule` directly once the scheduler is a required parameter.
-   *
-   * 当调度程序是一个必需参数时，可以删除此方法，改为直接调用 `CoalescedStyleScheduler.schedule`。
-   *
-   */
-  private _scheduleStyleChanges(changes: () => void) {
-    if (this._coalescedStyleScheduler) {
-      this._coalescedStyleScheduler.schedule(changes);
-    } else {
-      changes();
-    }
-  }
-=======
->>>>>>> 94076af5
 }