--- conflicted
+++ resolved
@@ -411,9 +411,7 @@
   changeDetection: ChangeDetectionStrategy.Default,
   encapsulation: ViewEncapsulation.None,
 })
-<<<<<<< HEAD
-export class CdkHeaderRow {
-}
+export class CdkHeaderRow {}
 
 /**
  * Footer template container that contains the cell outlet. Adds the right class and role.
@@ -421,11 +419,6 @@
  * 包含单元格出口的表尾模板容器。添加合适的类和角色。
  *
  */
-=======
-export class CdkHeaderRow {}
-
-/** Footer template container that contains the cell outlet. Adds the right class and role. */
->>>>>>> 03485cd6
 @Component({
   selector: 'cdk-footer-row, tr[cdk-footer-row]',
   template: CDK_ROW_TEMPLATE,
