--- conflicted
+++ resolved
@@ -216,11 +216,7 @@
  * is false, there is only one template per data object). For each pair of data object and row
  * template, a `RenderRow` is added to the list of rows to render. If the data object and row
  * template pair has already been rendered, the previously used `RenderRow` is added; else a new
-<<<<<<< HEAD
- * `RenderRow` is \* created. Once the list is complete and all data objects have been itereated
-=======
- * `RenderRow` is * created. Once the list is complete and all data objects have been iterated
->>>>>>> 70cf080c
+ * `RenderRow` is \* created. Once the list is complete and all data objects have been iterated
  * through, a diff is performed to determine the changes that need to be made to the rendered rows.
  *
  * 当表格需要确定要渲染的行的列表时，它会迭代遍历每个数据对象并评估它要显示的行模板的列表（当 multiTemplateDataRows 为 false 时，每个数据对象只有一个模板）。
