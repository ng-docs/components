/**
 * @license
 * Copyright Google LLC All Rights Reserved.
 *
 * Use of this source code is governed by an MIT-style license that can be
 * found in the LICENSE file at https://angular.io/license
 */

import {Direction, Directionality} from '@angular/cdk/bidi';
import {BooleanInput, coerceBooleanProperty} from '@angular/cdk/coercion';
import {
  CollectionViewer,
  DataSource,
  _DisposeViewRepeaterStrategy,
  _RecycleViewRepeaterStrategy,
  isDataSource,
  _VIEW_REPEATER_STRATEGY,
  _ViewRepeater,
  _ViewRepeaterItemChange,
  _ViewRepeaterItemInsertArgs,
  _ViewRepeaterOperation,
} from '@angular/cdk/collections';
import {Platform} from '@angular/cdk/platform';
import {ViewportRuler} from '@angular/cdk/scrolling';
import {DOCUMENT} from '@angular/common';
import {
  AfterContentChecked,
  Attribute,
  ChangeDetectionStrategy,
  ChangeDetectorRef,
  Component,
  ContentChild,
  ContentChildren,
  Directive,
  ElementRef,
  EmbeddedViewRef,
  EventEmitter,
  Inject,
  Input,
  IterableChangeRecord,
  IterableDiffer,
  IterableDiffers,
  NgZone,
  OnDestroy,
  OnInit,
  Optional,
  Output,
  QueryList,
  SkipSelf,
  TemplateRef,
  TrackByFunction,
  ViewChild,
  ViewContainerRef,
  ViewEncapsulation,
} from '@angular/core';
import {
  BehaviorSubject,
  isObservable,
  Observable,
  of as observableOf,
  Subject,
  Subscription,
} from 'rxjs';
import {take, takeUntil} from 'rxjs/operators';
import {CdkColumnDef} from './cell';
import {_CoalescedStyleScheduler, _COALESCED_STYLE_SCHEDULER} from './coalesced-style-scheduler';
import {
  BaseRowDef,
  CdkCellOutlet,
  CdkCellOutletMultiRowContext,
  CdkCellOutletRowContext,
  CdkFooterRowDef,
  CdkHeaderRowDef,
  CdkNoDataRow,
  CdkRowDef,
} from './row';
import {StickyStyler} from './sticky-styler';
import {
  getTableDuplicateColumnNameError,
  getTableMissingMatchingRowDefError,
  getTableMissingRowDefsError,
  getTableMultipleDefaultRowDefsError,
  getTableUnknownColumnError,
  getTableUnknownDataSourceError,
} from './table-errors';
import {STICKY_POSITIONING_LISTENER, StickyPositioningListener} from './sticky-position-listener';
import {CDK_TABLE} from './tokens';

/**
 * Enables the recycle view repeater strategy, which reduces rendering latency. Not compatible with
 * tables that animate rows.
 *
 * 启用复写器的视图回收策略，从而减少渲染延迟。与为各个表行设置动画的表格不兼容。
 *
 */
@Directive({
  selector: 'cdk-table[recycleRows], table[cdk-table][recycleRows]',
  providers: [{provide: _VIEW_REPEATER_STRATEGY, useClass: _RecycleViewRepeaterStrategy}],
})
export class CdkRecycleRows {}

/**
 * Interface used to provide an outlet for rows to be inserted into.
 *
 * 本接口用来为要插入的行提供出口地标。
 *
 */
export interface RowOutlet {
  viewContainer: ViewContainerRef;
}

<<<<<<< HEAD
/**
 * Union of the types that can be set as the data source for a `CdkTable`.
 *
 * 本联合类型可以设置为 `CdkTable` 的数据源。
 *
 * @docs-private
 */
type CdkTableDataSourceInput<T> = readonly T[] | DataSource<T> | Observable<readonly T[]>;
=======
/** Possible types that can be set as the data source for a `CdkTable`. */
export type CdkTableDataSourceInput<T> = readonly T[] | DataSource<T> | Observable<readonly T[]>;
>>>>>>> 53b69108

/**
 * Provides a handle for the table to grab the view container's ng-container to insert data rows.
 *
 * 为表格提供一个抓手来抓取视图容器的 ng-container，以插入数据行。
 *
 * @docs-private
 */
@Directive({selector: '[rowOutlet]'})
export class DataRowOutlet implements RowOutlet {
  constructor(public viewContainer: ViewContainerRef, public elementRef: ElementRef) {}
}

/**
 * Provides a handle for the table to grab the view container's ng-container to insert the header.
 *
 * 为表格提供一个抓手来抓取视图容器的 ng-container，以插入表头。
 *
 * @docs-private
 */
@Directive({selector: '[headerRowOutlet]'})
export class HeaderRowOutlet implements RowOutlet {
  constructor(public viewContainer: ViewContainerRef, public elementRef: ElementRef) {}
}

/**
 * Provides a handle for the table to grab the view container's ng-container to insert the footer.
 *
 * 为表格提供一个抓手来抓取视图容器的 ng-container，以插入表尾。
 *
 * @docs-private
 */
@Directive({selector: '[footerRowOutlet]'})
export class FooterRowOutlet implements RowOutlet {
  constructor(public viewContainer: ViewContainerRef, public elementRef: ElementRef) {}
}

/**
 * Provides a handle for the table to grab the view
 * container's ng-container to insert the no data row.
 *
 * 为表格提供一个抓手来抓取视图容器的 ng-container，以插入无数据行。
 *
 * @docs-private
 */
@Directive({selector: '[noDataRowOutlet]'})
export class NoDataRowOutlet implements RowOutlet {
  constructor(public viewContainer: ViewContainerRef, public elementRef: ElementRef) {}
}

/**
 * The table template that can be used by the mat-table. Should not be used outside of the
 * material library.
 *
 * mat-table 中可以使用的表格模板。不应该在 Material 库之外使用。
 *
 * @docs-private
 */
export const CDK_TABLE_TEMPLATE =
  // Note that according to MDN, the `caption` element has to be projected as the **first**
  // element in the table. See https://developer.mozilla.org/en-US/docs/Web/HTML/Element/caption
  `
  <ng-content select="caption"></ng-content>
  <ng-content select="colgroup, col"></ng-content>
  <ng-container headerRowOutlet></ng-container>
  <ng-container rowOutlet></ng-container>
  <ng-container noDataRowOutlet></ng-container>
  <ng-container footerRowOutlet></ng-container>
`;

/**
 * Interface used to conveniently type the possible context interfaces for the render row.
 *
 * 本接口是为渲染行提供上下文接口的便利类型。
 *
 * @docs-private
 */
export interface RowContext<T>
  extends CdkCellOutletMultiRowContext<T>,
    CdkCellOutletRowContext<T> {}

/**
 * Class used to conveniently type the embedded view ref for rows with a context.
 *
 * 本类是为带上下文的行提供嵌入式视图的便利类型。
 *
 * @docs-private
 */
abstract class RowViewRef<T> extends EmbeddedViewRef<RowContext<T>> {}

/**
 * Set of properties that represents the identity of a single rendered row.
 *
 * 用来表示单渲染行标识的属性集。
 *
 * When the table needs to determine the list of rows to render, it will do so by iterating through
 * each data object and evaluating its list of row templates to display (when multiTemplateDataRows
 * is false, there is only one template per data object). For each pair of data object and row
 * template, a `RenderRow` is added to the list of rows to render. If the data object and row
 * template pair has already been rendered, the previously used `RenderRow` is added; else a new
 * `RenderRow` is \* created. Once the list is complete and all data objects have been itereated
 * through, a diff is performed to determine the changes that need to be made to the rendered rows.
 *
 * 当表格需要确定要渲染的行的列表时，它会迭代遍历每个数据对象并评估它要显示的行模板的列表（当 multiTemplateDataRows 为 false 时，每个数据对象只有一个模板）。
 * 每对数据对象和行模板都会把一个 `RenderRow` 添加到要渲染的行列表中。如果已经渲染过这个数据对象和行模板对，就会添加以前用过的 `RenderRow`，否则就会创建一个新的 `RenderRow`。
 * 一旦列表完成、迭代完所有的数据对象之后，才会执行 diff 来确定需要对渲染行进行的更改。
 * @docs-private
 */
export interface RenderRow<T> {
  data: T;
  dataIndex: number;
  rowDef: CdkRowDef<T>;
}

/**
 * A data table that can render a header row, data rows, and a footer row.
 * Uses the dataSource input to determine the data to be rendered. The data can be provided either
 * as a data array, an Observable stream that emits the data array to render, or a DataSource with a
 * connect function that will return an Observable stream that emits the data array to render.
 *
 * 一个可以渲染表头行、数据行和表尾行的数据表格。使用输入属性 dataSource 来确定要渲染的数据。
 * 这些数据既可以提供为数据数组，也可以提供为要渲染数组的 Observable 流，还提供为一个带有 connect 函数的 DataSource，该函数将返回一个发出要渲染的数组的 Observable 流。
 *
 */
@Component({
  selector: 'cdk-table, table[cdk-table]',
  exportAs: 'cdkTable',
  template: CDK_TABLE_TEMPLATE,
  styleUrls: ['table.css'],
  host: {
    'class': 'cdk-table',
    '[class.cdk-table-fixed-layout]': 'fixedLayout',
  },
  encapsulation: ViewEncapsulation.None,
  // The "OnPush" status for the `MatTable` component is effectively a noop, so we are removing it.
  // The view for `MatTable` consists entirely of templates declared in other views. As they are
  // declared elsewhere, they are checked when their declaration points are checked.
  // tslint:disable-next-line:validate-decorators
  changeDetection: ChangeDetectionStrategy.Default,
  providers: [
    {provide: CDK_TABLE, useExisting: CdkTable},
    {provide: _VIEW_REPEATER_STRATEGY, useClass: _DisposeViewRepeaterStrategy},
    {provide: _COALESCED_STYLE_SCHEDULER, useClass: _CoalescedStyleScheduler},
    // Prevent nested tables from seeing this table's StickyPositioningListener.
    {provide: STICKY_POSITIONING_LISTENER, useValue: null},
  ],
})
export class CdkTable<T> implements AfterContentChecked, CollectionViewer, OnDestroy, OnInit {
  private _document: Document;

  /**
   * Latest data provided by the data source.
   *
   * 数据源提供的最新数据。
   *
   */
  protected _data: readonly T[];

  /**
   * Subject that emits when the component has been destroyed.
   *
   * 组件被销毁后发出通知的主体对象。
   *
   */
  private readonly _onDestroy = new Subject<void>();

  /**
   * List of the rendered rows as identified by their `RenderRow` object.
   *
   * 以 `RenderRow` 对象为标识的渲染行列表。
   *
   */
  private _renderRows: RenderRow<T>[];

  /**
   * Subscription that listens for the data provided by the data source.
   *
   * 用于监听数据源提供的数据的订阅。
   *
   */
  private _renderChangeSubscription: Subscription | null;

  /**
   * Map of all the user's defined columns (header, data, and footer cell template) identified by
   * name. Collection populated by the column definitions gathered by `ContentChildren` as well as
   * any custom column definitions added to `_customColumnDefs`.
   *
   * 从列名到所有用户自定义列（表头、数据行和表尾的模板）的映射表。
   * 内含所有通过 `ContentChildren` 收集的列定义和添加到 `_customColumnDefs` 的所有自定义列定义。
   *
   */
  private _columnDefsByName = new Map<string, CdkColumnDef>();

  /**
   * Set of all row definitions that can be used by this table. Populated by the rows gathered by
   * using `ContentChildren` as well as any custom row definitions added to `_customRowDefs`.
   *
   * 这个表格可以使用的所有行定义的集合。内含所有通过 `ContentChildren` 收集的行定义和添加到 `_customRowDefs` 的所有自定义行定义。
   *
   */
  private _rowDefs: CdkRowDef<T>[];

  /**
   * Set of all header row definitions that can be used by this table. Populated by the rows
   * gathered by using `ContentChildren` as well as any custom row definitions added to
   * `_customHeaderRowDefs`.
   *
   * 这个表格可以使用的所有表头行定义的集合。内含所有通过 `ContentChildren` 收集的行定义和添加到 `_customRowDefs` 的所有自定义行定义。
   *
   */
  private _headerRowDefs: CdkHeaderRowDef[];

  /**
   * Set of all row definitions that can be used by this table. Populated by the rows gathered by
   * using `ContentChildren` as well as any custom row definitions added to
   * `_customFooterRowDefs`.
   *
   * 这个表格可以使用的所有表尾行定义的集合。内含所有通过 `ContentChildren` 收集的行定义和添加到 `_customRowDefs` 的所有自定义行定义。
   *
   */
  private _footerRowDefs: CdkFooterRowDef[];

  /**
   * Differ used to find the changes in the data provided by the data source.
   *
   * 用于查找数据源提供的数据变化的差分器。
   *
   */
  private _dataDiffer: IterableDiffer<RenderRow<T>>;

  /**
   * Stores the row definition that does not have a when predicate.
   *
   * 存储那些不带 when 谓词的行定义。
   *
   */
  private _defaultRowDef: CdkRowDef<T> | null;

  /**
   * Column definitions that were defined outside of the direct content children of the table.
   * These will be defined when, e.g., creating a wrapper around the cdkTable that has
   * column definitions as *its* content child.
   *
   * 在表格的直接内容子组件之外定义的列定义。比如创建 cdkTable 的包装器中有某些列定义作为*其*子内容等情况。
   *
   */
  private _customColumnDefs = new Set<CdkColumnDef>();

  /**
   * Data row definitions that were defined outside of the direct content children of the table.
   * These will be defined when, e.g., creating a wrapper around the cdkTable that has
   * built-in data rows as *its* content child.
   *
   * 在表格的直接内容子组件之外定义的数据行定义。比如创建 cdkTable 的包装器中有某些内置数据行作为*其*子内容等情况。
   *
   */
  private _customRowDefs = new Set<CdkRowDef<T>>();

  /**
   * Header row definitions that were defined outside of the direct content children of the table.
   * These will be defined when, e.g., creating a wrapper around the cdkTable that has
   * built-in header rows as *its* content child.
   *
   * 在表格的直接内容子组件之外定义的表头行定义。比如创建 cdkTable 的包装器中有某些内置表头行作为*其*子内容等情况。
   *
   */
  private _customHeaderRowDefs = new Set<CdkHeaderRowDef>();

  /**
   * Footer row definitions that were defined outside of the direct content children of the table.
   * These will be defined when, e.g., creating a wrapper around the cdkTable that has a
   * built-in footer row as *its* content child.
   *
   * 在表格的直接内容子组件之外定义的表尾行定义。比如创建 cdkTable 的包装器中有某些内置表尾行作为*其*子内容等情况。
   *
   */
  private _customFooterRowDefs = new Set<CdkFooterRowDef>();

  /**
   * No data row that was defined outside of the direct content children of the table.
   *
   * 在表格的直接内容子组件之外定义的无数据行。
   *
   */
  private _customNoDataRow: CdkNoDataRow | null;

  /**
   * Whether the header row definition has been changed. Triggers an update to the header row after
   * content is checked. Initialized as true so that the table renders the initial set of rows.
   *
   * 表头行定义是否已更改。在检查内容后，触发对表头行的更新。初始化为 true，以便表格会渲染初始行的集合。
   *
   */
  private _headerRowDefChanged = true;

  /**
   * Whether the footer row definition has been changed. Triggers an update to the footer row after
   * content is checked. Initialized as true so that the table renders the initial set of rows.
   *
   * 表尾行定义是否已更改。在检查内容后，触发对表尾行的更新。初始化为 true，以便表格会渲染初始行的集合。
   *
   */
  private _footerRowDefChanged = true;

  /**
   * Whether the sticky column styles need to be updated. Set to `true` when the visible columns
   * change.
   *
   * 粘性列的样式是否需要更新。当可见列发生变化时，设置为 `true`
   *
   */
  private _stickyColumnStylesNeedReset = true;

  /**
   * Whether the sticky styler should recalculate cell widths when applying sticky styles. If
   * `false`, cached values will be used instead. This is only applicable to tables with
   * {@link fixedLayout} enabled. For other tables, cell widths will always be recalculated.
   *
   * 应用粘性样式时，粘性样式器是否应该重新计算单元格的宽度。如果为 `false`，则会改为使用缓存的值。这仅适用于已启用 {@link fixedLayout} 的表格。对于其他表格，我们总会重新计算单元格的宽度。
   *
   */
  private _forceRecalculateCellWidths = true;

  /**
   * Cache of the latest rendered `RenderRow` objects as a map for easy retrieval when constructing
   * a new list of `RenderRow` objects for rendering rows. Since the new list is constructed with
   * the cached `RenderRow` objects when possible, the row identity is preserved when the data
   * and row template matches, which allows the `IterableDiffer` to check rows by reference
   * and understand which rows are added/moved/removed.
   *
   * 最新渲染的 `RenderRow` 对象的缓存，存为映射表结构，以便于为渲染行构造新的 `RenderRow` 对象时进行检索。
   * 由于新列表会尽可能用缓存的 `RenderRow` 对象构造，所以当数据和行模板匹配时，就会保留行标识，
   * 这样 `IterableDiffer` 就可以通过引用来检查行，并了解有哪些行被添加/移动/删除了。
   *
   * Implemented as a map of maps where the first key is the `data: T` object and the second is the
   * `CdkRowDef<T>` object. With the two keys, the cache points to a `RenderRow<T>` object that
   * contains an array of created pairs. The array is necessary to handle cases where the data
   * array contains multiple duplicate data objects and each instantiated `RenderRow` must be
   * stored.
   *
   * 实现为映射表的映射表，第一个键是 `data: T` 对象，第二个是 `CdkRowDef<T>` 对象。使用这两个键，缓存就会指向一个包含一个包含已创建键值对数组的 `RenderRow<T>` 对象。这种对象数组在包含多个重复数据对象并且必须存储每个 `RenderRow` 实例的情况下是必要的。
   *
   */
  private _cachedRenderRowsMap = new Map<T, WeakMap<CdkRowDef<T>, RenderRow<T>[]>>();

  /**
   * Whether the table is applied to a native `<table>`.
   *
   * 表格是否应用于原生 `<table>`。
   *
   */
  protected _isNativeHtmlTable: boolean;

  /**
   * Utility class that is responsible for applying the appropriate sticky positioning styles to
   * the table's rows and cells.
   *
   * 这个实用工具类负责把相应的粘性定位样式应用到表格的行和单元格中。
   *
   */
  private _stickyStyler: StickyStyler;

  /**
   * CSS class added to any row or cell that has sticky positioning applied. May be overriden by
   * table subclasses.
   *
   * CSS 类被添加到任何已应用了粘性定位的行或单元格中。可以被表格的子类改写。
   *
   */
  protected stickyCssClass: string = 'cdk-table-sticky';

  /**
   * Whether to manually add positon: sticky to all sticky cell elements. Not needed if
   * the position is set in a selector associated with the value of stickyCssClass. May be
   * overridden by table subclasses
   *
   * 是否要为所有粘性单元格元素手动添加 position: sticky。如果 position 是在与 stickyCssClass 值相关联的选择器中设置的，则不需要。可以被表格的子类所改写
   *
   */
  protected needsPositionStickyOnElement = true;

  /**
   * Whether the no data row is currently showing anything.
   *
   * 无数据行当前是否正在显示任何内容。
   *
   */
  private _isShowingNoDataRow = false;

  /**
   * Tracking function that will be used to check the differences in data changes. Used similarly
   * to `ngFor` `trackBy` function. Optimize row operations by identifying a row based on its data
   * relative to the function to know if a row should be added/removed/moved.
   * Accepts a function that takes two parameters, `index` and `item`.
   *
   * 跟踪函数，用于检查数据变化的差异。类似于 `ngFor` 的 `trackBy` 函数。
   * 可以优化行操作，方法是根据该函数处理后的数据来标识一行，以了解该行是否应添加/删除/移动。接受带两个参数 `index` 和 `item` 的函数。
   *
   */
  @Input()
  get trackBy(): TrackByFunction<T> {
    return this._trackByFn;
  }
  set trackBy(fn: TrackByFunction<T>) {
    if ((typeof ngDevMode === 'undefined' || ngDevMode) && fn != null && typeof fn !== 'function') {
      console.warn(`trackBy must be a function, but received ${JSON.stringify(fn)}.`);
    }
    this._trackByFn = fn;
  }
  private _trackByFn: TrackByFunction<T>;

  /**
   * The table's source of data, which can be provided in three ways (in order of complexity):
   *
<<<<<<< HEAD
   * 该表格的数据源可以通过三种方式提供（按复杂程度排序）：
   *
   * - Simple data array (each object represents one table row)
   *
   *   简单数据数组（每个对象代表格一个表格行）
   *
   * - Stream that emits a data array each time the array changes
   *
   *   每当数组发生变化时都会发出数据数组的流
   *
   * - `DataSource` object that implements the connect/disconnect interface.
   *
   *   那些实现了 connect / disconnect 接口的 `DataSource`。
=======
   * - Simple data array (each object represents one table row)
   *
   * - Stream that emits a data array each time the array changes
   *
   * - `DataSource` object that implements the connect/disconnect interface.
>>>>>>> 53b69108
   *
   * If a data array is provided, the table must be notified when the array's objects are
   * added, removed, or moved. This can be done by calling the `renderRows()` function which will
   * render the diff since the last table render. If the data array reference is changed, the table
   * will automatically trigger an update to the rows.
   *
   * 如果提供了数组，那么在添加、删除或移动该数组的对象时，都必须通知该表格。
   * 这可以通过调用 `renderRows()` 函数来完成，它会渲染自上次渲染表格以来的差异部分。如果数据数组的引用发生了变化，该表格会自动触发对行的更新。
   *
   * When providing an Observable stream, the table will trigger an update automatically when the
   * stream emits a new array of data.
   *
   * 当提供一个可观察的流时，如果该流发出一个新的数据数组，该表格就会自动触发一次更新。
   *
   * Finally, when providing a `DataSource` object, the table will use the Observable stream
   * provided by the connect function and trigger updates when that stream emits new data array
   * values. During the table's ngOnDestroy or when the data source is removed from the table, the
   * table will call the DataSource's `disconnect` function (may be useful for cleaning up any
   * subscriptions registered during the connect process).
   *
<<<<<<< HEAD
   * 最后，在提供 `DataSource` 对象时，该表格将使用 connect 函数提供的 Observable 流，并在该流发出新的数据数组值时触发更新。
   * 在表格的 ngOnDestroy 中，或者从表格中删除了数据源时，该表格会调用数据源的 `disconnect` 函数（这可能对清理在连接过程中注册的所有订阅很有帮助）。
=======
>>>>>>> 53b69108
   */
  @Input()
  get dataSource(): CdkTableDataSourceInput<T> {
    return this._dataSource;
  }
  set dataSource(dataSource: CdkTableDataSourceInput<T>) {
    if (this._dataSource !== dataSource) {
      this._switchDataSource(dataSource);
    }
  }
  private _dataSource: CdkTableDataSourceInput<T>;

  /**
   * Whether to allow multiple rows per data object by evaluating which rows evaluate their 'when'
   * predicate to true. If `multiTemplateDataRows` is false, which is the default value, then each
   * dataobject will render the first row that evaluates its when predicate to true, in the order
   * defined in the table, or otherwise the default row which does not have a when predicate.
   *
   * 通过计算哪些行的 'when' 谓词结果为 true 来允许其数据对象对应于多行。
   * 如果 `multiTemplateDataRows` 为 false（这是默认值），那么每个数据对象都会渲染到其谓词结果为 true 的第一行（按照表格中定义的顺序），
   * 否则就使用默认行（即没有 when 谓词的行）。
   *
   */
  @Input()
  get multiTemplateDataRows(): boolean {
    return this._multiTemplateDataRows;
  }
  set multiTemplateDataRows(v: BooleanInput) {
    this._multiTemplateDataRows = coerceBooleanProperty(v);

    // In Ivy if this value is set via a static attribute (e.g. <table multiTemplateDataRows>),
    // this setter will be invoked before the row outlet has been defined hence the null check.
    if (this._rowOutlet && this._rowOutlet.viewContainer.length) {
      this._forceRenderDataRows();
      this.updateStickyColumnStyles();
    }
  }
  _multiTemplateDataRows: boolean = false;

  /**
   * Whether to use a fixed table layout. Enabling this option will enforce consistent column widths
   * and optimize rendering sticky styles for native tables. No-op for flex tables.
   *
   * 是否使用固定（fixed）表格布局。启用此选项会强制让所有列宽一致，并优化渲染原生表格的粘性样式。对弹性（flex）表格无效。
   *
   */
  @Input()
  get fixedLayout(): boolean {
    return this._fixedLayout;
  }
  set fixedLayout(v: BooleanInput) {
    this._fixedLayout = coerceBooleanProperty(v);

    // Toggling `fixedLayout` may change column widths. Sticky column styles should be recalculated.
    this._forceRecalculateCellWidths = true;
    this._stickyColumnStylesNeedReset = true;
  }
  private _fixedLayout: boolean = false;

  /**
   * Emits when the table completes rendering a set of data rows based on the latest data from the
   * data source, even if the set of rows is empty.
   *
   * 当表格使用来自数据源的最新数据渲染完一组数据行时发出，即使该组行是空的。
   *
   */
  @Output()
  readonly contentChanged = new EventEmitter<void>();

  // TODO(andrewseguin): Remove max value as the end index
  //   and instead calculate the view on init and scroll.
  /**
   * Stream containing the latest information on what rows are being displayed on screen.
   * Can be used by the data source to as a heuristic of what data should be provided.
   *
   * 这个流包含哪些行正显示在屏幕上的最新信息。可以被数据源用作该提供哪些数据的线索。
   *
   * @docs-private
   */
  readonly viewChange = new BehaviorSubject<{start: number; end: number}>({
    start: 0,
    end: Number.MAX_VALUE,
  });

  // Outlets in the table's template where the header, data rows, and footer will be inserted.
  @ViewChild(DataRowOutlet, {static: true}) _rowOutlet: DataRowOutlet;
  @ViewChild(HeaderRowOutlet, {static: true}) _headerRowOutlet: HeaderRowOutlet;
  @ViewChild(FooterRowOutlet, {static: true}) _footerRowOutlet: FooterRowOutlet;
  @ViewChild(NoDataRowOutlet, {static: true}) _noDataRowOutlet: NoDataRowOutlet;

  /**
   * The column definitions provided by the user that contain what the header, data, and footer
   * cells should render for each column.
   *
   * 用户提供的列定义，包含每个列应该渲染的表头、数据和表尾单元格。
   *
   */
  @ContentChildren(CdkColumnDef, {descendants: true}) _contentColumnDefs: QueryList<CdkColumnDef>;

  /**
   * Set of data row definitions that were provided to the table as content children.
   *
   * 作为内容子组件提供给表格的数据行定义集。
   *
   */
  @ContentChildren(CdkRowDef, {descendants: true}) _contentRowDefs: QueryList<CdkRowDef<T>>;

  /**
   * Set of header row definitions that were provided to the table as content children.
   *
   * 表头行定义的集合，以内容子组件的形式提供给表格。
   *
   */
  @ContentChildren(CdkHeaderRowDef, {
    descendants: true,
  })
  _contentHeaderRowDefs: QueryList<CdkHeaderRowDef>;

  /**
   * Set of footer row definitions that were provided to the table as content children.
   *
   * 表尾行定义的集合，以内容子组件的形式提供给表格。
   *
   */
  @ContentChildren(CdkFooterRowDef, {
    descendants: true,
  })
  _contentFooterRowDefs: QueryList<CdkFooterRowDef>;

  /**
   * Row definition that will only be rendered if there's no data in the table.
   *
   * 只有在表格中没有数据时才会渲染的行定义。
   *
   */
  @ContentChild(CdkNoDataRow) _noDataRow: CdkNoDataRow;

  constructor(
    protected readonly _differs: IterableDiffers,
    protected readonly _changeDetectorRef: ChangeDetectorRef,
    protected readonly _elementRef: ElementRef,
    @Attribute('role') role: string,
    @Optional() protected readonly _dir: Directionality,
    @Inject(DOCUMENT) _document: any,
    private _platform: Platform,
    @Inject(_VIEW_REPEATER_STRATEGY)
    protected readonly _viewRepeater: _ViewRepeater<T, RenderRow<T>, RowContext<T>>,
    @Inject(_COALESCED_STYLE_SCHEDULER)
    protected readonly _coalescedStyleScheduler: _CoalescedStyleScheduler,
    private readonly _viewportRuler: ViewportRuler,
    /**
     * @deprecated `_stickyPositioningListener` parameter to become required.
     * @breaking-change 13.0.0
     */
    @Optional()
    @SkipSelf()
    @Inject(STICKY_POSITIONING_LISTENER)
    protected readonly _stickyPositioningListener: StickyPositioningListener,
    /**
     * @deprecated `_ngZone` parameter to become required.
     * @breaking-change 14.0.0
     */
    @Optional()
    protected readonly _ngZone?: NgZone,
  ) {
    if (!role) {
      this._elementRef.nativeElement.setAttribute('role', 'table');
    }

    this._document = _document;
    this._isNativeHtmlTable = this._elementRef.nativeElement.nodeName === 'TABLE';
  }

  ngOnInit() {
    this._setupStickyStyler();

    if (this._isNativeHtmlTable) {
      this._applyNativeTableSections();
    }

    // Set up the trackBy function so that it uses the `RenderRow` as its identity by default. If
    // the user has provided a custom trackBy, return the result of that function as evaluated
    // with the values of the `RenderRow`'s data and index.
    this._dataDiffer = this._differs.find([]).create((_i: number, dataRow: RenderRow<T>) => {
      return this.trackBy ? this.trackBy(dataRow.dataIndex, dataRow.data) : dataRow;
    });

    this._viewportRuler
      .change()
      .pipe(takeUntil(this._onDestroy))
      .subscribe(() => {
        this._forceRecalculateCellWidths = true;
      });
  }

  ngAfterContentChecked() {
    // Cache the row and column definitions gathered by ContentChildren and programmatic injection.
    this._cacheRowDefs();
    this._cacheColumnDefs();

    // Make sure that the user has at least added header, footer, or data row def.
    if (
      !this._headerRowDefs.length &&
      !this._footerRowDefs.length &&
      !this._rowDefs.length &&
      (typeof ngDevMode === 'undefined' || ngDevMode)
    ) {
      throw getTableMissingRowDefsError();
    }

    // Render updates if the list of columns have been changed for the header, row, or footer defs.
    const columnsChanged = this._renderUpdatedColumns();
    const rowDefsChanged = columnsChanged || this._headerRowDefChanged || this._footerRowDefChanged;
    // Ensure sticky column styles are reset if set to `true` elsewhere.
    this._stickyColumnStylesNeedReset = this._stickyColumnStylesNeedReset || rowDefsChanged;
    this._forceRecalculateCellWidths = rowDefsChanged;

    // If the header row definition has been changed, trigger a render to the header row.
    if (this._headerRowDefChanged) {
      this._forceRenderHeaderRows();
      this._headerRowDefChanged = false;
    }

    // If the footer row definition has been changed, trigger a render to the footer row.
    if (this._footerRowDefChanged) {
      this._forceRenderFooterRows();
      this._footerRowDefChanged = false;
    }

    // If there is a data source and row definitions, connect to the data source unless a
    // connection has already been made.
    if (this.dataSource && this._rowDefs.length > 0 && !this._renderChangeSubscription) {
      this._observeRenderChanges();
    } else if (this._stickyColumnStylesNeedReset) {
      // In the above case, _observeRenderChanges will result in updateStickyColumnStyles being
      // called when it row data arrives. Otherwise, we need to call it proactively.
      this.updateStickyColumnStyles();
    }

    this._checkStickyStates();
  }

  ngOnDestroy() {
    [
      this._rowOutlet.viewContainer,
      this._headerRowOutlet.viewContainer,
      this._footerRowOutlet.viewContainer,
      this._cachedRenderRowsMap,
      this._customColumnDefs,
      this._customRowDefs,
      this._customHeaderRowDefs,
      this._customFooterRowDefs,
      this._columnDefsByName,
    ].forEach(def => {
      def.clear();
    });

    this._headerRowDefs = [];
    this._footerRowDefs = [];
    this._defaultRowDef = null;
    this._onDestroy.next();
    this._onDestroy.complete();

    if (isDataSource(this.dataSource)) {
      this.dataSource.disconnect(this);
    }
  }

  /**
   * Renders rows based on the table's latest set of data, which was either provided directly as an
   * input or retrieved through an Observable stream (directly or from a DataSource).
   * Checks for differences in the data since the last diff to perform only the necessary
   * changes (add/remove/move rows).
   *
   * 根据表格中最新的数据集来渲染行，这些数据既可以直接输入，也可以从一个可观察的流中检索出来（直接获取或从 DataSource 获取）。检查自上次 diff 之后的数据差异，以便只进行必要的修改（添加/删除/移动行）。
   *
   * If the table's data source is a DataSource or Observable, this will be invoked automatically
   * each time the provided Observable stream emits a new data array. Otherwise if your data is
   * an array, this function will need to be called to render any changes.
   *
   * 如果表格的数据源是 DataSource 或者 Observable，每当提供的 Observable 流发出一个新的数据数组时，都会自动调用它。如果你的数据是数组，那么就需要手动调用这个函数来渲染任何变化。
   *
   */
  renderRows() {
    this._renderRows = this._getAllRenderRows();
    const changes = this._dataDiffer.diff(this._renderRows);
    if (!changes) {
      this._updateNoDataRow();
      this.contentChanged.next();
      return;
    }
    const viewContainer = this._rowOutlet.viewContainer;

    this._viewRepeater.applyChanges(
      changes,
      viewContainer,
      (
        record: IterableChangeRecord<RenderRow<T>>,
        _adjustedPreviousIndex: number | null,
        currentIndex: number | null,
      ) => this._getEmbeddedViewArgs(record.item, currentIndex!),
      record => record.item.data,
      (change: _ViewRepeaterItemChange<RenderRow<T>, RowContext<T>>) => {
        if (change.operation === _ViewRepeaterOperation.INSERTED && change.context) {
          this._renderCellTemplateForItem(change.record.item.rowDef, change.context);
        }
      },
    );

    // Update the meta context of a row's context data (index, count, first, last, ...)
    this._updateRowIndexContext();

    // Update rows that did not get added/removed/moved but may have had their identity changed,
    // e.g. if trackBy matched data on some property but the actual data reference changed.
    changes.forEachIdentityChange((record: IterableChangeRecord<RenderRow<T>>) => {
      const rowView = <RowViewRef<T>>viewContainer.get(record.currentIndex!);
      rowView.context.$implicit = record.item.data;
    });

    this._updateNoDataRow();

    // Allow the new row data to render before measuring it.
    // @breaking-change 14.0.0 Remove undefined check once _ngZone is required.
    if (this._ngZone && NgZone.isInAngularZone()) {
      this._ngZone.onStable.pipe(take(1), takeUntil(this._onDestroy)).subscribe(() => {
        this.updateStickyColumnStyles();
      });
    } else {
      this.updateStickyColumnStyles();
    }

    this.contentChanged.next();
  }

  /**
   * Adds a column definition that was not included as part of the content children.
   *
   * 添加一个未包含在内容子组件中的列定义。
   *
   */
  addColumnDef(columnDef: CdkColumnDef) {
    this._customColumnDefs.add(columnDef);
  }

  /**
   * Removes a column definition that was not included as part of the content children.
   *
   * 删除那些未包含在内容子组件中的列定义。
   *
   */
  removeColumnDef(columnDef: CdkColumnDef) {
    this._customColumnDefs.delete(columnDef);
  }

  /**
   * Adds a row definition that was not included as part of the content children.
   *
   * 添加一个未包含在内容子组件中的行定义。
   *
   */
  addRowDef(rowDef: CdkRowDef<T>) {
    this._customRowDefs.add(rowDef);
  }

  /**
   * Removes a row definition that was not included as part of the content children.
   *
   * 删除那些未包含在内容子组件中的行定义。
   *
   */
  removeRowDef(rowDef: CdkRowDef<T>) {
    this._customRowDefs.delete(rowDef);
  }

  /**
   * Adds a header row definition that was not included as part of the content children.
   *
   * 添加一个未包含在内容子组件中的表头行定义。
   *
   */
  addHeaderRowDef(headerRowDef: CdkHeaderRowDef) {
    this._customHeaderRowDefs.add(headerRowDef);
    this._headerRowDefChanged = true;
  }

  /**
   * Removes a header row definition that was not included as part of the content children.
   *
   * 删除那些未包含在内容子组件中的表头行定义。
   *
   */
  removeHeaderRowDef(headerRowDef: CdkHeaderRowDef) {
    this._customHeaderRowDefs.delete(headerRowDef);
    this._headerRowDefChanged = true;
  }

  /**
   * Adds a footer row definition that was not included as part of the content children.
   *
   * 添加一个未包含在内容子组件中的表尾行定义。
   *
   */
  addFooterRowDef(footerRowDef: CdkFooterRowDef) {
    this._customFooterRowDefs.add(footerRowDef);
    this._footerRowDefChanged = true;
  }

  /**
   * Removes a footer row definition that was not included as part of the content children.
   *
   * 删除一个未包含在内容子组件中的表尾行定义。
   *
   */
  removeFooterRowDef(footerRowDef: CdkFooterRowDef) {
    this._customFooterRowDefs.delete(footerRowDef);
    this._footerRowDefChanged = true;
  }

  /**
   * Sets a no data row definition that was not included as a part of the content children.
   *
   * 设置一个没有包含在内容子组件中的无数据行定义。
   *
   */
  setNoDataRow(noDataRow: CdkNoDataRow | null) {
    this._customNoDataRow = noDataRow;
  }

  /**
   * Updates the header sticky styles. First resets all applied styles with respect to the cells
   * sticking to the top. Then, evaluating which cells need to be stuck to the top. This is
   * automatically called when the header row changes its displayed set of columns, or if its
   * sticky input changes. May be called manually for cases where the cell content changes outside
   * of these events.
   *
   * 更新表头的粘性样式。首先，对于已粘附在顶部的单元格，重置所有已应用的样式。然后，评估哪些单元格需要粘附在上面。当表头行所显示的一组列发生变化时，或者其粘性属性发生变化时，会自动调用它。如果单元格内容在上述事件之外发生了变化，可以手动调用。
   *
   */
  updateStickyHeaderRowStyles(): void {
    const headerRows = this._getRenderedRows(this._headerRowOutlet);
    const tableElement = this._elementRef.nativeElement as HTMLElement;

    // Hide the thead element if there are no header rows. This is necessary to satisfy
    // overzealous a11y checkers that fail because the `rowgroup` element does not contain
    // required child `row`.
    const thead = tableElement.querySelector('thead');
    if (thead) {
      thead.style.display = headerRows.length ? '' : 'none';
    }

    const stickyStates = this._headerRowDefs.map(def => def.sticky);
    this._stickyStyler.clearStickyPositioning(headerRows, ['top']);
    this._stickyStyler.stickRows(headerRows, stickyStates, 'top');

    // Reset the dirty state of the sticky input change since it has been used.
    this._headerRowDefs.forEach(def => def.resetStickyChanged());
  }

  /**
   * Updates the footer sticky styles. First resets all applied styles with respect to the cells
   * sticking to the bottom. Then, evaluating which cells need to be stuck to the bottom. This is
   * automatically called when the footer row changes its displayed set of columns, or if its
   * sticky input changes. May be called manually for cases where the cell content changes outside
   * of these events.
   *
   * 更新表尾的粘性样式。首先，对于已粘附在底部的单元格，重置所有已应用的样式。然后，评估哪些单元格需要粘附在底部。当表尾行所显示的一组列发生变化时，或者其粘性属性发生变化时，会自动调用它。如果单元格内容在上述事件之外发生了变化，可以手动调用。
   *
   */
  updateStickyFooterRowStyles(): void {
    const footerRows = this._getRenderedRows(this._footerRowOutlet);
    const tableElement = this._elementRef.nativeElement as HTMLElement;

    // Hide the tfoot element if there are no footer rows. This is necessary to satisfy
    // overzealous a11y checkers that fail because the `rowgroup` element does not contain
    // required child `row`.
    const tfoot = tableElement.querySelector('tfoot');
    if (tfoot) {
      tfoot.style.display = footerRows.length ? '' : 'none';
    }

    const stickyStates = this._footerRowDefs.map(def => def.sticky);
    this._stickyStyler.clearStickyPositioning(footerRows, ['bottom']);
    this._stickyStyler.stickRows(footerRows, stickyStates, 'bottom');
    this._stickyStyler.updateStickyFooterContainer(this._elementRef.nativeElement, stickyStates);

    // Reset the dirty state of the sticky input change since it has been used.
    this._footerRowDefs.forEach(def => def.resetStickyChanged());
  }

  /**
   * Updates the column sticky styles. First resets all applied styles with respect to the cells
   * sticking to the left and right. Then sticky styles are added for the left and right according
   * to the column definitions for each cell in each row. This is automatically called when
   * the data source provides a new set of data or when a column definition changes its sticky
   * input. May be called manually for cases where the cell content changes outside of these events.
   *
   * 更新列的粘性样式。首先，对于已粘附在左右两侧的单元格，重置所有已应用的样式。然后，根据每一行中每个单元格的列定义，评估哪些单元格需要粘附在左侧或右侧。当列定义的粘性属性发生变化时，会自动调用它。如果单元格内容在上述事件之外发生了变化，可以手动调用。
   *
   */
  updateStickyColumnStyles() {
    const headerRows = this._getRenderedRows(this._headerRowOutlet);
    const dataRows = this._getRenderedRows(this._rowOutlet);
    const footerRows = this._getRenderedRows(this._footerRowOutlet);

    // For tables not using a fixed layout, the column widths may change when new rows are rendered.
    // In a table using a fixed layout, row content won't affect column width, so sticky styles
    // don't need to be cleared unless either the sticky column config changes or one of the row
    // defs change.
    if ((this._isNativeHtmlTable && !this._fixedLayout) || this._stickyColumnStylesNeedReset) {
      // Clear the left and right positioning from all columns in the table across all rows since
      // sticky columns span across all table sections (header, data, footer)
      this._stickyStyler.clearStickyPositioning(
        [...headerRows, ...dataRows, ...footerRows],
        ['left', 'right'],
      );
      this._stickyColumnStylesNeedReset = false;
    }

    // Update the sticky styles for each header row depending on the def's sticky state
    headerRows.forEach((headerRow, i) => {
      this._addStickyColumnStyles([headerRow], this._headerRowDefs[i]);
    });

    // Update the sticky styles for each data row depending on its def's sticky state
    this._rowDefs.forEach(rowDef => {
      // Collect all the rows rendered with this row definition.
      const rows: HTMLElement[] = [];
      for (let i = 0; i < dataRows.length; i++) {
        if (this._renderRows[i].rowDef === rowDef) {
          rows.push(dataRows[i]);
        }
      }

      this._addStickyColumnStyles(rows, rowDef);
    });

    // Update the sticky styles for each footer row depending on the def's sticky state
    footerRows.forEach((footerRow, i) => {
      this._addStickyColumnStyles([footerRow], this._footerRowDefs[i]);
    });

    // Reset the dirty state of the sticky input change since it has been used.
    Array.from(this._columnDefsByName.values()).forEach(def => def.resetStickyChanged());
  }

  /**
   * Get the list of RenderRow objects to render according to the current list of data and defined
   * row definitions. If the previous list already contained a particular pair, it should be reused
   * so that the differ equates their references.
   *
   * 根据当前的数据列表和行定义，获得要渲染的 RenderRow 对象列表。如果以前的列表中已经包含了一个特定的配对，那就应该复用它，以便让差分器认为它没变。
   *
   */
  private _getAllRenderRows(): RenderRow<T>[] {
    const renderRows: RenderRow<T>[] = [];

    // Store the cache and create a new one. Any re-used RenderRow objects will be moved into the
    // new cache while unused ones can be picked up by garbage collection.
    const prevCachedRenderRows = this._cachedRenderRowsMap;
    this._cachedRenderRowsMap = new Map();

    // For each data object, get the list of rows that should be rendered, represented by the
    // respective `RenderRow` object which is the pair of `data` and `CdkRowDef`.
    for (let i = 0; i < this._data.length; i++) {
      let data = this._data[i];
      const renderRowsForData = this._getRenderRowsForData(data, i, prevCachedRenderRows.get(data));

      if (!this._cachedRenderRowsMap.has(data)) {
        this._cachedRenderRowsMap.set(data, new WeakMap());
      }

      for (let j = 0; j < renderRowsForData.length; j++) {
        let renderRow = renderRowsForData[j];

        const cache = this._cachedRenderRowsMap.get(renderRow.data)!;
        if (cache.has(renderRow.rowDef)) {
          cache.get(renderRow.rowDef)!.push(renderRow);
        } else {
          cache.set(renderRow.rowDef, [renderRow]);
        }
        renderRows.push(renderRow);
      }
    }

    return renderRows;
  }

  /**
   * Gets a list of `RenderRow<T>` for the provided data object and any `CdkRowDef` objects that
   * should be rendered for this data. Reuses the cached RenderRow objects if they match the same
   * `(T, CdkRowDef)` pair.
   *
   * 获取所提供的数据对象的 `RenderRow<T>` 列表，以及应为该数据渲染的 `CdkRowDef`。
   * 如果它们匹配同一个 `(T, CdkRowDef)` 对，则复用已缓存的 RenderRow 对象。
   *
   */
  private _getRenderRowsForData(
    data: T,
    dataIndex: number,
    cache?: WeakMap<CdkRowDef<T>, RenderRow<T>[]>,
  ): RenderRow<T>[] {
    const rowDefs = this._getRowDefs(data, dataIndex);

    return rowDefs.map(rowDef => {
      const cachedRenderRows = cache && cache.has(rowDef) ? cache.get(rowDef)! : [];
      if (cachedRenderRows.length) {
        const dataRow = cachedRenderRows.shift()!;
        dataRow.dataIndex = dataIndex;
        return dataRow;
      } else {
        return {data, rowDef, dataIndex};
      }
    });
  }

  /**
   * Update the map containing the content's column definitions.
   *
   * 修改包含内容列定义的映射表。
   *
   */
  private _cacheColumnDefs() {
    this._columnDefsByName.clear();

    const columnDefs = mergeArrayAndSet(
      this._getOwnDefs(this._contentColumnDefs),
      this._customColumnDefs,
    );
    columnDefs.forEach(columnDef => {
      if (
        this._columnDefsByName.has(columnDef.name) &&
        (typeof ngDevMode === 'undefined' || ngDevMode)
      ) {
        throw getTableDuplicateColumnNameError(columnDef.name);
      }
      this._columnDefsByName.set(columnDef.name, columnDef);
    });
  }

  /**
   * Update the list of all available row definitions that can be used.
   *
   * 更新所有可用的行定义列表。
   *
   */
  private _cacheRowDefs() {
    this._headerRowDefs = mergeArrayAndSet(
      this._getOwnDefs(this._contentHeaderRowDefs),
      this._customHeaderRowDefs,
    );
    this._footerRowDefs = mergeArrayAndSet(
      this._getOwnDefs(this._contentFooterRowDefs),
      this._customFooterRowDefs,
    );
    this._rowDefs = mergeArrayAndSet(this._getOwnDefs(this._contentRowDefs), this._customRowDefs);

    // After all row definitions are determined, find the row definition to be considered default.
    const defaultRowDefs = this._rowDefs.filter(def => !def.when);
    if (
      !this.multiTemplateDataRows &&
      defaultRowDefs.length > 1 &&
      (typeof ngDevMode === 'undefined' || ngDevMode)
    ) {
      throw getTableMultipleDefaultRowDefsError();
    }
    this._defaultRowDef = defaultRowDefs[0];
  }

  /**
   * Check if the header, data, or footer rows have changed what columns they want to display or
   * whether the sticky states have changed for the header or footer. If there is a diff, then
   * re-render that section.
   *
   * 检查表头，数据或表尾的行是否已更改了要显示的列，或者，表头或表尾的粘性状态是否已更改。如果有差异，就重新渲染那个区段。
   *
   */
  private _renderUpdatedColumns(): boolean {
    const columnsDiffReducer = (acc: boolean, def: BaseRowDef) => acc || !!def.getColumnsDiff();

    // Force re-render data rows if the list of column definitions have changed.
    const dataColumnsChanged = this._rowDefs.reduce(columnsDiffReducer, false);
    if (dataColumnsChanged) {
      this._forceRenderDataRows();
    }

    // Force re-render header/footer rows if the list of column definitions have changed.
    const headerColumnsChanged = this._headerRowDefs.reduce(columnsDiffReducer, false);
    if (headerColumnsChanged) {
      this._forceRenderHeaderRows();
    }

    const footerColumnsChanged = this._footerRowDefs.reduce(columnsDiffReducer, false);
    if (footerColumnsChanged) {
      this._forceRenderFooterRows();
    }

    return dataColumnsChanged || headerColumnsChanged || footerColumnsChanged;
  }

  /**
   * Switch to the provided data source by resetting the data and unsubscribing from the current
   * render change subscription if one exists. If the data source is null, interpret this by
   * clearing the row outlet. Otherwise start listening for new data.
   *
   * 通过重置数据来切换到所提供的数据源，并取消订阅对当前渲染变化的通知（如果有）。如果该数据源为 null，就理解为清除该行的出口地标。否则就开始监听新数据。
   *
   */
  private _switchDataSource(dataSource: CdkTableDataSourceInput<T>) {
    this._data = [];

    if (isDataSource(this.dataSource)) {
      this.dataSource.disconnect(this);
    }

    // Stop listening for data from the previous data source.
    if (this._renderChangeSubscription) {
      this._renderChangeSubscription.unsubscribe();
      this._renderChangeSubscription = null;
    }

    if (!dataSource) {
      if (this._dataDiffer) {
        this._dataDiffer.diff([]);
      }
      this._rowOutlet.viewContainer.clear();
    }

    this._dataSource = dataSource;
  }

  /**
   * Set up a subscription for the data provided by the data source.
   *
   * 提供对数据源提供的数据的订阅。
   *
   */
  private _observeRenderChanges() {
    // If no data source has been set, there is nothing to observe for changes.
    if (!this.dataSource) {
      return;
    }

    let dataStream: Observable<readonly T[]> | undefined;

    if (isDataSource(this.dataSource)) {
      dataStream = this.dataSource.connect(this);
    } else if (isObservable(this.dataSource)) {
      dataStream = this.dataSource;
    } else if (Array.isArray(this.dataSource)) {
      dataStream = observableOf(this.dataSource);
    }

    if (dataStream === undefined && (typeof ngDevMode === 'undefined' || ngDevMode)) {
      throw getTableUnknownDataSourceError();
    }

    this._renderChangeSubscription = dataStream!
      .pipe(takeUntil(this._onDestroy))
      .subscribe(data => {
        this._data = data || [];
        this.renderRows();
      });
  }

  /**
   * Clears any existing content in the header row outlet and creates a new embedded view
   * in the outlet using the header row definition.
   *
   * 清除表头行出口地标中的所有现有内容，并使用表头行定义在该出口地标中创建一个新的嵌入式视图。
   *
   */
  private _forceRenderHeaderRows() {
    // Clear the header row outlet if any content exists.
    if (this._headerRowOutlet.viewContainer.length > 0) {
      this._headerRowOutlet.viewContainer.clear();
    }

    this._headerRowDefs.forEach((def, i) => this._renderRow(this._headerRowOutlet, def, i));
    this.updateStickyHeaderRowStyles();
  }

  /**
   * Clears any existing content in the footer row outlet and creates a new embedded view
   * in the outlet using the footer row definition.
   *
   * 清除表尾行出口地标中的所有现有内容，并使用表尾行定义在该出口地标中创建一个新的嵌入式视图。
   *
   */
  private _forceRenderFooterRows() {
    // Clear the footer row outlet if any content exists.
    if (this._footerRowOutlet.viewContainer.length > 0) {
      this._footerRowOutlet.viewContainer.clear();
    }

    this._footerRowDefs.forEach((def, i) => this._renderRow(this._footerRowOutlet, def, i));
    this.updateStickyFooterRowStyles();
  }

  /**
   * Adds the sticky column styles for the rows according to the columns' stick states.
   *
   * 根据列的粘性状态添加各行的粘性列样式。
   *
   */
  private _addStickyColumnStyles(rows: HTMLElement[], rowDef: BaseRowDef) {
    const columnDefs = Array.from(rowDef.columns || []).map(columnName => {
      const columnDef = this._columnDefsByName.get(columnName);
      if (!columnDef && (typeof ngDevMode === 'undefined' || ngDevMode)) {
        throw getTableUnknownColumnError(columnName);
      }
      return columnDef!;
    });
    const stickyStartStates = columnDefs.map(columnDef => columnDef.sticky);
    const stickyEndStates = columnDefs.map(columnDef => columnDef.stickyEnd);
    this._stickyStyler.updateStickyColumns(
      rows,
      stickyStartStates,
      stickyEndStates,
      !this._fixedLayout || this._forceRecalculateCellWidths,
    );
  }

  /**
   * Gets the list of rows that have been rendered in the row outlet.
   *
   * 获取已渲染在行出口地标中的行列表。
   *
   */
  _getRenderedRows(rowOutlet: RowOutlet): HTMLElement[] {
    const renderedRows: HTMLElement[] = [];

    for (let i = 0; i < rowOutlet.viewContainer.length; i++) {
      const viewRef = rowOutlet.viewContainer.get(i)! as EmbeddedViewRef<any>;
      renderedRows.push(viewRef.rootNodes[0]);
    }

    return renderedRows;
  }

  /**
   * Get the matching row definitions that should be used for this row data. If there is only
   * one row definition, it is returned. Otherwise, find the row definitions that has a when
   * predicate that returns true with the data. If none return true, return the default row
   * definition.
   *
   * 获取那些应该用在行数据中的匹配行定义。如果只有一个行定义，就返回它。否则，找到具有 when 谓词并且谓词对该数据返回 true 的行定义。如果全都不返回 true，则返回默认的行定义。
   *
   */
  _getRowDefs(data: T, dataIndex: number): CdkRowDef<T>[] {
    if (this._rowDefs.length == 1) {
      return [this._rowDefs[0]];
    }

    let rowDefs: CdkRowDef<T>[] = [];
    if (this.multiTemplateDataRows) {
      rowDefs = this._rowDefs.filter(def => !def.when || def.when(dataIndex, data));
    } else {
      let rowDef =
        this._rowDefs.find(def => def.when && def.when(dataIndex, data)) || this._defaultRowDef;
      if (rowDef) {
        rowDefs.push(rowDef);
      }
    }

    if (!rowDefs.length && (typeof ngDevMode === 'undefined' || ngDevMode)) {
      throw getTableMissingMatchingRowDefError(data);
    }

    return rowDefs;
  }

  private _getEmbeddedViewArgs(
    renderRow: RenderRow<T>,
    index: number,
  ): _ViewRepeaterItemInsertArgs<RowContext<T>> {
    const rowDef = renderRow.rowDef;
    const context: RowContext<T> = {$implicit: renderRow.data};
    return {
      templateRef: rowDef.template,
      context,
      index,
    };
  }

  /**
   * Creates a new row template in the outlet and fills it with the set of cell templates.
   * Optionally takes a context to provide to the row and cells, as well as an optional index
   * of where to place the new row template in the outlet.
   *
   * 在出口地标中创建一个新的行模板，并用一组单元格模板填充它。（可选）为行和单元格提供一个上下文，和一个可选的索引，以表明要把新的行模板放在该出口地标的什么位置。
   *
   */
  private _renderRow(
    outlet: RowOutlet,
    rowDef: BaseRowDef,
    index: number,
    context: RowContext<T> = {},
  ): EmbeddedViewRef<RowContext<T>> {
    // TODO(andrewseguin): enforce that one outlet was instantiated from createEmbeddedView
    const view = outlet.viewContainer.createEmbeddedView(rowDef.template, context, index);
    this._renderCellTemplateForItem(rowDef, context);
    return view;
  }

  private _renderCellTemplateForItem(rowDef: BaseRowDef, context: RowContext<T>) {
    for (let cellTemplate of this._getCellTemplates(rowDef)) {
      if (CdkCellOutlet.mostRecentCellOutlet) {
        CdkCellOutlet.mostRecentCellOutlet._viewContainer.createEmbeddedView(cellTemplate, context);
      }
    }

    this._changeDetectorRef.markForCheck();
  }

  /**
   * Updates the index-related context for each row to reflect any changes in the index of the rows,
   * e.g. first/last/even/odd.
   *
   * 为每一行更新与索引相关的上下文，以反映行索引中的任何变化，比如 first / last / even / odd。
   *
   */
  private _updateRowIndexContext() {
    const viewContainer = this._rowOutlet.viewContainer;
    for (let renderIndex = 0, count = viewContainer.length; renderIndex < count; renderIndex++) {
      const viewRef = viewContainer.get(renderIndex) as RowViewRef<T>;
      const context = viewRef.context as RowContext<T>;
      context.count = count;
      context.first = renderIndex === 0;
      context.last = renderIndex === count - 1;
      context.even = renderIndex % 2 === 0;
      context.odd = !context.even;

      if (this.multiTemplateDataRows) {
        context.dataIndex = this._renderRows[renderIndex].dataIndex;
        context.renderIndex = renderIndex;
      } else {
        context.index = this._renderRows[renderIndex].dataIndex;
      }
    }
  }

  /**
   * Gets the column definitions for the provided row def.
   *
   * 从已提供的行定义中获取列定义。
   *
   */
  private _getCellTemplates(rowDef: BaseRowDef): TemplateRef<any>[] {
    if (!rowDef || !rowDef.columns) {
      return [];
    }
    return Array.from(rowDef.columns, columnId => {
      const column = this._columnDefsByName.get(columnId);

      if (!column && (typeof ngDevMode === 'undefined' || ngDevMode)) {
        throw getTableUnknownColumnError(columnId);
      }

      return rowDef.extractCellTemplate(column!);
    });
  }

  /**
   * Adds native table sections (e.g. tbody) and moves the row outlets into them.
   *
   * 添加一些原生表格区段（比如 tbody）并把行的出口地标移到其中。
   *
   */
  private _applyNativeTableSections() {
    const documentFragment = this._document.createDocumentFragment();
    const sections = [
      {tag: 'thead', outlets: [this._headerRowOutlet]},
      {tag: 'tbody', outlets: [this._rowOutlet, this._noDataRowOutlet]},
      {tag: 'tfoot', outlets: [this._footerRowOutlet]},
    ];

    for (const section of sections) {
      const element = this._document.createElement(section.tag);
      element.setAttribute('role', 'rowgroup');

      for (const outlet of section.outlets) {
        element.appendChild(outlet.elementRef.nativeElement);
      }

      documentFragment.appendChild(element);
    }

    // Use a DocumentFragment so we don't hit the DOM on each iteration.
    this._elementRef.nativeElement.appendChild(documentFragment);
  }

  /**
   * Forces a re-render of the data rows. Should be called in cases where there has been an input
   * change that affects the evaluation of which rows should be rendered, e.g. toggling
   * `multiTemplateDataRows` or adding/removing row definitions.
   *
   * 强制重新渲染数据行。如果输入的更改会影响应该渲染哪些行的评估，就调用它，例如切换 multiTemplateDataRows 标志或添加/删除行定义。
   *
   */
  private _forceRenderDataRows() {
    this._dataDiffer.diff([]);
    this._rowOutlet.viewContainer.clear();
    this.renderRows();
  }

  /**
   * Checks if there has been a change in sticky states since last check and applies the correct
   * sticky styles. Since checking resets the "dirty" state, this should only be performed once
   * during a change detection and after the inputs are settled (after content check).
   *
   * 检查自上次检查以来粘性状态是否发生了变化，并应用了正确的粘性样式。
   * 由于变更检查重置了 “dirty” 状态，所以在变更检测过程中以及输入结束后（内容检查完成）之后，才会执行此操作。
   *
   */
  private _checkStickyStates() {
    const stickyCheckReducer = (
      acc: boolean,
      d: CdkHeaderRowDef | CdkFooterRowDef | CdkColumnDef,
    ) => {
      return acc || d.hasStickyChanged();
    };

    // Note that the check needs to occur for every definition since it notifies the definition
    // that it can reset its dirty state. Using another operator like `some` may short-circuit
    // remaining definitions and leave them in an unchecked state.

    if (this._headerRowDefs.reduce(stickyCheckReducer, false)) {
      this.updateStickyHeaderRowStyles();
    }

    if (this._footerRowDefs.reduce(stickyCheckReducer, false)) {
      this.updateStickyFooterRowStyles();
    }

    if (Array.from(this._columnDefsByName.values()).reduce(stickyCheckReducer, false)) {
      this._stickyColumnStylesNeedReset = true;
      this.updateStickyColumnStyles();
    }
  }

  /**
   * Creates the sticky styler that will be used for sticky rows and columns. Listens
   * for directionality changes and provides the latest direction to the styler. Re-applies column
   * stickiness when directionality changes.
   *
   * 创建一个粘性样式器，它将用于粘性行和列。监听方向性的变化并为样式器提供最新的方向。方向性发生变化时重新应用列的粘性样式。
   *
   */
  private _setupStickyStyler() {
    const direction: Direction = this._dir ? this._dir.value : 'ltr';
    this._stickyStyler = new StickyStyler(
      this._isNativeHtmlTable,
      this.stickyCssClass,
      direction,
      this._coalescedStyleScheduler,
      this._platform.isBrowser,
      this.needsPositionStickyOnElement,
      this._stickyPositioningListener,
    );
    (this._dir ? this._dir.change : observableOf<Direction>())
      .pipe(takeUntil(this._onDestroy))
      .subscribe(value => {
        this._stickyStyler.direction = value;
        this.updateStickyColumnStyles();
      });
  }

  /**
   * Filters definitions that belong to this table from a QueryList.
   *
   * 从 QueryList 中过滤只属于当前表格的定义。
   *
   */
  private _getOwnDefs<I extends {_table?: any}>(items: QueryList<I>): I[] {
    return items.filter(item => !item._table || item._table === this);
  }

  /**
   * Creates or removes the no data row, depending on whether any data is being shown.
   *
   * 创建或删除无数据行，具体取决于是否正在显示任何数据。
   *
   */
  private _updateNoDataRow() {
    const noDataRow = this._customNoDataRow || this._noDataRow;

    if (!noDataRow) {
      return;
    }

    const shouldShow = this._rowOutlet.viewContainer.length === 0;

    if (shouldShow === this._isShowingNoDataRow) {
      return;
    }

    const container = this._noDataRowOutlet.viewContainer;

    if (shouldShow) {
      const view = container.createEmbeddedView(noDataRow.templateRef);
      const rootNode: HTMLElement | undefined = view.rootNodes[0];

      // Only add the attributes if we have a single root node since it's hard
      // to figure out which one to add it to when there are multiple.
      if (view.rootNodes.length === 1 && rootNode?.nodeType === this._document.ELEMENT_NODE) {
        rootNode.setAttribute('role', 'row');
        rootNode.classList.add(noDataRow._contentClassName);
      }
    } else {
      container.clear();
    }

    this._isShowingNoDataRow = shouldShow;
  }
}

/**
 * Utility function that gets a merged list of the entries in an array and values of a Set.
 *
 * 实用工具函数，用于获取数组条目和 Set 值的合并列表。
 *
 */
function mergeArrayAndSet<T>(array: T[], set: Set<T>): T[] {
  return array.concat(Array.from(set));
}<|MERGE_RESOLUTION|>--- conflicted
+++ resolved
@@ -109,25 +109,11 @@
   viewContainer: ViewContainerRef;
 }
 
-<<<<<<< HEAD
-/**
- * Union of the types that can be set as the data source for a `CdkTable`.
- *
- * 本联合类型可以设置为 `CdkTable` 的数据源。
- *
- * @docs-private
- */
-type CdkTableDataSourceInput<T> = readonly T[] | DataSource<T> | Observable<readonly T[]>;
-=======
 /** Possible types that can be set as the data source for a `CdkTable`. */
 export type CdkTableDataSourceInput<T> = readonly T[] | DataSource<T> | Observable<readonly T[]>;
->>>>>>> 53b69108
 
 /**
  * Provides a handle for the table to grab the view container's ng-container to insert data rows.
- *
- * 为表格提供一个抓手来抓取视图容器的 ng-container，以插入数据行。
- *
  * @docs-private
  */
 @Directive({selector: '[rowOutlet]'})
@@ -137,9 +123,6 @@
 
 /**
  * Provides a handle for the table to grab the view container's ng-container to insert the header.
- *
- * 为表格提供一个抓手来抓取视图容器的 ng-container，以插入表头。
- *
  * @docs-private
  */
 @Directive({selector: '[headerRowOutlet]'})
@@ -149,9 +132,6 @@
 
 /**
  * Provides a handle for the table to grab the view container's ng-container to insert the footer.
- *
- * 为表格提供一个抓手来抓取视图容器的 ng-container，以插入表尾。
- *
  * @docs-private
  */
 @Directive({selector: '[footerRowOutlet]'})
@@ -162,9 +142,6 @@
 /**
  * Provides a handle for the table to grab the view
  * container's ng-container to insert the no data row.
- *
- * 为表格提供一个抓手来抓取视图容器的 ng-container，以插入无数据行。
- *
  * @docs-private
  */
 @Directive({selector: '[noDataRowOutlet]'})
@@ -175,9 +152,6 @@
 /**
  * The table template that can be used by the mat-table. Should not be used outside of the
  * material library.
- *
- * mat-table 中可以使用的表格模板。不应该在 Material 库之外使用。
- *
  * @docs-private
  */
 export const CDK_TABLE_TEMPLATE =
@@ -194,9 +168,6 @@
 
 /**
  * Interface used to conveniently type the possible context interfaces for the render row.
- *
- * 本接口是为渲染行提供上下文接口的便利类型。
- *
  * @docs-private
  */
 export interface RowContext<T>
@@ -205,17 +176,12 @@
 
 /**
  * Class used to conveniently type the embedded view ref for rows with a context.
- *
- * 本类是为带上下文的行提供嵌入式视图的便利类型。
- *
  * @docs-private
  */
 abstract class RowViewRef<T> extends EmbeddedViewRef<RowContext<T>> {}
 
 /**
  * Set of properties that represents the identity of a single rendered row.
- *
- * 用来表示单渲染行标识的属性集。
  *
  * When the table needs to determine the list of rows to render, it will do so by iterating through
  * each data object and evaluating its list of row templates to display (when multiTemplateDataRows
@@ -225,9 +191,6 @@
  * `RenderRow` is \* created. Once the list is complete and all data objects have been itereated
  * through, a diff is performed to determine the changes that need to be made to the rendered rows.
  *
- * 当表格需要确定要渲染的行的列表时，它会迭代遍历每个数据对象并评估它要显示的行模板的列表（当 multiTemplateDataRows 为 false 时，每个数据对象只有一个模板）。
- * 每对数据对象和行模板都会把一个 `RenderRow` 添加到要渲染的行列表中。如果已经渲染过这个数据对象和行模板对，就会添加以前用过的 `RenderRow`，否则就会创建一个新的 `RenderRow`。
- * 一旦列表完成、迭代完所有的数据对象之后，才会执行 diff 来确定需要对渲染行进行的更改。
  * @docs-private
  */
 export interface RenderRow<T> {
@@ -242,8 +205,7 @@
  * as a data array, an Observable stream that emits the data array to render, or a DataSource with a
  * connect function that will return an Observable stream that emits the data array to render.
  *
- * 一个可以渲染表头行、数据行和表尾行的数据表格。使用输入属性 dataSource 来确定要渲染的数据。
- * 这些数据既可以提供为数据数组，也可以提供为要渲染数组的 Observable 流，还提供为一个带有 connect 函数的 DataSource，该函数将返回一个发出要渲染的数组的 Observable 流。
+ * 一个可以渲染表头行、数据行和表尾行的数据表格。使用输入属性 dataSource 来确定要渲染的数据。 这些数据既可以提供为数据数组，也可以提供为要渲染数组的 Observable 流，还提供为一个带有 connect 函数的 DataSource，该函数将返回一个发出要渲染的数组的 Observable 流。
  *
  */
 @Component({
@@ -272,55 +234,28 @@
 export class CdkTable<T> implements AfterContentChecked, CollectionViewer, OnDestroy, OnInit {
   private _document: Document;
 
-  /**
-   * Latest data provided by the data source.
-   *
-   * 数据源提供的最新数据。
-   *
-   */
+  /** Latest data provided by the data source. */
   protected _data: readonly T[];
 
-  /**
-   * Subject that emits when the component has been destroyed.
-   *
-   * 组件被销毁后发出通知的主体对象。
-   *
-   */
+  /** Subject that emits when the component has been destroyed. */
   private readonly _onDestroy = new Subject<void>();
 
-  /**
-   * List of the rendered rows as identified by their `RenderRow` object.
-   *
-   * 以 `RenderRow` 对象为标识的渲染行列表。
-   *
-   */
+  /** List of the rendered rows as identified by their `RenderRow` object. */
   private _renderRows: RenderRow<T>[];
 
-  /**
-   * Subscription that listens for the data provided by the data source.
-   *
-   * 用于监听数据源提供的数据的订阅。
-   *
-   */
+  /** Subscription that listens for the data provided by the data source. */
   private _renderChangeSubscription: Subscription | null;
 
   /**
    * Map of all the user's defined columns (header, data, and footer cell template) identified by
    * name. Collection populated by the column definitions gathered by `ContentChildren` as well as
    * any custom column definitions added to `_customColumnDefs`.
-   *
-   * 从列名到所有用户自定义列（表头、数据行和表尾的模板）的映射表。
-   * 内含所有通过 `ContentChildren` 收集的列定义和添加到 `_customColumnDefs` 的所有自定义列定义。
-   *
    */
   private _columnDefsByName = new Map<string, CdkColumnDef>();
 
   /**
    * Set of all row definitions that can be used by this table. Populated by the rows gathered by
    * using `ContentChildren` as well as any custom row definitions added to `_customRowDefs`.
-   *
-   * 这个表格可以使用的所有行定义的集合。内含所有通过 `ContentChildren` 收集的行定义和添加到 `_customRowDefs` 的所有自定义行定义。
-   *
    */
   private _rowDefs: CdkRowDef<T>[];
 
@@ -328,9 +263,6 @@
    * Set of all header row definitions that can be used by this table. Populated by the rows
    * gathered by using `ContentChildren` as well as any custom row definitions added to
    * `_customHeaderRowDefs`.
-   *
-   * 这个表格可以使用的所有表头行定义的集合。内含所有通过 `ContentChildren` 收集的行定义和添加到 `_customRowDefs` 的所有自定义行定义。
-   *
    */
   private _headerRowDefs: CdkHeaderRowDef[];
 
@@ -338,35 +270,19 @@
    * Set of all row definitions that can be used by this table. Populated by the rows gathered by
    * using `ContentChildren` as well as any custom row definitions added to
    * `_customFooterRowDefs`.
-   *
-   * 这个表格可以使用的所有表尾行定义的集合。内含所有通过 `ContentChildren` 收集的行定义和添加到 `_customRowDefs` 的所有自定义行定义。
-   *
    */
   private _footerRowDefs: CdkFooterRowDef[];
 
-  /**
-   * Differ used to find the changes in the data provided by the data source.
-   *
-   * 用于查找数据源提供的数据变化的差分器。
-   *
-   */
+  /** Differ used to find the changes in the data provided by the data source. */
   private _dataDiffer: IterableDiffer<RenderRow<T>>;
 
-  /**
-   * Stores the row definition that does not have a when predicate.
-   *
-   * 存储那些不带 when 谓词的行定义。
-   *
-   */
+  /** Stores the row definition that does not have a when predicate. */
   private _defaultRowDef: CdkRowDef<T> | null;
 
   /**
    * Column definitions that were defined outside of the direct content children of the table.
    * These will be defined when, e.g., creating a wrapper around the cdkTable that has
    * column definitions as *its* content child.
-   *
-   * 在表格的直接内容子组件之外定义的列定义。比如创建 cdkTable 的包装器中有某些列定义作为*其*子内容等情况。
-   *
    */
   private _customColumnDefs = new Set<CdkColumnDef>();
 
@@ -374,9 +290,6 @@
    * Data row definitions that were defined outside of the direct content children of the table.
    * These will be defined when, e.g., creating a wrapper around the cdkTable that has
    * built-in data rows as *its* content child.
-   *
-   * 在表格的直接内容子组件之外定义的数据行定义。比如创建 cdkTable 的包装器中有某些内置数据行作为*其*子内容等情况。
-   *
    */
   private _customRowDefs = new Set<CdkRowDef<T>>();
 
@@ -384,9 +297,6 @@
    * Header row definitions that were defined outside of the direct content children of the table.
    * These will be defined when, e.g., creating a wrapper around the cdkTable that has
    * built-in header rows as *its* content child.
-   *
-   * 在表格的直接内容子组件之外定义的表头行定义。比如创建 cdkTable 的包装器中有某些内置表头行作为*其*子内容等情况。
-   *
    */
   private _customHeaderRowDefs = new Set<CdkHeaderRowDef>();
 
@@ -394,44 +304,27 @@
    * Footer row definitions that were defined outside of the direct content children of the table.
    * These will be defined when, e.g., creating a wrapper around the cdkTable that has a
    * built-in footer row as *its* content child.
-   *
-   * 在表格的直接内容子组件之外定义的表尾行定义。比如创建 cdkTable 的包装器中有某些内置表尾行作为*其*子内容等情况。
-   *
    */
   private _customFooterRowDefs = new Set<CdkFooterRowDef>();
 
-  /**
-   * No data row that was defined outside of the direct content children of the table.
-   *
-   * 在表格的直接内容子组件之外定义的无数据行。
-   *
-   */
+  /** No data row that was defined outside of the direct content children of the table. */
   private _customNoDataRow: CdkNoDataRow | null;
 
   /**
    * Whether the header row definition has been changed. Triggers an update to the header row after
    * content is checked. Initialized as true so that the table renders the initial set of rows.
-   *
-   * 表头行定义是否已更改。在检查内容后，触发对表头行的更新。初始化为 true，以便表格会渲染初始行的集合。
-   *
    */
   private _headerRowDefChanged = true;
 
   /**
    * Whether the footer row definition has been changed. Triggers an update to the footer row after
    * content is checked. Initialized as true so that the table renders the initial set of rows.
-   *
-   * 表尾行定义是否已更改。在检查内容后，触发对表尾行的更新。初始化为 true，以便表格会渲染初始行的集合。
-   *
    */
   private _footerRowDefChanged = true;
 
   /**
    * Whether the sticky column styles need to be updated. Set to `true` when the visible columns
    * change.
-   *
-   * 粘性列的样式是否需要更新。当可见列发生变化时，设置为 `true`
-   *
    */
   private _stickyColumnStylesNeedReset = true;
 
@@ -439,9 +332,6 @@
    * Whether the sticky styler should recalculate cell widths when applying sticky styles. If
    * `false`, cached values will be used instead. This is only applicable to tables with
    * {@link fixedLayout} enabled. For other tables, cell widths will always be recalculated.
-   *
-   * 应用粘性样式时，粘性样式器是否应该重新计算单元格的宽度。如果为 `false`，则会改为使用缓存的值。这仅适用于已启用 {@link fixedLayout} 的表格。对于其他表格，我们总会重新计算单元格的宽度。
-   *
    */
   private _forceRecalculateCellWidths = true;
 
@@ -452,35 +342,20 @@
    * and row template matches, which allows the `IterableDiffer` to check rows by reference
    * and understand which rows are added/moved/removed.
    *
-   * 最新渲染的 `RenderRow` 对象的缓存，存为映射表结构，以便于为渲染行构造新的 `RenderRow` 对象时进行检索。
-   * 由于新列表会尽可能用缓存的 `RenderRow` 对象构造，所以当数据和行模板匹配时，就会保留行标识，
-   * 这样 `IterableDiffer` 就可以通过引用来检查行，并了解有哪些行被添加/移动/删除了。
-   *
    * Implemented as a map of maps where the first key is the `data: T` object and the second is the
    * `CdkRowDef<T>` object. With the two keys, the cache points to a `RenderRow<T>` object that
    * contains an array of created pairs. The array is necessary to handle cases where the data
    * array contains multiple duplicate data objects and each instantiated `RenderRow` must be
    * stored.
-   *
-   * 实现为映射表的映射表，第一个键是 `data: T` 对象，第二个是 `CdkRowDef<T>` 对象。使用这两个键，缓存就会指向一个包含一个包含已创建键值对数组的 `RenderRow<T>` 对象。这种对象数组在包含多个重复数据对象并且必须存储每个 `RenderRow` 实例的情况下是必要的。
-   *
    */
   private _cachedRenderRowsMap = new Map<T, WeakMap<CdkRowDef<T>, RenderRow<T>[]>>();
 
-  /**
-   * Whether the table is applied to a native `<table>`.
-   *
-   * 表格是否应用于原生 `<table>`。
-   *
-   */
+  /** Whether the table is applied to a native `<table>`. */
   protected _isNativeHtmlTable: boolean;
 
   /**
    * Utility class that is responsible for applying the appropriate sticky positioning styles to
    * the table's rows and cells.
-   *
-   * 这个实用工具类负责把相应的粘性定位样式应用到表格的行和单元格中。
-   *
    */
   private _stickyStyler: StickyStyler;
 
@@ -503,12 +378,7 @@
    */
   protected needsPositionStickyOnElement = true;
 
-  /**
-   * Whether the no data row is currently showing anything.
-   *
-   * 无数据行当前是否正在显示任何内容。
-   *
-   */
+  /** Whether the no data row is currently showing anything. */
   private _isShowingNoDataRow = false;
 
   /**
@@ -517,8 +387,7 @@
    * relative to the function to know if a row should be added/removed/moved.
    * Accepts a function that takes two parameters, `index` and `item`.
    *
-   * 跟踪函数，用于检查数据变化的差异。类似于 `ngFor` 的 `trackBy` 函数。
-   * 可以优化行操作，方法是根据该函数处理后的数据来标识一行，以了解该行是否应添加/删除/移动。接受带两个参数 `index` 和 `item` 的函数。
+   * 跟踪函数，用于检查数据变化的差异。类似于 `ngFor` 的 `trackBy` 函数。 可以优化行操作，方法是根据该函数处理后的数据来标识一行，以了解该行是否应添加/删除/移动。接受带两个参数 `index` 和 `item` 的函数。
    *
    */
   @Input()
@@ -536,7 +405,6 @@
   /**
    * The table's source of data, which can be provided in three ways (in order of complexity):
    *
-<<<<<<< HEAD
    * 该表格的数据源可以通过三种方式提供（按复杂程度排序）：
    *
    * - Simple data array (each object represents one table row)
@@ -550,21 +418,13 @@
    * - `DataSource` object that implements the connect/disconnect interface.
    *
    *   那些实现了 connect / disconnect 接口的 `DataSource`。
-=======
-   * - Simple data array (each object represents one table row)
-   *
-   * - Stream that emits a data array each time the array changes
-   *
-   * - `DataSource` object that implements the connect/disconnect interface.
->>>>>>> 53b69108
    *
    * If a data array is provided, the table must be notified when the array's objects are
    * added, removed, or moved. This can be done by calling the `renderRows()` function which will
    * render the diff since the last table render. If the data array reference is changed, the table
    * will automatically trigger an update to the rows.
    *
-   * 如果提供了数组，那么在添加、删除或移动该数组的对象时，都必须通知该表格。
-   * 这可以通过调用 `renderRows()` 函数来完成，它会渲染自上次渲染表格以来的差异部分。如果数据数组的引用发生了变化，该表格会自动触发对行的更新。
+   * 如果提供了数组，那么在添加、删除或移动该数组的对象时，都必须通知该表格。 这可以通过调用 `renderRows()` 函数来完成，它会渲染自上次渲染表格以来的差异部分。如果数据数组的引用发生了变化，该表格会自动触发对行的更新。
    *
    * When providing an Observable stream, the table will trigger an update automatically when the
    * stream emits a new array of data.
@@ -577,11 +437,8 @@
    * table will call the DataSource's `disconnect` function (may be useful for cleaning up any
    * subscriptions registered during the connect process).
    *
-<<<<<<< HEAD
-   * 最后，在提供 `DataSource` 对象时，该表格将使用 connect 函数提供的 Observable 流，并在该流发出新的数据数组值时触发更新。
-   * 在表格的 ngOnDestroy 中，或者从表格中删除了数据源时，该表格会调用数据源的 `disconnect` 函数（这可能对清理在连接过程中注册的所有订阅很有帮助）。
-=======
->>>>>>> 53b69108
+   * 最后，在提供 `DataSource` 对象时，该表格将使用 connect 函数提供的 Observable 流，并在该流发出新的数据数组值时触发更新。 在表格的 ngOnDestroy 中，或者从表格中删除了数据源时，该表格会调用数据源的 `disconnect` 函数（这可能对清理在连接过程中注册的所有订阅很有帮助）。
+   *
    */
   @Input()
   get dataSource(): CdkTableDataSourceInput<T> {
@@ -600,9 +457,7 @@
    * dataobject will render the first row that evaluates its when predicate to true, in the order
    * defined in the table, or otherwise the default row which does not have a when predicate.
    *
-   * 通过计算哪些行的 'when' 谓词结果为 true 来允许其数据对象对应于多行。
-   * 如果 `multiTemplateDataRows` 为 false（这是默认值），那么每个数据对象都会渲染到其谓词结果为 true 的第一行（按照表格中定义的顺序），
-   * 否则就使用默认行（即没有 when 谓词的行）。
+   * 通过计算哪些行的 'when' 谓词结果为 true 来允许其数据对象对应于多行。 如果 `multiTemplateDataRows` 为 false（这是默认值），那么每个数据对象都会渲染到其谓词结果为 true 的第一行（按照表格中定义的顺序）， 否则就使用默认行（即没有 when 谓词的行）。
    *
    */
   @Input()
@@ -657,7 +512,7 @@
    * Stream containing the latest information on what rows are being displayed on screen.
    * Can be used by the data source to as a heuristic of what data should be provided.
    *
-   * 这个流包含哪些行正显示在屏幕上的最新信息。可以被数据源用作该提供哪些数据的线索。
+   * 这个流包含哪些节点正显示在屏幕上的最新信息。可以被数据源用作该提供哪些数据的线索。
    *
    * @docs-private
    */
@@ -675,48 +530,25 @@
   /**
    * The column definitions provided by the user that contain what the header, data, and footer
    * cells should render for each column.
-   *
-   * 用户提供的列定义，包含每个列应该渲染的表头、数据和表尾单元格。
-   *
    */
   @ContentChildren(CdkColumnDef, {descendants: true}) _contentColumnDefs: QueryList<CdkColumnDef>;
 
-  /**
-   * Set of data row definitions that were provided to the table as content children.
-   *
-   * 作为内容子组件提供给表格的数据行定义集。
-   *
-   */
+  /** Set of data row definitions that were provided to the table as content children. */
   @ContentChildren(CdkRowDef, {descendants: true}) _contentRowDefs: QueryList<CdkRowDef<T>>;
 
-  /**
-   * Set of header row definitions that were provided to the table as content children.
-   *
-   * 表头行定义的集合，以内容子组件的形式提供给表格。
-   *
-   */
+  /** Set of header row definitions that were provided to the table as content children. */
   @ContentChildren(CdkHeaderRowDef, {
     descendants: true,
   })
   _contentHeaderRowDefs: QueryList<CdkHeaderRowDef>;
 
-  /**
-   * Set of footer row definitions that were provided to the table as content children.
-   *
-   * 表尾行定义的集合，以内容子组件的形式提供给表格。
-   *
-   */
+  /** Set of footer row definitions that were provided to the table as content children. */
   @ContentChildren(CdkFooterRowDef, {
     descendants: true,
   })
   _contentFooterRowDefs: QueryList<CdkFooterRowDef>;
 
-  /**
-   * Row definition that will only be rendered if there's no data in the table.
-   *
-   * 只有在表格中没有数据时才会渲染的行定义。
-   *
-   */
+  /** Row definition that will only be rendered if there's no data in the table. */
   @ContentChild(CdkNoDataRow) _noDataRow: CdkNoDataRow;
 
   constructor(
@@ -1131,9 +963,6 @@
    * Get the list of RenderRow objects to render according to the current list of data and defined
    * row definitions. If the previous list already contained a particular pair, it should be reused
    * so that the differ equates their references.
-   *
-   * 根据当前的数据列表和行定义，获得要渲染的 RenderRow 对象列表。如果以前的列表中已经包含了一个特定的配对，那就应该复用它，以便让差分器认为它没变。
-   *
    */
   private _getAllRenderRows(): RenderRow<T>[] {
     const renderRows: RenderRow<T>[] = [];
@@ -1173,10 +1002,6 @@
    * Gets a list of `RenderRow<T>` for the provided data object and any `CdkRowDef` objects that
    * should be rendered for this data. Reuses the cached RenderRow objects if they match the same
    * `(T, CdkRowDef)` pair.
-   *
-   * 获取所提供的数据对象的 `RenderRow<T>` 列表，以及应为该数据渲染的 `CdkRowDef`。
-   * 如果它们匹配同一个 `(T, CdkRowDef)` 对，则复用已缓存的 RenderRow 对象。
-   *
    */
   private _getRenderRowsForData(
     data: T,
@@ -1197,12 +1022,7 @@
     });
   }
 
-  /**
-   * Update the map containing the content's column definitions.
-   *
-   * 修改包含内容列定义的映射表。
-   *
-   */
+  /** Update the map containing the content's column definitions. */
   private _cacheColumnDefs() {
     this._columnDefsByName.clear();
 
@@ -1221,12 +1041,7 @@
     });
   }
 
-  /**
-   * Update the list of all available row definitions that can be used.
-   *
-   * 更新所有可用的行定义列表。
-   *
-   */
+  /** Update the list of all available row definitions that can be used. */
   private _cacheRowDefs() {
     this._headerRowDefs = mergeArrayAndSet(
       this._getOwnDefs(this._contentHeaderRowDefs),
@@ -1254,9 +1069,6 @@
    * Check if the header, data, or footer rows have changed what columns they want to display or
    * whether the sticky states have changed for the header or footer. If there is a diff, then
    * re-render that section.
-   *
-   * 检查表头，数据或表尾的行是否已更改了要显示的列，或者，表头或表尾的粘性状态是否已更改。如果有差异，就重新渲染那个区段。
-   *
    */
   private _renderUpdatedColumns(): boolean {
     const columnsDiffReducer = (acc: boolean, def: BaseRowDef) => acc || !!def.getColumnsDiff();
@@ -1285,9 +1097,6 @@
    * Switch to the provided data source by resetting the data and unsubscribing from the current
    * render change subscription if one exists. If the data source is null, interpret this by
    * clearing the row outlet. Otherwise start listening for new data.
-   *
-   * 通过重置数据来切换到所提供的数据源，并取消订阅对当前渲染变化的通知（如果有）。如果该数据源为 null，就理解为清除该行的出口地标。否则就开始监听新数据。
-   *
    */
   private _switchDataSource(dataSource: CdkTableDataSourceInput<T>) {
     this._data = [];
@@ -1312,12 +1121,7 @@
     this._dataSource = dataSource;
   }
 
-  /**
-   * Set up a subscription for the data provided by the data source.
-   *
-   * 提供对数据源提供的数据的订阅。
-   *
-   */
+  /** Set up a subscription for the data provided by the data source. */
   private _observeRenderChanges() {
     // If no data source has been set, there is nothing to observe for changes.
     if (!this.dataSource) {
@@ -1349,9 +1153,6 @@
   /**
    * Clears any existing content in the header row outlet and creates a new embedded view
    * in the outlet using the header row definition.
-   *
-   * 清除表头行出口地标中的所有现有内容，并使用表头行定义在该出口地标中创建一个新的嵌入式视图。
-   *
    */
   private _forceRenderHeaderRows() {
     // Clear the header row outlet if any content exists.
@@ -1366,9 +1167,6 @@
   /**
    * Clears any existing content in the footer row outlet and creates a new embedded view
    * in the outlet using the footer row definition.
-   *
-   * 清除表尾行出口地标中的所有现有内容，并使用表尾行定义在该出口地标中创建一个新的嵌入式视图。
-   *
    */
   private _forceRenderFooterRows() {
     // Clear the footer row outlet if any content exists.
@@ -1380,12 +1178,7 @@
     this.updateStickyFooterRowStyles();
   }
 
-  /**
-   * Adds the sticky column styles for the rows according to the columns' stick states.
-   *
-   * 根据列的粘性状态添加各行的粘性列样式。
-   *
-   */
+  /** Adds the sticky column styles for the rows according to the columns' stick states. */
   private _addStickyColumnStyles(rows: HTMLElement[], rowDef: BaseRowDef) {
     const columnDefs = Array.from(rowDef.columns || []).map(columnName => {
       const columnDef = this._columnDefsByName.get(columnName);
@@ -1404,12 +1197,7 @@
     );
   }
 
-  /**
-   * Gets the list of rows that have been rendered in the row outlet.
-   *
-   * 获取已渲染在行出口地标中的行列表。
-   *
-   */
+  /** Gets the list of rows that have been rendered in the row outlet. */
   _getRenderedRows(rowOutlet: RowOutlet): HTMLElement[] {
     const renderedRows: HTMLElement[] = [];
 
@@ -1426,9 +1214,6 @@
    * one row definition, it is returned. Otherwise, find the row definitions that has a when
    * predicate that returns true with the data. If none return true, return the default row
    * definition.
-   *
-   * 获取那些应该用在行数据中的匹配行定义。如果只有一个行定义，就返回它。否则，找到具有 when 谓词并且谓词对该数据返回 true 的行定义。如果全都不返回 true，则返回默认的行定义。
-   *
    */
   _getRowDefs(data: T, dataIndex: number): CdkRowDef<T>[] {
     if (this._rowDefs.length == 1) {
@@ -1470,9 +1255,6 @@
    * Creates a new row template in the outlet and fills it with the set of cell templates.
    * Optionally takes a context to provide to the row and cells, as well as an optional index
    * of where to place the new row template in the outlet.
-   *
-   * 在出口地标中创建一个新的行模板，并用一组单元格模板填充它。（可选）为行和单元格提供一个上下文，和一个可选的索引，以表明要把新的行模板放在该出口地标的什么位置。
-   *
    */
   private _renderRow(
     outlet: RowOutlet,
@@ -1499,9 +1281,6 @@
   /**
    * Updates the index-related context for each row to reflect any changes in the index of the rows,
    * e.g. first/last/even/odd.
-   *
-   * 为每一行更新与索引相关的上下文，以反映行索引中的任何变化，比如 first / last / even / odd。
-   *
    */
   private _updateRowIndexContext() {
     const viewContainer = this._rowOutlet.viewContainer;
@@ -1523,12 +1302,7 @@
     }
   }
 
-  /**
-   * Gets the column definitions for the provided row def.
-   *
-   * 从已提供的行定义中获取列定义。
-   *
-   */
+  /** Gets the column definitions for the provided row def. */
   private _getCellTemplates(rowDef: BaseRowDef): TemplateRef<any>[] {
     if (!rowDef || !rowDef.columns) {
       return [];
@@ -1544,12 +1318,7 @@
     });
   }
 
-  /**
-   * Adds native table sections (e.g. tbody) and moves the row outlets into them.
-   *
-   * 添加一些原生表格区段（比如 tbody）并把行的出口地标移到其中。
-   *
-   */
+  /** Adds native table sections (e.g. tbody) and moves the row outlets into them. */
   private _applyNativeTableSections() {
     const documentFragment = this._document.createDocumentFragment();
     const sections = [
@@ -1577,9 +1346,6 @@
    * Forces a re-render of the data rows. Should be called in cases where there has been an input
    * change that affects the evaluation of which rows should be rendered, e.g. toggling
    * `multiTemplateDataRows` or adding/removing row definitions.
-   *
-   * 强制重新渲染数据行。如果输入的更改会影响应该渲染哪些行的评估，就调用它，例如切换 multiTemplateDataRows 标志或添加/删除行定义。
-   *
    */
   private _forceRenderDataRows() {
     this._dataDiffer.diff([]);
@@ -1591,10 +1357,6 @@
    * Checks if there has been a change in sticky states since last check and applies the correct
    * sticky styles. Since checking resets the "dirty" state, this should only be performed once
    * during a change detection and after the inputs are settled (after content check).
-   *
-   * 检查自上次检查以来粘性状态是否发生了变化，并应用了正确的粘性样式。
-   * 由于变更检查重置了 “dirty” 状态，所以在变更检测过程中以及输入结束后（内容检查完成）之后，才会执行此操作。
-   *
    */
   private _checkStickyStates() {
     const stickyCheckReducer = (
@@ -1626,9 +1388,6 @@
    * Creates the sticky styler that will be used for sticky rows and columns. Listens
    * for directionality changes and provides the latest direction to the styler. Re-applies column
    * stickiness when directionality changes.
-   *
-   * 创建一个粘性样式器，它将用于粘性行和列。监听方向性的变化并为样式器提供最新的方向。方向性发生变化时重新应用列的粘性样式。
-   *
    */
   private _setupStickyStyler() {
     const direction: Direction = this._dir ? this._dir.value : 'ltr';
@@ -1649,22 +1408,12 @@
       });
   }
 
-  /**
-   * Filters definitions that belong to this table from a QueryList.
-   *
-   * 从 QueryList 中过滤只属于当前表格的定义。
-   *
-   */
+  /** Filters definitions that belong to this table from a QueryList. */
   private _getOwnDefs<I extends {_table?: any}>(items: QueryList<I>): I[] {
     return items.filter(item => !item._table || item._table === this);
   }
 
-  /**
-   * Creates or removes the no data row, depending on whether any data is being shown.
-   *
-   * 创建或删除无数据行，具体取决于是否正在显示任何数据。
-   *
-   */
+  /** Creates or removes the no data row, depending on whether any data is being shown. */
   private _updateNoDataRow() {
     const noDataRow = this._customNoDataRow || this._noDataRow;
 
@@ -1698,12 +1447,7 @@
   }
 }
 
-/**
- * Utility function that gets a merged list of the entries in an array and values of a Set.
- *
- * 实用工具函数，用于获取数组条目和 Set 值的合并列表。
- *
- */
+/** Utility function that gets a merged list of the entries in an array and values of a Set. */
 function mergeArrayAndSet<T>(array: T[], set: Set<T>): T[] {
   return array.concat(Array.from(set));
 }