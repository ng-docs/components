--- conflicted
+++ resolved
@@ -83,14 +83,6 @@
 import {STICKY_POSITIONING_LISTENER, StickyPositioningListener} from './sticky-position-listener';
 import {CDK_TABLE} from './tokens';
 
-<<<<<<< HEAD
-/**
- * Interface used to provide an outlet for rows to be inserted into.
- *
- * 本接口用来为要插入的行提供出口地标。
- *
- */
-=======
 
 /**
  * Enables the recycle view repeater strategy, which reduces rendering latency. Not compatible with
@@ -104,8 +96,12 @@
 })
 export class CdkRecycleRows {}
 
-/** Interface used to provide an outlet for rows to be inserted into. */
->>>>>>> 94076af5
+/**
+ * Interface used to provide an outlet for rows to be inserted into.
+ *
+ * 本接口用来为要插入的行提供出口地标。
+ *
+ */
 export interface RowOutlet {
   viewContainer: ViewContainerRef;
 }
@@ -268,14 +264,13 @@
 export class CdkTable<T> implements AfterContentChecked, CollectionViewer, OnDestroy, OnInit {
   private _document: Document;
 
-<<<<<<< HEAD
   /**
    * Latest data provided by the data source.
    *
    * 数据源提供的最新数据。
    *
    */
-  protected _data: T[]|ReadonlyArray<T>;
+  protected _data: readonly T[];
 
   /**
    * Subject that emits when the component has been destroyed.
@@ -283,14 +278,7 @@
    * 组件被销毁后发出通知的主体对象。
    *
    */
-  private _onDestroy = new Subject<void>();
-=======
-  /** Latest data provided by the data source. */
-  protected _data: readonly T[];
-
-  /** Subject that emits when the component has been destroyed. */
   private readonly _onDestroy = new Subject<void>();
->>>>>>> 94076af5
 
   /**
    * List of the rendered rows as identified by their `RenderRow` object.
