--- conflicted
+++ resolved
@@ -36,8 +36,7 @@
  * the `dataAccessor` input. Change the text justification to the start or end using the `justify`
  * input.
  *
- * 默认情况下，该列的名称就是表头文本和数据属性访问器。输入属性 `headerText` 可以改写表头文本。输入属性 `dataAccessor` 可以改写单元格的值。
- * 输入属性 `justify` 把文本对齐方式修改为对齐到开头或结尾。
+ * 默认情况下，该列的名称就是表头文本和数据属性访问器。输入属性 `headerText` 可以改写表头文本。输入属性 `dataAccessor` 可以改写单元格的值。 输入属性 `justify` 把文本对齐方式修改为对齐到开头或结尾。
  *
  */
 @Component({
@@ -96,24 +95,18 @@
    * the column's name. For example, if the column is named `id`, then the rendered value will be
    * value defined by the data's `id` property.
    *
-   * 访问器函数用来检索为要每个单元格渲染的数据。如果未设置此属性，数据单元格将渲染数据属性中与该列名匹配的值。
-   * 例如，如果列的名字是 `id`，那么渲染的值就是 data 的 `id` 属性定义的值。
+   * 访问器函数用来检索为要每个单元格渲染的数据。如果未设置此属性，数据单元格将渲染数据属性中与该列名匹配的值。 例如，如果列的名字是 `id`，那么渲染的值就是 data 的 `id` 属性定义的值。
    *
    */
   @Input() dataAccessor: (data: T, name: string) => string;
 
-<<<<<<< HEAD
   /**
    * Alignment of the cell values.
    *
    * 单元格中值的对齐方式。
    *
    */
-  @Input() justify: 'start' | 'end' = 'start';
-=======
-  /** Alignment of the cell values. */
   @Input() justify: 'start' | 'end' | 'center' = 'start';
->>>>>>> 53b69108
 
   /** @docs-private */
   @ViewChild(CdkColumnDef, {static: true}) columnDef: CdkColumnDef;
@@ -123,10 +116,6 @@
    * Normally, this will be retrieved by the column using `ContentChild`, but that assumes the
    * column definition was provided in the same view as the table, which is not the case with this
    * component.
-   *
-   * `ngOnInit` 期间，通过静态查询，列单元格会被提供给列。
-   * 通常情况下，会通过对这个列使用 `ContentChild` 检索它，但这要求列的定义是在同一视图中提供的，但本组件中并非如此。
-   *
    * @docs-private
    */
   @ViewChild(CdkCellDef, {static: true}) cell: CdkCellDef;
@@ -136,10 +125,6 @@
    * Normally, this will be retrieved by the column using `ContentChild`, but that assumes the
    * column definition was provided in the same view as the table, which is not the case with this
    * component.
-   *
-   * 该列的 headerCell 是在 `ngOnInit` 中通过静态查询提供给列的。
-   * 通常情况下，会通过对这个列使用 `ContentChild` 检索它，但这要求列的定义是在同一视图中提供的，但本组件中并非如此。
-   *
    * @docs-private
    */
   @ViewChild(CdkHeaderCellDef, {static: true}) headerCell: CdkHeaderCellDef;
@@ -187,9 +172,6 @@
   /**
    * Creates a default header text. Use the options' header text transformation function if one
    * has been provided. Otherwise simply capitalize the column name.
-   *
-   * 创建默认的表头文本。如果提供了表头文本的转换函数，请使用这些选项。否则，只需要将列名大写。
-   *
    */
   _createDefaultHeaderText() {
     const name = this.name;
@@ -205,12 +187,7 @@
     return name[0].toUpperCase() + name.slice(1);
   }
 
-  /**
-   * Synchronizes the column definition name with the text column name.
-   *
-   * 将列定义名称与列名文本同步。
-   *
-   */
+  /** Synchronizes the column definition name with the text column name. */
   private _syncColumnDefName() {
     if (this.columnDef) {
       this.columnDef.name = this.name;
