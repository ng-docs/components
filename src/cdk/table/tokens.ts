/**
 * @license
 * Copyright Google LLC All Rights Reserved.
 *
 * Use of this source code is governed by an MIT-style license that can be
 * found in the LICENSE file at https://angular.io/license
 */

import {InjectionToken} from '@angular/core';

/**
 * Used to provide a table to some of the sub-components without causing a circular dependency.
 *
 * 用来为某些子组件提供表格，而不会产生循环依赖。
 *
 * @docs-private
 */
export const CDK_TABLE = new InjectionToken<any>('CDK_TABLE');

/**
 * Configurable options for `CdkTextColumn`.
 *
 * `CdkTextColumn` 配置选项。
 *
 */
export interface TextColumnOptions<T> {
  /**
   * Default function that provides the header text based on the column name if a header
   * text is not provided.
   *
   * 默认函数，如果没有提供表头文本，它就会根据列名提供表头文本。
   *
   */
  defaultHeaderTextTransform?: (name: string) => string;

  /**
   * Default data accessor to use if one is not provided.
   *
   * 默认数据访问器，如果一个都没有提供过，就用它。
   *
   */
  defaultDataAccessor?: (data: T, name: string) => string;
}

<<<<<<< HEAD
/**
 * Injection token that can be used to specify the text column options.
 *
 * 这个注入令牌可以用来指定文本列的选项。
 *
 */
export const TEXT_COLUMN_OPTIONS =
    new InjectionToken<TextColumnOptions<any>>('text-column-options');
=======
/** Injection token that can be used to specify the text column options. */
export const TEXT_COLUMN_OPTIONS = new InjectionToken<TextColumnOptions<any>>(
  'text-column-options',
);
>>>>>>> 03485cd6
<|MERGE_RESOLUTION|>--- conflicted
+++ resolved
@@ -42,18 +42,12 @@
   defaultDataAccessor?: (data: T, name: string) => string;
 }
 
-<<<<<<< HEAD
 /**
  * Injection token that can be used to specify the text column options.
  *
  * 这个注入令牌可以用来指定文本列的选项。
  *
  */
-export const TEXT_COLUMN_OPTIONS =
-    new InjectionToken<TextColumnOptions<any>>('text-column-options');
-=======
-/** Injection token that can be used to specify the text column options. */
 export const TEXT_COLUMN_OPTIONS = new InjectionToken<TextColumnOptions<any>>(
   'text-column-options',
-);
->>>>>>> 03485cd6
+);