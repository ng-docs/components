/**
 * @license
 * Copyright Google LLC All Rights Reserved.
 *
 * Use of this source code is governed by an MIT-style license that can be
 * found in the LICENSE file at https://angular.io/license
 */

import {BooleanInput, coerceBooleanProperty} from '@angular/cdk/coercion';
import {
  ContentChild,
  Directive,
  ElementRef,
  Inject,
  Input,
  Optional,
  TemplateRef,
} from '@angular/core';
import {CanStick, CanStickCtor, mixinHasStickyInput} from './can-stick';
import {CDK_TABLE} from './tokens';

<<<<<<< HEAD
/**
 * Base interface for a cell definition. Captures a column's cell template definition.
 *
 * 用于单元格定义的基本接口。存放列的单元格模板定义。
 *
 */
=======
/** Base interface for a cell definition. Captures a column's cell template definition. */
>>>>>>> 03485cd6
export interface CellDef {
  template: TemplateRef<any>;
}

/**
 * Cell definition for a CDK table.
 * Captures the template of a column's data row cell as well as cell-specific properties.
 *
 * CDK 表格的单元格定义。存放列的数据行单元格的模板以及单元格的专有属性。
 *
 */
@Directive({selector: '[cdkCellDef]'})
export class CdkCellDef implements CellDef {
  constructor(/** @docs-private */ public template: TemplateRef<any>) {}
}

/**
 * Header cell definition for a CDK table.
 * Captures the template of a column's header cell and as well as cell-specific properties.
 *
 * CDK 表格的表头单元格定义。存放列的表头单元格的模板以及单元格的专有属性。
 *
 */
@Directive({selector: '[cdkHeaderCellDef]'})
export class CdkHeaderCellDef implements CellDef {
  constructor(/** @docs-private */ public template: TemplateRef<any>) {}
}

/**
 * Footer cell definition for a CDK table.
 * Captures the template of a column's footer cell and as well as cell-specific properties.
 *
 * CDK 表格的表尾单元格定义。存放列的表尾单元格的模板以及单元格的专有属性。
 *
 */
@Directive({selector: '[cdkFooterCellDef]'})
export class CdkFooterCellDef implements CellDef {
  constructor(/** @docs-private */ public template: TemplateRef<any>) {}
}

// Boilerplate for applying mixins to CdkColumnDef.
/** @docs-private */
class CdkColumnDefBase {}
const _CdkColumnDefBase: CanStickCtor & typeof CdkColumnDefBase =
  mixinHasStickyInput(CdkColumnDefBase);

/**
 * Column definition for the CDK table.
 * Defines a set of cells available for a table column.
 *
 * CDK 表格的列定义。定义一组可用于表列的单元格。
 *
 */
@Directive({
  selector: '[cdkColumnDef]',
  inputs: ['sticky'],
  providers: [{provide: 'MAT_SORT_HEADER_COLUMN_DEF', useExisting: CdkColumnDef}],
})
export class CdkColumnDef extends _CdkColumnDefBase implements CanStick {
  /**
   * Unique name for this column.
   *
   * 这个列的唯一名称。
   *
   */
  @Input('cdkColumnDef')
  get name(): string {
    return this._name;
  }
  set name(name: string) {
    this._setNameInput(name);
  }
  protected _name: string;

  /**
   * Whether this column should be sticky positioned on the end of the row. Should make sure
   * that it mimics the `CanStick` mixin such that `_hasStickyChanged` is set to true if the value
   * has been changed.
   *
   * 此列是否应粘性在该行的末尾。应该确保它模仿了混入接口 `CanStick`，当该值更改后必须把 `_hasStickyChanged` 设为 true。
   *
   */
  @Input('stickyEnd')
  get stickyEnd(): boolean {
    return this._stickyEnd;
  }
  set stickyEnd(v: BooleanInput) {
    const prevValue = this._stickyEnd;
    this._stickyEnd = coerceBooleanProperty(v);
    this._hasStickyChanged = prevValue !== this._stickyEnd;
  }
  _stickyEnd: boolean = false;

  /** @docs-private */
  @ContentChild(CdkCellDef) cell: CdkCellDef;

  /** @docs-private */
  @ContentChild(CdkHeaderCellDef) headerCell: CdkHeaderCellDef;

  /** @docs-private */
  @ContentChild(CdkFooterCellDef) footerCell: CdkFooterCellDef;

  /**
   * Transformed version of the column name that can be used as part of a CSS classname. Excludes
   * all non-alphanumeric characters and the special characters '-' and '\_'. Any characters that
   * do not match are replaced by the '-' character.
   *
   * 列名的转换后版本，可以作为 CSS 类名的一部分。只允许字母、数字和两个特殊字符 “-” 和 “\_”。除此之外的字符都会替换为 “-”。
   */
  cssClassFriendlyName: string;

  /**
   * Class name for cells in this column.
   *
   * 该列中单元格的类名。
   *
   * @docs-private
   */
  _columnCssClassName: string[];

  constructor(@Inject(CDK_TABLE) @Optional() public _table?: any) {
    super();
  }

  /**
   * Overridable method that sets the css classes that will be added to every cell in this
   * column.
   * In the future, columnCssClassName will change from type string\[] to string and this
   * will set a single string value.
   *
   * 可改写的方法，它设置要添加到此列的每个单元格的 css 类。将来，columnCssClassName 会从 string\[] 类型变为 string 类型，这样就可以设置一个字符串值。
   * @docs-private
   */
  protected _updateColumnCssClassName() {
    this._columnCssClassName = [`cdk-column-${this.cssClassFriendlyName}`];
  }

  /**
   * This has been extracted to a util because of TS 4 and VE.
   * View Engine doesn't support property rename inheritance.
   * TS 4.0 doesn't allow properties to override accessors or vice-versa.
   *
   * 由于 TS 4 和 VE 的原因，它已被提取成了一个工具函数。View Engine 不支持继承时进行属性重命名。TS 4.0 不允许改写属性访问器，反之亦然。
   *
   * @docs-private
   */
  protected _setNameInput(value: string) {
    // If the directive is set without a name (updated programmatically), then this setter will
    // trigger with an empty string and should not overwrite the programmatically set value.
    if (value) {
      this._name = value;
      this.cssClassFriendlyName = value.replace(/[^a-z0-9_-]/gi, '-');
      this._updateColumnCssClassName();
    }
  }
}

/**
 * Base class for the cells. Adds a CSS classname that identifies the column it renders in.
 *
 * 单元格的基类。添加一个 CSS 类名来标识它所渲染的列。
 *
 */
export class BaseCdkCell {
  constructor(columnDef: CdkColumnDef, elementRef: ElementRef) {
    // If IE 11 is dropped before we switch to setting a single class name, change to multi param
    // with destructuring.
    const classList = elementRef.nativeElement.classList;
    for (const className of columnDef._columnCssClassName) {
      classList.add(className);
    }
  }
}

/**
 * Header cell template container that adds the right classes and role.
 *
 * 用于添加正确的类和角色的表头单元格模板容器。
 *
 */
@Directive({
  selector: 'cdk-header-cell, th[cdk-header-cell]',
  host: {
    'class': 'cdk-header-cell',
    'role': 'columnheader',
  },
})
export class CdkHeaderCell extends BaseCdkCell {
  constructor(columnDef: CdkColumnDef, elementRef: ElementRef) {
    super(columnDef, elementRef);
  }
}

/**
 * Footer cell template container that adds the right classes and role.
 *
 * 用于添加正确的类和角色的表尾单元格模板容器。
 *
 */
@Directive({
  selector: 'cdk-footer-cell, td[cdk-footer-cell]',
  host: {
    'class': 'cdk-footer-cell',
  },
})
export class CdkFooterCell extends BaseCdkCell {
  constructor(columnDef: CdkColumnDef, elementRef: ElementRef) {
    super(columnDef, elementRef);
    if (columnDef._table?._elementRef.nativeElement.nodeType === 1) {
      const tableRole = columnDef._table._elementRef.nativeElement.getAttribute('role');
      const role = tableRole === 'grid' || tableRole === 'treegrid' ? 'gridcell' : 'cell';
      elementRef.nativeElement.setAttribute('role', role);
    }
  }
}

/**
 * Cell template container that adds the right classes and role.
 *
 * 用于添加正确的类和角色的单元格模板容器。
 *
 */
@Directive({
  selector: 'cdk-cell, td[cdk-cell]',
  host: {
    'class': 'cdk-cell',
  },
})
export class CdkCell extends BaseCdkCell {
  constructor(columnDef: CdkColumnDef, elementRef: ElementRef) {
    super(columnDef, elementRef);
    if (columnDef._table?._elementRef.nativeElement.nodeType === 1) {
      const tableRole = columnDef._table._elementRef.nativeElement.getAttribute('role');
      const role = tableRole === 'grid' || tableRole === 'treegrid' ? 'gridcell' : 'cell';
      elementRef.nativeElement.setAttribute('role', role);
    }
  }
}<|MERGE_RESOLUTION|>--- conflicted
+++ resolved
@@ -19,16 +19,12 @@
 import {CanStick, CanStickCtor, mixinHasStickyInput} from './can-stick';
 import {CDK_TABLE} from './tokens';
 
-<<<<<<< HEAD
 /**
  * Base interface for a cell definition. Captures a column's cell template definition.
  *
  * 用于单元格定义的基本接口。存放列的单元格模板定义。
  *
  */
-=======
-/** Base interface for a cell definition. Captures a column's cell template definition. */
->>>>>>> 03485cd6
 export interface CellDef {
   template: TemplateRef<any>;
 }
