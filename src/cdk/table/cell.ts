--- conflicted
+++ resolved
@@ -132,18 +132,13 @@
    * all non-alphanumeric characters and the special characters '-' and '\_'. Any characters that
    * do not match are replaced by the '-' character.
    *
-<<<<<<< HEAD
    * 列名的转换后版本，可以作为 CSS 类名的一部分。只允许字母、数字和两个特殊字符 “-” 和 “\_”。除此之外的字符都会替换为 “-”。
-=======
->>>>>>> 53b69108
+   *
    */
   cssClassFriendlyName: string;
 
   /**
    * Class name for cells in this column.
-   *
-   * 该列中单元格的类名。
-   *
    * @docs-private
    */
   _columnCssClassName: string[];
@@ -158,10 +153,6 @@
    * In the future, columnCssClassName will change from type string\[] to string and this
    * will set a single string value.
    *
-<<<<<<< HEAD
-   * 可改写的方法，它设置要添加到此列的每个单元格的 css 类。将来，columnCssClassName 会从 string\[] 类型变为 string 类型，这样就可以设置一个字符串值。
-=======
->>>>>>> 53b69108
    * @docs-private
    */
   protected _updateColumnCssClassName() {
@@ -172,9 +163,6 @@
    * This has been extracted to a util because of TS 4 and VE.
    * View Engine doesn't support property rename inheritance.
    * TS 4.0 doesn't allow properties to override accessors or vice-versa.
-   *
-   * 由于 TS 4 和 VE 的原因，它已被提取成了一个工具函数。View Engine 不支持继承时进行属性重命名。TS 4.0 不允许改写属性访问器，反之亦然。
-   *
    * @docs-private
    */
   protected _setNameInput(value: string) {
