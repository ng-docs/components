--- conflicted
+++ resolved
@@ -8,19 +8,13 @@
 
 import {InjectionToken} from '@angular/core';
 
-<<<<<<< HEAD
 /**
  * The injection token used to specify the StickyPositioningListener.
  *
  * 这个注入令牌用来指定 StickyPositioningListener。
  *
  */
-export const STICKY_POSITIONING_LISTENER =
-    new InjectionToken<StickyPositioningListener>('CDK_SPL');
-=======
-/** The injection token used to specify the StickyPositioningListener. */
 export const STICKY_POSITIONING_LISTENER = new InjectionToken<StickyPositioningListener>('CDK_SPL');
->>>>>>> 03485cd6
 
 export type StickySize = number | null | undefined;
 export type StickyOffset = number | null | undefined;
