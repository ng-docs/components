/**
 * @license
 * Copyright Google LLC All Rights Reserved.
 *
 * Use of this source code is governed by an MIT-style license that can be
 * found in the LICENSE file at https://angular.io/license
 */

import {InjectionToken} from '@angular/core';

/**
 * The injection token used to specify the StickyPositioningListener.
 *
 * 这个注入令牌用来指定 StickyPositioningListener。
 *
 */
export const STICKY_POSITIONING_LISTENER = new InjectionToken<StickyPositioningListener>('CDK_SPL');

export type StickySize = number | null | undefined;
export type StickyOffset = number | null | undefined;

export interface StickyUpdate {
  elements?: readonly (HTMLElement[] | undefined)[];
  offsets?: StickyOffset[];
  sizes: StickySize[];
}

/**
 * If provided, CdkTable will call the methods below when it updates the size/
<<<<<<< HEAD
 * postion/etc of its sticky rows and columns.
 *
 * 如果提供的话，CdkTable 在更新其粘性行和列的大小/位置等时会调用下面的方法。
 *
=======
 * position/etc of its sticky rows and columns.
>>>>>>> 70cf080c
 */
export interface StickyPositioningListener {
  /**
   * Called when CdkTable updates its sticky start columns.
   *
   * 当 CdkTable 更新其粘性首列时调用。
   *
   */
  stickyColumnsUpdated(update: StickyUpdate): void;

  /**
   * Called when CdkTable updates its sticky end columns.
   *
   * 当 CdkTable 更新其粘性末列时调用。
   *
   */
  stickyEndColumnsUpdated(update: StickyUpdate): void;

  /**
   * Called when CdkTable updates its sticky header rows.
   *
   * 当 CdkTable 更新其粘性表头行时调用。
   *
   */
  stickyHeaderRowsUpdated(update: StickyUpdate): void;

  /**
   * Called when CdkTable updates its sticky footer rows.
   *
   * 当 CdkTable 更新其粘性表尾行时调用。
   *
   */
  stickyFooterRowsUpdated(update: StickyUpdate): void;
}<|MERGE_RESOLUTION|>--- conflicted
+++ resolved
@@ -27,14 +27,10 @@
 
 /**
  * If provided, CdkTable will call the methods below when it updates the size/
-<<<<<<< HEAD
- * postion/etc of its sticky rows and columns.
+ * position/etc of its sticky rows and columns.
  *
  * 如果提供的话，CdkTable 在更新其粘性行和列的大小/位置等时会调用下面的方法。
  *
-=======
- * position/etc of its sticky rows and columns.
->>>>>>> 70cf080c
  */
 export interface StickyPositioningListener {
   /**
