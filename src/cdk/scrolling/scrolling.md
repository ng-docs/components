The `scrolling` package provides helpers for directives that react to scroll events.

这个 `scrolling` 包为那些要对滚动事件做出反应的指令提供了辅助设施。

### cdkScrollable and ScrollDispatcher

### cdkScrollable（可滚动的） 和 ScrollDispatcher（滚动派发器）

The `cdkScrollable` directive and the `ScrollDispatcher` service together allow components to
react to scrolling in any of its ancestor scrolling containers.

`cdkScrollable` 指令和 `ScrollDispatcher` 服务一起让组件能对其任意上级滚动容器中的滚动事件做出反应。

The `cdkScrollable` directive should be applied to any element that acts as a scrolling container.
This marks the element as a `Scrollable` and registers it with the `ScrollDispatcher`. The
dispatcher, then, allows components to share both event listeners and knowledge of all of the
scrollable containers in the application.

要把 `cdkScrollable` 指令应用在任何充当滚动容器的元素上。这会把该元素标记为 `Scrollable` 并把它注册到 `ScrollDispatcher` 中。这时派发器允许组件分享这些事件监听器和应用中所有可滚动容器的知识。

### ViewportRuler

### ViewportRuler（视口标尺）

The `ViewportRuler` is a service that can be injected and used to measure the bounds of the browser
viewport.

`ViewportRuler` 是一种可注入的服务，用于衡量浏览器视口的范围。

### Virtual scrolling

### 虚拟滚动

The `<cdk-virtual-scroll-viewport>` displays large lists of elements performantly by only
rendering the items that fit on-screen. Loading hundreds of elements can be slow in any browser;
virtual scrolling enables a performant way to simulate all items being rendered by making the
height of the container element the same as the height of total number of elements to be rendered,
and then only rendering the items in view. Virtual scrolling is different from strategies like
infinite scroll where it renders a set amount of elements and then when you hit the end renders the
rest.

`<cdk-virtual-scroll-viewport>` 通过仅仅渲染那些屏幕上可见的条目，来高效的显示大型列表。在任何浏览器中加载数百个元素都会很慢，虚拟滚动可以用一种高效的方式模拟渲染全部条目，方法是让容器元素的高度与要渲染的元素的总高度相同，然后才渲染视图中的条目。虚拟滚动不同于无限滚动这样的策略，它会渲染一定数量的元素，然后在你点击两端时渲染剩下的元素。

#### Creating items in the viewport

#### 在视口中创建条目

`*cdkVirtualFor` replaces `*ngFor` inside of a `<cdk-virtual-scroll-viewport>`, supporting the exact
same API as [`*ngFor`](https://angular.io/api/common/NgForOf). The simplest usage just specifies the
list of items (note that the `itemSize` property on the viewport must be set):

`*cdkVirtualFor` 替换了 `<cdk-virtual-scroll-viewport>` 中的 [`*ngFor`](https://angular.cn/api/common/NgForOf)，它支持与 [`*ngFor`](https://angular.cn/api/common/NgForOf) 完全相同的 API。最简单的用法就是指定条目列表（注意，必须在视口中设置 `itemSize` 属性）：

<!-- example(cdk-virtual-scroll-overview) -->

`*cdkVirtualFor` makes the following context variables available to the template:

`*cdkVirtualFor` 让模板中可以使用这些上下文变量：

| Context variable | Description |
| ---------------- | ----------- |
| 上下文变量 | 说明 |
| `index` | The index of the item in the data source. |
| `index` | 该条目在数据源中的索引。 |
| `count` | The total number of items in the data source. |
| `count` | 数据源中的条目总数。 |
| `first` | Whether this is the first item in the data source. |
| `first` | 这是否是数据源中的第一个条目。 |
| `last` | Whether this is the last item in the data source. |
| `last` | 这是否是数据源中的最后一个条目。 |
| `even` | Whether the `index` is even. |
| `even` | 该 `index` 是否为偶数。 |
| `odd` | Whether the `index` is odd. |
| `odd` | 该 `index` 是否为奇数。 |

All of these apply to the index of the item in the data source, not the index in the rendered
portion of the data.

所有这些都是本条目在数据源中的索引，而不是在要渲染的那部分数据的索引。

<!-- example(cdk-virtual-scroll-context) -->

A `trackBy` function can be specified and works the same as the `*ngFor` `trackBy`. The `index`
passed to the tracking function will be the index in the data source, not the index in the rendered
portion.

像 `*ngFor` 的 `trackBy` 一样，这里也可以指定 `trackBy` 函数，工作方式也都一样。传给这个 `trackBy` 的 `index` 是在数据源中的索引，而不是在要渲染的这部分数据中的索引。

##### View recycling

##### 视图回收

To improve rendering performance, `*cdkVirtualFor` caches previously created views after
they are no longer needed. When a new view would normally be created, a cached view
is reused instead. The size of the view cache can be adjusted via the `templateCacheSize`
property; setting this size to `0` disables caching. If your templates are expensive in terms of
memory you may wish to reduce this number to avoid spending too much memory on the template cache.

为了提高渲染性能，`*cdkVirtualFor` 会缓存那些曾经创建过但不再需要的视图。当要创建一个新视图时，会转而复用一个已缓存的视图。可以通过 `templateCacheSize` 属性来调整视图缓存的大小。把这个大小设置为 `0` 会禁用缓存。如果你的模板在内存方面很昂贵，你可能会希望减小这个数字，以免在模板缓存上花费太多内存。

<!-- example(cdk-virtual-scroll-template-cache) -->

##### Specifying data

##### 指定数据

`*cdkVirtualFor` accepts data from an `Array`, `Observable<Array>`, or `DataSource`. The
`DataSource` for the virtual scroll is the same one used by the table and tree components. A
`DataSource` is simply an abstract class that has two methods: `connect` and `disconnect`. The
`connect` method will be called by the virtual scroll viewport to receive a stream that emits the
data array that should be rendered. The viewport will call `disconnect` when the viewport is
destroyed, which may be the right time to clean up any subscriptions that were registered during the
connect process.

`*cdkVirtualFor` 接受来自 `Array`、`Observable<Array>` 或 `DataSource` 的数据。虚拟滚动的 `DataSource` 与表格和树组件所用的 `DataSource` 是同一个。`DataSource` 只是一个抽象类，它有两个方法：`connect` 和 `disconnect`。虚拟滚动视口将调用这个 `connect` 方法，以接收一个流，这个流会发出要渲染的数据数组。当 viewport 被销毁时，视口会调用 `disconnect`，这可能是清理连接过程中注册进来的所有订阅的最佳时机。

<!-- example(cdk-virtual-scroll-data-source) -->

#### Scrolling over fixed size items

#### 滚动那些固定大小的条目

When all items are the same fixed size, you can use the `FixedSizeVirtualScrollStrategy`. This can
be easily added to your viewport using the `itemSize` directive. The advantage of this constraint is
that it allows for better performance, since items do not need to be measured as they are rendered. 

当所有条目都是固定大小时，你可以使用 `FixedSizeVirtualScrollStrategy`。可以用 `itemSize` 指令轻松地将它添加到视口中。这种约束的优点是它可以提供更好的性能，因为在渲染条目时不需要进行测量。

The fixed size strategy also supports setting a couple of buffer parameters that determine how much
extra content is rendered beyond what is visible in the viewport. The first of these parameters is
`minBufferPx`. The `minBufferPx` is the minimum amount of content buffer (in pixels) that the
viewport must render. If the viewport ever detects that there is less buffered content it will
immediately render more. The second buffer parameter is `maxBufferPx`. This tells the viewport how 
much buffer space to render back up to when it detects that more buffer is required.

固定大小的策略也支持设置一些缓冲区参数，用来决定渲染多少额外内容，也就是视口可见内容之外的部分。第一个参数是 `minBufferPx`。`minBufferPx` 是视口必须渲染的最小内容缓冲区数量（以像素为单位）。如果视口检测到要缓冲的内容小于这个数量（未填满），就会立即渲染更多内容。第二个参数是 `maxBufferPx`。它会告诉视口当检测到需要更多缓冲区的时候要渲染多少个备用缓冲区空间。

The interaction of these two buffer parameters can be best illustrated with an example. Supposed 
that we have the following parameters: `itemSize = 50`, `minBufferPx = 100`, `maxBufferPx = 250`. As
the user is scrolling through the content the viewport detects that there is only `90px` of buffer
remaining. Since this is below `minBufferPx` the viewport must render more buffer. It must render at
least enough buffer to get back to `maxBufferPx`. In this case, it renders 4 items (an additional
`200px`) to bring the total buffer size to `290px`, back above `maxBufferPx`.

这两个缓冲区参数的作用可以用一个例子来说明。假设我们有以下参数：`itemSize = 50`、`minBufferPx = 100`、`maxBufferPx = 250`。当用户滚动浏览内容时，视口就会检测到只剩下 `90px` 的缓冲区。由于它小于 `minBufferPx`，所以视口必须渲染更多缓冲区。它必须渲染足够数量的缓冲区，直到其大于等于 `maxBufferPx`。在这种情况下，它渲染了 4 个条目（额外的 `200px`），使缓冲区总大小达到 `290px`，略高于 `maxBufferPx`。

<!-- example(cdk-virtual-scroll-fixed-buffer) -->

Other virtual scrolling strategies can be implemented by extending `VirtualScrollStrategy`. An
autosize strategy that works on elements of differing sizes is currently being developed in
`@angular/cdk-experimental`, but it is not ready for production use yet. 

其他虚拟滚动策略可以通过扩展 `VirtualScrollStrategy` 来实现。目前正在 `@angular/cdk-experimental` 开发一种适用于不同大小元素的自动调整策略，但还没有准备好用于生产环境。

### Viewport orientation

### 视口方向

The virtual-scroll viewport defaults to a vertical orientation, but can also be set to
`orientation="horizontal"`. When changing the orientation, ensure that the item are laid
out horizontally via CSS. To do this you may want to target CSS at
`.cdk-virtual-scroll-content-wrapper` which is the wrapper element that contains the rendered
content.

虚拟滚动视口默认为垂直方向，也可以设置为 `orientation="horizontal"`。在改变方向时，要确保该条目是用 CSS 进行水平布局的。要做到这一点，你可能希望把 `.cdk-virtual-scroll-content-wrapper` 类作为 CSS 的目标，它是包含待渲染内容的包装元素。

<!-- example(cdk-virtual-scroll-horizontal) -->

### Elements with parent tag requirements

### 那些对父标签有特定要求的元素

Some HTML elements such as `<tr>` and `<li>` have limitations on the kinds of parent elements they
can be placed inside. To enable virtual scrolling over these type of elements, place the elements in
their proper parent, and then wrap the whole thing in a `cdk-virtual-scroll-viewport`. Be careful
that the parent does not introduce additional space (e.g. via `margin` or `padding`) as it will
interfere with the scrolling.

某些 HTML 元素（如 `<tr>` 和 `<li>`）对它们所在的父元素种类有一些限制。要想对这些类型的元素进行虚拟滚动操作，就要把它们放在合适的父元素中，然后把它们共同包装在 `cdk-virtual-scroll-viewport` 中。注意，父组件中不要引入额外的空白区（比如通过 `margin` 或 `padding`），因为这样会干扰滚动。

<!-- example(cdk-virtual-scroll-dl) -->

### Scrolling strategies

### 滚动策略

In order to determine how large the overall content is and what portion of it actually needs to be
rendered at any given time the viewport relies on a `VirtualScrollStrategy` being provided. The
simplest way to provide it is to use the `itemSize` directive on the viewport
(e.g. `<cdk-virtual-scroll-viewport itemSize="50">`). However it is also possible to provide a 
custom strategy by creating a class that implements the `VirtualScrollStrategy` interface and
providing it as the `VIRTUAL_SCROLL_STRATEGY` on the component containing your viewport.

为了确定整个内容的大小以及它在任何时刻需要实际渲染的内容，视口依赖于所提供的一个 `VirtualScrollStrategy`。提供它的最简单方式是在视口上使用 `itemSize` 指令（例如 `<cdk-virtual-scroll-viewport itemSize="50">`）。但是，也可以通过创建一个实现 `VirtualScrollStrategy` 接口的类来提供自定义策略，并在包含此视口的组件上把它提供为 `VIRTUAL_SCROLL_STRATEGY`。

<!-- example(cdk-virtual-scroll-custom-strategy) -->

### Append only mode

### 仅追加模式

Virtual scroll viewports that render nontrivial items may find it more performant to simply append
to the list as the user scrolls without removing rendered views. The `appendOnly` input ensures
views that are already rendered persist in the DOM after they scroll out of view.

渲染非平凡条目的虚拟滚动视口可能会发现，在用户滚动时简单地附加到列表而用不删除已渲染的视图会更高效。 `appendOnly` 输入确保已渲染的视图在滚动出视图后仍保留在 DOM 中。

<!-- example(cdk-virtual-scroll-append-only) -->

### Separate viewport and scrolling element

### 单独的视口和滚动元素

The virtual scroll viewport itself acts as the scrolling element by default. However, there may be
some cases where you want to have the viewport scroll one of its parent elements. For example,
if you want to have some non-virtualized content that the user can scroll through before or after
the virtualized content.

<<<<<<< HEAD
默认情况下，虚拟滚动视口本身就会充当滚动元素。但是，在某些情况下，你可能希望让此视口滚动其父元素之一。例如，如果你想要一些非虚拟化内容，用户可以在虚拟化内容之前或之后滚动浏览。

To configure a `cdk-vritual-scroll-viewport` to use one of its parent elements as the scrolling
=======
To configure a `cdk-virtual-scroll-viewport` to use one of its parent elements as the scrolling
>>>>>>> 70cf080c
element, apply `cdkVirtualScrollingElement` to the scrolling parent element.

要将 `cdk-vritual-scroll-viewport` 配置为使用其父元素之一作为滚动元素，请把 `cdkVirtualScrollingElement` 应用于那个父元素。

<!-- example(cdk-virtual-scroll-parent-scrolling) -->

Another common scenario is using the window itself as the scrolling element. This often a better
user experience on mobile devices, as it allows the browser chrome to scroll away. To use the
window as the scrolling element, add the `scrollWindow` attribute to the 
`cdk-virtual-scroll-viewport`.

另一个常见的场景是使用 `window` 本身作为滚动元素。这通常是移动设备上更好的用户体验，因为它允许浏览器 Chrome 地址栏滚动出去。要将 `window` 用作滚动元素，请将 `scrollWindow` 属性添加到 `cdk-virtual-scroll-viewport` 。

<!-- example(cdk-virtual-scroll-window-scrolling) --><|MERGE_RESOLUTION|>--- conflicted
+++ resolved
@@ -216,13 +216,9 @@
 if you want to have some non-virtualized content that the user can scroll through before or after
 the virtualized content.
 
-<<<<<<< HEAD
 默认情况下，虚拟滚动视口本身就会充当滚动元素。但是，在某些情况下，你可能希望让此视口滚动其父元素之一。例如，如果你想要一些非虚拟化内容，用户可以在虚拟化内容之前或之后滚动浏览。
 
-To configure a `cdk-vritual-scroll-viewport` to use one of its parent elements as the scrolling
-=======
 To configure a `cdk-virtual-scroll-viewport` to use one of its parent elements as the scrolling
->>>>>>> 70cf080c
 element, apply `cdkVirtualScrollingElement` to the scrolling parent element.
 
 要将 `cdk-vritual-scroll-viewport` 配置为使用其父元素之一作为滚动元素，请把 `cdkVirtualScrollingElement` 应用于那个父元素。
