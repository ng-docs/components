--- conflicted
+++ resolved
@@ -93,18 +93,14 @@
   ],
 })
 export class CdkVirtualScrollViewport extends CdkVirtualScrollable implements OnInit, OnDestroy {
-<<<<<<< HEAD
+  private _platform = inject(Platform);
+
   /**
    * Emits when the viewport is detached from a CdkVirtualForOf.
    *
    * 当视口从 CdkVirtualForOf 上拆除时，就会触发。
    *
    */
-=======
-  private _platform = inject(Platform);
-
-  /** Emits when the viewport is detached from a CdkVirtualForOf. */
->>>>>>> 70cf080c
   private readonly _detachedSubject = new Subject<void>();
 
   /**
