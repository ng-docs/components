--- conflicted
+++ resolved
@@ -101,14 +101,10 @@
   }
 
   /**
-<<<<<<< HEAD
-   * Deregisters a Scrollable reference and unsubscribes from its scroll event observable.
+   * De-registers a Scrollable reference and unsubscribes from its scroll event observable.
    *
    * 注销一个可滚动对象的引用，并从它的 scroll 事件的可观察对象中取消订阅。
    *
-=======
-   * De-registers a Scrollable reference and unsubscribes from its scroll event observable.
->>>>>>> 70cf080c
    * @param scrollable Scrollable instance to be deregistered.
    *
    * 要注销的可滚动实例。
