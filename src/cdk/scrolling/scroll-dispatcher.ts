--- conflicted
+++ resolved
@@ -45,18 +45,13 @@
     this._document = document;
   }
 
-<<<<<<< HEAD
   /**
    * Subject for notifying that a registered scrollable reference element has been scrolled.
    *
    * 用于通知某个已注册的可滚动对象所引用的元素发生滚动时的主体对象。
    *
    */
-  private _scrolled = new Subject<CdkScrollable|void>();
-=======
-  /** Subject for notifying that a registered scrollable reference element has been scrolled. */
   private readonly _scrolled = new Subject<CdkScrollable|void>();
->>>>>>> 94076af5
 
   /**
    * Keeps track of the global `scroll` and `resize` subscriptions.
