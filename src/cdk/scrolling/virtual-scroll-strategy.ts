/**
 * @license
 * Copyright Google LLC All Rights Reserved.
 *
 * Use of this source code is governed by an MIT-style license that can be
 * found in the LICENSE file at https://angular.io/license
 */

import {InjectionToken} from '@angular/core';
import {Observable} from 'rxjs';
import {CdkVirtualScrollViewport} from './virtual-scroll-viewport';

<<<<<<< HEAD
/**
 * The injection token used to specify the virtual scrolling strategy.
 *
 * 这个注入令牌用来指定虚拟滚动策略。
 *
 */
export const VIRTUAL_SCROLL_STRATEGY =
    new InjectionToken<VirtualScrollStrategy>('VIRTUAL_SCROLL_STRATEGY');

/**
 * A strategy that dictates which items should be rendered in the viewport.
 *
 * 该策略决定了应该在视口中渲染哪些条目。
 *
 */
=======
/** The injection token used to specify the virtual scrolling strategy. */
export const VIRTUAL_SCROLL_STRATEGY = new InjectionToken<VirtualScrollStrategy>(
  'VIRTUAL_SCROLL_STRATEGY',
);

/** A strategy that dictates which items should be rendered in the viewport. */
>>>>>>> 03485cd6
export interface VirtualScrollStrategy {
  /**
   * Emits when the index of the first element visible in the viewport changes.
   *
   * 当视口中可见的第一个元素的索引发生变化时触发。
   *
   */
  scrolledIndexChange: Observable<number>;

  /**
   * Attaches this scroll strategy to a viewport.
   *
   * 把这个滚动策略附加到视口中。
   *
   * @param viewport The viewport to attach this strategy to.
   *
   * 要把此策略附加到的视口。
   *
   */
  attach(viewport: CdkVirtualScrollViewport): void;

  /**
   * Detaches this scroll strategy from the currently attached viewport.
   *
   * 把这个滚动策略从当前连接的视口中拆除。
   *
   */
  detach(): void;

  /**
   * Called when the viewport is scrolled (debounced using requestAnimationFrame).
   *
   * 在视口发生滚动时调用（使用 requestAnimationFrame 来防抖）。
   *
   */
  onContentScrolled(): void;

  /**
   * Called when the length of the data changes.
   *
   * 当数据长度发生变化时调用。
   *
   */
  onDataLengthChanged(): void;

  /**
   * Called when the range of items rendered in the DOM has changed.
   *
   * 当 DOM 中渲染的条目范围发生变化时调用。
   *
   */
  onContentRendered(): void;

  /**
   * Called when the offset of the rendered items changed.
   *
   * 当渲染条目的偏移量发生变化时调用。
   *
   */
  onRenderedOffsetChanged(): void;

  /**
   * Scroll to the offset for the given index.
   *
   * 滚动到指定索引的偏移量。
   *
   * @param index The index of the element to scroll to.
   *
   * 要滚动的元素的索引。
   *
   * @param behavior The ScrollBehavior to use when scrolling.
   *
   * 滚动时要使用的 ScrollBehavior。
   *
   */
  scrollToIndex(index: number, behavior: ScrollBehavior): void;
}<|MERGE_RESOLUTION|>--- conflicted
+++ resolved
@@ -10,30 +10,21 @@
 import {Observable} from 'rxjs';
 import {CdkVirtualScrollViewport} from './virtual-scroll-viewport';
 
-<<<<<<< HEAD
 /**
  * The injection token used to specify the virtual scrolling strategy.
  *
  * 这个注入令牌用来指定虚拟滚动策略。
  *
  */
-export const VIRTUAL_SCROLL_STRATEGY =
-    new InjectionToken<VirtualScrollStrategy>('VIRTUAL_SCROLL_STRATEGY');
-
+export const VIRTUAL_SCROLL_STRATEGY = new InjectionToken<VirtualScrollStrategy>(
+  'VIRTUAL_SCROLL_STRATEGY',
+);
 /**
  * A strategy that dictates which items should be rendered in the viewport.
  *
  * 该策略决定了应该在视口中渲染哪些条目。
  *
  */
-=======
-/** The injection token used to specify the virtual scrolling strategy. */
-export const VIRTUAL_SCROLL_STRATEGY = new InjectionToken<VirtualScrollStrategy>(
-  'VIRTUAL_SCROLL_STRATEGY',
-);
-
-/** A strategy that dictates which items should be rendered in the viewport. */
->>>>>>> 03485cd6
 export interface VirtualScrollStrategy {
   /**
    * Emits when the index of the first element visible in the viewport changes.
