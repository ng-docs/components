The `bidi` package provides a common system for components to get and respond to change in the
application's LTR/RTL layout direction.

`bidi` 包为组件提供了一个通用的体系，来获取和响应该应用的 LTR（从左到右）/RTL（从右到左）布局方向的变化。

### Directionality

<<<<<<< HEAD
### 方向性

=======
>>>>>>> 03485cd6
When including the CDK's `BidiModule`, components can inject `Directionality` to get the current
text direction (RTL or LTR);

当包含 CDK 的 `BidiModule` 时，组件中就可以注入 `Directionality` 来获取当前的文本方向了（RTL 或者 LTR）;

#### Example

#### 例子

```ts
@Component({ ... })
export class MyWidget implements OnDestroy {

  /** Whether the widget is in RTL mode or not. */
  private isRtl: boolean;

  /** Subscription to the Directionality change EventEmitter. */
  private _dirChangeSubscription = Subscription.EMPTY;

  constructor(dir: Directionality) {
    this.isRtl = dir.value === 'rtl';

    this._dirChangeSubscription = dir.change.subscribe(() => {
      this.flipDirection();
    });
  }

  ngOnDestroy() {
    this._dirChangeSubscription.unsubscribe();
  }
}
```

### The `Dir` directive

### `Dir` 指令

The `BidiModule` also includes a directive that matches any elements with a `dir` attribute. This
directive has the same API as Directionality and provides itself _as_ `Directionality`. By doing
this, any component that injects `Directionality` will get the closest ancestor layout direction
context.

<<<<<<< HEAD
`BidiModule` 还包含一个指令，用来匹配所有带 `dir` 属性的元素。该指令与 Directionality 具有相同的 API，并将自身*作为* `Directionality` 的服务提供者。这样一来，任何注入了 `Directionality` 的组件都会得到关于最近祖先的布局方向上下文。
=======
### Interpreting the `auto` value
The CDK also supports the native `auto` value for the `dir` attribute, however there's a difference
in how it is interpreted. Some parts of the CDK, like overlays and keyboard navigation, need to know
if the element is in an RTL or LTR layout in order to work correctly. For performance reasons, we
resolve the `auto` value by looking at the browser's language (`navigator.language`) and matching
it against a set of known RTL locales. This differs from the way the browser handles it, which is
based on the text content of the element.
>>>>>>> 03485cd6
<|MERGE_RESOLUTION|>--- conflicted
+++ resolved
@@ -5,11 +5,7 @@
 
 ### Directionality
 
-<<<<<<< HEAD
 ### 方向性
-
-=======
->>>>>>> 03485cd6
 When including the CDK's `BidiModule`, components can inject `Directionality` to get the current
 text direction (RTL or LTR);
 
@@ -52,14 +48,12 @@
 this, any component that injects `Directionality` will get the closest ancestor layout direction
 context.
 
-<<<<<<< HEAD
 `BidiModule` 还包含一个指令，用来匹配所有带 `dir` 属性的元素。该指令与 Directionality 具有相同的 API，并将自身*作为* `Directionality` 的服务提供者。这样一来，任何注入了 `Directionality` 的组件都会得到关于最近祖先的布局方向上下文。
-=======
+
 ### Interpreting the `auto` value
 The CDK also supports the native `auto` value for the `dir` attribute, however there's a difference
 in how it is interpreted. Some parts of the CDK, like overlays and keyboard navigation, need to know
 if the element is in an RTL or LTR layout in order to work correctly. For performance reasons, we
 resolve the `auto` value by looking at the browser's language (`navigator.language`) and matching
 it against a set of known RTL locales. This differs from the way the browser handles it, which is
-based on the text content of the element.
->>>>>>> 03485cd6
+based on the text content of the element.