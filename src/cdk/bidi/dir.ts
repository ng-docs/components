--- conflicted
+++ resolved
@@ -59,18 +59,13 @@
    */
   _rawDir: string;
 
-<<<<<<< HEAD
   /**
    * Event emitted when the direction changes.
    *
    * 当方向发生变化时会触发本事件。
    *
    */
-  @Output('dirChange') change = new EventEmitter<Direction>();
-=======
-  /** Event emitted when the direction changes. */
   @Output('dirChange') readonly change = new EventEmitter<Direction>();
->>>>>>> 94076af5
 
   /** @docs-private */
   @Input()
