--- conflicted
+++ resolved
@@ -13,25 +13,14 @@
  * Injection token used to inject the document into Directionality.
  * This is used so that the value can be faked in tests.
  *
- * 用于把 document 注入到 Directionality 中的注入令牌。这是为了可以在测试中伪造该值。
- *
  * We can't use the real document in tests because changing the real `dir` causes geometry-based
  * tests in Safari to fail.
- *
- * 我们不能在测试中使用真正的 document，因为改变真实的 `dir` 会导致 Safari 中基于几何的测试失败。
  *
  * We also can't re-provide the DOCUMENT token from platform-brower because the unit tests
  * themselves use things like `querySelector` in test code.
  *
- * 我们也无法从 platform-browser 中重新提供 DOCUMENT 令牌，因为单元测试本身会在测试代码中使用 `querySelector` 等。
- *
  * This token is defined in a separate file from Directionality as a workaround for
  * <https://github.com/angular/angular/issues/22559>
-<<<<<<< HEAD
- *
- * 这个令牌是在 Directionality 的一个独立文件中定义的，用于解决 <https://github.com/angular/angular/issues/22559> 问题。
-=======
->>>>>>> 53b69108
  *
  * @docs-private
  */
