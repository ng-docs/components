--- conflicted
+++ resolved
@@ -23,18 +23,13 @@
   return shadowDomIsSupported;
 }
 
-<<<<<<< HEAD
 /**
  * Gets the shadow root of an element, if supported and the element is inside the Shadow DOM.
  *
  * 获取元素的 Shadow DOM 根（如果支持并且该元素在 Shadow DOM 内）。
  *
  */
-export function _getShadowRoot(element: HTMLElement): Node | null {
-=======
-/** Gets the shadow root of an element, if supported and the element is inside the Shadow DOM. */
 export function _getShadowRoot(element: HTMLElement): ShadowRoot | null {
->>>>>>> 94076af5
   if (_supportsShadowDom()) {
     const rootNode = element.getRootNode ? element.getRootNode() : null;
 
