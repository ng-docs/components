/**
 * @license
 * Copyright Google LLC All Rights Reserved.
 *
 * Use of this source code is governed by an MIT-style license that can be
 * found in the LICENSE file at https://angular.io/license
 */

/**
 * Cached result of whether the user's browser supports passive event listeners.
 *
 * 用户浏览器是否支持被动事件侦听器的缓存结果。
 *
 */
let supportsPassiveEvents: boolean;

/**
 * Checks whether the user's browser supports passive event listeners.
 * See: <https://github.com/WICG/EventListenerOptions/blob/gh-pages/explainer.md>
 *
<<<<<<< HEAD
 * 检查用户的浏览器是否支持被动事件侦听器。参见：<https://github.com/WICG/EventListenerOptions/blob/gh-pages/explainer.md>
 *
=======
>>>>>>> 53b69108
 */
export function supportsPassiveEventListeners(): boolean {
  if (supportsPassiveEvents == null && typeof window !== 'undefined') {
    try {
      window.addEventListener(
        'test',
        null!,
        Object.defineProperty({}, 'passive', {
          get: () => (supportsPassiveEvents = true),
        }),
      );
    } finally {
      supportsPassiveEvents = supportsPassiveEvents || false;
    }
  }

  return supportsPassiveEvents;
}

/**
 * Normalizes an `AddEventListener` object to something that can be passed
 * to `addEventListener` on any browser, no matter whether it supports the
 * `options` parameter.
 *
 * 将 `AddEventListener` 对象规范化为可以在任何浏览器中传给 `addEventListener` 的，无论其是否支持 `options` 参数。
 *
 * @param options Object to be normalized.
 *
 * 要规范化的对象。
 *
 */
export function normalizePassiveListenerOptions(
  options: AddEventListenerOptions,
): AddEventListenerOptions | boolean {
  return supportsPassiveEventListeners() ? options : !!options.capture;
}<|MERGE_RESOLUTION|>--- conflicted
+++ resolved
@@ -6,23 +6,15 @@
  * found in the LICENSE file at https://angular.io/license
  */
 
-/**
- * Cached result of whether the user's browser supports passive event listeners.
- *
- * 用户浏览器是否支持被动事件侦听器的缓存结果。
- *
- */
+/** Cached result of whether the user's browser supports passive event listeners. */
 let supportsPassiveEvents: boolean;
 
 /**
  * Checks whether the user's browser supports passive event listeners.
  * See: <https://github.com/WICG/EventListenerOptions/blob/gh-pages/explainer.md>
  *
-<<<<<<< HEAD
  * 检查用户的浏览器是否支持被动事件侦听器。参见：<https://github.com/WICG/EventListenerOptions/blob/gh-pages/explainer.md>
  *
-=======
->>>>>>> 53b69108
  */
 export function supportsPassiveEventListeners(): boolean {
   if (supportsPassiveEvents == null && typeof window !== 'undefined') {
