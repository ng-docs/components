/**
 * @license
 * Copyright Google LLC All Rights Reserved.
 *
 * Use of this source code is governed by an MIT-style license that can be
 * found in the LICENSE file at https://angular.io/license
 */

import {
  InjectionToken,
  IterableChangeRecord,
  IterableChanges,
  TemplateRef,
  ViewContainerRef,
} from '@angular/core';

/**
 * The context for an embedded view in the repeater's view container.
 *
 * 在复制器的视图容器中嵌入视图的上下文。
 *
 * @template T The type for the embedded view's $implicit property.
 *
 * 嵌入式视图的 $implicit 属性的类型。
 *
 */
export interface _ViewRepeaterItemContext<T> {
  $implicit?: T;
}

/**
 * The arguments needed to construct an embedded view for an item in a view
 * container.
 *
 * 为视图容器中的条目构造一个嵌入式视图时所需的参数。
 *
 * @template C The type for the context passed to each embedded view.
 *
 * 要传给每个嵌入式视图的上下文类型。
 *
 */
export interface _ViewRepeaterItemInsertArgs<C> {
  templateRef: TemplateRef<C>;
  context?: C;
  index?: number;
}

/**
 * A factory that derives the embedded view context for an item in a view
 * container.
 *
 * 该工厂用来为视图容器中的一个条目派生出嵌入式视图。
 *
 * @template T The type for the embedded view's $implicit property.
 *
 * 嵌入式视图的 $implicit 属性的类型。
 *
 * @template R The type for the item in each IterableDiffer change record.
 *
 * 每个 IterableDiffer 更改记录中的条目类型。
 *
 * @template C The type for the context passed to each embedded view.
 *
 * 传递给每个嵌入式视图的上下文类型。
 *
 */
export type _ViewRepeaterItemContextFactory<T, R, C extends _ViewRepeaterItemContext<T>> = (
  record: IterableChangeRecord<R>,
  adjustedPreviousIndex: number | null,
  currentIndex: number | null,
) => _ViewRepeaterItemInsertArgs<C>;

/**
 * Extracts the value of an item from an {@link IterableChangeRecord}.
 *
 * 从 {@link IterableChangeRecord} 中提取一个条目的值。
 *
 * @template T The type for the embedded view's $implicit property.
 *
 * 嵌入式视图的 $implicit 属性的类型。
 *
 * @template R The type for the item in each IterableDiffer change record.
 *
 * 每个 IterableDiffer 更改记录中的条目类型。
 *
 */
export type _ViewRepeaterItemValueResolver<T, R> = (record: IterableChangeRecord<R>) => T;

/**
 * Indicates how a view was changed by a {@link \_ViewRepeater}.
 *
<<<<<<< HEAD
 * 表示 {@link \_ViewRepeater} 如何改变视图的方式。
=======
>>>>>>> 53b69108
 */
export const enum _ViewRepeaterOperation {
  /**
   * The content of an existing view was replaced with another item.
   *
   * 现有视图的内容已替换成另一个视图。
   *
   */
  REPLACED,
  /**
   * A new view was created with `createEmbeddedView`.
   *
   * 用 `createEmbeddedView` 创建了一个新视图。
   *
   */
  INSERTED,
  /**
   * The position of a view changed, but the content remains the same.
   *
   * 视图的位置发生了变化，但内容保持不变。
   *
   */
  MOVED,
  /**
   * A view was detached from the view container.
   *
   * 视图从视图容器中拆除了。
   *
   */
  REMOVED,
}

/**
 * Meta data describing the state of a view after it was updated by a
 * {@link \_ViewRepeater}.
 *
 * 元数据描述了 {@link \_ViewRepeater} 更新后的视图状态。
 * @template R The type for the item in each IterableDiffer change record.
 *
 * 每个 IterableDiffer 更改记录中的条目类型。
 * @template C The type for the context passed to each embedded view.
 *
 * 传递给每个嵌入式视图的上下文类型。
 */
export interface _ViewRepeaterItemChange<R, C> {
  /**
   * The view's context after it was changed.
   *
   * 修改后的视图上下文。
   *
   */
  context?: C;
  /**
   * Indicates how the view was changed.
   *
   * 指出了视图的更改方式。
   *
   */
  operation: _ViewRepeaterOperation;
  /**
   * The view's corresponding change record.
   *
   * 该视图对应的变更记录。
   *
   */
  record: IterableChangeRecord<R>;
}

/**
 * Type for a callback to be executed after a view has changed.
 *
 * 在视图发生变化后要执行的回调类型。
 *
 * @template R The type for the item in each IterableDiffer change record.
 *
 * 每个 IterableDiffer 更改记录中的条目类型。
 *
 * @template C The type for the context passed to each embedded view.
 *
 * 传递给每个嵌入式视图的上下文类型。
 *
 */
export type _ViewRepeaterItemChanged<R, C> = (change: _ViewRepeaterItemChange<R, C>) => void;

/**
 * Describes a strategy for rendering items in a {@link ViewContainerRef}.
 *
 * 描述了在 {@link ViewContainerRef} 中渲染条目的策略。
 *
 * @template T The type for the embedded view's $implicit property.
 *
 * 嵌入式视图的 $implicit 属性的类型。
 *
 * @template R The type for the item in each IterableDiffer change record.
 *
 * 每个 IterableDiffer 更改记录中的条目类型。
 *
 * @template C The type for the context passed to each embedded view.
 *
 * 传递给每个嵌入式视图的上下文类型。
 *
 */
export interface _ViewRepeater<T, R, C extends _ViewRepeaterItemContext<T>> {
  applyChanges(
    changes: IterableChanges<R>,
    viewContainerRef: ViewContainerRef,
    itemContextFactory: _ViewRepeaterItemContextFactory<T, R, C>,
    itemValueResolver: _ViewRepeaterItemValueResolver<T, R>,
    itemViewChanged?: _ViewRepeaterItemChanged<R, C>,
  ): void;

  detach(): void;
}

/**
 * Injection token for {@link \_ViewRepeater}. This token is for use by Angular Material only.
 *
<<<<<<< HEAD
 * {@link \_ViewRepeater} 的注入令牌。这个令牌只供 Angular Material 使用。
=======
>>>>>>> 53b69108
 * @docs-private
 */
export const _VIEW_REPEATER_STRATEGY = new InjectionToken<
  _ViewRepeater<unknown, unknown, _ViewRepeaterItemContext<unknown>>
>('_ViewRepeater');<|MERGE_RESOLUTION|>--- conflicted
+++ resolved
@@ -17,12 +17,7 @@
 /**
  * The context for an embedded view in the repeater's view container.
  *
- * 在复制器的视图容器中嵌入视图的上下文。
- *
  * @template T The type for the embedded view's $implicit property.
- *
- * 嵌入式视图的 $implicit 属性的类型。
- *
  */
 export interface _ViewRepeaterItemContext<T> {
   $implicit?: T;
@@ -32,12 +27,7 @@
  * The arguments needed to construct an embedded view for an item in a view
  * container.
  *
- * 为视图容器中的条目构造一个嵌入式视图时所需的参数。
- *
  * @template C The type for the context passed to each embedded view.
- *
- * 要传给每个嵌入式视图的上下文类型。
- *
  */
 export interface _ViewRepeaterItemInsertArgs<C> {
   templateRef: TemplateRef<C>;
@@ -49,20 +39,9 @@
  * A factory that derives the embedded view context for an item in a view
  * container.
  *
- * 该工厂用来为视图容器中的一个条目派生出嵌入式视图。
- *
  * @template T The type for the embedded view's $implicit property.
- *
- * 嵌入式视图的 $implicit 属性的类型。
- *
  * @template R The type for the item in each IterableDiffer change record.
- *
- * 每个 IterableDiffer 更改记录中的条目类型。
- *
  * @template C The type for the context passed to each embedded view.
- *
- * 传递给每个嵌入式视图的上下文类型。
- *
  */
 export type _ViewRepeaterItemContextFactory<T, R, C extends _ViewRepeaterItemContext<T>> = (
   record: IterableChangeRecord<R>,
@@ -73,55 +52,23 @@
 /**
  * Extracts the value of an item from an {@link IterableChangeRecord}.
  *
- * 从 {@link IterableChangeRecord} 中提取一个条目的值。
- *
  * @template T The type for the embedded view's $implicit property.
- *
- * 嵌入式视图的 $implicit 属性的类型。
- *
  * @template R The type for the item in each IterableDiffer change record.
- *
- * 每个 IterableDiffer 更改记录中的条目类型。
- *
  */
 export type _ViewRepeaterItemValueResolver<T, R> = (record: IterableChangeRecord<R>) => T;
 
 /**
  * Indicates how a view was changed by a {@link \_ViewRepeater}.
  *
-<<<<<<< HEAD
- * 表示 {@link \_ViewRepeater} 如何改变视图的方式。
-=======
->>>>>>> 53b69108
  */
 export const enum _ViewRepeaterOperation {
-  /**
-   * The content of an existing view was replaced with another item.
-   *
-   * 现有视图的内容已替换成另一个视图。
-   *
-   */
+  /** The content of an existing view was replaced with another item. */
   REPLACED,
-  /**
-   * A new view was created with `createEmbeddedView`.
-   *
-   * 用 `createEmbeddedView` 创建了一个新视图。
-   *
-   */
+  /** A new view was created with `createEmbeddedView`. */
   INSERTED,
-  /**
-   * The position of a view changed, but the content remains the same.
-   *
-   * 视图的位置发生了变化，但内容保持不变。
-   *
-   */
+  /** The position of a view changed, but the content remains the same. */
   MOVED,
-  /**
-   * A view was detached from the view container.
-   *
-   * 视图从视图容器中拆除了。
-   *
-   */
+  /** A view was detached from the view container. */
   REMOVED,
 }
 
@@ -129,71 +76,32 @@
  * Meta data describing the state of a view after it was updated by a
  * {@link \_ViewRepeater}.
  *
- * 元数据描述了 {@link \_ViewRepeater} 更新后的视图状态。
  * @template R The type for the item in each IterableDiffer change record.
- *
- * 每个 IterableDiffer 更改记录中的条目类型。
  * @template C The type for the context passed to each embedded view.
- *
- * 传递给每个嵌入式视图的上下文类型。
  */
 export interface _ViewRepeaterItemChange<R, C> {
-  /**
-   * The view's context after it was changed.
-   *
-   * 修改后的视图上下文。
-   *
-   */
+  /** The view's context after it was changed. */
   context?: C;
-  /**
-   * Indicates how the view was changed.
-   *
-   * 指出了视图的更改方式。
-   *
-   */
+  /** Indicates how the view was changed. */
   operation: _ViewRepeaterOperation;
-  /**
-   * The view's corresponding change record.
-   *
-   * 该视图对应的变更记录。
-   *
-   */
+  /** The view's corresponding change record. */
   record: IterableChangeRecord<R>;
 }
 
 /**
  * Type for a callback to be executed after a view has changed.
  *
- * 在视图发生变化后要执行的回调类型。
- *
  * @template R The type for the item in each IterableDiffer change record.
- *
- * 每个 IterableDiffer 更改记录中的条目类型。
- *
  * @template C The type for the context passed to each embedded view.
- *
- * 传递给每个嵌入式视图的上下文类型。
- *
  */
 export type _ViewRepeaterItemChanged<R, C> = (change: _ViewRepeaterItemChange<R, C>) => void;
 
 /**
  * Describes a strategy for rendering items in a {@link ViewContainerRef}.
  *
- * 描述了在 {@link ViewContainerRef} 中渲染条目的策略。
- *
  * @template T The type for the embedded view's $implicit property.
- *
- * 嵌入式视图的 $implicit 属性的类型。
- *
  * @template R The type for the item in each IterableDiffer change record.
- *
- * 每个 IterableDiffer 更改记录中的条目类型。
- *
  * @template C The type for the context passed to each embedded view.
- *
- * 传递给每个嵌入式视图的上下文类型。
- *
  */
 export interface _ViewRepeater<T, R, C extends _ViewRepeaterItemContext<T>> {
   applyChanges(
@@ -210,10 +118,6 @@
 /**
  * Injection token for {@link \_ViewRepeater}. This token is for use by Angular Material only.
  *
-<<<<<<< HEAD
- * {@link \_ViewRepeater} 的注入令牌。这个令牌只供 Angular Material 使用。
-=======
->>>>>>> 53b69108
  * @docs-private
  */
 export const _VIEW_REPEATER_STRATEGY = new InjectionToken<
