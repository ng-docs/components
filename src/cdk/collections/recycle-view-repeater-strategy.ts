/**
 * @license
 * Copyright Google LLC All Rights Reserved.
 *
 * Use of this source code is governed by an MIT-style license that can be
 * found in the LICENSE file at https://angular.io/license
 */

import {
  EmbeddedViewRef,
  IterableChangeRecord,
  IterableChanges,
  ViewContainerRef
} from '@angular/core';
import {
  _ViewRepeater,
  _ViewRepeaterItemChanged,
  _ViewRepeaterItemContext,
  _ViewRepeaterItemContextFactory,
  _ViewRepeaterItemInsertArgs,
  _ViewRepeaterItemValueResolver,
  _ViewRepeaterOperation
} from './view-repeater';

/**
 * A repeater that caches views when they are removed from a
 * {@link ViewContainerRef}. When new items are inserted into the container,
 * the repeater will reuse one of the cached views instead of creating a new
 * embedded view. Recycling cached views reduces the quantity of expensive DOM
 * inserts.
 *
 * 当一个复制器从 {@link ViewContainerRef} 中移除时，会缓存这些复制器。当把新条目插入到容器中时，复制器会复用其中一个缓存的视图，而不是创建一个新的嵌入式视图。回收利用缓存的视图可以减少昂贵的 DOM 插入量。
 *
 * @template T The type for the embedded view's $implicit property.
 *
 * 嵌入式视图的 $implicit 属性的类型。
 *
 * @template R The type for the item in each IterableDiffer change record.
 *
 * 每个 IterableDiffer 更改记录中的条目类型。
 *
 * @template C The type for the context passed to each embedded view.
 *
 * 传给每个嵌入式视图的上下文类型。
 *
 */
export class _RecycleViewRepeaterStrategy<T, R, C extends _ViewRepeaterItemContext<T>>
    implements _ViewRepeater<T, R, C> {
  /**
   * The size of the cache used to store unused views.
   * Setting the cache size to `0` will disable caching. Defaults to 20 views.
   *
   * 用于存储未用视图的缓存大小。如何将缓存大小设置为 `0` 将禁用缓存。默认为 20 个视图。
   *
   */
  viewCacheSize: number = 20;

  /**
   * View cache that stores embedded view instances that have been previously stamped out,
   * but don't are not currently rendered. The view repeater will reuse these views rather than
   * creating brand new ones.
   *
   * 查看缓存，用于存储以前已标记过的但当前没有渲染过的嵌入式视图实例。视图复制器会复用这些视图而不是全新的视图。
   *
   * TODO(michaeljamesparsons) Investigate whether using a linked list would improve performance.
   */
  private _viewCache: EmbeddedViewRef<C>[] = [];

  /**
   * Apply changes to the DOM.
   *
   * 把这些变化应用到 DOM 中。
   *
   */
  applyChanges(changes: IterableChanges<R>,
               viewContainerRef: ViewContainerRef,
               itemContextFactory: _ViewRepeaterItemContextFactory<T, R, C>,
               itemValueResolver: _ViewRepeaterItemValueResolver<T, R>,
               itemViewChanged?: _ViewRepeaterItemChanged<R, C>) {
    // Rearrange the views to put them in the right location.
    changes.forEachOperation((record: IterableChangeRecord<R>,
                              adjustedPreviousIndex: number | null,
                              currentIndex: number | null) => {
      let view: EmbeddedViewRef<C> | undefined;
      let operation: _ViewRepeaterOperation;
      if (record.previousIndex == null) {  // Item added.
        const viewArgsFactory = () => itemContextFactory(
            record, adjustedPreviousIndex, currentIndex);
        view = this._insertView(viewArgsFactory, currentIndex!, viewContainerRef,
            itemValueResolver(record));
        operation = view ? _ViewRepeaterOperation.INSERTED : _ViewRepeaterOperation.REPLACED;
      } else if (currentIndex == null) {  // Item removed.
        this._detachAndCacheView(adjustedPreviousIndex!, viewContainerRef);
        operation = _ViewRepeaterOperation.REMOVED;
      } else {  // Item moved.
        view = this._moveView(adjustedPreviousIndex!, currentIndex!, viewContainerRef,
            itemValueResolver(record));
        operation = _ViewRepeaterOperation.MOVED;
      }

      if (itemViewChanged) {
        itemViewChanged({
          context: view?.context,
          operation,
          record,
        });
      }
    });
  }

  detach() {
    for (const view of this._viewCache) {
      view.destroy();
    }
    this._viewCache = [];
  }

  /**
   * Inserts a view for a new item, either from the cache or by creating a new
   * one. Returns `undefined` if the item was inserted into a cached view.
   *
   * 为新条目插入一个视图，可能从缓存中取得，也可能创建一个新条目。如果该条目已被插入到缓存视图中，则返回 `undefined`
   *
   */
  private _insertView(viewArgsFactory: () => _ViewRepeaterItemInsertArgs<C>, currentIndex: number,
                      viewContainerRef: ViewContainerRef,
                      value: T): EmbeddedViewRef<C> | undefined {
    const cachedView = this._insertViewFromCache(currentIndex!, viewContainerRef);
    if (cachedView) {
      cachedView.context.$implicit = value;
      return undefined;
    }

    const viewArgs = viewArgsFactory();
    return viewContainerRef.createEmbeddedView(
        viewArgs.templateRef, viewArgs.context, viewArgs.index);
  }

  /**
   * Detaches the view at the given index and inserts into the view cache.
   *
   * 在指定的索引处拆除视图，并把它插入到视图缓存中。
   *
   */
  private _detachAndCacheView(index: number, viewContainerRef: ViewContainerRef) {
    const detachedView = viewContainerRef.detach(index) as EmbeddedViewRef<C>;
    this._maybeCacheView(detachedView, viewContainerRef);
  }

  /**
   * Moves view at the previous index to the current index.
   *
   * 把前一个索引的视图移动到当前索引。
   *
   */
  private _moveView(adjustedPreviousIndex: number, currentIndex: number,
                    viewContainerRef: ViewContainerRef, value: T): EmbeddedViewRef<C> {
    const view = viewContainerRef.get(adjustedPreviousIndex!) as EmbeddedViewRef<C>;
    viewContainerRef.move(view, currentIndex);
    view.context.$implicit = value;
    return view;
  }

  /**
   * Cache the given detached view. If the cache is full, the view will be
   * destroyed.
   *
   * 缓存指定的已拆除视图。如果缓存已满，该视图将被销毁。
   *
   */
  private _maybeCacheView(view: EmbeddedViewRef<C>, viewContainerRef: ViewContainerRef) {
    if (this._viewCache.length < this.viewCacheSize) {
      this._viewCache.push(view);
    } else {
      const index = viewContainerRef.indexOf(view);

      // The host component could remove views from the container outside of
      // the view repeater. It's unlikely this will occur, but just in case,
      // destroy the view on its own, otherwise destroy it through the
      // container to ensure that all the references are removed.
      if (index === -1) {
        view.destroy();
      } else {
        viewContainerRef.remove(index);
      }
    }
  }

  /**
   * Inserts a recycled view from the cache at the given index.
   *
   * 在指定索引处的缓存中插入一个回收的视图。
   *
   */
  private _insertViewFromCache(index: number,
                               viewContainerRef: ViewContainerRef): EmbeddedViewRef<C> | null {
    const cachedView = this._viewCache.pop();
    if (cachedView) {
      viewContainerRef.insert(cachedView, index);
    }
    return cachedView || null;
  }
<<<<<<< HEAD

  /**
   * Detaches the embedded view at the given index.
   *
   * 在指定的索引处拆除嵌入式视图。
   *
   */
  private _detachView(index: number, viewContainerRef: ViewContainerRef): EmbeddedViewRef<C> {
    return viewContainerRef.detach(index) as EmbeddedViewRef<C>;
  }
=======
>>>>>>> 94076af5
}<|MERGE_RESOLUTION|>--- conflicted
+++ resolved
@@ -200,17 +200,4 @@
     }
     return cachedView || null;
   }
-<<<<<<< HEAD
-
-  /**
-   * Detaches the embedded view at the given index.
-   *
-   * 在指定的索引处拆除嵌入式视图。
-   *
-   */
-  private _detachView(index: number, viewContainerRef: ViewContainerRef): EmbeddedViewRef<C> {
-    return viewContainerRef.detach(index) as EmbeddedViewRef<C>;
-  }
-=======
->>>>>>> 94076af5
 }