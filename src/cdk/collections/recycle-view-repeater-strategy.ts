/**
 * @license
 * Copyright Google LLC All Rights Reserved.
 *
 * Use of this source code is governed by an MIT-style license that can be
 * found in the LICENSE file at https://angular.io/license
 */

import {
  EmbeddedViewRef,
  IterableChangeRecord,
  IterableChanges,
  ViewContainerRef,
} from '@angular/core';
import {
  _ViewRepeater,
  _ViewRepeaterItemChanged,
  _ViewRepeaterItemContext,
  _ViewRepeaterItemContextFactory,
  _ViewRepeaterItemInsertArgs,
  _ViewRepeaterItemValueResolver,
  _ViewRepeaterOperation,
} from './view-repeater';

/**
 * A repeater that caches views when they are removed from a
 * {@link ViewContainerRef}. When new items are inserted into the container,
 * the repeater will reuse one of the cached views instead of creating a new
 * embedded view. Recycling cached views reduces the quantity of expensive DOM
 * inserts.
 *
 * 当一个复制器从 {@link ViewContainerRef} 中移除时，会缓存这些复制器。当把新条目插入到容器中时，复制器会复用其中一个缓存的视图，而不是创建一个新的嵌入式视图。回收利用缓存的视图可以减少昂贵的 DOM 插入量。
 *
 * @template T The type for the embedded view's $implicit property.
 *
 * 嵌入式视图的 $implicit 属性的类型。
 *
 * @template R The type for the item in each IterableDiffer change record.
 *
 * 每个 IterableDiffer 更改记录中的条目类型。
 *
 * @template C The type for the context passed to each embedded view.
 *
 * 传给每个嵌入式视图的上下文类型。
 *
 */
export class _RecycleViewRepeaterStrategy<T, R, C extends _ViewRepeaterItemContext<T>>
  implements _ViewRepeater<T, R, C>
{
  /**
   * The size of the cache used to store unused views.
   * Setting the cache size to `0` will disable caching. Defaults to 20 views.
   *
   * 用于存储未用视图的缓存大小。如何将缓存大小设置为 `0` 将禁用缓存。默认为 20 个视图。
   *
   */
  viewCacheSize: number = 20;

  /**
   * View cache that stores embedded view instances that have been previously stamped out,
   * but don't are not currently rendered. The view repeater will reuse these views rather than
   * creating brand new ones.
   *
   * 查看缓存，用于存储以前已标记过的但当前没有渲染过的嵌入式视图实例。视图复制器会复用这些视图而不是全新的视图。
   *
   * TODO(michaeljamesparsons) Investigate whether using a linked list would improve performance.
   */
  private _viewCache: EmbeddedViewRef<C>[] = [];

<<<<<<< HEAD
  /**
   * Apply changes to the DOM.
   *
   * 把这些变化应用到 DOM 中。
   *
   */
  applyChanges(changes: IterableChanges<R>,
               viewContainerRef: ViewContainerRef,
               itemContextFactory: _ViewRepeaterItemContextFactory<T, R, C>,
               itemValueResolver: _ViewRepeaterItemValueResolver<T, R>,
               itemViewChanged?: _ViewRepeaterItemChanged<R, C>) {
=======
  /** Apply changes to the DOM. */
  applyChanges(
    changes: IterableChanges<R>,
    viewContainerRef: ViewContainerRef,
    itemContextFactory: _ViewRepeaterItemContextFactory<T, R, C>,
    itemValueResolver: _ViewRepeaterItemValueResolver<T, R>,
    itemViewChanged?: _ViewRepeaterItemChanged<R, C>,
  ) {
>>>>>>> 03485cd6
    // Rearrange the views to put them in the right location.
    changes.forEachOperation(
      (
        record: IterableChangeRecord<R>,
        adjustedPreviousIndex: number | null,
        currentIndex: number | null,
      ) => {
        let view: EmbeddedViewRef<C> | undefined;
        let operation: _ViewRepeaterOperation;
        if (record.previousIndex == null) {
          // Item added.
          const viewArgsFactory = () =>
            itemContextFactory(record, adjustedPreviousIndex, currentIndex);
          view = this._insertView(
            viewArgsFactory,
            currentIndex!,
            viewContainerRef,
            itemValueResolver(record),
          );
          operation = view ? _ViewRepeaterOperation.INSERTED : _ViewRepeaterOperation.REPLACED;
        } else if (currentIndex == null) {
          // Item removed.
          this._detachAndCacheView(adjustedPreviousIndex!, viewContainerRef);
          operation = _ViewRepeaterOperation.REMOVED;
        } else {
          // Item moved.
          view = this._moveView(
            adjustedPreviousIndex!,
            currentIndex!,
            viewContainerRef,
            itemValueResolver(record),
          );
          operation = _ViewRepeaterOperation.MOVED;
        }

        if (itemViewChanged) {
          itemViewChanged({
            context: view?.context,
            operation,
            record,
          });
        }
      },
    );
  }

  detach() {
    for (const view of this._viewCache) {
      view.destroy();
    }
    this._viewCache = [];
  }

  /**
   * Inserts a view for a new item, either from the cache or by creating a new
   * one. Returns `undefined` if the item was inserted into a cached view.
   *
   * 为新条目插入一个视图，可能从缓存中取得，也可能创建一个新条目。如果该条目已被插入到缓存视图中，则返回 `undefined`
   *
   */
  private _insertView(
    viewArgsFactory: () => _ViewRepeaterItemInsertArgs<C>,
    currentIndex: number,
    viewContainerRef: ViewContainerRef,
    value: T,
  ): EmbeddedViewRef<C> | undefined {
    const cachedView = this._insertViewFromCache(currentIndex!, viewContainerRef);
    if (cachedView) {
      cachedView.context.$implicit = value;
      return undefined;
    }

    const viewArgs = viewArgsFactory();
    return viewContainerRef.createEmbeddedView(
      viewArgs.templateRef,
      viewArgs.context,
      viewArgs.index,
    );
  }

  /**
   * Detaches the view at the given index and inserts into the view cache.
   *
   * 在指定的索引处拆除视图，并把它插入到视图缓存中。
   *
   */
  private _detachAndCacheView(index: number, viewContainerRef: ViewContainerRef) {
    const detachedView = viewContainerRef.detach(index) as EmbeddedViewRef<C>;
    this._maybeCacheView(detachedView, viewContainerRef);
  }

<<<<<<< HEAD
  /**
   * Moves view at the previous index to the current index.
   *
   * 把前一个索引的视图移动到当前索引。
   *
   */
  private _moveView(adjustedPreviousIndex: number, currentIndex: number,
                    viewContainerRef: ViewContainerRef, value: T): EmbeddedViewRef<C> {
=======
  /** Moves view at the previous index to the current index. */
  private _moveView(
    adjustedPreviousIndex: number,
    currentIndex: number,
    viewContainerRef: ViewContainerRef,
    value: T,
  ): EmbeddedViewRef<C> {
>>>>>>> 03485cd6
    const view = viewContainerRef.get(adjustedPreviousIndex!) as EmbeddedViewRef<C>;
    viewContainerRef.move(view, currentIndex);
    view.context.$implicit = value;
    return view;
  }

  /**
   * Cache the given detached view. If the cache is full, the view will be
   * destroyed.
   *
   * 缓存指定的已拆除视图。如果缓存已满，该视图将被销毁。
   *
   */
  private _maybeCacheView(view: EmbeddedViewRef<C>, viewContainerRef: ViewContainerRef) {
    if (this._viewCache.length < this.viewCacheSize) {
      this._viewCache.push(view);
    } else {
      const index = viewContainerRef.indexOf(view);

      // The host component could remove views from the container outside of
      // the view repeater. It's unlikely this will occur, but just in case,
      // destroy the view on its own, otherwise destroy it through the
      // container to ensure that all the references are removed.
      if (index === -1) {
        view.destroy();
      } else {
        viewContainerRef.remove(index);
      }
    }
  }

<<<<<<< HEAD
  /**
   * Inserts a recycled view from the cache at the given index.
   *
   * 在指定索引处的缓存中插入一个回收的视图。
   *
   */
  private _insertViewFromCache(index: number,
                               viewContainerRef: ViewContainerRef): EmbeddedViewRef<C> | null {
=======
  /** Inserts a recycled view from the cache at the given index. */
  private _insertViewFromCache(
    index: number,
    viewContainerRef: ViewContainerRef,
  ): EmbeddedViewRef<C> | null {
>>>>>>> 03485cd6
    const cachedView = this._viewCache.pop();
    if (cachedView) {
      viewContainerRef.insert(cachedView, index);
    }
    return cachedView || null;
  }
}<|MERGE_RESOLUTION|>--- conflicted
+++ resolved
@@ -67,20 +67,12 @@
    */
   private _viewCache: EmbeddedViewRef<C>[] = [];
 
-<<<<<<< HEAD
   /**
    * Apply changes to the DOM.
    *
    * 把这些变化应用到 DOM 中。
    *
    */
-  applyChanges(changes: IterableChanges<R>,
-               viewContainerRef: ViewContainerRef,
-               itemContextFactory: _ViewRepeaterItemContextFactory<T, R, C>,
-               itemValueResolver: _ViewRepeaterItemValueResolver<T, R>,
-               itemViewChanged?: _ViewRepeaterItemChanged<R, C>) {
-=======
-  /** Apply changes to the DOM. */
   applyChanges(
     changes: IterableChanges<R>,
     viewContainerRef: ViewContainerRef,
@@ -88,7 +80,6 @@
     itemValueResolver: _ViewRepeaterItemValueResolver<T, R>,
     itemViewChanged?: _ViewRepeaterItemChanged<R, C>,
   ) {
->>>>>>> 03485cd6
     // Rearrange the views to put them in the right location.
     changes.forEachOperation(
       (
@@ -180,24 +171,18 @@
     this._maybeCacheView(detachedView, viewContainerRef);
   }
 
-<<<<<<< HEAD
   /**
    * Moves view at the previous index to the current index.
    *
    * 把前一个索引的视图移动到当前索引。
    *
    */
-  private _moveView(adjustedPreviousIndex: number, currentIndex: number,
-                    viewContainerRef: ViewContainerRef, value: T): EmbeddedViewRef<C> {
-=======
-  /** Moves view at the previous index to the current index. */
   private _moveView(
     adjustedPreviousIndex: number,
     currentIndex: number,
     viewContainerRef: ViewContainerRef,
     value: T,
   ): EmbeddedViewRef<C> {
->>>>>>> 03485cd6
     const view = viewContainerRef.get(adjustedPreviousIndex!) as EmbeddedViewRef<C>;
     viewContainerRef.move(view, currentIndex);
     view.context.$implicit = value;
@@ -229,22 +214,16 @@
     }
   }
 
-<<<<<<< HEAD
   /**
    * Inserts a recycled view from the cache at the given index.
    *
    * 在指定索引处的缓存中插入一个回收的视图。
    *
    */
-  private _insertViewFromCache(index: number,
-                               viewContainerRef: ViewContainerRef): EmbeddedViewRef<C> | null {
-=======
-  /** Inserts a recycled view from the cache at the given index. */
   private _insertViewFromCache(
     index: number,
     viewContainerRef: ViewContainerRef,
   ): EmbeddedViewRef<C> | null {
->>>>>>> 03485cd6
     const cachedView = this._viewCache.pop();
     if (cachedView) {
       viewContainerRef.insert(cachedView, index);
