/**
 * @license
 * Copyright Google LLC All Rights Reserved.
 *
 * Use of this source code is governed by an MIT-style license that can be
 * found in the LICENSE file at https://angular.io/license
 */

import {
  TemplateRef,
  ViewContainerRef,
  ElementRef,
  ComponentRef,
  EmbeddedViewRef,
  Injector,
  ComponentFactoryResolver,
} from '@angular/core';
import {
  throwNullPortalOutletError,
  throwPortalAlreadyAttachedError,
  throwNoPortalAttachedError,
  throwNullPortalError,
  throwPortalOutletAlreadyDisposedError,
  throwUnknownPortalTypeError,
} from './portal-errors';

/**
 * Interface that can be used to generically type a class.
 *
 * 可以用来对类进行泛型化的接口。
 *
 */
export interface ComponentType<T> {
  new (...args: any[]): T;
}

/**
 * A `Portal` is something that you want to render somewhere else.
 * It can be attach to / detached from a `PortalOutlet`.
 *
 * 你希望在其它地方渲染的 `Portal`。它可以附着到 `PortalOutlet` 或从那里拆除。
 *
 */
export abstract class Portal<T> {
  private _attachedHost: PortalOutlet | null;

  /**
   * Attach this portal to a host.
   *
   * 把这个传送点附着到宿主上。
   *
   */
  attach(host: PortalOutlet): T {
    if (typeof ngDevMode === 'undefined' || ngDevMode) {
      if (host == null) {
        throwNullPortalOutletError();
      }

      if (host.hasAttached()) {
        throwPortalAlreadyAttachedError();
      }
    }

    this._attachedHost = host;
    return <T>host.attach(this);
  }

  /**
   * Detach this portal from its host
   *
   * 从宿主那里删除这个传送点
   *
   */
  detach(): void {
    let host = this._attachedHost;

    if (host != null) {
      this._attachedHost = null;
      host.detach();
    } else if (typeof ngDevMode === 'undefined' || ngDevMode) {
      throwNoPortalAttachedError();
    }
  }

  /**
   * Whether this portal is attached to a host.
   *
   * 此传送点是否已附着到宿主上。
   *
   */
  get isAttached(): boolean {
    return this._attachedHost != null;
  }

  /**
   * Sets the PortalOutlet reference without performing `attach()`. This is used directly by
   * the PortalOutlet when it is performing an `attach()` or `detach()`.
   *
   * 在不执行 `attach()` 的情况下设置 PortalOutlet 的引用。当 PortalOutlet 要执行 `attach()` 或 `detach()` 时会直接使用它。
   *
   */
  setAttachedHost(host: PortalOutlet | null) {
    this._attachedHost = host;
  }
}

/**
 * A `ComponentPortal` is a portal that instantiates some Component upon attachment.
 *
 * `ComponentPortal` 是一个传送点，它会把某些组件实例化并作为自己的附件。
 *
 */
export class ComponentPortal<T> extends Portal<ComponentRef<T>> {
  /**
   * The type of the component that will be instantiated for attachment.
   *
   * 要作为附件实例化的组件类型。
   *
   */
  component: ComponentType<T>;

  /**
   * Where the attached component should live in Angular's *logical* component tree.
   * This is different from where the component *renders*, which is determined by the PortalOutlet.
   * The origin is necessary when the host is outside of the Angular application context.
   *
   * [可选] 附着组件应该放在 Angular 的*逻辑*组件树中。这与组件*渲染的*位置不同，后者由 PortalOutlet 决定。当宿主在 Angular 应用的上下文之外时，这个原点是必需的。
   *
   */
  viewContainerRef?: ViewContainerRef | null;

<<<<<<< HEAD
  /**
   * [Optional] Injector used for the instantiation of the component.
   *
   * [可选] 供组件实例化时使用的注入器。
   *
   */
=======
  /** Injector used for the instantiation of the component. */
>>>>>>> 70cf080c
  injector?: Injector | null;

  /**
   * Alternate `ComponentFactoryResolver` to use when resolving the associated component.
   * Defaults to using the resolver from the outlet that the portal is attached to.
   *
   * 在解析相关组件时要用到的 `ComponentFactoryResolver` 替代品。默认使用来自传送点所附着的出口地标的解析器。
   *
   */
  componentFactoryResolver?: ComponentFactoryResolver | null;

  /**
   * List of DOM nodes that should be projected through `<ng-content>` of the attached component.
   */
  projectableNodes?: Node[][] | null;

  constructor(
    component: ComponentType<T>,
    viewContainerRef?: ViewContainerRef | null,
    injector?: Injector | null,
    componentFactoryResolver?: ComponentFactoryResolver | null,
    projectableNodes?: Node[][] | null,
  ) {
    super();
    this.component = component;
    this.viewContainerRef = viewContainerRef;
    this.injector = injector;
    this.componentFactoryResolver = componentFactoryResolver;
    this.projectableNodes = projectableNodes;
  }
}

/**
 * A `TemplatePortal` is a portal that represents some embedded template (TemplateRef).
 *
 * `TemplatePortal` 是一个代表嵌入式模板（TemplateRef）的传送点。
 *
 */
export class TemplatePortal<C = any> extends Portal<EmbeddedViewRef<C>> {
  constructor(
    /**
     * The embedded template that will be used to instantiate an embedded View in the host.
     *
     * 嵌入式模板，用于在宿主中实例化一个嵌入式视图。
     *
     */
    public templateRef: TemplateRef<C>,
    /**
     * Reference to the ViewContainer into which the template will be stamped out.
     *
     * 要容纳模板生成物的 ViewContainer 的引用。
     *
     */
    public viewContainerRef: ViewContainerRef,
    /**
     * Contextual data to be passed in to the embedded view.
     *
     * 要传入内嵌式视图中的上下文数据。
     *
     */
    public context?: C,
    /** The injector to use for the embedded view. */
    public injector?: Injector,
  ) {
    super();
  }

  get origin(): ElementRef {
    return this.templateRef.elementRef;
  }

  /**
   * Attach the portal to the provided `PortalOutlet`.
   * When a context is provided it will override the `context` property of the `TemplatePortal`
   * instance.
   *
   * 把此传送点添加到所提供的 `PortalOutlet` 中。当提供了上下文时，它会改写 `TemplatePortal` 实例 `context` 属性。
   *
   */
  override attach(host: PortalOutlet, context: C | undefined = this.context): EmbeddedViewRef<C> {
    this.context = context;
    return super.attach(host);
  }

  override detach(): void {
    this.context = undefined;
    return super.detach();
  }
}

/**
 * A `DomPortal` is a portal whose DOM element will be taken from its current position
 * in the DOM and moved into a portal outlet, when it is attached. On detach, the content
 * will be restored to its original position.
 *
 * `DomPortal` 是一个传送点，它的 DOM 元素会从 DOM 中的当前位置获取，并在附着到传送点时移入其中。在拆除时，内容将恢复到其原来的位置。
 *
 */
export class DomPortal<T = HTMLElement> extends Portal<T> {
  /**
   * DOM node hosting the portal's content.
   *
   * 传送点内容的宿主 DOM 节点。
   *
   */
  readonly element: T;

  constructor(element: T | ElementRef<T>) {
    super();
    this.element = element instanceof ElementRef ? element.nativeElement : element;
  }
}

/**
 * A `PortalOutlet` is an space that can contain a single `Portal`.
 *
 * `PortalOutlet` 是一个可以容纳单个 `Portal` 的空间。
 *
 */
export interface PortalOutlet {
  /**
   * Attaches a portal to this outlet.
   *
   * 把这个传送点连接到这个出口地标。
   *
   */
  attach(portal: Portal<any>): any;

  /**
   * Detaches the currently attached portal from this outlet.
   *
   * 从当前出口地标上拆除已经附着上的传送点。
   *
   */
  detach(): any;

  /**
   * Performs cleanup before the outlet is destroyed.
   *
   * 在销毁之前，先进行清理。
   *
   */
  dispose(): void;

  /**
   * Whether there is currently a portal attached to this outlet.
   *
   * 当前是否有一个连接到此出口地标的传送点。
   *
   */
  hasAttached(): boolean;
}

/**
 * @deprecated Use `PortalOutlet` instead.
 *
 * 请改用 `PortalOutlet`。
 *
 * @breaking-change 9.0.0
 *
 */
export type PortalHost = PortalOutlet;

/**
 * Partial implementation of PortalOutlet that handles attaching
 * ComponentPortal and TemplatePortal.
 *
 * PortalOutlet 的部分实现，用于处理附着的 ComponentPortal 和 TemplatePortal。
 *
 */
export abstract class BasePortalOutlet implements PortalOutlet {
  /**
   * The portal currently attached to the host.
   *
   * 这个传送点已经附着到了宿主上。
   *
   */
  protected _attachedPortal: Portal<any> | null;

  /**
   * A function that will permanently dispose this host.
   *
   * 永久销毁这个宿主的函数
   *
   */
  private _disposeFn: (() => void) | null;

  /**
   * Whether this host has already been permanently disposed.
   *
   * 该宿主是否已永久销毁。
   *
   */
  private _isDisposed: boolean = false;

  /**
   * Whether this host has an attached portal.
   *
   * 该宿主是否有附着的传送点。
   *
   */
  hasAttached(): boolean {
    return !!this._attachedPortal;
  }

  attach<T>(portal: ComponentPortal<T>): ComponentRef<T>;
  attach<T>(portal: TemplatePortal<T>): EmbeddedViewRef<T>;
  attach(portal: any): any;

  /**
   * Attaches a portal.
   *
   * 附着一个传送点。
   *
   */
  attach(portal: Portal<any>): any {
    if (typeof ngDevMode === 'undefined' || ngDevMode) {
      if (!portal) {
        throwNullPortalError();
      }

      if (this.hasAttached()) {
        throwPortalAlreadyAttachedError();
      }

      if (this._isDisposed) {
        throwPortalOutletAlreadyDisposedError();
      }
    }

    if (portal instanceof ComponentPortal) {
      this._attachedPortal = portal;
      return this.attachComponentPortal(portal);
    } else if (portal instanceof TemplatePortal) {
      this._attachedPortal = portal;
      return this.attachTemplatePortal(portal);
      // @breaking-change 10.0.0 remove null check for `this.attachDomPortal`.
    } else if (this.attachDomPortal && portal instanceof DomPortal) {
      this._attachedPortal = portal;
      return this.attachDomPortal(portal);
    }

    if (typeof ngDevMode === 'undefined' || ngDevMode) {
      throwUnknownPortalTypeError();
    }
  }

  abstract attachComponentPortal<T>(portal: ComponentPortal<T>): ComponentRef<T>;

  abstract attachTemplatePortal<C>(portal: TemplatePortal<C>): EmbeddedViewRef<C>;

  // @breaking-change 10.0.0 `attachDomPortal` to become a required abstract method.
  readonly attachDomPortal: null | ((portal: DomPortal) => any) = null;

  /**
   * Detaches a previously attached portal.
   *
   * 拆除以前附着过的传送点。
   *
   */
  detach(): void {
    if (this._attachedPortal) {
      this._attachedPortal.setAttachedHost(null);
      this._attachedPortal = null;
    }

    this._invokeDisposeFn();
  }

  /**
   * Permanently dispose of this portal host.
   *
   * 永久销毁这个 Portal 宿主。
   *
   */
  dispose(): void {
    if (this.hasAttached()) {
      this.detach();
    }

    this._invokeDisposeFn();
    this._isDisposed = true;
  }

  /** @docs-private */
  setDisposeFn(fn: () => void) {
    this._disposeFn = fn;
  }

  private _invokeDisposeFn() {
    if (this._disposeFn) {
      this._disposeFn();
      this._disposeFn = null;
    }
  }
}

/**
 * @deprecated Use `BasePortalOutlet` instead.
 *
 * 请改用 `BasePortalOutlet`。
 *
 * @breaking-change 9.0.0
 *
 */
export abstract class BasePortalHost extends BasePortalOutlet {}<|MERGE_RESOLUTION|>--- conflicted
+++ resolved
@@ -129,16 +129,12 @@
    */
   viewContainerRef?: ViewContainerRef | null;
 
-<<<<<<< HEAD
-  /**
-   * [Optional] Injector used for the instantiation of the component.
-   *
-   * [可选] 供组件实例化时使用的注入器。
-   *
-   */
-=======
-  /** Injector used for the instantiation of the component. */
->>>>>>> 70cf080c
+  /**
+   * Injector used for the instantiation of the component.
+   *
+   * 供组件实例化时使用的注入器。
+   *
+   */
   injector?: Injector | null;
 
   /**
