--- conflicted
+++ resolved
@@ -81,14 +81,8 @@
 组件可以使用 `@ViewChild` 或 `@ViewChildren` 来获取对 `CdkPortal` 的引用。
 
 ##### `ComponentPortal`
-<<<<<<< HEAD
 
-Used to create a portal from a component type. When a component is dynamically created using
-portals, it must be included in the `entryComponents` of its `NgModule`if your project uses ViewEngine. Projects
-using Angular Ivy don't need `entryComponents`.
-=======
 Used to create a portal from a component type.
->>>>>>> 03485cd6
 
 用于从某个组件类创建传送点。当使用传送点动态创建组件时，如果你的项目使用 ViewEngine，就必须把该组件包含在 `NgModule` 的 `entryComponents` 中。而那些使用 Angular Ivy 的项目不需要 `entryComponents`。
 
