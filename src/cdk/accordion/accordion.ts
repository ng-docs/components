/**
 * @license
 * Copyright Google LLC All Rights Reserved.
 *
 * Use of this source code is governed by an MIT-style license that can be
 * found in the LICENSE file at https://angular.io/license
 */

import {BooleanInput, coerceBooleanProperty} from '@angular/cdk/coercion';
import {Directive, InjectionToken, Input, OnChanges, OnDestroy, SimpleChanges} from '@angular/core';
import {Subject} from 'rxjs';

/**
 * Used to generate unique ID for each accordion.
 *
 * 用于为每个手风琴生成唯一的 ID。
 *
 */
let nextId = 0;

/**
 * Injection token that can be used to reference instances of `CdkAccordion`. It serves
 * as alternative token to the actual `CdkAccordion` class which could cause unnecessary
 * retention of the class and its directive metadata.
 *
 * 这个注入令牌可以用来引用一些 `CdkAccordion` 实例。它可以作为真实 `CdkAccordion` 类的备用令牌，直接使用该类可能导致该类及其指令的元数据无法被优化掉。
 *
 */
export const CDK_ACCORDION = new InjectionToken<CdkAccordion>('CdkAccordion');

/**
 * Directive whose purpose is to manage the expanded state of CdkAccordionItem children.
 *
 * 该指令的用途是管理 CdkAccordionItem 子组件的展开状态。
 *
 */
@Directive({
  selector: 'cdk-accordion, [cdkAccordion]',
  exportAs: 'cdkAccordion',
  providers: [{ provide: CDK_ACCORDION, useExisting: CdkAccordion }],
})
export class CdkAccordion implements OnDestroy, OnChanges {
  /**
   * Emits when the state of the accordion changes
   *
   * 当手风琴状态发生变化时会触发
   *
   */
  readonly _stateChanges = new Subject<SimpleChanges>();

  /**
   * Stream that emits true/false when openAll/closeAll is triggered.
   *
   * 当 openAll/closeAll 被触发时，此流会发出 true/false。
   *
   */
  readonly _openCloseAllActions: Subject<boolean> = new Subject<boolean>();

  /**
   * A readonly id value to use for unique selection coordination.
   *
   * 一个只读的 id 值，用于在单选模式下进行协调。
   *
   */
  readonly id = `cdk-accordion-${nextId++}`;

  /**
   * Whether the accordion should allow multiple expanded accordion items simultaneously.
   *
   * 手风琴是否应该允许同时展开多个手风琴条目。
   *
   */
  @Input()
  get multi(): boolean {
    return this._multi;
  }
<<<<<<< HEAD

  set multi(multi: boolean) {
    this._multi = coerceBooleanProperty(multi);
  }

=======
  set multi(multi: BooleanInput) {
    this._multi = coerceBooleanProperty(multi);
  }
>>>>>>> 03485cd6
  private _multi: boolean = false;

  /**
   * Opens all enabled accordion items in an accordion where multi is enabled.
   *
   * 允许多选时，可以同时打开手风琴中的所有可用条目。
   *
   */
  openAll(): void {
    if (this._multi) {
      this._openCloseAllActions.next(true);
    }
  }

  /**
   * Closes all enabled accordion items in an accordion where multi is enabled.
   *
   * 允许多选时，可以同时关闭手风琴中的所有可用条目。
   *
   */
  closeAll(): void {
    this._openCloseAllActions.next(false);
  }

  ngOnChanges(changes: SimpleChanges) {
    this._stateChanges.next(changes);
  }

  ngOnDestroy() {
    this._stateChanges.complete();
    this._openCloseAllActions.complete();
  }
}<|MERGE_RESOLUTION|>--- conflicted
+++ resolved
@@ -37,7 +37,7 @@
 @Directive({
   selector: 'cdk-accordion, [cdkAccordion]',
   exportAs: 'cdkAccordion',
-  providers: [{ provide: CDK_ACCORDION, useExisting: CdkAccordion }],
+  providers: [{provide: CDK_ACCORDION, useExisting: CdkAccordion}],
 })
 export class CdkAccordion implements OnDestroy, OnChanges {
   /**
@@ -74,17 +74,10 @@
   get multi(): boolean {
     return this._multi;
   }
-<<<<<<< HEAD
 
-  set multi(multi: boolean) {
-    this._multi = coerceBooleanProperty(multi);
-  }
-
-=======
   set multi(multi: BooleanInput) {
     this._multi = coerceBooleanProperty(multi);
   }
->>>>>>> 03485cd6
   private _multi: boolean = false;
 
   /**
