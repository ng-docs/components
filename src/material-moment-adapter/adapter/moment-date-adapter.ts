--- conflicted
+++ resolved
@@ -19,22 +19,11 @@
 
 const moment = _rollupMoment || _moment;
 
-/**
- * Configurable options for {@see MomentDateAdapter}.
- *
- * {@see MomentDateAdapter} 的可配置选项。
- *
- */
+/** Configurable options for {@see MomentDateAdapter}. */
 export interface MatMomentDateAdapterOptions {
   /**
    * When enabled, the dates have to match the format exactly.
-<<<<<<< HEAD
-   * See https://momentjs.com/guides/#/parsing/strict-mode/.
-   *
-   * 启用后，日期必须与格式完全匹配。请参阅 <https://momentjs.com/guides/#/parsing/strict-mode/> 。
-=======
    * See <https://momentjs.com/guides/#/parsing/strict-mode/>.
->>>>>>> 53b69108
    *
    */
   strict?: boolean;
@@ -43,19 +32,11 @@
    * Turns the use of utc dates on or off.
    * Changing this will change how Angular Material components like DatePicker output dates.
    * {@default false}
-   *
-   * 打开或关闭 UTC 日期的使用。更改此设置将更改 Angular Material 组件（如 DatePicker）输出日期的方式。 {@default false}
-   *
    */
   useUtc?: boolean;
 }
 
-/**
- * InjectionToken for moment date adapter to configure options.
- *
- * 用于 moment 日期适配器的 InjectionToken 配置选项。
- *
- */
+/** InjectionToken for moment date adapter to configure options. */
 export const MAT_MOMENT_DATE_ADAPTER_OPTIONS = new InjectionToken<MatMomentDateAdapterOptions>(
   'MAT_MOMENT_DATE_ADAPTER_OPTIONS',
   {
@@ -71,12 +52,7 @@
   };
 }
 
-/**
- * Creates an array and fills it with values.
- *
- * 创建一个数组并用一些值填充它。
- *
- */
+/** Creates an array and fills it with values. */
 function range<T>(length: number, valueFunction: (index: number) => T): T[] {
   const valuesArray = Array(length);
   for (let i = 0; i < length; i++) {
@@ -85,12 +61,7 @@
   return valuesArray;
 }
 
-/**
- * Adapts Moment.js Dates for use with Angular Material.
- *
- * 调整 Moment.js 日期以便与 Angular Material 一起使用。
- *
- */
+/** Adapts Moment.js Dates for use with Angular Material. */
 @Injectable()
 export class MomentDateAdapter extends DateAdapter<Moment> {
   // Note: all of the methods that accept a `Moment` input parameter immediately call `this.clone`
@@ -247,11 +218,6 @@
    * (<https://www.ietf.org/rfc/rfc3339.txt>) and valid Date objects into valid Moments and empty
    * string into null. Returns an invalid date for all other values.
    *
-<<<<<<< HEAD
-   * 如果给定有效时刻或 null，则返回给定值。将有效的 ISO 8601 字符串 ( <https://www.ietf.org/rfc/rfc3339.txt> ) 和有效的 Date 对象反序列化为有效的 Moments 并将空字符串反序列化为 null。对于所有其他值返回无效日期。
-   *
-=======
->>>>>>> 53b69108
    */
   override deserialize(value: any): Moment | null {
     let date;
@@ -285,12 +251,7 @@
     return moment.invalid();
   }
 
-  /**
-   * Creates a Moment instance while respecting the current UTC settings.
-   *
-   * 使用当前的 UTC 设置创建一个 Moment 实例。
-   *
-   */
+  /** Creates a Moment instance while respecting the current UTC settings. */
   private _createMoment(
     date?: MomentInput,
     format?: MomentFormatSpecification,
