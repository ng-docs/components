--- conflicted
+++ resolved
@@ -14,40 +14,22 @@
   DateTimeOptions as LuxonDateTimeOptions,
 } from 'luxon';
 
-<<<<<<< HEAD
-/**
- * Configurable options for {@see LuxonDateAdapter}.
+/**
+ * Configurable options for the `LuxonDateAdapter`.
  *
  * {@see LuxonDateAdapter} 的可配置选项。
  *
  */
-=======
-/** Configurable options for the `LuxonDateAdapter`. */
->>>>>>> 70cf080c
 export interface MatLuxonDateAdapterOptions {
   /**
    * Turns the use of utc dates on or off.
    * Changing this will change how Angular Material components like DatePicker output dates.
-<<<<<<< HEAD
-   * {@default false}
-   *
-   * 打开或关闭 UTC 日期的使用。更改此设置将更改 Angular Material 组件（如 DatePicker）输出日期的方式。 {@default false}
-   *
-=======
->>>>>>> 70cf080c
    */
   useUtc: boolean;
 
   /**
    * Sets the first day of week.
    * Changing this will change how Angular Material components like DatePicker shows start of week.
-<<<<<<< HEAD
-   * {@default 0}
-   *
-   * 设置一周的第一天。更改此设置将更改 DatePicker 等 Angular Material 组件显示一周开始的方式。 {@default 0}
-   *
-=======
->>>>>>> 70cf080c
    */
   firstDayOfWeek: number;
 }
