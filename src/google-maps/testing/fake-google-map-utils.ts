--- conflicted
+++ resolved
@@ -102,21 +102,15 @@
   return mapConstructorSpy;
 }
 
-<<<<<<< HEAD
 /**
  * Creates a jasmine.SpyObj for a google.maps.Marker
  *
  * 为 google.maps.Marker 创建一个 jasmine.SpyObj
  *
  */
-export function createMarkerSpy(options: google.maps.MarkerOptions):
-    jasmine.SpyObj<google.maps.Marker> {
-=======
-/** Creates a jasmine.SpyObj for a google.maps.Marker */
 export function createMarkerSpy(
   options: google.maps.MarkerOptions,
 ): jasmine.SpyObj<google.maps.Marker> {
->>>>>>> 03485cd6
   const markerSpy = jasmine.createSpyObj('google.maps.Marker', [
     'setOptions',
     'setMap',
@@ -138,21 +132,12 @@
   return markerSpy;
 }
 
-<<<<<<< HEAD
 /**
  * Creates a jasmine.Spy to watch for the constructor of a google.maps.Marker
  *
  * 创建一个 jasmine.Spy 来监视 google.maps.Marker 的构造函数
  *
  */
-export function createMarkerConstructorSpy(markerSpy: jasmine.SpyObj<google.maps.Marker>):
-    jasmine.Spy {
-  const markerConstructorSpy =
-      jasmine.createSpy('Marker constructor', (_options: google.maps.MarkerOptions) => {
-        return markerSpy;
-      });
-=======
-/** Creates a jasmine.Spy to watch for the constructor of a google.maps.Marker */
 export function createMarkerConstructorSpy(
   markerSpy: jasmine.SpyObj<google.maps.Marker>,
 ): jasmine.Spy {
@@ -160,7 +145,6 @@
   const markerConstructorSpy = jasmine.createSpy('Marker constructor', function () {
     return markerSpy;
   });
->>>>>>> 03485cd6
   const testingWindow: TestingWindow = window;
   if (testingWindow.google && testingWindow.google.maps) {
     testingWindow.google.maps['Marker'] = markerConstructorSpy;
@@ -174,21 +158,15 @@
   return markerConstructorSpy;
 }
 
-<<<<<<< HEAD
 /**
  * Creates a jasmine.SpyObj for a google.maps.InfoWindow
  *
  * 为 google.maps.InfoWindow 创建 jasmine.SpyObj
  *
  */
-export function createInfoWindowSpy(options: google.maps.InfoWindowOptions):
-    jasmine.SpyObj<google.maps.InfoWindow> {
-=======
-/** Creates a jasmine.SpyObj for a google.maps.InfoWindow */
 export function createInfoWindowSpy(
   options: google.maps.InfoWindowOptions,
 ): jasmine.SpyObj<google.maps.InfoWindow> {
->>>>>>> 03485cd6
   let anchor: any;
   const infoWindowSpy = jasmine.createSpyObj('google.maps.InfoWindow', [
     'addListener',
@@ -232,21 +210,15 @@
   return infoWindowConstructorSpy;
 }
 
-<<<<<<< HEAD
 /**
  * Creates a jasmine.SpyObj for a google.maps.Polyline
  *
  * 为 google.maps.Polyline 创建一个 jasmine.SpyObj
  *
  */
-export function createPolylineSpy(options: google.maps.PolylineOptions):
-    jasmine.SpyObj<google.maps.Polyline> {
-=======
-/** Creates a jasmine.SpyObj for a google.maps.Polyline */
 export function createPolylineSpy(
   options: google.maps.PolylineOptions,
 ): jasmine.SpyObj<google.maps.Polyline> {
->>>>>>> 03485cd6
   const polylineSpy = jasmine.createSpyObj('google.maps.Polyline', [
     'addListener',
     'getDraggable',
@@ -261,21 +233,12 @@
   return polylineSpy;
 }
 
-<<<<<<< HEAD
 /**
  * Creates a jasmine.Spy to watch for the constructor of a google.maps.Polyline
  *
  * 创建一个 jasmine.Spy 来监视 google.maps.Polyline 的构造函数
  *
  */
-export function createPolylineConstructorSpy(polylineSpy: jasmine.SpyObj<google.maps.Polyline>):
-    jasmine.Spy {
-  const polylineConstructorSpy =
-      jasmine.createSpy('Polyline constructor', (_options: google.maps.PolylineOptions) => {
-        return polylineSpy;
-      });
-=======
-/** Creates a jasmine.Spy to watch for the constructor of a google.maps.Polyline */
 export function createPolylineConstructorSpy(
   polylineSpy: jasmine.SpyObj<google.maps.Polyline>,
 ): jasmine.Spy {
@@ -283,7 +246,6 @@
   const polylineConstructorSpy = jasmine.createSpy('Polyline constructor', function () {
     return polylineSpy;
   });
->>>>>>> 03485cd6
   const testingWindow: TestingWindow = window;
   if (testingWindow.google && testingWindow.google.maps) {
     testingWindow.google.maps['Polyline'] = polylineConstructorSpy;
@@ -297,21 +259,15 @@
   return polylineConstructorSpy;
 }
 
-<<<<<<< HEAD
 /**
  * Creates a jasmine.SpyObj for a google.maps.Polygon
  *
  * 为 google.maps.Polygon 创建一个 jasmine.SpyObj
  *
  */
-export function createPolygonSpy(options: google.maps.PolygonOptions):
-    jasmine.SpyObj<google.maps.Polygon> {
-=======
-/** Creates a jasmine.SpyObj for a google.maps.Polygon */
 export function createPolygonSpy(
   options: google.maps.PolygonOptions,
 ): jasmine.SpyObj<google.maps.Polygon> {
->>>>>>> 03485cd6
   const polygonSpy = jasmine.createSpyObj('google.maps.Polygon', [
     'addListener',
     'getDraggable',
@@ -327,21 +283,12 @@
   return polygonSpy;
 }
 
-<<<<<<< HEAD
 /**
  * Creates a jasmine.Spy to watch for the constructor of a google.maps.Polygon
  *
  * 创建一个 jasmine.Spy 来监视 google.maps.Polygon 的构造函数
  *
  */
-export function createPolygonConstructorSpy(polygonSpy: jasmine.SpyObj<google.maps.Polygon>):
-    jasmine.Spy {
-  const polygonConstructorSpy =
-      jasmine.createSpy('Polygon constructor', (_options: google.maps.PolygonOptions) => {
-        return polygonSpy;
-      });
-=======
-/** Creates a jasmine.Spy to watch for the constructor of a google.maps.Polygon */
 export function createPolygonConstructorSpy(
   polygonSpy: jasmine.SpyObj<google.maps.Polygon>,
 ): jasmine.Spy {
@@ -349,7 +296,6 @@
   const polygonConstructorSpy = jasmine.createSpy('Polygon constructor', function () {
     return polygonSpy;
   });
->>>>>>> 03485cd6
   const testingWindow: TestingWindow = window;
   if (testingWindow.google && testingWindow.google.maps) {
     testingWindow.google.maps['Polygon'] = polygonConstructorSpy;
@@ -363,21 +309,15 @@
   return polygonConstructorSpy;
 }
 
-<<<<<<< HEAD
 /**
  * Creates a jasmine.SpyObj for a google.maps.Rectangle
  *
  * 为 google.maps.Rectangle 创建一个 jasmine.SpyObj
  *
  */
-export function createRectangleSpy(options: google.maps.RectangleOptions):
-    jasmine.SpyObj<google.maps.Rectangle> {
-=======
-/** Creates a jasmine.SpyObj for a google.maps.Rectangle */
 export function createRectangleSpy(
   options: google.maps.RectangleOptions,
 ): jasmine.SpyObj<google.maps.Rectangle> {
->>>>>>> 03485cd6
   const rectangleSpy = jasmine.createSpyObj('google.maps.Rectangle', [
     'addListener',
     'getBounds',
@@ -392,21 +332,12 @@
   return rectangleSpy;
 }
 
-<<<<<<< HEAD
 /**
  * Creates a jasmine.Spy to watch for the constructor of a google.maps.Rectangle
  *
  * 创建一个 jasmine.Spy 来监视 google.maps.Rectangle 的构造函数
  *
  */
-export function createRectangleConstructorSpy(rectangleSpy: jasmine.SpyObj<google.maps.Rectangle>):
-    jasmine.Spy {
-  const rectangleConstructorSpy =
-      jasmine.createSpy('Rectangle constructor', (_options: google.maps.RectangleOptions) => {
-        return rectangleSpy;
-      });
-=======
-/** Creates a jasmine.Spy to watch for the constructor of a google.maps.Rectangle */
 export function createRectangleConstructorSpy(
   rectangleSpy: jasmine.SpyObj<google.maps.Rectangle>,
 ): jasmine.Spy {
@@ -414,7 +345,6 @@
   const rectangleConstructorSpy = jasmine.createSpy('Rectangle constructor', function () {
     return rectangleSpy;
   });
->>>>>>> 03485cd6
   const testingWindow: TestingWindow = window;
   if (testingWindow.google && testingWindow.google.maps) {
     testingWindow.google.maps['Rectangle'] = rectangleConstructorSpy;
@@ -428,21 +358,15 @@
   return rectangleConstructorSpy;
 }
 
-<<<<<<< HEAD
 /**
  * Creates a jasmine.SpyObj for a google.maps.Circle
  *
  * 为 google.maps.Circle 创建一个 jasmine.SpyObj
  *
  */
-export function createCircleSpy(options: google.maps.CircleOptions):
-    jasmine.SpyObj<google.maps.Circle> {
-=======
-/** Creates a jasmine.SpyObj for a google.maps.Circle */
 export function createCircleSpy(
   options: google.maps.CircleOptions,
 ): jasmine.SpyObj<google.maps.Circle> {
->>>>>>> 03485cd6
   const circleSpy = jasmine.createSpyObj('google.maps.Circle', [
     'addListener',
     'getCenter',
@@ -459,21 +383,12 @@
   return circleSpy;
 }
 
-<<<<<<< HEAD
 /**
  * Creates a jasmine.Spy to watch for the constructor of a google.maps.Circle
  *
  * 创建一个 jasmine.Spy 来监视 google.maps.Circle 的构造函数
  *
  */
-export function createCircleConstructorSpy(circleSpy: jasmine.SpyObj<google.maps.Circle>):
-    jasmine.Spy {
-  const circleConstructorSpy =
-      jasmine.createSpy('Circle constructor', (_options: google.maps.CircleOptions) => {
-        return circleSpy;
-      });
-=======
-/** Creates a jasmine.Spy to watch for the constructor of a google.maps.Circle */
 export function createCircleConstructorSpy(
   circleSpy: jasmine.SpyObj<google.maps.Circle>,
 ): jasmine.Spy {
@@ -481,7 +396,6 @@
   const circleConstructorSpy = jasmine.createSpy('Circle constructor', function () {
     return circleSpy;
   });
->>>>>>> 03485cd6
   const testingWindow: TestingWindow = window;
   if (testingWindow.google && testingWindow.google.maps) {
     testingWindow.google.maps['Circle'] = circleConstructorSpy;
@@ -547,21 +461,15 @@
   return groundOverlayConstructorSpy;
 }
 
-<<<<<<< HEAD
 /**
  * Creates a jasmine.SpyObj for a google.maps.KmlLayer
  *
  * 为 google.maps.KmlLayer 创建一个 jasmine.SpyObj
  *
  */
-export function createKmlLayerSpy(options?: google.maps.KmlLayerOptions):
-    jasmine.SpyObj<google.maps.KmlLayer> {
-=======
-/** Creates a jasmine.SpyObj for a google.maps.KmlLayer */
 export function createKmlLayerSpy(
   options?: google.maps.KmlLayerOptions,
 ): jasmine.SpyObj<google.maps.KmlLayer> {
->>>>>>> 03485cd6
   const kmlLayerSpy = jasmine.createSpyObj('google.maps.KmlLayer', [
     'addListener',
     'getDefaultViewport',
@@ -577,21 +485,12 @@
   return kmlLayerSpy;
 }
 
-<<<<<<< HEAD
 /**
  * Creates a jasmine.Spy to watch for the constructor of a google.maps.KmlLayer
  *
  * 创建一个 jasmine.Spy 来监视 google.maps.KmlLayer 的构造函数
  *
  */
-export function createKmlLayerConstructorSpy(kmlLayerSpy: jasmine.SpyObj<google.maps.KmlLayer>):
-    jasmine.Spy {
-  const kmlLayerConstructorSpy =
-      jasmine.createSpy('KmlLayer constructor', (_options: google.maps.KmlLayerOptions) => {
-        return kmlLayerSpy;
-      });
-=======
-/** Creates a jasmine.Spy to watch for the constructor of a google.maps.KmlLayer */
 export function createKmlLayerConstructorSpy(
   kmlLayerSpy: jasmine.SpyObj<google.maps.KmlLayer>,
 ): jasmine.Spy {
@@ -599,7 +498,6 @@
   const kmlLayerConstructorSpy = jasmine.createSpy('KmlLayer constructor', function () {
     return kmlLayerSpy;
   });
->>>>>>> 03485cd6
   const testingWindow: TestingWindow = window;
   if (testingWindow.google && testingWindow.google.maps) {
     testingWindow.google.maps['KmlLayer'] = kmlLayerConstructorSpy;
@@ -613,21 +511,15 @@
   return kmlLayerConstructorSpy;
 }
 
-<<<<<<< HEAD
 /**
  * Creates a jasmine.SpyObj for a google.maps.TrafficLayer
  *
  * 为 google.maps.TrafficLayer 创建一个 jasmine.SpyObj
  *
  */
-export function createTrafficLayerSpy(options?: google.maps.TrafficLayerOptions):
-    jasmine.SpyObj<google.maps.TrafficLayer> {
-=======
-/** Creates a jasmine.SpyObj for a google.maps.TrafficLayer */
 export function createTrafficLayerSpy(
   options?: google.maps.TrafficLayerOptions,
 ): jasmine.SpyObj<google.maps.TrafficLayer> {
->>>>>>> 03485cd6
   const trafficLayerSpy = jasmine.createSpyObj('google.maps.TrafficLayer', [
     'setOptions',
     'setMap',
@@ -814,21 +706,12 @@
   return markerClustererConstructorSpy;
 }
 
-<<<<<<< HEAD
 /**
  * Creates a jasmine.SpyObj for DirectionsRenderer
  *
  * 为 DirectionsRenderer 创建一个 jasmine.SpyObj
  *
  */
-export function createDirectionsRendererSpy(options: google.maps.DirectionsRendererOptions):
-    jasmine.SpyObj<google.maps.DirectionsRenderer> {
-  const directionsRendererSpy = jasmine.createSpyObj('google.maps.DirectionsRenderer',
-      ['addListener', 'getDirections', 'getPanel', 'getRouteIndex', 'setDirections', 'setMap',
-      'setOptions']);
-  directionsRendererSpy.addListener.and.returnValue({ remove: () => {} });
-=======
-/** Creates a jasmine.SpyObj for DirectionsRenderer */
 export function createDirectionsRendererSpy(
   options: google.maps.DirectionsRendererOptions,
 ): jasmine.SpyObj<google.maps.DirectionsRenderer> {
@@ -842,7 +725,6 @@
     'setOptions',
   ]);
   directionsRendererSpy.addListener.and.returnValue({remove: () => {}});
->>>>>>> 03485cd6
   return directionsRendererSpy;
 }
 
@@ -963,17 +845,12 @@
   return heatmapLayerConstructorSpy;
 }
 
-<<<<<<< HEAD
-
 /**
  * Creates a jasmine.SpyObj for a google.maps.LatLng.
  *
  * 为 google.maps.LatLng 创建一个 jasmine.SpyObj。
  *
  */
-=======
-/** Creates a jasmine.SpyObj for a google.maps.LatLng. */
->>>>>>> 03485cd6
 export function createLatLngSpy(): jasmine.SpyObj<google.maps.LatLng> {
   return jasmine.createSpyObj('google.maps.LatLng', ['equals', 'lat', 'lng']);
 }
