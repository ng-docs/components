/**
 * @license
 * Copyright Google LLC All Rights Reserved.
 *
 * Use of this source code is governed by an MIT-style license that can be
 * found in the LICENSE file at https://angular.io/license
 */

/// <reference types="google.maps" />

/**
 * Class for clustering markers on a Google Map.
 *
 * 用于在 Google Map 上对标记进行聚类的类。
 *
 * See
 * googlemaps.github.io/v3-utility-library/classes/\_google_markerclustererplus.markerclusterer.html
 *
<<<<<<< HEAD
 * 参见 googlemaps.github.io/v3-utility-library/classes/\_google_markerclustererplus.markerclusterer.html
 *
=======
>>>>>>> 53b69108
 */
export declare class MarkerClusterer {
  constructor(
    map: google.maps.Map,
    markers?: google.maps.Marker[],
    options?: MarkerClustererOptions,
  );
  ariaLabelFn: AriaLabelFn;
  static BATCH_SIZE: number;
  static BATCH_SIZE_IE: number;
  static IMAGE_EXTENSION: string;
  static IMAGE_PATH: string;
  static IMAGE_SIZES: number[];
  addListener(eventName: string, handler: Function): google.maps.MapsEventListener;
  addMarker(marker: MarkerClusterer, nodraw: boolean): void;
  addMarkers(markers: google.maps.Marker[], nodraw?: boolean): void;
  bindTo(key: string, target: google.maps.MVCObject, targetKey: string, noNotify: boolean): void;
  changed(key: string): void;
  clearMarkers(): void;
  fitMapToMarkers(padding: number | google.maps.Padding): void;
  get(key: string): any;
  getAverageCenter(): boolean;
  getBatchSizeIE(): number;
  getCalculator(): Calculator;
  getClusterClass(): string;
  getClusters(): Cluster[];
  getEnableRetinaIcons(): boolean;
  getGridSize(): number;
  getIgnoreHidden(): boolean;
  getImageExtension(): string;
  getImagePath(): string;
  getImageSizes(): number[];
  getMap(): google.maps.Map | google.maps.StreetViewPanorama;
  getMarkers(): google.maps.Marker[];
  getMaxZoom(): number;
  getMinimumClusterSize(): number;
  getPanes(): google.maps.MapPanes;
  getProjection(): google.maps.MapCanvasProjection;
  getStyles(): ClusterIconStyle[];
  getTitle(): string;
  getTotalClusters(): number;
  getTotalMarkers(): number;
  getZIndex(): number;
  getZoomOnClick(): boolean;
  notify(key: string): void;
  removeMarker(marker: google.maps.Marker, nodraw: boolean): boolean;
  removeMarkers(markers: google.maps.Marker[], nodraw?: boolean): boolean;
  repaint(): void;
  set(key: string, value: any): void;
  setAverageCenter(averageCenter: boolean): void;
  setBatchSizeIE(batchSizeIE: number): void;
  setCalculator(calculator: Calculator): void;
  setClusterClass(clusterClass: string): void;
  setEnableRetinaIcons(enableRetinaIcons: boolean): void;
  setGridSize(gridSize: number): void;
  setIgnoreHidden(ignoreHidden: boolean): void;
  setImageExtension(imageExtension: string): void;
  setImagePath(imagePath: string): void;
  setImageSizes(imageSizes: number[]): void;
  setMap(map: google.maps.Map | null): void;
  setMaxZoom(maxZoom: number): void;
  setMinimumClusterSize(minimumClusterSize: number): void;
  setStyles(styles: ClusterIconStyle[]): void;
  setTitle(title: string): void;
  setValues(values: any): void;
  setZIndex(zIndex: number): void;
  setZoomOnClick(zoomOnClick: boolean): void;
  // Note: This one doesn't appear in the docs page, but it exists at runtime.
  setOptions(options: MarkerClustererOptions): void;
  unbind(key: string): void;
  unbindAll(): void;
  static CALCULATOR(markers: google.maps.Marker[], numStyles: number): ClusterIconInfo;
  static withDefaultStyle(overrides: ClusterIconStyle): ClusterIconStyle;
}

/**
 * Cluster class from the @google/markerclustererplus library.
 *
<<<<<<< HEAD
 * 来自 @google/markerclustererplus 库的集群类。
 *
 * See googlemaps.github.io/v3-utility-library/classes/\_google_markerclustererplus.cluster.html
 *
 * 参见 googlemaps.github.io/v3-utility-library/classes/\_google_markerclustererplus.cluster.html
=======
 * See googlemaps.github.io/v3-utility-library/classes/\_google_markerclustererplus.cluster.html
 *
>>>>>>> 53b69108
 */
export declare class Cluster {
  constructor(markerClusterer: MarkerClusterer);
  getCenter(): google.maps.LatLng;
  getMarkers(): google.maps.Marker[];
  getSize(): number;
  updateIcon(): void;
}

/**
 * Options for constructing a MarkerClusterer from the @google/markerclustererplus library.
 *
 * 从 @google/markerclustererplus 库构造 MarkerClusterer 的选项。
 *
 * See
 * googlemaps.github.io/v3-utility-library/classes/
 * \_google_markerclustererplus.markerclustereroptions.html
 *
<<<<<<< HEAD
 * 参见 googlemaps.github.io/v3-utility-library/classes/\_google_markerclustererplus.markerclustereroptions.html
 *
=======
>>>>>>> 53b69108
 */
export declare interface MarkerClustererOptions {
  ariaLabelFn?: AriaLabelFn;
  averageCenter?: boolean;
  batchSize?: number;
  batchSizeIE?: number;
  calculator?: Calculator;
  clusterClass?: string;
  enableRetinaIcons?: boolean;
  gridSize?: number;
  ignoreHidden?: boolean;
  imageExtension?: string;
  imagePath?: string;
  imageSizes?: number[];
  maxZoom?: number;
  minimumClusterSize?: number;
  styles?: ClusterIconStyle[];
  title?: string;
  zIndex?: number;
  zoomOnClick?: boolean;
}

/**
 * Style interface for a marker cluster icon.
 *
 * 标记聚类图标的样式界面。
 *
 * See
 * googlemaps.github.io/v3-utility-library/interfaces/
 * \_google_markerclustererplus.clustericonstyle.html
 *
<<<<<<< HEAD
 * 参见 googlemaps.github.io/v3-utility-library/interfaces/ \_google_markerclustererplus.clustericonstyle.html
 *
=======
>>>>>>> 53b69108
 */
export declare interface ClusterIconStyle {
  anchorIcon?: [number, number];
  anchorText?: [number, number];
  backgroundPosition?: string;
  className?: string;
  fontFamily?: string;
  fontStyle?: string;
  fontWeight?: string;
  height: number;
  textColor?: string;
  textDecoration?: string;
  textLineHeight?: number;
  textSize?: number;
  url?: string;
  width: number;
}

/**
 * Info interface for a marker cluster icon.
 *
 * 标记聚类图标的信息界面。
 *
 * See
 * googlemaps.github.io/v3-utility-library/interfaces/
 * \_google_markerclustererplus.clustericoninfo.html
 *
<<<<<<< HEAD
 * 参见 googlemaps.github.io/v3-utility-library/interfaces/ \_google_markerclustererplus.clustericoninfo.html
 *
=======
>>>>>>> 53b69108
 */
export declare interface ClusterIconInfo {
  index: number;
  text: string;
  title: string;
}

/**
 * Function type alias for determining the aria label on a Google Maps marker cluster.
 *
<<<<<<< HEAD
 * 函数类型别名，用于确定 Google Maps 标记聚类上的 aria 标签。
 *
 * See googlemaps.github.io/v3-utility-library/modules/\_google_markerclustererplus.html#arialabelfn
 *
 * 参见 googlemaps.github.io/v3-utility-library/modules/\_google_markerclustererplus.html#arialabelfn
 *
=======
 * See googlemaps.github.io/v3-utility-library/modules/\_google_markerclustererplus.html#arialabelfn
 *
>>>>>>> 53b69108
 */
export declare type AriaLabelFn = (text: string) => string;

/**
 * Function type alias for calculating how a marker cluster is displayed.
 *
<<<<<<< HEAD
 * 函数类型别名，用于计算标记簇的显示方式。
 *
 * See googlemaps.github.io/v3-utility-library/modules/\_google_markerclustererplus.html#calculator
 *
 * 参见 googlemaps.github.io/v3-utility-library/modules/\_google_markerclustererplus.html#calculator
 *
=======
 * See googlemaps.github.io/v3-utility-library/modules/\_google_markerclustererplus.html#calculator
 *
>>>>>>> 53b69108
 */
export declare type Calculator = (
  markers: google.maps.Marker[],
  clusterIconStylesCount: number,
) => ClusterIconInfo;<|MERGE_RESOLUTION|>--- conflicted
+++ resolved
@@ -11,16 +11,9 @@
 /**
  * Class for clustering markers on a Google Map.
  *
- * 用于在 Google Map 上对标记进行聚类的类。
- *
  * See
  * googlemaps.github.io/v3-utility-library/classes/\_google_markerclustererplus.markerclusterer.html
  *
-<<<<<<< HEAD
- * 参见 googlemaps.github.io/v3-utility-library/classes/\_google_markerclustererplus.markerclusterer.html
- *
-=======
->>>>>>> 53b69108
  */
 export declare class MarkerClusterer {
   constructor(
@@ -99,16 +92,8 @@
 /**
  * Cluster class from the @google/markerclustererplus library.
  *
-<<<<<<< HEAD
- * 来自 @google/markerclustererplus 库的集群类。
- *
  * See googlemaps.github.io/v3-utility-library/classes/\_google_markerclustererplus.cluster.html
  *
- * 参见 googlemaps.github.io/v3-utility-library/classes/\_google_markerclustererplus.cluster.html
-=======
- * See googlemaps.github.io/v3-utility-library/classes/\_google_markerclustererplus.cluster.html
- *
->>>>>>> 53b69108
  */
 export declare class Cluster {
   constructor(markerClusterer: MarkerClusterer);
@@ -121,17 +106,10 @@
 /**
  * Options for constructing a MarkerClusterer from the @google/markerclustererplus library.
  *
- * 从 @google/markerclustererplus 库构造 MarkerClusterer 的选项。
- *
  * See
  * googlemaps.github.io/v3-utility-library/classes/
  * \_google_markerclustererplus.markerclustereroptions.html
  *
-<<<<<<< HEAD
- * 参见 googlemaps.github.io/v3-utility-library/classes/\_google_markerclustererplus.markerclustereroptions.html
- *
-=======
->>>>>>> 53b69108
  */
 export declare interface MarkerClustererOptions {
   ariaLabelFn?: AriaLabelFn;
@@ -157,17 +135,10 @@
 /**
  * Style interface for a marker cluster icon.
  *
- * 标记聚类图标的样式界面。
- *
  * See
  * googlemaps.github.io/v3-utility-library/interfaces/
  * \_google_markerclustererplus.clustericonstyle.html
  *
-<<<<<<< HEAD
- * 参见 googlemaps.github.io/v3-utility-library/interfaces/ \_google_markerclustererplus.clustericonstyle.html
- *
-=======
->>>>>>> 53b69108
  */
 export declare interface ClusterIconStyle {
   anchorIcon?: [number, number];
@@ -189,17 +160,10 @@
 /**
  * Info interface for a marker cluster icon.
  *
- * 标记聚类图标的信息界面。
- *
  * See
  * googlemaps.github.io/v3-utility-library/interfaces/
  * \_google_markerclustererplus.clustericoninfo.html
  *
-<<<<<<< HEAD
- * 参见 googlemaps.github.io/v3-utility-library/interfaces/ \_google_markerclustererplus.clustericoninfo.html
- *
-=======
->>>>>>> 53b69108
  */
 export declare interface ClusterIconInfo {
   index: number;
@@ -210,34 +174,16 @@
 /**
  * Function type alias for determining the aria label on a Google Maps marker cluster.
  *
-<<<<<<< HEAD
- * 函数类型别名，用于确定 Google Maps 标记聚类上的 aria 标签。
- *
  * See googlemaps.github.io/v3-utility-library/modules/\_google_markerclustererplus.html#arialabelfn
  *
- * 参见 googlemaps.github.io/v3-utility-library/modules/\_google_markerclustererplus.html#arialabelfn
- *
-=======
- * See googlemaps.github.io/v3-utility-library/modules/\_google_markerclustererplus.html#arialabelfn
- *
->>>>>>> 53b69108
  */
 export declare type AriaLabelFn = (text: string) => string;
 
 /**
  * Function type alias for calculating how a marker cluster is displayed.
  *
-<<<<<<< HEAD
- * 函数类型别名，用于计算标记簇的显示方式。
- *
  * See googlemaps.github.io/v3-utility-library/modules/\_google_markerclustererplus.html#calculator
  *
- * 参见 googlemaps.github.io/v3-utility-library/modules/\_google_markerclustererplus.html#calculator
- *
-=======
- * See googlemaps.github.io/v3-utility-library/modules/\_google_markerclustererplus.html#calculator
- *
->>>>>>> 53b69108
  */
 export declare type Calculator = (
   markers: google.maps.Marker[],
