/**
 * @license
 * Copyright Google LLC All Rights Reserved.
 *
 * Use of this source code is governed by an MIT-style license that can be
 * found in the LICENSE file at https://angular.io/license
 */

import {NgZone} from '@angular/core';
import {BehaviorSubject, Observable, Subscriber} from 'rxjs';
import {switchMap} from 'rxjs/operators';

type MapEventManagerTarget =
  | {
      addListener: (
        name: string,
        callback: (...args: any[]) => void,
      ) => google.maps.MapsEventListener;
    }
  | undefined;

/**
 * Manages event on a Google Maps object, ensuring that events are added only when necessary.
 *
 * 管理 Google Maps 对象上的事件，确保只在必要时添加事件。
 *
 */
export class MapEventManager {
<<<<<<< HEAD
  /**
   * Pending listeners that were added before the target was set.
   *
   * 等待在设置目标之前添加的监听器。
   *
   */
  private _pending: {observable: Observable<any>, observer: Subscriber<any>}[] = [];
=======
  /** Pending listeners that were added before the target was set. */
  private _pending: {observable: Observable<any>; observer: Subscriber<any>}[] = [];
>>>>>>> 03485cd6
  private _listeners: google.maps.MapsEventListener[] = [];
  private _targetStream = new BehaviorSubject<MapEventManagerTarget>(undefined);

  /**
   * Clears all currently-registered event listeners.
   *
   * 清除所有当前注册的事件监听器。
   *
   */
  private _clearListeners() {
    for (const listener of this._listeners) {
      listener.remove();
    }

    this._listeners = [];
  }

  constructor(private _ngZone: NgZone) {}

  /**
   * Gets an observable that adds an event listener to the map when a consumer subscribes to it.
   *
   * 获取一个可观察对象，当消费者订阅它时，它会向地图添加一个事件监听器。
   *
   */
  getLazyEmitter<T>(name: string): Observable<T> {
    return this._targetStream.pipe(
      switchMap(target => {
        const observable = new Observable<T>(observer => {
          // If the target hasn't been initialized yet, cache the observer so it can be added later.
          if (!target) {
            this._pending.push({observable, observer});
            return undefined;
          }

          const listener = target.addListener(name, (event: T) => {
            this._ngZone.run(() => observer.next(event));
          });
          this._listeners.push(listener);
          return () => listener.remove();
        });

        return observable;
      }),
    );
  }

  /**
   * Sets the current target that the manager should bind events to.
   *
   * 设置当前目标，以便管理器把事件绑定到它。
   *
   */
  setTarget(target: MapEventManagerTarget) {
    const currentTarget = this._targetStream.value;

    if (target === currentTarget) {
      return;
    }

    // Clear the listeners from the pre-existing target.
    if (currentTarget) {
      this._clearListeners();
      this._pending = [];
    }

    this._targetStream.next(target);

    // Add the listeners that were bound before the map was initialized.
    this._pending.forEach(subscriber => subscriber.observable.subscribe(subscriber.observer));
    this._pending = [];
  }

  /**
   * Destroys the manager and clears the event listeners.
   *
   * 销毁管理器并清除事件监听器。
   *
   */
  destroy() {
    this._clearListeners();
    this._pending = [];
    this._targetStream.complete();
  }
}<|MERGE_RESOLUTION|>--- conflicted
+++ resolved
@@ -26,18 +26,13 @@
  *
  */
 export class MapEventManager {
-<<<<<<< HEAD
   /**
    * Pending listeners that were added before the target was set.
    *
    * 等待在设置目标之前添加的监听器。
    *
    */
-  private _pending: {observable: Observable<any>, observer: Subscriber<any>}[] = [];
-=======
-  /** Pending listeners that were added before the target was set. */
   private _pending: {observable: Observable<any>; observer: Subscriber<any>}[] = [];
->>>>>>> 03485cd6
   private _listeners: google.maps.MapsEventListener[] = [];
   private _targetStream = new BehaviorSubject<MapEventManagerTarget>(undefined);
 
