--- conflicted
+++ resolved
@@ -19,12 +19,7 @@
 /**
  * Angular component that renders a Google Maps Ground Overlay via the Google Maps JavaScript API.
  *
- * 通过 Google Maps JavaScript API 渲染 Google Maps Ground Overlay 的 Angular 组件。
- *
  * See developers.google.com/maps/documentation/javascript/reference/image-overlay#GroundOverlay
- *
- * 请参阅 developers.google.com/maps/documentation/javascript/reference/image-overlay#GroundOverlay
- *
  */
 @Directive({
   selector: 'map-ground-overlay',
@@ -43,32 +38,17 @@
   /**
    * The underlying google.maps.GroundOverlay object.
    *
-   * 基础 google.maps.GroundOverlay 对象。
-   *
    * See developers.google.com/maps/documentation/javascript/reference/image-overlay#GroundOverlay
-   *
-   * 请参阅 developers.google.com/maps/documentation/javascript/reference/image-overlay#GroundOverlay
-   *
    */
   groundOverlay?: google.maps.GroundOverlay;
 
-  /**
-   * URL of the image that will be shown in the overlay.
-   *
-   * 将在此浮层中显示的图像的 URL。
-   *
-   */
+  /** URL of the image that will be shown in the overlay. */
   @Input()
   set url(url: string) {
     this._url.next(url);
   }
 
-  /**
-   * Bounds for the overlay.
-   *
-   * 此浮层的边界。
-   *
-   */
+  /** Bounds for the overlay. */
   @Input()
   get bounds(): google.maps.LatLngBounds | google.maps.LatLngBoundsLiteral {
     return this._bounds.value!;
@@ -77,20 +57,10 @@
     this._bounds.next(bounds);
   }
 
-  /**
-   * Whether the overlay is clickable
-   *
-   * 此浮层是否可点击
-   *
-   */
+  /** Whether the overlay is clickable */
   @Input() clickable: boolean = false;
 
-  /**
-   * Opacity of the overlay.
-   *
-   * 此浮层的不透明度。
-   *
-   */
+  /** Opacity of the overlay. */
   @Input()
   set opacity(opacity: number) {
     this._opacity.next(opacity);
@@ -99,23 +69,13 @@
   /**
    * See
    * developers.google.com/maps/documentation/javascript/reference/image-overlay#GroundOverlay.click
-   *
-   * 请参阅 developers.google.com/maps/documentation/javascript/reference/image-overlay#GroundOverlay.click
-   *
    */
   @Output() readonly mapClick: Observable<google.maps.MapMouseEvent> =
     this._eventManager.getLazyEmitter<google.maps.MapMouseEvent>('click');
 
   /**
    * See
-<<<<<<< HEAD
-   * developers.google.com/maps/documentation/javascript/reference/image-overlay
-   * \#GroundOverlay.dblclick
-   *
-   * 请参阅 developers.google.com/maps/documentation/javascript/reference/image-overlay＃GroundOverlay.dblclick
-=======
    * developers.google.com/maps/documentation/javascript/reference/image-overlay#GroundOverlay.dblclick
->>>>>>> 53b69108
    *
    */
   @Output() readonly mapDblclick: Observable<google.maps.MapMouseEvent> =
@@ -166,14 +126,7 @@
 
   /**
    * See
-<<<<<<< HEAD
-   * developers.google.com/maps/documentation/javascript/reference/image-overlay
-   * \#GroundOverlay.getBounds
-   *
-   * 请参阅 developers.google.com/maps/documentation/javascript/reference/image-overlay＃GroundOverlay.getBounds
-=======
    * developers.google.com/maps/documentation/javascript/reference/image-overlay#GroundOverlay.getBounds
->>>>>>> 53b69108
    *
    */
   getBounds(): google.maps.LatLngBounds | null {
@@ -183,14 +136,7 @@
 
   /**
    * See
-<<<<<<< HEAD
-   * developers.google.com/maps/documentation/javascript/reference/image-overlay
-   * \#GroundOverlay.getOpacity
-   *
-   * 请参阅 developers.google.com/maps/documentation/javascript/reference/image-overlay＃GroundOverlay.getOpacity
-=======
    * developers.google.com/maps/documentation/javascript/reference/image-overlay#GroundOverlay.getOpacity
->>>>>>> 53b69108
    *
    */
   getOpacity(): number {
@@ -200,14 +146,7 @@
 
   /**
    * See
-<<<<<<< HEAD
-   * developers.google.com/maps/documentation/javascript/reference/image-overlay
-   * \#GroundOverlay.getUrl
-   *
-   * 请参阅 developers.google.com/maps/documentation/javascript/reference/image-overlay＃GroundOverlay.getUrl
-=======
    * developers.google.com/maps/documentation/javascript/reference/image-overlay#GroundOverlay.getUrl
->>>>>>> 53b69108
    *
    */
   getUrl(): string {
