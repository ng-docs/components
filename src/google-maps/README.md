--- conflicted
+++ resolved
@@ -52,14 +52,10 @@
 
 ## Lazy Loading the API
 
-<<<<<<< HEAD
 ## 惰性加载 API
 
-The API can be loaded when the component is actually used by using the Angular HttpClient jsonp method to make sure that the component doesn't load until after the API has loaded.
-=======
 The API can be loaded when the component is actually used by using the Angular HttpClient jsonp
 method to make sure that the component doesn't load until after the API has loaded.
->>>>>>> 94076af5
 
 当实际使用组件时，可以通过使用 Angular HttpClient 的 jsonp 方法来加载此 API，以确保该组件会在 API 加载完之后再加载。
 
@@ -143,21 +139,19 @@
 
 ## Services
 
+## 服务
+
 - [`MapGeocoder`](./map-geocoder/README.md)
 
 
 ## The Options Input
 
-<<<<<<< HEAD
 ## 输入属性 `options`
 
-The Google Maps components implement all of the options for their respective objects from the Google Maps JavaScript API through an `options` input, but they also have specific inputs for some of the most common options. For example, the Google Maps component could have its options set either in with a google.maps.MapOptions object:
-=======
 The Google Maps components implement all of the options for their respective objects from the
 Google Maps JavaScript API through an `options` input, but they also have specific inputs for some
 of the most common options. For example, the Google Maps component could have its options set either
 in with a google.maps.MapOptions object:
->>>>>>> 94076af5
 
 Google Maps 组件通过输入属性 `options` 为 Google Maps JavaScript API 中的所有选项实现了相应的对象，但它们也为一些最常用的选项提供了专门的输入属性。例如，Google Maps 组件可以使用 google.maps.MapOptions 对象设置其选项：
 
@@ -186,11 +180,7 @@
 zoom = 4;
 ```
 
-<<<<<<< HEAD
-Not every option has its own input. See the API for each component to see if the option has a dedicated input or if it should be set in the options input.
-
-并非每个选项都有自己的输入属性。查看每个组件的 API，了解该选项是否具有专用输入属性，还是应该在输入属性 options 中进行设置。
-=======
 Not every option has its own input. See the API for each component to see if the option has a
 dedicated input or if it should be set in the options input.
->>>>>>> 94076af5
+
+并非每个选项都有自己的输入属性。查看每个组件的 API，了解该选项是否具有专用输入属性，还是应该在输入属性 options 中进行设置。