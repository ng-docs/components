# Angular Google Maps component

# Angular Google Maps 组件

This component provides a Google Maps Angular component that implements the
[Google Maps JavaScript API](https://developers.google.com/maps/documentation/javascript/tutorial).
File any bugs against the [angular/components repo](https://github.com/angular/components/issues).

该组件提供了一个用于实现 [Google Maps JavaScript API](https://developers.google.com/maps/documentation/javascript/tutorial) 的 Google Maps Angular 组件。请到 [angular/components 仓库提交](https://github.com/angular/components/issues)任何 BUG。

## Installation

## 安装

To install, run `npm install @angular/google-maps`.

<<<<<<< HEAD
要安装它，请运行 `npm install @angular/google-maps`。

## Loading the API

## 加载 API

- First follow [these steps](https://developers.google.com/maps/gmp-get-started) to get an API key that can be used to load Google Maps.

  首先，按照[以下步骤操作](https://developers.google.com/maps/gmp-get-started)，获取可用于加载 Google 地图的 API 密钥。

- Load the [Google Maps JavaScript API](https://developers.google.com/maps/documentation/javascript/tutorial#Loading_the_Maps_API).

  加载 [Google Maps JavaScript API](https://developers.google.com/maps/documentation/javascript/tutorial#Loading_the_Maps_API)。

- The Google Maps JavaScript API must be loaded before the `GoogleMap` component.

  谷歌地图 JavaScript API 必须在 `GoogleMap` 组件之前加载。

```html
<!-- index.html -->
<!doctype html>
<head>
  ...
  <script src="https://maps.googleapis.com/maps/api/js?key=YOUR_API_KEY"></script>
</head>
```
=======
## Getting the API Key
>>>>>>> 69652b09

Follow [these steps](https://developers.google.com/maps/gmp-get-started) to get an API key that can be used to load Google Maps.

<<<<<<< HEAD
**注意：**如果你正在使用 `<map-heatmap-layer>` 指令，则在加载 Google Maps API 时还必须包含 `visualization` 库。为此，你可以将 `&libraries=visualization` 添加到脚本 URL：

```html
  <script src="https://maps.googleapis.com/maps/api/js?key=YOUR_API_KEY&libraries=visualization"></script>
```

## Lazy Loading the API
=======
## Loading the API
>>>>>>> 69652b09

## 惰性加载 API

The API can be loaded when the component is actually used by using the Angular HttpClient jsonp
method to make sure that the component doesn't load until after the API has loaded.

当实际使用组件时，可以通过使用 Angular HttpClient 的 jsonp 方法来加载此 API，以确保该组件会在 API 加载完之后再加载。

```typescript
// google-maps-demo.module.ts

import { NgModule } from '@angular/core';
import { GoogleMapsModule } from '@angular/google-maps';
import { CommonModule } from '@angular/common';
import { HttpClientModule, HttpClientJsonpModule } from '@angular/common/http';

import { GoogleMapsDemoComponent } from './google-maps-demo.component';

@NgModule({
  declarations: [
    GoogleMapsDemoComponent,
  ],
  imports: [
    CommonModule,
    GoogleMapsModule,
    HttpClientModule,
    HttpClientJsonpModule,
  ],
  exports: [
    GoogleMapsDemoComponent,
  ],
})
export class GoogleMapsDemoModule {}

// google-maps-demo.component.ts

import { Component } from '@angular/core';
import { HttpClient } from '@angular/common/http';
import { Observable, of } from 'rxjs';
import { catchError, map } from 'rxjs/operators';

@Component({
  selector: 'google-maps-demo',
  templateUrl: './google-maps-demo.component.html',
})
export class GoogleMapsDemoComponent {
  apiLoaded: Observable<boolean>;

  constructor(httpClient: HttpClient) {
    // If you're using the `<map-heatmap-layer>` directive, you also have to include the `visualization` library 
    // when loading the Google Maps API. To do so, you can add `&libraries=visualization` to the script URL:
    // https://maps.googleapis.com/maps/api/js?key=YOUR_API_KEY&libraries=visualization

    this.apiLoaded = httpClient.jsonp('https://maps.googleapis.com/maps/api/js?key=YOUR_KEY_HERE', 'callback')
        .pipe(
          map(() => true),
          catchError(() => of(false)),
        );
  }
}
```

```html
<!-- google-maps-demo.component.html -->

<div *ngIf="apiLoaded | async">
  <google-map></google-map>
</div>
```

## Components

## 组件

- [`GoogleMap`](./google-map/README.md)
- [`MapMarker`](./map-marker/README.md)
- [`MapInfoWindow`](./map-info-window/README.md)
- [`MapPolyline`](./map-polyline/README.md)
- [`MapPolygon`](./map-polygon/README.md)
- [`MapRectangle`](./map-rectangle/README.md)
- [`MapCircle`](./map-circle/README.md)
- [`MapGroundOverlay`](./map-ground-overlay/README.md)
- [`MapKmlLayer`](./map-kml-layer/README.md)
- [`MapTrafficLayer`](./map-traffic-layer/README.md)
- [`MapTransitLayer`](./map-transit-layer/README.md)
- [`MapBicyclingLayer`](./map-bicycling-layer/README.md)
- [`MapDirectionsRenderer`](./map-directions-renderer/README.md)
- [`MapHeatmapLayer`](./map-heatmap-layer/README.md)

## Services

## 服务

- [`MapGeocoder`](./map-geocoder/README.md)

## The Options Input

## 输入属性 `options`

The Google Maps components implement all of the options for their respective objects from the
Google Maps JavaScript API through an `options` input, but they also have specific inputs for some
of the most common options. For example, the Google Maps component could have its options set either
in with a google.maps.MapOptions object:

Google Maps 组件通过输入属性 `options` 为 Google Maps JavaScript API 中的所有选项实现了相应的对象，但它们也为一些最常用的选项提供了专门的输入属性。例如，Google Maps 组件可以使用 google.maps.MapOptions 对象设置其选项：

```html
<google-map [options]="options"></google-map>
```

```typescript
options: google.maps.MapOptions = {
  center: {lat: 40, lng: -20},
  zoom: 4
};
```

It can also have individual options set for some of the most common options:

也可以为一些最常用的选项设置一些单独的选项：

```html
<google-map [center]="center"
            [zoom]="zoom"></google-map>
```

```typescript
center: google.maps.LatLngLiteral = {lat: 40, lng: -20};
zoom = 4;
```

Not every option has its own input. See the API for each component to see if the option has a
dedicated input or if it should be set in the options input.

并非每个选项都有自己的输入属性。查看每个组件的 API，了解该选项是否具有专用输入属性，还是应该在输入属性 options 中进行设置。<|MERGE_RESOLUTION|>--- conflicted
+++ resolved
@@ -14,52 +14,15 @@
 
 To install, run `npm install @angular/google-maps`.
 
-<<<<<<< HEAD
-要安装它，请运行 `npm install @angular/google-maps`。
+## Getting the API Key
 
-## Loading the API
-
-## 加载 API
-
-- First follow [these steps](https://developers.google.com/maps/gmp-get-started) to get an API key that can be used to load Google Maps.
-
-  首先，按照[以下步骤操作](https://developers.google.com/maps/gmp-get-started)，获取可用于加载 Google 地图的 API 密钥。
-
-- Load the [Google Maps JavaScript API](https://developers.google.com/maps/documentation/javascript/tutorial#Loading_the_Maps_API).
-
-  加载 [Google Maps JavaScript API](https://developers.google.com/maps/documentation/javascript/tutorial#Loading_the_Maps_API)。
-
-- The Google Maps JavaScript API must be loaded before the `GoogleMap` component.
-
-  谷歌地图 JavaScript API 必须在 `GoogleMap` 组件之前加载。
-
-```html
-<!-- index.html -->
-<!doctype html>
-<head>
-  ...
-  <script src="https://maps.googleapis.com/maps/api/js?key=YOUR_API_KEY"></script>
-</head>
-```
-=======
-## Getting the API Key
->>>>>>> 69652b09
+## 获取 API 秘钥
 
 Follow [these steps](https://developers.google.com/maps/gmp-get-started) to get an API key that can be used to load Google Maps.
 
-<<<<<<< HEAD
-**注意：**如果你正在使用 `<map-heatmap-layer>` 指令，则在加载 Google Maps API 时还必须包含 `visualization` 库。为此，你可以将 `&libraries=visualization` 添加到脚本 URL：
+按照[以下步骤操作](https://developers.google.com/maps/gmp-get-started)，获取可用于加载 Google 地图的 API 密钥。
 
-```html
-  <script src="https://maps.googleapis.com/maps/api/js?key=YOUR_API_KEY&libraries=visualization"></script>
-```
-
-## Lazy Loading the API
-=======
 ## Loading the API
->>>>>>> 69652b09
-
-## 惰性加载 API
 
 The API can be loaded when the component is actually used by using the Angular HttpClient jsonp
 method to make sure that the component doesn't load until after the API has loaded.
