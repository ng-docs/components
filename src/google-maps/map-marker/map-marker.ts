--- conflicted
+++ resolved
@@ -28,9 +28,6 @@
 /**
  * Default options for the Google Maps marker component. Displays a marker
  * at the Googleplex.
- *
- * Google Maps 标记组件的默认选项。在 Googleplex 上显示一个标记。
- *
  */
 export const DEFAULT_MARKER_OPTIONS = {
   position: {lat: 37.421995, lng: -122.084092},
@@ -39,12 +36,7 @@
 /**
  * Angular component that renders a Google Maps marker via the Google Maps JavaScript API.
  *
- * 通过 Google Maps JavaScript API 渲染 Google Maps 标记的 Angular 组件。
- *
  * See developers.google.com/maps/documentation/javascript/reference/marker
- *
- * 请参阅 developers.google.com/maps/documentation/javascript/reference/marker
- *
  */
 @Directive({
   selector: 'map-marker',
@@ -56,9 +48,6 @@
   /**
    * Title of the marker.
    * See: developers.google.com/maps/documentation/javascript/reference/marker#MarkerOptions.title
-   *
-   * 标记的标题。请参阅：developers.google.com/maps/documentation/javascript/reference/marker#MarkerOptions.title
-   *
    */
   @Input()
   set title(title: string) {
@@ -69,9 +58,6 @@
   /**
    * Position of the marker. See:
    * developers.google.com/maps/documentation/javascript/reference/marker#MarkerOptions.position
-   *
-   * 标记的位置。请参阅：developers.google.com/maps/documentation/javascript/reference/marker#MarkerOptions.position
-   *
    */
   @Input()
   set position(position: google.maps.LatLngLiteral | google.maps.LatLng) {
@@ -82,9 +68,6 @@
   /**
    * Label for the marker.
    * See: developers.google.com/maps/documentation/javascript/reference/marker#MarkerOptions.label
-   *
-   * 标记的标签。请参阅：developers.google.com/maps/documentation/javascript/reference/marker#MarkerOptions.label
-   *
    */
   @Input()
   set label(label: string | google.maps.MarkerLabel) {
@@ -95,9 +78,6 @@
   /**
    * Whether the marker is clickable. See:
    * developers.google.com/maps/documentation/javascript/reference/marker#MarkerOptions.clickable
-   *
-   * 标记是否可点击。请参阅：developers.google.com/maps/documentation/javascript/reference/marker#MarkerOptions.clickable
-   *
    */
   @Input()
   set clickable(clickable: boolean) {
@@ -108,9 +88,6 @@
   /**
    * Options used to configure the marker.
    * See: developers.google.com/maps/documentation/javascript/reference/marker#MarkerOptions
-   *
-   * 用于配置标记的选项。请参阅：developers.google.com/maps/documentation/javascript/reference/marker#MarkerOptions
-   *
    */
   @Input()
   set options(options: google.maps.MarkerOptions) {
@@ -122,11 +99,6 @@
    * Icon to be used for the marker.
    * See: <https://developers.google.com/maps/documentation/javascript/reference/marker#Icon>
    *
-<<<<<<< HEAD
-   * 用于标记的图标。请参阅： <https://developers.google.com/maps/documentation/javascript/reference/marker#Icon>
-   *
-=======
->>>>>>> 53b69108
    */
   @Input()
   set icon(icon: string | google.maps.Icon | google.maps.Symbol) {
@@ -137,9 +109,6 @@
   /**
    * Whether the marker is visible.
    * See: developers.google.com/maps/documentation/javascript/reference/marker#MarkerOptions.visible
-   *
-   * 标记是否可见。请参阅：developers.google.com/maps/documentation/javascript/reference/marker#MarkerOptions.visible
-   *
    */
   @Input()
   set visible(value: boolean) {
@@ -150,9 +119,6 @@
   /**
    * See
    * developers.google.com/maps/documentation/javascript/reference/marker#Marker.animation_changed
-   *
-   * 请参阅 developers.google.com/maps/documentation/javascript/reference/marker#Marker.animation_changed
-   *
    */
   @Output() readonly animationChanged: Observable<void> =
     this._eventManager.getLazyEmitter<void>('animation_changed');
@@ -160,9 +126,6 @@
   /**
    * See
    * developers.google.com/maps/documentation/javascript/reference/marker#Marker.click
-   *
-   * 请参阅 developers.google.com/maps/documentation/javascript/reference/marker#Marker.click
-   *
    */
   @Output() readonly mapClick: Observable<google.maps.MapMouseEvent> =
     this._eventManager.getLazyEmitter<google.maps.MapMouseEvent>('click');
@@ -170,9 +133,6 @@
   /**
    * See
    * developers.google.com/maps/documentation/javascript/reference/marker#Marker.clickable_changed
-   *
-   * 请参阅 developers.google.com/maps/documentation/javascript/reference/marker#Marker.clickable_changed
-   *
    */
   @Output() readonly clickableChanged: Observable<void> =
     this._eventManager.getLazyEmitter<void>('clickable_changed');
@@ -180,9 +140,6 @@
   /**
    * See
    * developers.google.com/maps/documentation/javascript/reference/marker#Marker.cursor_changed
-   *
-   * 请参阅 developers.google.com/maps/documentation/javascript/reference/marker#Marker.cursor_changed
-   *
    */
   @Output() readonly cursorChanged: Observable<void> =
     this._eventManager.getLazyEmitter<void>('cursor_changed');
@@ -190,9 +147,6 @@
   /**
    * See
    * developers.google.com/maps/documentation/javascript/reference/marker#Marker.dblclick
-   *
-   * 请参阅 developers.google.com/maps/documentation/javascript/reference/marker#Marker.dblclick
-   *
    */
   @Output() readonly mapDblclick: Observable<google.maps.MapMouseEvent> =
     this._eventManager.getLazyEmitter<google.maps.MapMouseEvent>('dblclick');
@@ -200,9 +154,6 @@
   /**
    * See
    * developers.google.com/maps/documentation/javascript/reference/marker#Marker.drag
-   *
-   * 请参阅 developers.google.com/maps/documentation/javascript/reference/marker#Marker.drag
-   *
    */
   @Output() readonly mapDrag: Observable<google.maps.MapMouseEvent> =
     this._eventManager.getLazyEmitter<google.maps.MapMouseEvent>('drag');
@@ -210,9 +161,6 @@
   /**
    * See
    * developers.google.com/maps/documentation/javascript/reference/marker#Marker.dragend
-   *
-   * 请参阅 developers.google.com/maps/documentation/javascript/reference/marker#Marker.dragend
-   *
    */
   @Output() readonly mapDragend: Observable<google.maps.MapMouseEvent> =
     this._eventManager.getLazyEmitter<google.maps.MapMouseEvent>('dragend');
@@ -220,9 +168,6 @@
   /**
    * See
    * developers.google.com/maps/documentation/javascript/reference/marker#Marker.draggable_changed
-   *
-   * 请参阅 developers.google.com/maps/documentation/javascript/reference/marker#Marker.draggable_changed
-   *
    */
   @Output() readonly draggableChanged: Observable<void> =
     this._eventManager.getLazyEmitter<void>('draggable_changed');
@@ -230,9 +175,6 @@
   /**
    * See
    * developers.google.com/maps/documentation/javascript/reference/marker#Marker.dragstart
-   *
-   * 请参阅 developers.google.com/maps/documentation/javascript/reference/marker#Marker.dragstart
-   *
    */
   @Output() readonly mapDragstart: Observable<google.maps.MapMouseEvent> =
     this._eventManager.getLazyEmitter<google.maps.MapMouseEvent>('dragstart');
@@ -240,9 +182,6 @@
   /**
    * See
    * developers.google.com/maps/documentation/javascript/reference/marker#Marker.flat_changed
-   *
-   * 请参阅 developers.google.com/maps/documentation/javascript/reference/marker#Marker.flat_changed
-   *
    */
   @Output() readonly flatChanged: Observable<void> =
     this._eventManager.getLazyEmitter<void>('flat_changed');
@@ -250,9 +189,6 @@
   /**
    * See
    * developers.google.com/maps/documentation/javascript/reference/marker#Marker.icon_changed
-   *
-   * 请参阅 developers.google.com/maps/documentation/javascript/reference/marker#Marker.icon_changed
-   *
    */
   @Output() readonly iconChanged: Observable<void> =
     this._eventManager.getLazyEmitter<void>('icon_changed');
@@ -260,9 +196,6 @@
   /**
    * See
    * developers.google.com/maps/documentation/javascript/reference/marker#Marker.mousedown
-   *
-   * 请参阅 developers.google.com/maps/documentation/javascript/reference/marker#Marker.mousedown
-   *
    */
   @Output() readonly mapMousedown: Observable<google.maps.MapMouseEvent> =
     this._eventManager.getLazyEmitter<google.maps.MapMouseEvent>('mousedown');
@@ -270,9 +203,6 @@
   /**
    * See
    * developers.google.com/maps/documentation/javascript/reference/marker#Marker.mouseout
-   *
-   * 请参阅 developers.google.com/maps/documentation/javascript/reference/marker#Marker.mouseout
-   *
    */
   @Output() readonly mapMouseout: Observable<google.maps.MapMouseEvent> =
     this._eventManager.getLazyEmitter<google.maps.MapMouseEvent>('mouseout');
@@ -280,9 +210,6 @@
   /**
    * See
    * developers.google.com/maps/documentation/javascript/reference/marker#Marker.mouseover
-   *
-   * 请参阅 developers.google.com/maps/documentation/javascript/reference/marker#Marker.mouseover
-   *
    */
   @Output() readonly mapMouseover: Observable<google.maps.MapMouseEvent> =
     this._eventManager.getLazyEmitter<google.maps.MapMouseEvent>('mouseover');
@@ -290,9 +217,6 @@
   /**
    * See
    * developers.google.com/maps/documentation/javascript/reference/marker#Marker.mouseup
-   *
-   * 请参阅 developers.google.com/maps/documentation/javascript/reference/marker#Marker.mouseup
-   *
    */
   @Output() readonly mapMouseup: Observable<google.maps.MapMouseEvent> =
     this._eventManager.getLazyEmitter<google.maps.MapMouseEvent>('mouseup');
@@ -300,9 +224,6 @@
   /**
    * See
    * developers.google.com/maps/documentation/javascript/reference/marker#Marker.position_changed
-   *
-   * 请参阅 developers.google.com/maps/documentation/javascript/reference/marker#Marker.position_changed
-   *
    */
   @Output() readonly positionChanged: Observable<void> =
     this._eventManager.getLazyEmitter<void>('position_changed');
@@ -310,9 +231,6 @@
   /**
    * See
    * developers.google.com/maps/documentation/javascript/reference/marker#Marker.rightclick
-   *
-   * 请参阅 developers.google.com/maps/documentation/javascript/reference/marker#Marker.rightclick
-   *
    */
   @Output() readonly mapRightclick: Observable<google.maps.MapMouseEvent> =
     this._eventManager.getLazyEmitter<google.maps.MapMouseEvent>('rightclick');
@@ -320,9 +238,6 @@
   /**
    * See
    * developers.google.com/maps/documentation/javascript/reference/marker#Marker.shape_changed
-   *
-   * 请参阅 developers.google.com/maps/documentation/javascript/reference/marker#Marker.shape_changed
-   *
    */
   @Output() readonly shapeChanged: Observable<void> =
     this._eventManager.getLazyEmitter<void>('shape_changed');
@@ -330,9 +245,6 @@
   /**
    * See
    * developers.google.com/maps/documentation/javascript/reference/marker#Marker.title_changed
-   *
-   * 请参阅 developers.google.com/maps/documentation/javascript/reference/marker#Marker.title_changed
-   *
    */
   @Output() readonly titleChanged: Observable<void> =
     this._eventManager.getLazyEmitter<void>('title_changed');
@@ -340,9 +252,6 @@
   /**
    * See
    * developers.google.com/maps/documentation/javascript/reference/marker#Marker.visible_changed
-   *
-   * 请参阅 developers.google.com/maps/documentation/javascript/reference/marker#Marker.visible_changed
-   *
    */
   @Output() readonly visibleChanged: Observable<void> =
     this._eventManager.getLazyEmitter<void>('visible_changed');
@@ -350,9 +259,6 @@
   /**
    * See
    * developers.google.com/maps/documentation/javascript/reference/marker#Marker.zindex_changed
-   *
-   * 请参阅 developers.google.com/maps/documentation/javascript/reference/marker#Marker.zindex_changed
-   *
    */
   @Output() readonly zindexChanged: Observable<void> =
     this._eventManager.getLazyEmitter<void>('zindex_changed');
@@ -360,12 +266,7 @@
   /**
    * The underlying google.maps.Marker object.
    *
-   * 基础 google.maps.Marker 对象。
-   *
    * See developers.google.com/maps/documentation/javascript/reference/marker#Marker
-   *
-   * 请参阅 developers.google.com/maps/documentation/javascript/reference/marker#Marker
-   *
    */
   marker?: google.maps.Marker;
 
@@ -429,9 +330,6 @@
   /**
    * See
    * developers.google.com/maps/documentation/javascript/reference/marker#Marker.getAnimation
-   *
-   * 请参阅 developers.google.com/maps/documentation/javascript/reference/marker#Marker.getAnimation
-   *
    */
   getAnimation(): google.maps.Animation | null {
     this._assertInitialized();
@@ -441,9 +339,6 @@
   /**
    * See
    * developers.google.com/maps/documentation/javascript/reference/marker#Marker.getClickable
-   *
-   * 请参阅 developers.google.com/maps/documentation/javascript/reference/marker#Marker.getClickable
-   *
    */
   getClickable(): boolean {
     this._assertInitialized();
@@ -453,9 +348,6 @@
   /**
    * See
    * developers.google.com/maps/documentation/javascript/reference/marker#Marker.getCursor
-   *
-   * 请参阅 developers.google.com/maps/documentation/javascript/reference/marker#Marker.getCursor
-   *
    */
   getCursor(): string | null {
     this._assertInitialized();
@@ -465,9 +357,6 @@
   /**
    * See
    * developers.google.com/maps/documentation/javascript/reference/marker#Marker.getDraggable
-   *
-   * 请参阅 developers.google.com/maps/documentation/javascript/reference/marker#Marker.getDraggable
-   *
    */
   getDraggable(): boolean {
     this._assertInitialized();
@@ -477,9 +366,6 @@
   /**
    * See
    * developers.google.com/maps/documentation/javascript/reference/marker#Marker.getIcon
-   *
-   * 请参阅 developers.google.com/maps/documentation/javascript/reference/marker#Marker.getIcon
-   *
    */
   getIcon(): string | google.maps.Icon | google.maps.Symbol | null {
     this._assertInitialized();
@@ -489,9 +375,6 @@
   /**
    * See
    * developers.google.com/maps/documentation/javascript/reference/marker#Marker.getLabel
-   *
-   * 请参阅 developers.google.com/maps/documentation/javascript/reference/marker#Marker.getLabel
-   *
    */
   getLabel(): google.maps.MarkerLabel | null {
     this._assertInitialized();
@@ -501,9 +384,6 @@
   /**
    * See
    * developers.google.com/maps/documentation/javascript/reference/marker#Marker.getOpacity
-   *
-   * 请参阅 developers.google.com/maps/documentation/javascript/reference/marker#Marker.getOpacity
-   *
    */
   getOpacity(): number | null {
     this._assertInitialized();
@@ -513,9 +393,6 @@
   /**
    * See
    * developers.google.com/maps/documentation/javascript/reference/marker#Marker.getPosition
-   *
-   * 请参阅 developers.google.com/maps/documentation/javascript/reference/marker#Marker.getPosition
-   *
    */
   getPosition(): google.maps.LatLng | null {
     this._assertInitialized();
@@ -525,9 +402,6 @@
   /**
    * See
    * developers.google.com/maps/documentation/javascript/reference/marker#Marker.getShape
-   *
-   * 请参阅 developers.google.com/maps/documentation/javascript/reference/marker#Marker.getShape
-   *
    */
   getShape(): google.maps.MarkerShape | null {
     this._assertInitialized();
@@ -537,9 +411,6 @@
   /**
    * See
    * developers.google.com/maps/documentation/javascript/reference/marker#Marker.getTitle
-   *
-   * 请参阅 developers.google.com/maps/documentation/javascript/reference/marker#Marker.getTitle
-   *
    */
   getTitle(): string | null {
     this._assertInitialized();
@@ -549,9 +420,6 @@
   /**
    * See
    * developers.google.com/maps/documentation/javascript/reference/marker#Marker.getVisible
-   *
-   * 请参阅 developers.google.com/maps/documentation/javascript/reference/marker#Marker.getVisible
-   *
    */
   getVisible(): boolean {
     this._assertInitialized();
@@ -561,32 +429,19 @@
   /**
    * See
    * developers.google.com/maps/documentation/javascript/reference/marker#Marker.getZIndex
-   *
-   * 请参阅 developers.google.com/maps/documentation/javascript/reference/marker#Marker.getZIndex
-   *
    */
   getZIndex(): number | null {
     this._assertInitialized();
     return this.marker.getZIndex() || null;
   }
 
-  /**
-   * Gets the anchor point that can be used to attach other Google Maps objects.
-   *
-   * 获取可用于附加其他 Google Maps 对象的锚点。
-   *
-   */
+  /** Gets the anchor point that can be used to attach other Google Maps objects. */
   getAnchor(): google.maps.MVCObject {
     this._assertInitialized();
     return this.marker;
   }
 
-  /**
-   * Creates a combined options object using the passed-in options and the individual inputs.
-   *
-   * 使用传入的选项和各个输入属性来创建组合的选项对象。
-   *
-   */
+  /** Creates a combined options object using the passed-in options and the individual inputs. */
   private _combineOptions(): google.maps.MarkerOptions {
     const options = this._options || DEFAULT_MARKER_OPTIONS;
     return {
