--- conflicted
+++ resolved
@@ -27,12 +27,7 @@
  * Angular component that renders a Google Maps Directions Renderer via the Google Maps
  * JavaScript API.
  *
- * 通过 Google Maps JavaScript API 渲染 Google Maps Directions 渲染器的 Angular 组件。
- *
  * See developers.google.com/maps/documentation/javascript/reference/directions#DirectionsRenderer
- *
- * 请参阅 developers.google.com/maps/documentation/javascript/reference/directions#DirectionsRenderer
- *
  */
 @Directive({
   selector: 'map-directions-renderer',
@@ -42,14 +37,7 @@
   private _eventManager = new MapEventManager(this._ngZone);
 
   /**
-<<<<<<< HEAD
-   * See developers.google.com/maps/documentation/javascript/reference/directions
-   * #DirectionsRendererOptions.directions
-   *
-   * 请参阅 developers.google.com/maps/documentation/javascript/reference/directions＃DirectionsRendererOptions.directions
-=======
    * See developers.google.com/maps/documentation/javascript/reference/directions#DirectionsRendererOptions.directions
->>>>>>> 53b69108
    *
    */
   @Input()
@@ -59,14 +47,7 @@
   private _directions: google.maps.DirectionsResult;
 
   /**
-<<<<<<< HEAD
-   * See developers.google.com/maps/documentation/javascript/reference/directions
-   * #DirectionsRendererOptions
-   *
-   * 请参阅 developers.google.com/maps/documentation/javascript/reference/directions #DirectionsRendererOptions
-=======
    * See developers.google.com/maps/documentation/javascript/reference/directions#DirectionsRendererOptions
->>>>>>> 53b69108
    *
    */
   @Input()
@@ -76,26 +57,14 @@
   private _options: google.maps.DirectionsRendererOptions;
 
   /**
-<<<<<<< HEAD
-   * See developers.google.com/maps/documentation/javascript/reference/directions
-   * #DirectionsRenderer.directions_changed
-   *
-   * 请参阅 developers.google.com/maps/documentation/javascript/reference/directions＃DirectionsRenderer.directions_changed
-=======
    * See developers.google.com/maps/documentation/javascript/reference/directions#DirectionsRenderer.directions_changed
->>>>>>> 53b69108
    *
    */
   @Output()
   readonly directionsChanged: Observable<void> =
     this._eventManager.getLazyEmitter<void>('directions_changed');
 
-  /**
-   * The underlying google.maps.DirectionsRenderer object.
-   *
-   * 基础 google.maps.DirectionsRenderer 对象。
-   *
-   */
+  /** The underlying google.maps.DirectionsRenderer object. */
   directionsRenderer?: google.maps.DirectionsRenderer;
 
   constructor(private readonly _googleMap: GoogleMap, private _ngZone: NgZone) {}
@@ -134,14 +103,7 @@
   }
 
   /**
-<<<<<<< HEAD
-   * See developers.google.com/maps/documentation/javascript/reference/directions
-   * #DirectionsRenderer.getDirections
-   *
-   * 请参阅 developers.google.com/maps/documentation/javascript/reference/directions＃DirectionsRenderer.getDirections
-=======
    * See developers.google.com/maps/documentation/javascript/reference/directions#DirectionsRenderer.getDirections
->>>>>>> 53b69108
    *
    */
   getDirections(): google.maps.DirectionsResult | null {
@@ -150,14 +112,7 @@
   }
 
   /**
-<<<<<<< HEAD
-   * See developers.google.com/maps/documentation/javascript/reference/directions
-   * #DirectionsRenderer.getPanel
-   *
-   * 请参阅 developers.google.com/maps/documentation/javascript/reference/directions＃DirectionsRenderer.getPanel
-=======
    * See developers.google.com/maps/documentation/javascript/reference/directions#DirectionsRenderer.getPanel
->>>>>>> 53b69108
    *
    */
   getPanel(): Node | null {
@@ -166,14 +121,7 @@
   }
 
   /**
-<<<<<<< HEAD
-   * See developers.google.com/maps/documentation/javascript/reference/directions
-   * #DirectionsRenderer.getRouteIndex
-   *
-   * 请参阅 developers.google.com/maps/documentation/javascript/reference/directions＃DirectionsRenderer.getRouteIndex
-=======
    * See developers.google.com/maps/documentation/javascript/reference/directions#DirectionsRenderer.getRouteIndex
->>>>>>> 53b69108
    *
    */
   getRouteIndex(): number {
