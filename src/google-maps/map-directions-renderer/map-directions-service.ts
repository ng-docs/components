/**
 * @license
 * Copyright Google LLC All Rights Reserved.
 *
 * Use of this source code is governed by an MIT-style license that can be
 * found in the LICENSE file at https://angular.io/license
 */

// Workaround for: https://github.com/bazelbuild/rules_nodejs/issues/1265
/// <reference types="google.maps" />

import {Injectable, NgZone} from '@angular/core';
import {Observable} from 'rxjs';

export interface MapDirectionsResponse {
  status: google.maps.DirectionsStatus;
  result?: google.maps.DirectionsResult;
}

/**
 * Angular service that wraps the Google Maps DirectionsService from the Google Maps JavaScript
 * API.
 *
 * Angular 服务，用于包装 Google Maps JavaScript API 中的 Google Maps DirectionsService。
 *
 * See developers.google.com/maps/documentation/javascript/reference/directions#DirectionsService
 *
 * 请参阅 developers.google.com/maps/documentation/javascript/reference/directions#DirectionsService
 *
 */
@Injectable({providedIn: 'root'})
export class MapDirectionsService {
  private _directionsService: google.maps.DirectionsService | undefined;

  constructor(private readonly _ngZone: NgZone) {}

  /**
   * See
<<<<<<< HEAD
   * developers.google.com/maps/documentation/javascript/reference/directions
   * #DirectionsService.route
   *
   * 请参阅 developers.google.com/maps/documentation/javascript/reference/directions＃DirectionsService.route
=======
   * developers.google.com/maps/documentation/javascript/reference/directions#DirectionsService.route
>>>>>>> 53b69108
   *
   */
  route(request: google.maps.DirectionsRequest): Observable<MapDirectionsResponse> {
    return new Observable(observer => {
      // Initialize the `DirectionsService` lazily since the Google Maps API may
      // not have been loaded when the provider is instantiated.
      if (!this._directionsService) {
        this._directionsService = new google.maps.DirectionsService();
      }

      this._directionsService.route(request, (result, status) => {
        this._ngZone.run(() => {
          observer.next({result: result || undefined, status});
          observer.complete();
        });
      });
    });
  }
}<|MERGE_RESOLUTION|>--- conflicted
+++ resolved
@@ -21,12 +21,7 @@
  * Angular service that wraps the Google Maps DirectionsService from the Google Maps JavaScript
  * API.
  *
- * Angular 服务，用于包装 Google Maps JavaScript API 中的 Google Maps DirectionsService。
- *
  * See developers.google.com/maps/documentation/javascript/reference/directions#DirectionsService
- *
- * 请参阅 developers.google.com/maps/documentation/javascript/reference/directions#DirectionsService
- *
  */
 @Injectable({providedIn: 'root'})
 export class MapDirectionsService {
@@ -36,14 +31,7 @@
 
   /**
    * See
-<<<<<<< HEAD
-   * developers.google.com/maps/documentation/javascript/reference/directions
-   * #DirectionsService.route
-   *
-   * 请参阅 developers.google.com/maps/documentation/javascript/reference/directions＃DirectionsService.route
-=======
    * developers.google.com/maps/documentation/javascript/reference/directions#DirectionsService.route
->>>>>>> 53b69108
    *
    */
   route(request: google.maps.DirectionsRequest): Observable<MapDirectionsResponse> {
