/**
 * @license
 * Copyright Google LLC All Rights Reserved.
 *
 * Use of this source code is governed by an MIT-style license that can be
 * found in the LICENSE file at https://angular.io/license
 */

import {
  ChangeDetectionStrategy,
  ChangeDetectorRef,
  Component,
  Inject,
  OnDestroy,
  Optional,
  ViewChild,
  ViewEncapsulation,
  Directive,
  Injectable,
} from '@angular/core';
import {CommonModule} from '@angular/common';
import {FormControl, FormGroup, FormsModule, ReactiveFormsModule} from '@angular/forms';
import {MatButtonModule} from '@angular/material/button';
import {MatCheckboxModule} from '@angular/material/checkbox';
import {
  DateAdapter,
  MAT_DATE_FORMATS,
  MatDateFormats,
  ThemePalette,
  MatNativeDateModule,
} from '@angular/material/core';
import {
  MatCalendar,
  MatCalendarHeader,
  MatDatepickerInputEvent,
  MAT_DATE_RANGE_SELECTION_STRATEGY,
  MatDateRangeSelectionStrategy,
  DateRange,
  MatDatepickerModule,
} from '@angular/material/datepicker';
import {MatFormFieldModule} from '@angular/material/form-field';
import {MatIconModule} from '@angular/material/icon';
import {MatInputModule} from '@angular/material/input';
import {MatSelectModule} from '@angular/material/select';
import {Subject} from 'rxjs';
import {takeUntil} from 'rxjs/operators';

<<<<<<< HEAD
@Component({
  selector: 'datepicker-demo',
  templateUrl: 'datepicker-demo.html',
  styleUrls: ['datepicker-demo.css'],
  encapsulation: ViewEncapsulation.None,
  changeDetection: ChangeDetectionStrategy.OnPush,
})
export class DatepickerDemo {
  touch: boolean;
  filterOdd: boolean;
  yearView: boolean;
  inputDisabled: boolean;
  datepickerDisabled: boolean;
  minDate: Date;
  maxDate: Date;
  startAt: Date;
  date: any;
  lastDateInput: Date | null;
  lastDateChange: Date | null;
  color: ThemePalette;
  showActions = false;

  dateCtrl = new FormControl();
  range1 = new FormGroup({start: new FormControl(), end: new FormControl()});
  range2 = new FormGroup({start: new FormControl(), end: new FormControl()});
  range3 = new FormGroup({start: new FormControl(), end: new FormControl()});
  comparisonStart: Date;
  comparisonEnd: Date;

  constructor() {
    const today = new Date();
    const year = today.getFullYear();
    const month = today.getMonth();
    this.comparisonStart = new Date(year, month, 9);
    this.comparisonEnd = new Date(year, month, 13);
  }

  dateFilter: (date: Date | null) => boolean = (date: Date | null) => {
    if (date === null) {
      return true;
    }
    return !(date.getFullYear() % 2) && Boolean(date.getMonth() % 2) && !(date.getDate() % 2);
  };

  onDateInput = (e: MatDatepickerInputEvent<Date>) => (this.lastDateInput = e.value);
  onDateChange = (e: MatDatepickerInputEvent<Date>) => (this.lastDateChange = e.value);

  // pass custom header component type as input
  customHeader = CustomHeader;
  customHeaderNgContent = CustomHeaderNgContent;
}

/**
 * Range selection strategy that preserves the current range.
 *
 * 会保留当前范围的范围选择策略。
 *
 */
=======
/** Range selection strategy that preserves the current range. */
>>>>>>> 53b69108
@Injectable()
export class PreserveRangeStrategy<D> implements MatDateRangeSelectionStrategy<D> {
  constructor(private _dateAdapter: DateAdapter<D>) {}

  selectionFinished(date: D, currentRange: DateRange<D>) {
    let {start, end} = currentRange;

    if (start && end) {
      return this._getRangeRelativeToDate(date, start, end);
    }

    if (start == null) {
      start = date;
    } else if (end == null) {
      end = date;
    }

    return new DateRange<D>(start, end);
  }

  createPreview(activeDate: D | null, currentRange: DateRange<D>): DateRange<D> {
    if (activeDate) {
      if (currentRange.start && currentRange.end) {
        return this._getRangeRelativeToDate(activeDate, currentRange.start, currentRange.end);
      } else if (currentRange.start && !currentRange.end) {
        return new DateRange(currentRange.start, activeDate);
      }
    }

    return new DateRange<D>(null, null);
  }

  private _getRangeRelativeToDate(date: D | null, start: D, end: D): DateRange<D> {
    let rangeStart: D | null = null;
    let rangeEnd: D | null = null;

    if (date) {
      const delta = Math.round(Math.abs(this._dateAdapter.compareDate(start, end)) / 2);
      rangeStart = this._dateAdapter.addCalendarDays(date, -delta);
      rangeEnd = this._dateAdapter.addCalendarDays(date, delta);
    }

    return new DateRange(rangeStart, rangeEnd);
  }
}

@Directive({
  selector: '[customRangeStrategy]',
  standalone: true,
  providers: [
    {
      provide: MAT_DATE_RANGE_SELECTION_STRATEGY,
      useClass: PreserveRangeStrategy,
    },
  ],
})
export class CustomRangeStrategy {}

// Custom header component for datepicker
@Component({
  selector: 'custom-header',
  templateUrl: 'custom-header.html',
  styleUrls: ['custom-header.css'],
  changeDetection: ChangeDetectionStrategy.OnPush,
  standalone: true,
  imports: [MatIconModule],
})
export class CustomHeader<D> implements OnDestroy {
  private readonly _destroyed = new Subject<void>();

  constructor(
    private _calendar: MatCalendar<D>,
    private _dateAdapter: DateAdapter<D>,
    @Inject(MAT_DATE_FORMATS) private _dateFormats: MatDateFormats,
    cdr: ChangeDetectorRef,
  ) {
    _calendar.stateChanges.pipe(takeUntil(this._destroyed)).subscribe(() => cdr.markForCheck());
  }

  ngOnDestroy() {
    this._destroyed.next();
    this._destroyed.complete();
  }

  get periodLabel() {
    return this._dateAdapter
      .format(this._calendar.activeDate, this._dateFormats.display.monthYearLabel)
      .toLocaleUpperCase();
  }

  previousClicked(mode: 'month' | 'year') {
    this._calendar.activeDate =
      mode === 'month'
        ? this._dateAdapter.addCalendarMonths(this._calendar.activeDate, -1)
        : this._dateAdapter.addCalendarYears(this._calendar.activeDate, -1);
  }

  nextClicked(mode: 'month' | 'year') {
    this._calendar.activeDate =
      mode === 'month'
        ? this._dateAdapter.addCalendarMonths(this._calendar.activeDate, 1)
        : this._dateAdapter.addCalendarYears(this._calendar.activeDate, 1);
  }
}

@Component({
  selector: 'customer-header-ng-content',
  template: `
      <mat-calendar-header #header>
        <button mat-button type="button" (click)="todayClicked()">TODAY</button>
      </mat-calendar-header>
    `,
  standalone: true,
  imports: [MatDatepickerModule],
})
export class CustomHeaderNgContent<D> {
  @ViewChild(MatCalendarHeader)
  header: MatCalendarHeader<D>;

  constructor(@Optional() private _dateAdapter: DateAdapter<D>) {}

  todayClicked() {
    let calendar = this.header.calendar;

    calendar.activeDate = this._dateAdapter.today();
    calendar.currentView = 'month';
  }
}

@Component({
  selector: 'datepicker-demo',
  templateUrl: 'datepicker-demo.html',
  styleUrls: ['datepicker-demo.css'],
  encapsulation: ViewEncapsulation.None,
  changeDetection: ChangeDetectionStrategy.OnPush,
  standalone: true,
  imports: [
    CommonModule,
    FormsModule,
    MatButtonModule,
    MatCheckboxModule,
    MatDatepickerModule,
    MatFormFieldModule,
    MatIconModule,
    MatInputModule,
    MatNativeDateModule,
    MatSelectModule,
    ReactiveFormsModule,
    CustomHeader,
    CustomHeaderNgContent,
    CustomRangeStrategy,
  ],
})
export class DatepickerDemo {
  touch: boolean;
  filterOdd: boolean;
  yearView: boolean;
  inputDisabled: boolean;
  datepickerDisabled: boolean;
  minDate: Date;
  maxDate: Date;
  startAt: Date;
  date: any;
  lastDateInput: Date | null;
  lastDateChange: Date | null;
  color: ThemePalette;
  showActions = false;

  dateCtrl = new FormControl<Date | null>(null);
  range1 = new FormGroup({
    start: new FormControl<Date | null>(null),
    end: new FormControl<Date | null>(null),
  });
  range2 = new FormGroup({
    start: new FormControl<Date | null>(null),
    end: new FormControl<Date | null>(null),
  });
  range3 = new FormGroup({
    start: new FormControl<Date | null>(null),
    end: new FormControl<Date | null>(null),
  });
  comparisonStart: Date;
  comparisonEnd: Date;

  constructor() {
    const today = new Date();
    const year = today.getFullYear();
    const month = today.getMonth();
    this.comparisonStart = new Date(year, month, 9);
    this.comparisonEnd = new Date(year, month, 13);
  }

  dateFilter: (date: Date | null) => boolean = (date: Date | null) => {
    if (date === null) {
      return true;
    }
    return !(date.getFullYear() % 2) && Boolean(date.getMonth() % 2) && !(date.getDate() % 2);
  };

  onDateInput = (e: MatDatepickerInputEvent<Date>) => (this.lastDateInput = e.value);
  onDateChange = (e: MatDatepickerInputEvent<Date>) => (this.lastDateChange = e.value);

  // pass custom header component type as input
  customHeader = CustomHeader;
  customHeaderNgContent = CustomHeaderNgContent;
}<|MERGE_RESOLUTION|>--- conflicted
+++ resolved
@@ -45,68 +45,7 @@
 import {Subject} from 'rxjs';
 import {takeUntil} from 'rxjs/operators';
 
-<<<<<<< HEAD
-@Component({
-  selector: 'datepicker-demo',
-  templateUrl: 'datepicker-demo.html',
-  styleUrls: ['datepicker-demo.css'],
-  encapsulation: ViewEncapsulation.None,
-  changeDetection: ChangeDetectionStrategy.OnPush,
-})
-export class DatepickerDemo {
-  touch: boolean;
-  filterOdd: boolean;
-  yearView: boolean;
-  inputDisabled: boolean;
-  datepickerDisabled: boolean;
-  minDate: Date;
-  maxDate: Date;
-  startAt: Date;
-  date: any;
-  lastDateInput: Date | null;
-  lastDateChange: Date | null;
-  color: ThemePalette;
-  showActions = false;
-
-  dateCtrl = new FormControl();
-  range1 = new FormGroup({start: new FormControl(), end: new FormControl()});
-  range2 = new FormGroup({start: new FormControl(), end: new FormControl()});
-  range3 = new FormGroup({start: new FormControl(), end: new FormControl()});
-  comparisonStart: Date;
-  comparisonEnd: Date;
-
-  constructor() {
-    const today = new Date();
-    const year = today.getFullYear();
-    const month = today.getMonth();
-    this.comparisonStart = new Date(year, month, 9);
-    this.comparisonEnd = new Date(year, month, 13);
-  }
-
-  dateFilter: (date: Date | null) => boolean = (date: Date | null) => {
-    if (date === null) {
-      return true;
-    }
-    return !(date.getFullYear() % 2) && Boolean(date.getMonth() % 2) && !(date.getDate() % 2);
-  };
-
-  onDateInput = (e: MatDatepickerInputEvent<Date>) => (this.lastDateInput = e.value);
-  onDateChange = (e: MatDatepickerInputEvent<Date>) => (this.lastDateChange = e.value);
-
-  // pass custom header component type as input
-  customHeader = CustomHeader;
-  customHeaderNgContent = CustomHeaderNgContent;
-}
-
-/**
- * Range selection strategy that preserves the current range.
- *
- * 会保留当前范围的范围选择策略。
- *
- */
-=======
 /** Range selection strategy that preserves the current range. */
->>>>>>> 53b69108
 @Injectable()
 export class PreserveRangeStrategy<D> implements MatDateRangeSelectionStrategy<D> {
   constructor(private _dateAdapter: DateAdapter<D>) {}
