--- conflicted
+++ resolved
@@ -119,11 +119,7 @@
   isBicyclingLayerDisplayed = false;
 
   mapTypeId: google.maps.MapTypeId;
-<<<<<<< HEAD
-  mapTypeIds = ['hybrid', 'roadmap', 'sattelite', 'terrain'] as google.maps.MapTypeId[];
-=======
   mapTypeIds = ['hybrid', 'roadmap', 'satellite', 'terrain'] as google.maps.MapTypeId[];
->>>>>>> 70cf080c
 
   markerClustererImagePath =
     'https://developers.google.com/maps/documentation/javascript/examples/markerclusterer/m';
