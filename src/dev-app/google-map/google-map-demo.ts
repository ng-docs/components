--- conflicted
+++ resolved
@@ -44,18 +44,9 @@
 };
 const CIRCLE_RADIUS = 500000;
 
-<<<<<<< HEAD
-/**
- * Demo Component for @angular/google-maps/map
- *
- * @angular/google-maps/map 的演示组件
- *
- */
-=======
 let apiLoadingPromise: Promise<unknown> | null = null;
 
 /** Demo Component for @angular/google-maps/map */
->>>>>>> 53b69108
 @Component({
   selector: 'google-map-demo',
   templateUrl: 'google-map-demo.html',
