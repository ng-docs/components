/**
 * @license
 * Copyright Google LLC All Rights Reserved.
 *
 * Use of this source code is governed by an MIT-style license that can be
 * found in the LICENSE file at https://angular.io/license
 */

// Workaround for: https://github.com/bazelbuild/rules_nodejs/issues/1265
/// <reference types="youtube" />

import {
  AfterViewInit,
  ChangeDetectionStrategy,
  Component,
  ElementRef,
  Input,
  NgZone,
  OnDestroy,
  OnInit,
  Output,
  ViewChild,
  ViewEncapsulation,
  Inject,
  PLATFORM_ID,
} from '@angular/core';
import {isPlatformBrowser} from '@angular/common';

import {
  combineLatest,
  ConnectableObservable,
  merge,
  MonoTypeOperatorFunction,
  Observable,
  of as observableOf,
  OperatorFunction,
  pipe,
  Subject,
  of,
  BehaviorSubject,
  fromEventPattern,
} from 'rxjs';

import {
  combineLatest as combineLatestOp,
  distinctUntilChanged,
  filter,
  map,
  publish,
  scan,
  skipWhile,
  startWith,
  take,
  takeUntil,
  withLatestFrom,
  switchMap,
  tap,
  mergeMap,
} from 'rxjs/operators';

declare global {
  interface Window {
    YT: typeof YT | undefined;
    onYouTubeIframeAPIReady: (() => void) | undefined;
  }
}

export const DEFAULT_PLAYER_WIDTH = 640;
export const DEFAULT_PLAYER_HEIGHT = 390;

// The native YT.Player doesn't expose the set videoId, but we need it for
// convenience.
interface Player extends YT.Player {
  videoId?: string;
  playerVars?: YT.PlayerVars;
}

// The player isn't fully initialized when it's constructed.
// The only field available is destroy and addEventListener.
type UninitializedPlayer = Pick<Player, 'videoId' | 'playerVars' | 'destroy' | 'addEventListener'>;

/**
 * Object used to store the state of the player if the
 * user tries to interact with the API before it has been loaded.
 *
 * 如果用户在加载 API 之前尝试与 API 进行交互，则该对象用于存储播放器的状态。
 *
 */
interface PendingPlayerState {
  playbackState?: YT.PlayerState.PLAYING | YT.PlayerState.PAUSED | YT.PlayerState.CUED;
  playbackRate?: number;
  volume?: number;
  muted?: boolean;
  seek?: {seconds: number; allowSeekAhead: boolean};
}

/**
 * Angular component that renders a YouTube player via the YouTube player
 * iframe API.
 *
 * 用于通过 YouTube 播放器的 iframe API 渲染 YouTube 播放器的 Angular 组件。
 *
 * @see https://developers.google.com/youtube/iframe_api_reference
 */
@Component({
  selector: 'youtube-player',
  changeDetection: ChangeDetectionStrategy.OnPush,
  encapsulation: ViewEncapsulation.None,
  // This div is *replaced* by the YouTube player embed.
  template: '<div #youtubeContainer></div>',
})
export class YouTubePlayer implements AfterViewInit, OnDestroy, OnInit {
  /**
   * Whether we're currently rendering inside a browser.
   *
   * 我们目前是否正在浏览器中渲染。
   *
   */
  private _isBrowser: boolean;
  private readonly _youtubeContainer = new Subject<HTMLElement>();
  private readonly _destroyed = new Subject<void>();
  private _player: Player | undefined;
  private _existingApiReadyCallback: (() => void) | undefined;
  private _pendingPlayerState: PendingPlayerState | undefined;
  private readonly _playerChanges = new BehaviorSubject<UninitializedPlayer | undefined>(undefined);

  /**
   * YouTube Video ID to view
   *
   * 要观看的 YouTube 视频 ID
   *
   */
  @Input()
  get videoId(): string | undefined {
    return this._videoId.value;
  }
  set videoId(videoId: string | undefined) {
    this._videoId.next(videoId);
  }
  private readonly _videoId = new BehaviorSubject<string | undefined>(undefined);

  /**
   * Height of video player
   *
   * 视频播放器的高度
   *
   */
  @Input()
  get height(): number | undefined {
    return this._height.value;
  }
  set height(height: number | undefined) {
    this._height.next(height || DEFAULT_PLAYER_HEIGHT);
  }
  private readonly _height = new BehaviorSubject<number>(DEFAULT_PLAYER_HEIGHT);

  /**
   * Width of video player
   *
   * 视频播放器的宽度
   *
   */
  @Input()
  get width(): number | undefined {
    return this._width.value;
  }
  set width(width: number | undefined) {
    this._width.next(width || DEFAULT_PLAYER_WIDTH);
  }
  private readonly _width = new BehaviorSubject<number>(DEFAULT_PLAYER_WIDTH);

  /**
   * The moment when the player is supposed to start playing
   *
   * 播放器应该开始播放的时刻
   *
   */
  @Input()
  set startSeconds(startSeconds: number | undefined) {
    this._startSeconds.next(startSeconds);
  }
  private readonly _startSeconds = new BehaviorSubject<number | undefined>(undefined);

  /**
   * The moment when the player is supposed to stop playing
   *
   * 播放器应该停止播放时刻
   *
   */
  @Input()
  set endSeconds(endSeconds: number | undefined) {
    this._endSeconds.next(endSeconds);
  }
  private readonly _endSeconds = new BehaviorSubject<number | undefined>(undefined);

  /**
   * The suggested quality of the player
   *
   * 播放器建议的播放品质
   *
   */
  @Input()
  set suggestedQuality(suggestedQuality: YT.SuggestedVideoQuality | undefined) {
    this._suggestedQuality.next(suggestedQuality);
  }
  private readonly _suggestedQuality = new BehaviorSubject<YT.SuggestedVideoQuality | undefined>(
    undefined,
  );

  /**
   * Extra parameters used to configure the player. See:
   * <https://developers.google.com/youtube/player_parameters.html?playerVersion=HTML5#Parameters>
   *
   * 用于配置播放器的额外参数。请参阅：<https://developers.google.com/youtube/player_parameters.html?playerVersion=HTML5#Parameters>
   */
  @Input()
  get playerVars(): YT.PlayerVars | undefined {
    return this._playerVars.value;
  }
  set playerVars(playerVars: YT.PlayerVars | undefined) {
    this._playerVars.next(playerVars);
  }
  private _playerVars = new BehaviorSubject<YT.PlayerVars | undefined>(undefined);

  /**
   * Whether the iframe will attempt to load regardless of the status of the api on the
   * page. Set this to true if you don't want the `onYouTubeIframeAPIReady` field to be
   * set on the global window.
   *
   * 无论页面上的 api 状态如何，iframe 都会尝试加载。如果你不希望在全局 window 对象中设置 `onYouTubeIframeAPIReady` 字段，则把它设为 `true`。
   *
   */
  @Input() showBeforeIframeApiLoads: boolean | undefined;

  /**
   * Outputs are direct proxies from the player itself.
   *
   * 直接代理给播放器自身的输出事件。
   *
   */
  @Output() readonly ready: Observable<YT.PlayerEvent> =
    this._getLazyEmitter<YT.PlayerEvent>('onReady');

  @Output() readonly stateChange: Observable<YT.OnStateChangeEvent> =
    this._getLazyEmitter<YT.OnStateChangeEvent>('onStateChange');

  @Output() readonly error: Observable<YT.OnErrorEvent> =
    this._getLazyEmitter<YT.OnErrorEvent>('onError');

  @Output() readonly apiChange: Observable<YT.PlayerEvent> =
    this._getLazyEmitter<YT.PlayerEvent>('onApiChange');

  @Output() readonly playbackQualityChange: Observable<YT.OnPlaybackQualityChangeEvent> =
    this._getLazyEmitter<YT.OnPlaybackQualityChangeEvent>('onPlaybackQualityChange');

  @Output() readonly playbackRateChange: Observable<YT.OnPlaybackRateChangeEvent> =
    this._getLazyEmitter<YT.OnPlaybackRateChangeEvent>('onPlaybackRateChange');

  /**
   * The element that will be replaced by the iframe.
   *
   * 那个将被 iframe 取代的元素。
   *
   */
  @ViewChild('youtubeContainer')
  youtubeContainer: ElementRef<HTMLElement>;

  constructor(private _ngZone: NgZone, @Inject(PLATFORM_ID) platformId: Object) {
    this._isBrowser = isPlatformBrowser(platformId);
  }

  ngOnInit() {
    // Don't do anything if we're not in a browser environment.
    if (!this._isBrowser) {
      return;
    }

    let iframeApiAvailableObs: Observable<boolean> = observableOf(true);
    if (!window.YT || !window.YT.Player) {
      if (this.showBeforeIframeApiLoads && (typeof ngDevMode === 'undefined' || ngDevMode)) {
        throw new Error(
          'Namespace YT not found, cannot construct embedded youtube player. ' +
            'Please install the YouTube Player API Reference for iframe Embeds: ' +
            'https://developers.google.com/youtube/iframe_api_reference',
        );
      }

      const iframeApiAvailableSubject = new Subject<boolean>();
      this._existingApiReadyCallback = window.onYouTubeIframeAPIReady;

      window.onYouTubeIframeAPIReady = () => {
        if (this._existingApiReadyCallback) {
          this._existingApiReadyCallback();
        }
        this._ngZone.run(() => iframeApiAvailableSubject.next(true));
      };
      iframeApiAvailableObs = iframeApiAvailableSubject.pipe(take(1), startWith(false));
    }

    // An observable of the currently loaded player.
    const playerObs = createPlayerObservable(
      this._youtubeContainer,
      this._videoId,
      iframeApiAvailableObs,
      this._width,
      this._height,
      this._playerVars,
      this._ngZone,
    ).pipe(
      tap(player => {
        // Emit this before the `waitUntilReady` call so that we can bind to
        // events that happen as the player is being initialized (e.g. `onReady`).
        this._playerChanges.next(player);
      }),
      waitUntilReady(player => {
        // Destroy the player if loading was aborted so that we don't end up leaking memory.
        if (!playerIsReady(player)) {
          player.destroy();
        }
      }),
      takeUntil(this._destroyed),
      publish(),
    );

    // Set up side effects to bind inputs to the player.
    playerObs.subscribe(player => {
      this._player = player;

      if (player && this._pendingPlayerState) {
        this._initializePlayer(player, this._pendingPlayerState);
      }

      this._pendingPlayerState = undefined;
    });

    bindSizeToPlayer(playerObs, this._width, this._height);

    bindSuggestedQualityToPlayer(playerObs, this._suggestedQuality);

    bindCueVideoCall(
      playerObs,
      this._videoId,
      this._startSeconds,
      this._endSeconds,
      this._suggestedQuality,
      this._destroyed,
    );

    // After all of the subscriptions are set up, connect the observable.
    (playerObs as ConnectableObservable<Player>).connect();
  }

<<<<<<< HEAD
  /**
   *
   * @deprecated No longer being used. To be removed.
   *
   * 不用了。将来会删除
   *
   * @breaking-change 11.0.0
   *
   */
  createEventsBoundInZone(): YT.Events {
    return {};
  }

=======
>>>>>>> 03485cd6
  ngAfterViewInit() {
    this._youtubeContainer.next(this.youtubeContainer.nativeElement);
  }

  ngOnDestroy() {
    if (this._player) {
      this._player.destroy();
      window.onYouTubeIframeAPIReady = this._existingApiReadyCallback;
    }

    this._playerChanges.complete();
    this._videoId.complete();
    this._height.complete();
    this._width.complete();
    this._startSeconds.complete();
    this._endSeconds.complete();
    this._suggestedQuality.complete();
    this._youtubeContainer.complete();
    this._playerVars.complete();
    this._destroyed.next();
    this._destroyed.complete();
  }

  /**
   * See <https://developers.google.com/youtube/iframe_api_reference#playVideo>
   *
   * 参见 <https://developers.google.com/youtube/iframe_api_reference#playVideo>
   */
  playVideo() {
    if (this._player) {
      this._player.playVideo();
    } else {
      this._getPendingState().playbackState = YT.PlayerState.PLAYING;
    }
  }

  /**
   * See <https://developers.google.com/youtube/iframe_api_reference#pauseVideo>
   *
   * 参见 <https://developers.google.com/youtube/iframe_api_reference#pauseVideo>
   */
  pauseVideo() {
    if (this._player) {
      this._player.pauseVideo();
    } else {
      this._getPendingState().playbackState = YT.PlayerState.PAUSED;
    }
  }

  /**
   * See <https://developers.google.com/youtube/iframe_api_reference#stopVideo>
   *
   * 参见 <https://developers.google.com/youtube/iframe_api_reference#stopVideo>
   */
  stopVideo() {
    if (this._player) {
      this._player.stopVideo();
    } else {
      // It seems like YouTube sets the player to CUED when it's stopped.
      this._getPendingState().playbackState = YT.PlayerState.CUED;
    }
  }

  /**
   * See <https://developers.google.com/youtube/iframe_api_reference#seekTo>
   *
   * 参见 <https://developers.google.com/youtube/iframe_api_reference#seekTo>
   */
  seekTo(seconds: number, allowSeekAhead: boolean) {
    if (this._player) {
      this._player.seekTo(seconds, allowSeekAhead);
    } else {
      this._getPendingState().seek = {seconds, allowSeekAhead};
    }
  }

  /**
   * See <https://developers.google.com/youtube/iframe_api_reference#mute>
   *
   * 参见 <https://developers.google.com/youtube/iframe_api_reference#mute>
   */
  mute() {
    if (this._player) {
      this._player.mute();
    } else {
      this._getPendingState().muted = true;
    }
  }

  /**
   * See <https://developers.google.com/youtube/iframe_api_reference#unMute>
   *
   * 参见 <https://developers.google.com/youtube/iframe_api_reference#unMute>
   */
  unMute() {
    if (this._player) {
      this._player.unMute();
    } else {
      this._getPendingState().muted = false;
    }
  }

  /**
   * See <https://developers.google.com/youtube/iframe_api_reference#isMuted>
   *
   * 参见 <https://developers.google.com/youtube/iframe_api_reference#isMuted>
   */
  isMuted(): boolean {
    if (this._player) {
      return this._player.isMuted();
    }

    if (this._pendingPlayerState) {
      return !!this._pendingPlayerState.muted;
    }

    return false;
  }

  /**
   * See <https://developers.google.com/youtube/iframe_api_reference#setVolume>
   *
   * 参见 <https://developers.google.com/youtube/iframe_api_reference#setVolume>
   */
  setVolume(volume: number) {
    if (this._player) {
      this._player.setVolume(volume);
    } else {
      this._getPendingState().volume = volume;
    }
  }

  /**
   * See <https://developers.google.com/youtube/iframe_api_reference#getVolume>
   *
   * 参见 <https://developers.google.com/youtube/iframe_api_reference#getVolume>
   */
  getVolume(): number {
    if (this._player) {
      return this._player.getVolume();
    }

    if (this._pendingPlayerState && this._pendingPlayerState.volume != null) {
      return this._pendingPlayerState.volume;
    }

    return 0;
  }

  /**
   * See <https://developers.google.com/youtube/iframe_api_reference#setPlaybackRate>
   *
   * 参见 <https://developers.google.com/youtube/iframe_api_reference#setPlaybackRate>
   */
  setPlaybackRate(playbackRate: number) {
    if (this._player) {
      return this._player.setPlaybackRate(playbackRate);
    } else {
      this._getPendingState().playbackRate = playbackRate;
    }
  }

  /**
   * See <https://developers.google.com/youtube/iframe_api_reference#getPlaybackRate>
   *
   * 参见 <https://developers.google.com/youtube/iframe_api_reference#getPlaybackRate>
   */
  getPlaybackRate(): number {
    if (this._player) {
      return this._player.getPlaybackRate();
    }

    if (this._pendingPlayerState && this._pendingPlayerState.playbackRate != null) {
      return this._pendingPlayerState.playbackRate;
    }

    return 0;
  }

  /**
   * See <https://developers.google.com/youtube/iframe_api_reference#getAvailablePlaybackRates>
   *
   * 参见 <https://developers.google.com/youtube/iframe_api_reference#getAvailablePlaybackRates>
   */
  getAvailablePlaybackRates(): number[] {
    return this._player ? this._player.getAvailablePlaybackRates() : [];
  }

  /**
   * See <https://developers.google.com/youtube/iframe_api_reference#getVideoLoadedFraction>
   *
   * 参见 <https://developers.google.com/youtube/iframe_api_reference#getVideoLoadedFraction>
   */
  getVideoLoadedFraction(): number {
    return this._player ? this._player.getVideoLoadedFraction() : 0;
  }

  /**
   * See <https://developers.google.com/youtube/iframe_api_reference#getPlayerState>
   *
   * 参见 <https://developers.google.com/youtube/iframe_api_reference#getPlayerState>
   */
  getPlayerState(): YT.PlayerState | undefined {
    if (!this._isBrowser || !window.YT) {
      return undefined;
    }

    if (this._player) {
      return this._player.getPlayerState();
    }

    if (this._pendingPlayerState && this._pendingPlayerState.playbackState != null) {
      return this._pendingPlayerState.playbackState;
    }

    return YT.PlayerState.UNSTARTED;
  }

  /**
   * See <https://developers.google.com/youtube/iframe_api_reference#getCurrentTime>
   *
   * 参见 <https://developers.google.com/youtube/iframe_api_reference#getCurrentTime>
   */
  getCurrentTime(): number {
    if (this._player) {
      return this._player.getCurrentTime();
    }

    if (this._pendingPlayerState && this._pendingPlayerState.seek) {
      return this._pendingPlayerState.seek.seconds;
    }

    return 0;
  }

  /**
   * See <https://developers.google.com/youtube/iframe_api_reference#getPlaybackQuality>
   *
   * 参见 <https://developers.google.com/youtube/iframe_api_reference#getPlaybackQuality>
   */
  getPlaybackQuality(): YT.SuggestedVideoQuality {
    return this._player ? this._player.getPlaybackQuality() : 'default';
  }

  /**
   * See <https://developers.google.com/youtube/iframe_api_reference#getAvailableQualityLevels>
   *
   * 参见 <https://developers.google.com/youtube/iframe_api_reference#getAvailableQualityLevels>
   */
  getAvailableQualityLevels(): YT.SuggestedVideoQuality[] {
    return this._player ? this._player.getAvailableQualityLevels() : [];
  }

  /**
   * See <https://developers.google.com/youtube/iframe_api_reference#getDuration>
   *
   * 参见 <https://developers.google.com/youtube/iframe_api_reference#getDuration>
   */
  getDuration(): number {
    return this._player ? this._player.getDuration() : 0;
  }

  /**
   * See <https://developers.google.com/youtube/iframe_api_reference#getVideoUrl>
   *
   * 参见 <https://developers.google.com/youtube/iframe_api_reference#getVideoUrl>
   */
  getVideoUrl(): string {
    return this._player ? this._player.getVideoUrl() : '';
  }

  /**
   * See <https://developers.google.com/youtube/iframe_api_reference#getVideoEmbedCode>
   *
   * 参见 <https://developers.google.com/youtube/iframe_api_reference#getVideoEmbedCode>
   */
  getVideoEmbedCode(): string {
    return this._player ? this._player.getVideoEmbedCode() : '';
  }

  /**
   * Gets an object that should be used to store the temporary API state.
   *
   * 获取一个用于存放临时 API 状态的对象。
   *
   */
  private _getPendingState(): PendingPlayerState {
    if (!this._pendingPlayerState) {
      this._pendingPlayerState = {};
    }

    return this._pendingPlayerState;
  }

  /**
   * Initializes a player from a temporary state.
   *
   * 从临时状态初始化某个播放器。
   *
   */
  private _initializePlayer(player: YT.Player, state: PendingPlayerState): void {
    const {playbackState, playbackRate, volume, muted, seek} = state;

    switch (playbackState) {
      case YT.PlayerState.PLAYING:
        player.playVideo();
        break;
      case YT.PlayerState.PAUSED:
        player.pauseVideo();
        break;
      case YT.PlayerState.CUED:
        player.stopVideo();
        break;
    }

    if (playbackRate != null) {
      player.setPlaybackRate(playbackRate);
    }

    if (volume != null) {
      player.setVolume(volume);
    }

    if (muted != null) {
      muted ? player.mute() : player.unMute();
    }

    if (seek != null) {
      player.seekTo(seek.seconds, seek.allowSeekAhead);
    }
  }

  /**
   * Gets an observable that adds an event listener to the player when a user subscribes to it.
   *
   * 获取一个可观察对象，它会在用户订阅时为播放器添加一个事件监听器。
   *
   */
  private _getLazyEmitter<T extends YT.PlayerEvent>(name: keyof YT.Events): Observable<T> {
    // Start with the stream of players. This way the events will be transferred
    // over to the new player if it gets swapped out under-the-hood.
    return this._playerChanges.pipe(
      // Switch to the bound event. `switchMap` ensures that the old event is removed when the
      // player is changed. If there's no player, return an observable that never emits.
      switchMap(player => {
        return player
          ? fromEventPattern<T>(
              (listener: (event: T) => void) => {
                player.addEventListener(name, listener);
              },
              (listener: (event: T) => void) => {
                // The API seems to throw when we try to unbind from a destroyed player and it doesn't
                // expose whether the player has been destroyed so we have to wrap it in a try/catch to
                // prevent the entire stream from erroring out.
                try {
                  if ((player as Player).removeEventListener!) {
                    (player as Player).removeEventListener(name, listener);
                  }
                } catch {}
              },
            )
          : observableOf<T>();
      }),
      // By default we run all the API interactions outside the zone
      // so we have to bring the events back in manually when they emit.
      (source: Observable<T>) =>
        new Observable<T>(observer =>
          source.subscribe({
            next: value => this._ngZone.run(() => observer.next(value)),
            error: error => observer.error(error),
            complete: () => observer.complete(),
          }),
        ),
      // Ensures that everything is cleared out on destroy.
      takeUntil(this._destroyed),
    );
  }
}

/**
 * Listens to changes to the given width and height and sets it on the player.
 *
 * 监听指定宽度和高度的变化情况，并在播放器上进行设置。
 *
 */
function bindSizeToPlayer(
  playerObs: Observable<YT.Player | undefined>,
  widthObs: Observable<number>,
  heightObs: Observable<number>,
) {
  return combineLatest([playerObs, widthObs, heightObs]).subscribe(
    ([player, width, height]) => player && player.setSize(width, height),
  );
}

/**
 * Listens to changes from the suggested quality and sets it on the given player.
 *
 * 监听建议质量的变化情况，并把它设置在指定的播放器上。
 *
 */
function bindSuggestedQualityToPlayer(
  playerObs: Observable<YT.Player | undefined>,
  suggestedQualityObs: Observable<YT.SuggestedVideoQuality | undefined>,
) {
  return combineLatest([playerObs, suggestedQualityObs]).subscribe(
    ([player, suggestedQuality]) =>
      player && suggestedQuality && player.setPlaybackQuality(suggestedQuality),
  );
}

/**
 * Returns an observable that emits the loaded player once it's ready. Certain properties/methods
 * won't be available until the iframe finishes loading.
 *
 * 返回一个可观察对象，它会在所加载的播放器就绪后发出通知。在 iframe 完成加载之前，某些属性/方法是不可用的。
 *
 * @param onAbort Callback function that will be invoked if the player loading was aborted before
 * it was able to complete. Can be used to clean up any loose references.
 *
 * 在播放器加载完成前被中止的情况下会调用这个回调函数。可以用来清理任何宽松的引用。
 *
 */
function waitUntilReady(
  onAbort: (player: UninitializedPlayer) => void,
): OperatorFunction<UninitializedPlayer | undefined, Player | undefined> {
  return mergeMap(player => {
    if (!player) {
      return observableOf<Player | undefined>(undefined);
    }
    if (playerIsReady(player)) {
      return observableOf(player as Player);
    }

    // Since removeEventListener is not on Player when it's initialized, we can't use fromEvent.
    // The player is not initialized fully until the ready is called.
    return new Observable<Player>(emitter => {
      let aborted = false;
      let resolved = false;
      const onReady = (event: YT.PlayerEvent) => {
        resolved = true;

        if (!aborted) {
          event.target.removeEventListener('onReady', onReady);
          emitter.next(event.target);
        }
      };

      player.addEventListener('onReady', onReady);

      return () => {
        aborted = true;

        if (!resolved) {
          onAbort(player);
        }
      };
    }).pipe(take(1), startWith(undefined));
  });
}

/**
 * Create an observable for the player based on the given options.
 *
 * 基于指定的选项为播放器创建一个可观察对象。
 *
 */
function createPlayerObservable(
  youtubeContainer: Observable<HTMLElement>,
  videoIdObs: Observable<string | undefined>,
  iframeApiAvailableObs: Observable<boolean>,
  widthObs: Observable<number>,
  heightObs: Observable<number>,
  playerVarsObs: Observable<YT.PlayerVars | undefined>,
  ngZone: NgZone,
): Observable<UninitializedPlayer | undefined> {
  const playerOptions = combineLatest([videoIdObs, playerVarsObs]).pipe(
    withLatestFrom(combineLatest([widthObs, heightObs])),
    map(([constructorOptions, sizeOptions]) => {
      const [videoId, playerVars] = constructorOptions;
      const [width, height] = sizeOptions;
      return videoId ? {videoId, playerVars, width, height} : undefined;
    }),
  );

  return combineLatest([youtubeContainer, playerOptions, of(ngZone)]).pipe(
    skipUntilRememberLatest(iframeApiAvailableObs),
    scan(syncPlayerState, undefined),
    distinctUntilChanged(),
  );
}

/**
 * Skips the given observable until the other observable emits true, then emit the latest.
 *
 * 跳过指定的可观察对象，直到另一个可观察对象发出 true 后发出最后一条数据。
 *
 */
function skipUntilRememberLatest<T>(notifier: Observable<boolean>): MonoTypeOperatorFunction<T> {
  return pipe(
    combineLatestOp(notifier),
    skipWhile(([_, doneSkipping]) => !doneSkipping),
    map(([value]) => value),
  );
}

/**
 * Destroy the player if there are no options, or create the player if there are options.
 *
 * 如果没有选项则销毁播放器；如果有选项，则自动创建播放器。
 *
 */
function syncPlayerState(
  player: UninitializedPlayer | undefined,
  [container, videoOptions, ngZone]: [HTMLElement, YT.PlayerOptions | undefined, NgZone],
): UninitializedPlayer | undefined {
  if (player && videoOptions && player.playerVars !== videoOptions.playerVars) {
    // The player needs to be recreated if the playerVars are different.
    player.destroy();
  } else if (!videoOptions) {
    if (player) {
      // Destroy the player if the videoId was removed.
      player.destroy();
    }
    return;
  } else if (player) {
    return player;
  }

  // Important! We need to create the Player object outside of the `NgZone`, because it kicks
  // off a 250ms setInterval which will continually trigger change detection if we don't.
  const newPlayer: UninitializedPlayer = ngZone.runOutsideAngular(
    () => new YT.Player(container, videoOptions),
  );
  newPlayer.videoId = videoOptions.videoId;
  newPlayer.playerVars = videoOptions.playerVars;
  return newPlayer;
}

/**
 * Call cueVideoById if the videoId changes, or when start or end seconds change. cueVideoById will
 * change the loaded video id to the given videoId, and set the start and end times to the given
 * start/end seconds.
 *
 * 如果 videoId 发生了变化，或者 start 或 end 的描述发生了变化，就调用 cueVideoById。
 * cueVideoById 会把已加载的视频 id 更改为指定的 videoId，并把开始时间和结束时间设置为指定的开始/结束时间。
 *
 */
function bindCueVideoCall(
  playerObs: Observable<Player | undefined>,
  videoIdObs: Observable<string | undefined>,
  startSecondsObs: Observable<number | undefined>,
  endSecondsObs: Observable<number | undefined>,
  suggestedQualityObs: Observable<YT.SuggestedVideoQuality | undefined>,
  destroyed: Observable<void>,
) {
  const cueOptionsObs = combineLatest([startSecondsObs, endSecondsObs]).pipe(
    map(([startSeconds, endSeconds]) => ({startSeconds, endSeconds})),
  );

  // Only respond to changes in cue options if the player is not running.
  const filteredCueOptions = cueOptionsObs.pipe(
    filterOnOther(playerObs, player => !!player && !hasPlayerStarted(player)),
  );

  // If the video id changed, there's no reason to run 'cue' unless the player
  // was initialized with a different video id.
  const changedVideoId = videoIdObs.pipe(
    filterOnOther(playerObs, (player, videoId) => !!player && player.videoId !== videoId),
  );

  // If the player changed, there's no reason to run 'cue' unless there are cue options.
  const changedPlayer = playerObs.pipe(
    filterOnOther(
      combineLatest([videoIdObs, cueOptionsObs]),
      ([videoId, cueOptions], player) =>
        !!player &&
        (videoId != player.videoId || !!cueOptions.startSeconds || !!cueOptions.endSeconds),
    ),
  );

  merge(changedPlayer, changedVideoId, filteredCueOptions)
    .pipe(
      withLatestFrom(combineLatest([playerObs, videoIdObs, cueOptionsObs, suggestedQualityObs])),
      map(([_, values]) => values),
      takeUntil(destroyed),
    )
    .subscribe(([player, videoId, cueOptions, suggestedQuality]) => {
      if (!videoId || !player) {
        return;
      }
      player.videoId = videoId;
      player.cueVideoById({
        videoId,
        suggestedQuality,
        ...cueOptions,
      });
    });
}

function hasPlayerStarted(player: YT.Player): boolean {
  const state = player.getPlayerState();
  return state !== YT.PlayerState.UNSTARTED && state !== YT.PlayerState.CUED;
}

function playerIsReady(player: UninitializedPlayer): player is Player {
  return 'getPlayerStatus' in player;
}

/**
 * Combines the two observables temporarily for the filter function.
 *
 * 暂时把这两个可观察对象组合起来，供过滤函数用。
 *
 */
function filterOnOther<R, T>(
  otherObs: Observable<T>,
  filterFn: (t: T, r?: R) => boolean,
): MonoTypeOperatorFunction<R> {
  return pipe(
    withLatestFrom(otherObs),
    filter(([value, other]) => filterFn(other, value)),
    map(([value]) => value),
  );
}<|MERGE_RESOLUTION|>--- conflicted
+++ resolved
@@ -350,22 +350,6 @@
     (playerObs as ConnectableObservable<Player>).connect();
   }
 
-<<<<<<< HEAD
-  /**
-   *
-   * @deprecated No longer being used. To be removed.
-   *
-   * 不用了。将来会删除
-   *
-   * @breaking-change 11.0.0
-   *
-   */
-  createEventsBoundInZone(): YT.Events {
-    return {};
-  }
-
-=======
->>>>>>> 03485cd6
   ngAfterViewInit() {
     this._youtubeContainer.next(this.youtubeContainer.nativeElement);
   }
