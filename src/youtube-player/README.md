# Angular YouTube Player component

# Angular 的 YouTube 播放器组件

This component provides a simple angular wrapper around the embed [YouTube player API](https://developers.google.com/youtube/iframe_api_reference). File any bugs against the [angular/components repo](https://github.com/angular/components/issues).

该组件为内嵌 [YouTube 播放器 API](https://developers.google.com/youtube/iframe_api_reference) 提供了一个简单的 Angular 包装器。如果发现任何 BUG 请提交到 [angular/components 仓库](https://github.com/angular/components/issues)。

## Installation

## 安装

To install, run `npm install @angular/youtube-player`.

要安装它，请运行 `npm install @angular/youtube-player`。

## Usage

## 用法

Follow the following instructions for setting up the YouTube player component:

请遵循以下步骤设置 YouTube 播放器组件：

- First, follow the [instructions for installing the API script](https://developers.google.com/youtube/iframe_api_reference#Getting_Started).
<<<<<<< HEAD

  首先，按照[安装 API 脚本的说明](https://developers.google.com/youtube/iframe_api_reference#Getting_Started)进行操作。

- Then make sure the API is available before bootstraping the YouTube Player component.

  然后，在启动 YouTube Player 组件之前，请确保该 API 已然可用。

=======
- Then make sure the API is available before bootstrapping the YouTube Player component.
>>>>>>> 53b69108
- Provide the video id by extracting it from the video URL.

  提供从视频网址中提取出来的视频 ID。

## Example

## 例子

If your video is found at <https://www.youtube.com/watch?v=PRQCAL_RMVo>, then your video id is `PRQCAL_RMVo`.

如果你的视频是在 <https://www.youtube.com/watch?v=PRQCAL_RMVo> 上找到的，那么你的视频 ID 就是 `PRQCAL_RMVo`。

```typescript
// example-module.ts
import {NgModule, Component, OnInit} from '@angular/core';
import {YouTubePlayerModule} from '@angular/youtube-player';

@NgModule({
  imports: [YouTubePlayerModule],
  declarations: [YoutubePlayerExample],
})
export class YoutubePlayerExampleModule {
}

let apiLoaded = false;

// example-component.ts
@Component({
  template: '<youtube-player videoId="PRQCAL_RMVo"></youtube-player>',
  selector: 'youtube-player-example',
})
class YoutubePlayerExample implements OnInit {
  ngOnInit() {
    if (!apiLoaded) {
      // This code loads the IFrame Player API code asynchronously, according to the instructions at
      // https://developers.google.com/youtube/iframe_api_reference#Getting_Started
      const tag = document.createElement('script');
      tag.src = 'https://www.youtube.com/iframe_api';
      document.body.appendChild(tag);
      apiLoaded = true;
    }
  }
}

```

## API

Check out the [source](./youtube-player.ts) to read the API.

查看[源代码](./youtube-player.ts)来阅读此 API。<|MERGE_RESOLUTION|>--- conflicted
+++ resolved
@@ -1,50 +1,22 @@
 # Angular YouTube Player component
-
-# Angular 的 YouTube 播放器组件
 
 This component provides a simple angular wrapper around the embed [YouTube player API](https://developers.google.com/youtube/iframe_api_reference). File any bugs against the [angular/components repo](https://github.com/angular/components/issues).
 
-该组件为内嵌 [YouTube 播放器 API](https://developers.google.com/youtube/iframe_api_reference) 提供了一个简单的 Angular 包装器。如果发现任何 BUG 请提交到 [angular/components 仓库](https://github.com/angular/components/issues)。
-
 ## Installation
-
-## 安装
 
 To install, run `npm install @angular/youtube-player`.
 
-要安装它，请运行 `npm install @angular/youtube-player`。
-
 ## Usage
-
-## 用法
 
 Follow the following instructions for setting up the YouTube player component:
 
-请遵循以下步骤设置 YouTube 播放器组件：
-
 - First, follow the [instructions for installing the API script](https://developers.google.com/youtube/iframe_api_reference#Getting_Started).
-<<<<<<< HEAD
-
-  首先，按照[安装 API 脚本的说明](https://developers.google.com/youtube/iframe_api_reference#Getting_Started)进行操作。
-
-- Then make sure the API is available before bootstraping the YouTube Player component.
-
-  然后，在启动 YouTube Player 组件之前，请确保该 API 已然可用。
-
-=======
 - Then make sure the API is available before bootstrapping the YouTube Player component.
->>>>>>> 53b69108
 - Provide the video id by extracting it from the video URL.
-
-  提供从视频网址中提取出来的视频 ID。
 
 ## Example
 
-## 例子
-
-If your video is found at <https://www.youtube.com/watch?v=PRQCAL_RMVo>, then your video id is `PRQCAL_RMVo`.
-
-如果你的视频是在 <https://www.youtube.com/watch?v=PRQCAL_RMVo> 上找到的，那么你的视频 ID 就是 `PRQCAL_RMVo`。
+If your video is found at https://www.youtube.com/watch?v=PRQCAL_RMVo, then your video id is `PRQCAL_RMVo`.
 
 ```typescript
 // example-module.ts
@@ -82,6 +54,4 @@
 
 ## API
 
-Check out the [source](./youtube-player.ts) to read the API.
-
-查看[源代码](./youtube-player.ts)来阅读此 API。+Check out the [source](./youtube-player.ts) to read the API.