/**
 * @license
 * Copyright Google LLC All Rights Reserved.
 *
 * Use of this source code is governed by an MIT-style license that can be
 * found in the LICENSE file at https://angular.io/license
 */

import {coerceNumberProperty, NumberInput} from '@angular/cdk/coercion';
import {Directive, Inject, Input, OnDestroy, OnInit, Optional, Self} from '@angular/core';
import {ControlValueAccessor, NG_VALUE_ACCESSOR} from '@angular/forms';
import {Observable, of as observableOf, Subject} from 'rxjs';
import {distinctUntilChanged, switchMap, takeUntil} from 'rxjs/operators';

import {CdkSelection} from './selection';

/**
 * Makes the element a selection toggle.
 *
 * 使元素成为选择开关。
 *
 * Must be used within a parent `CdkSelection` directive.
 * Must be provided with the value. If `trackBy` is used on `CdkSelection`, the index of the value
 * is required. If the element implements `ControlValueAccessor`, e.g. `MatCheckbox`, the directive
 * automatically connects it with the selection state provided by the `CdkSelection` directive. If
 * not, use `checked$` to get the checked state of the value, and `toggle()` to change the selection
 * state.
 *
 * 必须在父 `CdkSelection` 指令中使用。必须提供此值。如果在 `trackBy` 上使用 `CdkSelection` ，则需要值的索引。如果该元素实现了 `ControlValueAccessor` ，例如 `MatCheckbox` ，指令会自动将它与 `CdkSelection` 指令提供的选择状态连接起来。如果不是，则使用 `checked$` 获取值的选定状态，并使用 `toggle()` 更改选定状态。
 *
 */
@Directive({
  selector: '[cdkSelectionToggle]',
  exportAs: 'cdkSelectionToggle',
})
export class CdkSelectionToggle<T> implements OnDestroy, OnInit {
  /**
   * The value that is associated with the toggle
   *
   * 与此开关相关联的值
   *
   */
  @Input('cdkSelectionToggleValue') value: T;

  /**
   * The index of the value in the list. Required when used with `trackBy`
   *
   * 列表中值的索引。与 `trackBy` 使用时需要
   *
   */
  @Input('cdkSelectionToggleIndex')
  get index(): number | undefined {
    return this._index;
  }
  set index(index: NumberInput) {
    this._index = coerceNumberProperty(index);
  }
  protected _index?: number;

<<<<<<< HEAD
  /**
   * The checked state of the selection toggle
   *
   * 此选择开关的选定状态
   *
   */
  readonly checked: Observable<boolean> = this._selection.change.pipe(
    switchMap(() => observableOf(this._isSelected())),
    distinctUntilChanged(),
  );
=======
  /** The checked state of the selection toggle */
  readonly checked: Observable<boolean>;
>>>>>>> 69652b09

  /**
   * Toggles the selection
   *
   * 切换选择结果
   *
   */
  toggle() {
    this._selection.toggleSelection(this.value, this.index);
  }

  private _destroyed = new Subject<void>();

  constructor(
    @Optional() @Inject(CdkSelection) private _selection: CdkSelection<T>,
    @Optional()
    @Self()
    @Inject(NG_VALUE_ACCESSOR)
    private _controlValueAccessors: ControlValueAccessor[],
  ) {
    this.checked = _selection.change.pipe(
      switchMap(() => observableOf(this._isSelected())),
      distinctUntilChanged(),
    );
  }

  ngOnInit() {
    this._assertValidParentSelection();
    this._configureControlValueAccessor();
  }

  ngOnDestroy() {
    this._destroyed.next();
    this._destroyed.complete();
  }

  private _assertValidParentSelection() {
    if (!this._selection && (typeof ngDevMode === 'undefined' || ngDevMode)) {
      throw Error('CdkSelectAll: missing CdkSelection in the parent');
    }
  }

  private _configureControlValueAccessor() {
    if (this._controlValueAccessors && this._controlValueAccessors.length) {
      this._controlValueAccessors[0].registerOnChange((e: unknown) => {
        if (typeof e === 'boolean') {
          this.toggle();
        }
      });

      this.checked.pipe(takeUntil(this._destroyed)).subscribe(state => {
        this._controlValueAccessors[0].writeValue(state);
      });
    }
  }

  private _isSelected(): boolean {
    return this._selection.isSelected(this.value, this.index);
  }
}<|MERGE_RESOLUTION|>--- conflicted
+++ resolved
@@ -57,21 +57,13 @@
   }
   protected _index?: number;
 
-<<<<<<< HEAD
   /**
    * The checked state of the selection toggle
    *
    * 此选择开关的选定状态
    *
    */
-  readonly checked: Observable<boolean> = this._selection.change.pipe(
-    switchMap(() => observableOf(this._isSelected())),
-    distinctUntilChanged(),
-  );
-=======
-  /** The checked state of the selection toggle */
   readonly checked: Observable<boolean>;
->>>>>>> 69652b09
 
   /**
    * Toggles the selection
