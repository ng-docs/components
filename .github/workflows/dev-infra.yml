--- conflicted
+++ resolved
@@ -12,21 +12,13 @@
     runs-on: ubuntu-latest
     steps:
       - uses: actions/checkout@2541b1294d2704b0964813337f33b291d3f8596b # tag=v3.0.2
-<<<<<<< HEAD
-      - uses: angular/dev-infra/github-actions/commit-message-based-labels@f5e706a8bd255a86681369fabf0b8ebed4858b30
-=======
       - uses: angular/dev-infra/github-actions/commit-message-based-labels@0a49ed85541ecbb28a0e19eefce7a874c1eaab5e
->>>>>>> 70cf080c
         with:
           angular-robot-key: ${{ secrets.ANGULAR_ROBOT_PRIVATE_KEY }}
   post_approval_changes:
     runs-on: ubuntu-latest
     steps:
       - uses: actions/checkout@2541b1294d2704b0964813337f33b291d3f8596b # tag=v3.0.2
-<<<<<<< HEAD
-      - uses: angular/dev-infra/github-actions/post-approval-changes@f5e706a8bd255a86681369fabf0b8ebed4858b30
-=======
       - uses: angular/dev-infra/github-actions/post-approval-changes@0a49ed85541ecbb28a0e19eefce7a874c1eaab5e
->>>>>>> 70cf080c
         with:
           angular-robot-key: ${{ secrets.ANGULAR_ROBOT_PRIVATE_KEY }}