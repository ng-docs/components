{% import "macros.html" as macros %}

<table class="docs-api-method-table">
  <thead>
    <tr class="docs-api-method-name-row">
      <th colspan="2" class="docs-api-method-name-cell">
        {%- if method.isDeprecated -%}
          <div class="docs-api-deprecated-marker" {$ macros.deprecationTitle(method) $}>
            已弃用
          </div>
        {%- endif -%}
        {%- if method.isAsync -%}
        <div class="docs-api-async-method-marker">
          异步
        </div>
        {%- endif -%}
        {$ method.name $}
      </th>
    </tr>
  </thead>
  {%- if method.content -%}
  <tr class="docs-api-method-description-row">
    <td colspan="2" class="docs-api-method-description-cell">
      {$ method.content | marked | safe $}
    </td>
  </tr>
  {%- endif -%}

  {%- if method.params.length -%}
  <thead>
    <tr class="docs-api-method-parameters-header-row">
      <th colspan="2" class="docs-api-method-parameters-header-cell">Parameters</th>
    </tr>
    <tr class="docs-api-method-parameters-header-row">
      <th colspan="2" class="docs-api-method-parameters-header-cell">参数</th>
    </tr>
  </thead>
  {% for parameter in method.params %}
  <tr class="docs-api-method-parameter-row">
    <td class="docs-api-method-parameter-cell">
      <p class="docs-api-method-parameter-name">
        {$ parameter.name $}
        {%- if parameter.isOptional -%}
          <span class="docs-api-method-parameter-optional-marker">?</span>
        {%- endif -%}
      </p>
      <code class="docs-api-method-parameter-type">{$ parameter.type $}</code>
    </td>
    <td class="docs-api-method-parameter-description-cell">
<<<<<<< HEAD
      <div class="docs-api-method-parameter-description">
        {$ parameter.description | marked | safe $}
      </div>
=======
      <p class="docs-api-method-parameter-description">
        {$ parameter.content | marked | safe $}
      </p>
>>>>>>> 94076af5
    </td>
  </tr>
  {% endfor %}
  {%- endif -%}

  {%- if method.type and method.type !== "void" -%}
  <thead>
    <tr class="docs-api-method-returns-header-row">
        <th colspan="2" class="docs-api-method-returns-header-cell">Returns</th>
    </tr>
    <tr class="docs-api-method-returns-header-row">
      <th colspan="2" class="docs-api-method-returns-header-cell">返回值</th>
    </tr>
  </thead>
  <tr>
    <td class="docs-api-method-returns-type-cell">
      <code class="docs-api-method-returns-type">{$ method.type $}</code>
    </td>
    <td class="docs-api-method-returns-description-cell">
      <div class="docs-api-method-returns-description">
        {$ method.returns.description | marked | safe $}
      </div>
    </td>
  </tr>
  {%- endif -%}
</table><|MERGE_RESOLUTION|>--- conflicted
+++ resolved
@@ -47,15 +47,9 @@
       <code class="docs-api-method-parameter-type">{$ parameter.type $}</code>
     </td>
     <td class="docs-api-method-parameter-description-cell">
-<<<<<<< HEAD
       <div class="docs-api-method-parameter-description">
-        {$ parameter.description | marked | safe $}
+        {$ parameter.content | marked | safe $}
       </div>
-=======
-      <p class="docs-api-method-parameter-description">
-        {$ parameter.content | marked | safe $}
-      </p>
->>>>>>> 94076af5
     </td>
   </tr>
   {% endfor %}
