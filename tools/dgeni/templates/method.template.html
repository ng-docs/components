--- conflicted
+++ resolved
@@ -15,13 +15,8 @@
         </div>
         {%- endif -%}
         {%- if method.isAsync -%}
-<<<<<<< HEAD
-        <div class="docs-api-async-method-marker">
+        <div class="docs-api-modifier-method-marker">
           异步
-=======
-        <div class="docs-api-modifier-method-marker">
-          async
->>>>>>> 03485cd6
         </div>
         {%- endif -%}
         {$ method.name $}
@@ -57,15 +52,9 @@
       <code class="docs-api-method-parameter-type">{$ parameter.type $}</code>
     </td>
     <td class="docs-api-method-parameter-description-cell">
-<<<<<<< HEAD
       <div class="docs-api-method-parameter-description">
-        {$ parameter.content | marked | safe $}
+        {$ parameter.description | marked | safe $}
       </div>
-=======
-      <p class="docs-api-method-parameter-description">
-        {$ parameter.description | marked | safe $}
-      </p>
->>>>>>> 03485cd6
     </td>
   </tr>
   {% endfor %}
