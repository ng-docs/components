{% macro deprecationTitle(doc) %}
  {%- if doc.breakingChange -%}
<<<<<<< HEAD
    title="将会在 v{$ doc.breakingChange $} 中删除"
=======
    title="Will be removed in v{$ doc.breakingChange $} or later"
>>>>>>> 94076af5
  {%- endif -%}
{% endmacro %}<|MERGE_RESOLUTION|>--- conflicted
+++ resolved
@@ -1,9 +1,5 @@
 {% macro deprecationTitle(doc) %}
   {%- if doc.breakingChange -%}
-<<<<<<< HEAD
-    title="将会在 v{$ doc.breakingChange $} 中删除"
-=======
-    title="Will be removed in v{$ doc.breakingChange $} or later"
->>>>>>> 94076af5
+    title="将会在 v{$ doc.breakingChange $} 或更高版本中删除"
   {%- endif -%}
 {% endmacro %}